--- conflicted
+++ resolved
@@ -167,10 +167,7 @@
                       Statement.builder()
                           .effect(Effect.ALLOW)
                           .addAction("oss:GetBucketLocation")
-<<<<<<< HEAD
-=======
                           // Required for OSS Hadoop connector to get bucket information
->>>>>>> 6e0bd0d2
                           .addAction("oss:GetBucketInfo")
                           .addResource(key));
             });
