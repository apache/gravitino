--- conflicted
+++ resolved
@@ -26,11 +26,8 @@
 
 dependencies {
   implementation(project(":bundles:azure")) {
-<<<<<<< HEAD
-=======
     // There is already a dependency on commons-logging v1.2 in hadoop-azure, so exclude the one
     // from the bundle.
->>>>>>> 7b5c80ca
     exclude(group = "commons-logging", module = "commons-logging")
   }
 
