--- conflicted
+++ resolved
@@ -19,29 +19,29 @@
 
 package org.apache.gravitino.iceberg.common;
 
+import com.google.common.annotations.VisibleForTesting;
 import com.google.common.collect.Lists;
 import java.io.Closeable;
+import java.io.File;
 import java.io.IOException;
-<<<<<<< HEAD
+import java.lang.reflect.Field;
 import java.security.PrivilegedExceptionAction;
 import java.util.List;
 import java.util.Map;
+import java.util.concurrent.ScheduledExecutorService;
 import lombok.Getter;
 import org.apache.commons.lang3.reflect.FieldUtils;
 import org.apache.gravitino.iceberg.common.authentication.AuthenticationConfig;
 import org.apache.gravitino.iceberg.common.authentication.SupportsKerberos;
 import org.apache.gravitino.iceberg.common.authentication.kerberos.KerberosClient;
+import org.apache.gravitino.iceberg.common.utils.CaffeineSchedulerExtractorUtils;
+import org.apache.gravitino.iceberg.common.utils.IcebergHiveCachedClientPool;
 import org.apache.gravitino.utils.PrincipalUtils;
 import org.apache.hadoop.hive.metastore.IMetaStoreClient;
 import org.apache.hadoop.hive.thrift.DelegationTokenIdentifier;
 import org.apache.hadoop.security.UserGroupInformation;
 import org.apache.hadoop.security.token.Token;
 import org.apache.iceberg.ClientPool;
-=======
-import java.lang.reflect.Field;
-import java.util.List;
-import org.apache.gravitino.iceberg.common.utils.IcebergHiveCachedClientPool;
->>>>>>> 5188c3e4
 import org.apache.iceberg.hive.HiveCatalog;
 import org.apache.thrift.TException;
 import org.slf4j.Logger;
@@ -67,8 +67,16 @@
     resources.add(resource);
   }
 
-  public void setKerberosClient(KerberosClient kerberosClient) {
-    this.kerberosClient = kerberosClient;
+  @Override
+  public void initialize(String inputName, Map<String, String> properties) {
+    super.initialize(inputName, properties);
+    this.kerberosClient = initKerberosClient();
+
+    try {
+      resetIcebergHiveClientPool();
+    } catch (Exception e) {
+      throw new RuntimeException("Failed to reset IcebergHiveClientPool", e);
+    }
   }
 
   @Override
@@ -100,7 +108,6 @@
         });
   }
 
-<<<<<<< HEAD
   @Override
   public <R> R doKerberosOperations(Map<String, String> properties, Executable<R> executable)
       throws Throwable {
@@ -160,31 +167,73 @@
                 });
   }
 
-  public void resetHiveClientPool(String principalName, UserGroupInformation realUser) {
-    try {
-      ClientPool<IMetaStoreClient, TException> newClientPool =
-          (ClientPool<IMetaStoreClient, TException>) FieldUtils.readField(this, "clients", true);
-
-      kerberosClient
-          .getLoginUser()
-          .doAs(
-              (PrivilegedExceptionAction<Void>)
-                  () -> {
-                    String token =
-                        newClientPool.run(
-                            client ->
-                                client.getDelegationToken(
-                                    principalName,
-                                    kerberosClient.getLoginUser().getShortUserName()));
-
-                    Token<DelegationTokenIdentifier> delegationToken = new Token<>();
-                    delegationToken.decodeFromUrlString(token);
-                    realUser.addToken(delegationToken);
-                    return null;
-                  });
-    } catch (Exception e) {
-      throw new RuntimeException("Failed to get delegation token", e);
-=======
+  private ClientPool<IMetaStoreClient, TException> resetIcebergHiveClientPool()
+      throws IllegalAccessException {
+    // Get the old client pool before replacing it
+    Object oldPool = FieldUtils.readField(this, "clients", true);
+
+    // Create and set the new client pool first
+    IcebergHiveCachedClientPool newClientPool =
+        new IcebergHiveCachedClientPool(this.getConf(), this.properties());
+    FieldUtils.writeField(this, "clients", newClientPool, true);
+
+    // Then try to close the old pool to release resources
+    if (oldPool != null) {
+      // Try standard close method if available
+      if (oldPool instanceof AutoCloseable) {
+        try {
+          ((AutoCloseable) oldPool).close();
+          LOGGER.info("Successfully closed old Hive client pool");
+        } catch (Exception e) {
+          LOGGER.warn("Failed to close old Hive client pool", e);
+        }
+      }
+
+      // Additionally, try to shutdown the internal scheduler thread pool in Iceberg's
+      // CachedClientPool to prevent memory leak. This is necessary because Iceberg's
+      // CachedClientPool does not implement Closeable and does not properly clean up
+      // its internal scheduler.
+      try {
+        shutdownIcebergCachedClientPoolScheduler(oldPool);
+      } catch (Exception e) {
+        LOGGER.warn(
+            "Failed to shutdown scheduler in old CachedClientPool, may cause minor resource leak",
+            e);
+      }
+    }
+
+    return newClientPool;
+  }
+
+  /**
+   * Shuts down the scheduler thread pool in Iceberg's CachedClientPool.
+   *
+   * <p>Required because CachedClientPool doesn't provide cleanup, causing thread pool leaks.
+   *
+   * @param clientPool The old CachedClientPool instance
+   */
+  @VisibleForTesting
+  void shutdownIcebergCachedClientPoolScheduler(Object clientPool) {
+    try {
+      Object cache = FieldUtils.readField(clientPool, "clientPoolCache", true);
+      if (cache == null) {
+        LOGGER.debug("clientPoolCache is null, no scheduler to shutdown");
+        return;
+      }
+
+      ScheduledExecutorService executor =
+          CaffeineSchedulerExtractorUtils.extractSchedulerExecutor(cache);
+      if (executor != null) {
+        LOGGER.info("Shutting down scheduler thread pool from old CachedClientPool");
+        executor.shutdownNow();
+      } else {
+        LOGGER.debug("Could not extract scheduler executor from cache");
+      }
+    } catch (IllegalAccessException e) {
+      LOGGER.debug("Failed to access clientPoolCache field", e);
+    }
+  }
+
   /**
    * Close the internal HiveCatalog client pool using reflection. This is necessary because
    * HiveCatalog doesn't provide a public API to close its client pool. We need to avoid closing
@@ -208,7 +257,20 @@
       LOGGER.warn("Could not find 'clients' field in HiveCatalog, skipping cleanup", e);
     } catch (Exception e) {
       LOGGER.warn("Failed to close HiveCatalog internal client pool", e);
->>>>>>> 5188c3e4
+    }
+  }
+
+  private KerberosClient initKerberosClient() {
+    try {
+      KerberosClient kerberosClient = new KerberosClient(this.properties(), this.getConf());
+      // For Iceberg rest server, we haven't set the catalog_uuid, so we set it to 0 as there is
+      // only one catalog in the rest server, so it's okay to set it to 0.
+      String catalogUUID = properties().getOrDefault("catalog_uuid", "0");
+      File keytabFile = kerberosClient.saveKeyTabFileFromUri(Long.valueOf(catalogUUID));
+      kerberosClient.login(keytabFile.getAbsolutePath());
+      return kerberosClient;
+    } catch (IOException e) {
+      throw new RuntimeException("Failed to login with kerberos", e);
     }
   }
 }