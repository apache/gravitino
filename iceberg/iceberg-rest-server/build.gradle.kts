/*
 * Licensed to the Apache Software Foundation (ASF) under one
 * or more contributor license agreements.  See the NOTICE file
 * distributed with this work for additional information
 * regarding copyright ownership.  The ASF licenses this file
 * to you under the Apache License, Version 2.0 (the
 * "License"); you may not use this file except in compliance
 * with the License.  You may obtain a copy of the License at
 *
 *  http://www.apache.org/licenses/LICENSE-2.0
 *
 * Unless required by applicable law or agreed to in writing,
 * software distributed under the License is distributed on an
 * "AS IS" BASIS, WITHOUT WARRANTIES OR CONDITIONS OF ANY
 * KIND, either express or implied.  See the License for the
 * specific language governing permissions and limitations
 * under the License.
 */
description = "iceberg-rest-service"

plugins {
  `maven-publish`
  id("java")
  id("idea")
}

val scalaVersion: String = project.properties["scalaVersion"] as? String ?: extra["defaultScalaVersion"].toString()
val sparkVersion: String = libs.versions.spark34.get()
val sparkMajorVersion: String = sparkVersion.substringBeforeLast(".")
val icebergVersion: String = libs.versions.iceberg.get()
val scalaCollectionCompatVersion: String = libs.versions.scala.collection.compat.get()

dependencies {
  implementation(project(":api"))
  implementation(project(":bundles:aliyun"))
  implementation(project(":bundles:aws"))
  implementation(project(":bundles:azure"))
  implementation(project(":bundles:gcp"))
  implementation(project(":catalogs:catalog-common"))
  implementation(project(":clients:client-java"))
  implementation(project(":core")) {
    exclude("*")
  }
  implementation(project(":common")) {
    exclude("*")
  }
  implementation(project(":iceberg:iceberg-common"))
  implementation(project(":server-common")) {
    exclude("*")
  }
  implementation(libs.bundles.iceberg)
  implementation(libs.bundles.jetty)
  implementation(libs.bundles.jersey)
  implementation(libs.bundles.jwt)
  implementation(libs.bundles.log4j)
  implementation(libs.bundles.metrics)
  implementation(libs.bundles.prometheus)
  implementation(libs.caffeine)
  implementation(libs.commons.dbcp2)
  implementation(libs.commons.lang3)
  implementation(libs.concurrent.trees)
  implementation(libs.guava)
  implementation(libs.jackson.annotations)
  implementation(libs.jackson.databind)
  implementation(libs.jackson.datatype.jdk8)
  implementation(libs.jackson.datatype.jsr310)
  implementation(libs.jcasbin) {
    exclude(group = "com.fasterxml.jackson.core", module = "jackson-databind")
  }
  implementation(libs.metrics.jersey2)
  implementation(libs.mybatis)
  implementation(libs.ognl)

  annotationProcessor(libs.lombok)
  compileOnly(libs.lombok)

  testImplementation(project(":bundles:iceberg-aliyun-bundle"))
  testImplementation(project(":bundles:iceberg-aws-bundle"))
  testImplementation(project(":bundles:iceberg-gcp-bundle"))
  testImplementation(project(":bundles:iceberg-azure-bundle"))
  testImplementation(project(":integration-test-common", "testArtifacts"))
  testImplementation(project(":server"))

  testImplementation("org.scala-lang.modules:scala-collection-compat_$scalaVersion:$scalaCollectionCompatVersion")
  testImplementation("org.apache.iceberg:iceberg-spark-runtime-${sparkMajorVersion}_$scalaVersion:$icebergVersion")
  testImplementation("org.apache.spark:spark-sql_$scalaVersion:$sparkVersion") {
    exclude("org.apache.avro")
    exclude("org.apache.hadoop")
    exclude("org.apache.zookeeper")
    exclude("io.dropwizard.metrics")
    exclude("org.rocksdb")
  }

  testImplementation(libs.h2db)
  testImplementation(libs.mysql.driver)
  testImplementation(libs.postgresql.driver)
  testImplementation(libs.jersey.test.framework.core) {
    exclude(group = "org.junit.jupiter")
  }
  testImplementation(libs.jersey.test.framework.provider.jetty) {
    exclude(group = "org.junit.jupiter")
  }
  testImplementation(libs.junit.jupiter.api)
  testImplementation(libs.junit.jupiter.params)
  testImplementation(libs.mockito.core)
  testImplementation(libs.mysql.driver)
  testImplementation(libs.postgresql.driver)
  testImplementation(libs.sqlite.jdbc)
  testImplementation(libs.slf4j.api)
  testImplementation(libs.testcontainers)
<<<<<<< HEAD
  testImplementation(libs.cglib) {
    // The version of build-in asm is 7.1, which is not compatible with Java 17 well
    exclude("org.ow2.asm")
  }
  testImplementation(libs.asm)
=======
  testImplementation(libs.testcontainers.postgresql)

  // Add Hadoop 3.3+ dependencies since Spark's Hadoop is excluded
  // Required for Iceberg 1.10+ which uses newer Hadoop APIs like FileSystem.openFile()
  testImplementation(libs.hadoop3.client.api)
  testImplementation(libs.hadoop3.client.runtime)
>>>>>>> 5188c3e4

  testRuntimeOnly(libs.junit.jupiter.engine)
}

tasks {
  val copyDepends by registering(Copy::class) {
    from(configurations.runtimeClasspath)
    into("build/libs")
  }
  jar {
    finalizedBy(copyDepends)
  }

  register("copyLibs", Copy::class) {
    dependsOn(copyDepends, "build")
    from("build/libs")
    into("$rootDir/distribution/package/iceberg-rest-server/libs")
  }

  register("copyLibsToStandalonePackage", Copy::class) {
    dependsOn(copyDepends, "build")
    from("build/libs")
    into("$rootDir/distribution/gravitino-iceberg-rest-server/libs")
  }

  register("copyConfigs", Copy::class) {
    from("src/main/resources")
    into("$rootDir/distribution/package/iceberg-rest-server/conf")

    include("core-site.xml.template")
    include("hdfs-site.xml.template")

    rename { original ->
      if (original.endsWith(".template")) {
        original.replace(".template", "")
      } else {
        original
      }
    }

    fileMode = 0b111101101
  }

  register("copyConfigsToStandalonePackage", Copy::class) {
    from("src/main/resources")
    into("$rootDir/distribution/gravitino-iceberg-rest-server/conf")

    include("core-site.xml.template")
    include("hdfs-site.xml.template")

    rename { original ->
      if (original.endsWith(".template")) {
        original.replace(".template", "")
      } else {
        original
      }
    }

    fileMode = 0b111101101
  }

  register("copyLibAndConfigs", Copy::class) {
    dependsOn("copyLibs", "copyConfigs")
  }

  register("copyLibAndConfigsToStandalonePackage", Copy::class) {
    dependsOn("copyLibsToStandalonePackage", "copyConfigsToStandalonePackage")
  }
}

tasks.test {
  val skipITs = project.hasProperty("skipITs")
  if (skipITs) {
    // Exclude integration tests
    exclude("**/integration/test/**")
  } else {
    dependsOn(tasks.jar)
  }
}

tasks.clean {
  delete("spark-warehouse")
}

tasks.getByName("generateMetadataFileForMavenJavaPublication") {
  dependsOn("copyDepends")
}<|MERGE_RESOLUTION|>--- conflicted
+++ resolved
@@ -108,20 +108,17 @@
   testImplementation(libs.sqlite.jdbc)
   testImplementation(libs.slf4j.api)
   testImplementation(libs.testcontainers)
-<<<<<<< HEAD
   testImplementation(libs.cglib) {
     // The version of build-in asm is 7.1, which is not compatible with Java 17 well
     exclude("org.ow2.asm")
   }
   testImplementation(libs.asm)
-=======
   testImplementation(libs.testcontainers.postgresql)
 
   // Add Hadoop 3.3+ dependencies since Spark's Hadoop is excluded
   // Required for Iceberg 1.10+ which uses newer Hadoop APIs like FileSystem.openFile()
   testImplementation(libs.hadoop3.client.api)
   testImplementation(libs.hadoop3.client.runtime)
->>>>>>> 5188c3e4
 
   testRuntimeOnly(libs.junit.jupiter.engine)
 }
