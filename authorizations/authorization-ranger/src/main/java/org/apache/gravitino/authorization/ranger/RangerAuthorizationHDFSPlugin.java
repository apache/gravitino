/*
 * Licensed to the Apache Software Foundation (ASF) under one
 * or more contributor license agreements.  See the NOTICE file
 * distributed with this work for additional information
 * regarding copyright ownership.  The ASF licenses this file
 * to you under the Apache License, Version 2.0 (the
 * "License"); you may not use this file except in compliance
 * with the License.  You may obtain a copy of the License at
 *
 *  http://www.apache.org/licenses/LICENSE-2.0
 *
 * Unless required by applicable law or agreed to in writing,
 * software distributed under the License is distributed on an
 * "AS IS" BASIS, WITHOUT WARRANTIES OR CONDITIONS OF ANY
 * KIND, either express or implied.  See the License for the
 * specific language governing permissions and limitations
 * under the License.
 */
package org.apache.gravitino.authorization.ranger;

import com.google.common.base.Preconditions;
import com.google.common.collect.ImmutableList;
import com.google.common.collect.ImmutableMap;
import com.google.common.collect.ImmutableSet;
import com.google.common.collect.Lists;
import java.util.ArrayList;
import java.util.Arrays;
import java.util.HashMap;
import java.util.HashSet;
import java.util.List;
import java.util.Map;
import java.util.Objects;
import java.util.Set;
import java.util.regex.Pattern;
import java.util.stream.Collectors;
import org.apache.commons.lang.StringUtils;
import org.apache.gravitino.Entity;
import org.apache.gravitino.GravitinoEnv;
import org.apache.gravitino.MetadataObject;
import org.apache.gravitino.NameIdentifier;
import org.apache.gravitino.Namespace;
import org.apache.gravitino.authorization.AuthorizationMetadataObject;
import org.apache.gravitino.authorization.AuthorizationPrivilege;
import org.apache.gravitino.authorization.AuthorizationSecurableObject;
import org.apache.gravitino.authorization.AuthorizationUtils;
import org.apache.gravitino.authorization.MetadataObjectChange;
import org.apache.gravitino.authorization.Privilege;
import org.apache.gravitino.authorization.SecurableObject;
import org.apache.gravitino.authorization.common.ErrorMessages;
import org.apache.gravitino.authorization.common.PathBasedMetadataObject;
import org.apache.gravitino.authorization.common.PathBasedSecurableObject;
import org.apache.gravitino.authorization.common.RangerAuthorizationProperties;
import org.apache.gravitino.authorization.ranger.reference.RangerDefines;
import org.apache.gravitino.exceptions.AuthorizationPluginException;
import org.apache.gravitino.rel.Table;
import org.apache.gravitino.utils.MetadataObjectUtil;
import org.apache.gravitino.utils.NameIdentifierUtil;
import org.apache.ranger.RangerServiceException;
import org.apache.ranger.plugin.model.RangerPolicy;
import org.apache.ranger.plugin.util.SearchFilter;
import org.slf4j.Logger;
import org.slf4j.LoggerFactory;

public class RangerAuthorizationHDFSPlugin extends RangerAuthorizationPlugin {
  private static final Logger LOG = LoggerFactory.getLogger(RangerAuthorizationHDFSPlugin.class);
  private static final Pattern HDFS_PATTERN = Pattern.compile("^hdfs://[^/]*");

  public RangerAuthorizationHDFSPlugin(String metalake, Map<String, String> config) {
    super(metalake, config);
  }

  @Override
  public Map<Privilege.Name, Set<AuthorizationPrivilege>> privilegesMappingRule() {
    return ImmutableMap.of(
        Privilege.Name.USE_CATALOG,
        ImmutableSet.of(
            RangerPrivileges.RangerHdfsPrivilege.READ,
            RangerPrivileges.RangerHdfsPrivilege.EXECUTE),
        Privilege.Name.CREATE_CATALOG,
        ImmutableSet.of(
            RangerPrivileges.RangerHdfsPrivilege.READ,
            RangerPrivileges.RangerHdfsPrivilege.WRITE,
            RangerPrivileges.RangerHdfsPrivilege.EXECUTE),
        Privilege.Name.USE_SCHEMA,
        ImmutableSet.of(
            RangerPrivileges.RangerHdfsPrivilege.READ,
            RangerPrivileges.RangerHdfsPrivilege.EXECUTE),
        Privilege.Name.CREATE_SCHEMA,
        ImmutableSet.of(
            RangerPrivileges.RangerHdfsPrivilege.READ,
            RangerPrivileges.RangerHdfsPrivilege.WRITE,
            RangerPrivileges.RangerHdfsPrivilege.EXECUTE),
        Privilege.Name.CREATE_TABLE,
        ImmutableSet.of(
            RangerPrivileges.RangerHdfsPrivilege.READ,
            RangerPrivileges.RangerHdfsPrivilege.WRITE,
            RangerPrivileges.RangerHdfsPrivilege.EXECUTE),
        Privilege.Name.MODIFY_TABLE,
        ImmutableSet.of(
            RangerPrivileges.RangerHdfsPrivilege.READ,
            RangerPrivileges.RangerHdfsPrivilege.WRITE,
            RangerPrivileges.RangerHdfsPrivilege.EXECUTE),
        Privilege.Name.SELECT_TABLE,
        ImmutableSet.of(
            RangerPrivileges.RangerHdfsPrivilege.READ,
            RangerPrivileges.RangerHdfsPrivilege.EXECUTE),
        Privilege.Name.READ_FILESET,
        ImmutableSet.of(
            RangerPrivileges.RangerHdfsPrivilege.READ,
            RangerPrivileges.RangerHdfsPrivilege.EXECUTE),
        Privilege.Name.WRITE_FILESET,
        ImmutableSet.of(
            RangerPrivileges.RangerHdfsPrivilege.READ,
            RangerPrivileges.RangerHdfsPrivilege.WRITE,
            RangerPrivileges.RangerHdfsPrivilege.EXECUTE),
        Privilege.Name.CREATE_FILESET,
        ImmutableSet.of(
            RangerPrivileges.RangerHdfsPrivilege.READ,
            RangerPrivileges.RangerHdfsPrivilege.WRITE,
            RangerPrivileges.RangerHdfsPrivilege.EXECUTE));
  }

  @Override
  public Set<AuthorizationPrivilege> ownerMappingRule() {
    return ImmutableSet.of(
        RangerPrivileges.RangerHdfsPrivilege.READ,
        RangerPrivileges.RangerHdfsPrivilege.WRITE,
        RangerPrivileges.RangerHdfsPrivilege.EXECUTE);
  }

  @Override
  public List<String> policyResourceDefinesRule() {
    return ImmutableList.of(RangerDefines.PolicyResource.PATH.getName());
  }

  String getAuthorizationPath(PathBasedMetadataObject pathBasedMetadataObject) {
    return HDFS_PATTERN.matcher(pathBasedMetadataObject.path()).replaceAll("");
  }

  /**
   * Find the managed policy for the ranger securable object.
   *
   * @param authzMetadataObject The ranger securable object to find the managed policy.
   * @return The managed policy for the metadata object.
   */
  @Override
  public RangerPolicy findManagedPolicy(AuthorizationMetadataObject authzMetadataObject)
      throws AuthorizationPluginException {
    List<String> nsMetadataObj = authzMetadataObject.names();
    PathBasedMetadataObject pathAuthzMetadataObject = (PathBasedMetadataObject) authzMetadataObject;
    Map<String, String> preciseFilters = new HashMap<>();
    for (int i = 0; i < nsMetadataObj.size() && i < policyResourceDefinesRule().size(); i++) {
      preciseFilters.put(
          policyResourceDefinesRule().get(i), getAuthorizationPath(pathAuthzMetadataObject));
    }
    return preciseFindPolicy(authzMetadataObject, preciseFilters);
  }

  @Override
  /** Wildcard search the Ranger policies in the different Ranger service. */
  protected List<RangerPolicy> wildcardSearchPolicies(
      AuthorizationMetadataObject authzMetadataObject) {
    Preconditions.checkArgument(authzMetadataObject instanceof PathBasedMetadataObject);
    PathBasedMetadataObject pathBasedMetadataObject = (PathBasedMetadataObject) authzMetadataObject;
    List<String> resourceDefines = policyResourceDefinesRule();
    Map<String, String> searchFilters = new HashMap<>();
    searchFilters.put(SearchFilter.SERVICE_NAME, rangerServiceName);
    resourceDefines.forEach(
        resourceDefine -> {
          searchFilters.put(
              SearchFilter.RESOURCE_PREFIX + resourceDefine,
              getAuthorizationPath(pathBasedMetadataObject));
        });
    try {
      return rangerClient.findPolicies(searchFilters);
    } catch (RangerServiceException e) {
      throw new AuthorizationPluginException(e, "Failed to find policies in Ranger");
    }
  }

  /**
   * If rename the SCHEMA, Need to rename these the relevant policies, `{schema}`, `{schema}.*`,
   * `{schema}.*.*` <br>
   * If rename the TABLE, Need to rename these the relevant policies, `{schema}.*`, `{schema}.*.*`
   * <br>
   */
  @Override
  protected void renameMetadataObject(
      AuthorizationMetadataObject authzMetadataObject,
      AuthorizationMetadataObject newAuthzMetadataObject) {
    Preconditions.checkArgument(
        authzMetadataObject instanceof PathBasedMetadataObject,
        "The metadata object must be a PathBasedMetadataObject");
    Preconditions.checkArgument(
        newAuthzMetadataObject instanceof PathBasedMetadataObject,
        "The metadata object must be a PathBasedMetadataObject");
    updatePolicyByMetadataObject(
        newAuthzMetadataObject.type().metadataObjectType(),
        authzMetadataObject,
        newAuthzMetadataObject);
  }

  @Override
  protected void updatePolicyByMetadataObject(
      MetadataObject.Type operationType,
      AuthorizationMetadataObject oldAuthzMetaObject,
      AuthorizationMetadataObject newAuthzMetaObject) {
<<<<<<< HEAD
    List<RangerPolicy> oldPolicies = wildcardSearchPolies(oldAuthzMetaObject);
    List<RangerPolicy> existNewPolicies = wildcardSearchPolies(newAuthzMetaObject);
=======
    List<RangerPolicy> oldPolicies = wildcardSearchPolicies(oldAuthzMetaObject);
    List<RangerPolicy> existNewPolicies = wildcardSearchPolicies(newAuthzMetaObject);
>>>>>>> b2616001
    if (oldPolicies.isEmpty()) {
      LOG.warn("Cannot find the Ranger policy for the metadata object({})!", oldAuthzMetaObject);
      return;
    }
    if (!existNewPolicies.isEmpty()) {
      LOG.warn("The Ranger policy for the metadata object({}) already exists!", newAuthzMetaObject);
    }
    oldPolicies.forEach(
        policy -> {
          try {
            // Update the policy name is following Gravitino's spec
            // Only Hive managed table rename will use this case
            String oldResource =
                policy
                    .getResources()
                    .get(rangerHelper.policyResourceDefines.get(0))
                    .getValues()
                    .get(0);
            List<String> oldResourceNames =
                Arrays.stream(oldResource.split("/"))
                    .filter(path -> StringUtils.isNotBlank(path) && !".".equals(path))
                    .collect(Collectors.toList());
            List<String> newResourceNames =
                Arrays.stream(
                        getAuthorizationPath((PathBasedMetadataObject) newAuthzMetaObject)
                            .split("/"))
                    .filter(path -> StringUtils.isNotBlank(path) && !".".equals(path))
                    .collect(Collectors.toList());

            int minLen = Math.min(oldResourceNames.size(), newResourceNames.size());
            for (int i = 0; i < minLen; i++) {
              String oldName = oldResourceNames.get(i);
              String newName = newResourceNames.get(i);
              if (!oldName.equals(newName)) {
                if (oldName.equals(oldAuthzMetaObject.name())
                    && newName.equals(newAuthzMetaObject.name())) {
                  oldResourceNames.set(i, newAuthzMetaObject.name());
                  break;
                } else {
                  // If resource doesn't match, ignore this resource
                  return;
                }
              }
            }
            String newResourcePath = "/" + String.join("/", oldResourceNames);

            policy.setName(newResourcePath);
            // Update the policy resource name to new name
            policy
                .getResources()
                .put(
                    rangerHelper.policyResourceDefines.get(0),
                    new RangerPolicy.RangerPolicyResource(newResourcePath));

            boolean alreadyExist =
                existNewPolicies.stream()
                    .anyMatch(
                        existNewPolicy ->
                            existNewPolicy.getName().equals(policy.getName())
                                || existNewPolicy.getResources().equals(policy.getResources()));
            if (alreadyExist) {
              LOG.warn(
                  "The Ranger policy for the metadata object({}) already exists!",
                  newAuthzMetaObject);
              return;
            }

            // Update the policy
            rangerClient.updatePolicy(policy.getId(), policy);
          } catch (RangerServiceException e) {
            LOG.error("Failed to rename the policy {}!", policy);
            throw new RuntimeException(e);
          }
        });
  }

  /**
   * If remove the SCHEMA, need to remove these the relevant policies, `{schema}`, `{schema}.*`,
   * `{schema}.*.*` <br>
   * If remove the TABLE, need to remove these the relevant policies, `{schema}.*`, `{schema}.*.*`
   * <br>
   * If remove the COLUMN, Only need to remove `{schema}.*.*` <br>
   * If remove the PATH, Only need to remove `{path}` <br>
   */
  @Override
  protected void removeMetadataObject(AuthorizationMetadataObject authzMetadataObject) {
    if (authzMetadataObject.metadataObjectType() == MetadataObject.Type.SCHEMA) {
      removeSchemaMetadataObject(authzMetadataObject);
    } else if (authzMetadataObject.metadataObjectType() == MetadataObject.Type.TABLE) {
      removeTableMetadataObject(authzMetadataObject);
    } else if (authzMetadataObject.metadataObjectType() == MetadataObject.Type.FILESET) {
      removePolicyByMetadataObject(authzMetadataObject);
    } else if (authzMetadataObject.metadataObjectType() == MetadataObject.Type.METALAKE
        || authzMetadataObject.metadataObjectType() == MetadataObject.Type.CATALOG) {
      // Do nothing
    } else {
      throw new IllegalArgumentException(
          "Unsupported authorization metadata object type: " + authzMetadataObject.type());
    }
  }

  /**
   * Remove the SCHEMA, Need to remove these the relevant policies, `{schema}`, `{schema}.*`,
   * `{schema}.*.*` permissions.
   */
  private void removeSchemaMetadataObject(AuthorizationMetadataObject authzMetadataObject) {
    Preconditions.checkArgument(
        authzMetadataObject instanceof PathBasedMetadataObject,
        "The metadata object must be a PathBasedMetadataObject");
    Preconditions.checkArgument(
        authzMetadataObject.names().size() == 2, "The metadata object's name size must be 2");
    Preconditions.checkArgument(
        authzMetadataObject.type().equals(PathBasedMetadataObject.SCHEMA_PATH),
        "The metadata object type must be a path");
    removePolicyByMetadataObject(authzMetadataObject);
  }

  /**
   * Remove the TABLE, Need to remove these the relevant policies, `*.{table}`, `*.{table}.{column}`
   * permissions.
   */
  private void removeTableMetadataObject(AuthorizationMetadataObject authzMetadataObject) {
    Preconditions.checkArgument(
        authzMetadataObject instanceof PathBasedMetadataObject,
        "The metadata object must be a PathBasedMetadataObject");
    Preconditions.checkArgument(
        authzMetadataObject.names().size() == 3, "The metadata object's name size must be 3");
    Preconditions.checkArgument(
        authzMetadataObject.type().equals(PathBasedMetadataObject.TABLE_PATH),
        "The metadata object type must be a path");
    removePolicyByMetadataObject(authzMetadataObject);
  }

  @Override
  protected RangerPolicy createPolicyAddResources(AuthorizationMetadataObject metadataObject) {
    Preconditions.checkArgument(
        metadataObject instanceof PathBasedMetadataObject,
        "The metadata object must be a PathBasedMetadataObject");
    PathBasedMetadataObject pathBasedMetadataObject = (PathBasedMetadataObject) metadataObject;
    RangerPolicy policy = new RangerPolicy();
    policy.setService(rangerServiceName);
    policy.setName(getAuthorizationPath(pathBasedMetadataObject));
    RangerPolicy.RangerPolicyResource policyResource =
        new RangerPolicy.RangerPolicyResource(
            getAuthorizationPath(pathBasedMetadataObject),
            false,
            pathBasedMetadataObject.recursive());
    policy.getResources().put(RangerDefines.PolicyResource.PATH.getName(), policyResource);
    return policy;
  }

  @Override
  public AuthorizationSecurableObject generateAuthorizationSecurableObject(
      AuthorizationMetadataObject object, Set<AuthorizationPrivilege> privileges) {
    object.validateAuthorizationMetadataObject();
    Preconditions.checkArgument(
        object instanceof PathBasedMetadataObject, "Object must be a path based metadata object");
    PathBasedMetadataObject metadataObject = (PathBasedMetadataObject) object;
    return new PathBasedSecurableObject(
        metadataObject.parent(),
        metadataObject.name(),
        metadataObject.path(),
        metadataObject.type(),
        metadataObject.recursive(),
        privileges);
  }

  @Override
  public Set<Privilege.Name> allowPrivilegesRule() {
    return ImmutableSet.of(
        Privilege.Name.CREATE_FILESET,
        Privilege.Name.READ_FILESET,
        Privilege.Name.WRITE_FILESET,
        Privilege.Name.CREATE_TABLE,
        Privilege.Name.SELECT_TABLE,
        Privilege.Name.MODIFY_TABLE,
        Privilege.Name.CREATE_SCHEMA,
        Privilege.Name.USE_SCHEMA);
  }

  @Override
  public Set<MetadataObject.Type> allowMetadataObjectTypesRule() {
    return ImmutableSet.of(
        MetadataObject.Type.TABLE,
        MetadataObject.Type.FILESET,
        MetadataObject.Type.SCHEMA,
        MetadataObject.Type.CATALOG,
        MetadataObject.Type.METALAKE);
  }

  @Override
  public List<AuthorizationSecurableObject> translatePrivilege(SecurableObject securableObject) {
    List<AuthorizationSecurableObject> rangerSecurableObjects = new ArrayList<>();
    NameIdentifier identifier =
        securableObject.type().equals(MetadataObject.Type.METALAKE)
            ? NameIdentifier.of(securableObject.fullName())
            : NameIdentifier.parse(String.join(".", metalake, securableObject.fullName()));
    securableObject.privileges().stream()
        .filter(Objects::nonNull)
        .forEach(
            gravitinoPrivilege -> {
              Set<AuthorizationPrivilege> rangerPrivileges = new HashSet<>();
              // Ignore unsupported privileges
              if (!privilegesMappingRule().containsKey(gravitinoPrivilege.name())) {
                return;
              }
              privilegesMappingRule()
                  .get(gravitinoPrivilege.name())
                  .forEach(
                      rangerPrivilege ->
                          rangerPrivileges.add(
                              new RangerPrivileges.RangerHDFSPrivilegeImpl(
                                  rangerPrivilege, gravitinoPrivilege.condition())));
              switch (gravitinoPrivilege.name()) {
                case USE_CATALOG:
                case CREATE_CATALOG:
                  // When HDFS is used as the Hive storage layer, Hive does not support the
                  // `USE_CATALOG` and `CREATE_CATALOG` privileges. So, we ignore these
                  // in the RangerAuthorizationHDFSPlugin.
                  break;
                case USE_SCHEMA:
                  switch (securableObject.type()) {
                    case METALAKE:
                      extractMetalakeLocations(
                          securableObject,
                          identifier,
                          rangerSecurableObjects,
                          rangerPrivileges,
                          true);
                      break;
                    case CATALOG:
                    case SCHEMA:
                      AuthorizationUtils.getMetadataObjectLocation(
                              identifier, MetadataObjectUtil.toEntityType(securableObject))
                          .forEach(
                              locationPath -> {
                                createPathBasedMetadataObject(
                                    securableObject,
                                    locationPath,
                                    rangerSecurableObjects,
                                    rangerPrivileges,
                                    true);
                              });
                      break;
                    default:
                      throw new AuthorizationPluginException(
                          ErrorMessages.PRIVILEGE_NOT_SUPPORTED,
                          gravitinoPrivilege.name(),
                          securableObject.type());
                  }
                  break;
                case CREATE_SCHEMA:
                  switch (securableObject.type()) {
                    case METALAKE:
                      extractMetalakeLocations(
                          securableObject,
                          identifier,
                          rangerSecurableObjects,
                          rangerPrivileges,
                          false);
                      break;
                    case CATALOG:
                      AuthorizationUtils.getMetadataObjectLocation(
                              identifier, MetadataObjectUtil.toEntityType(securableObject))
                          .forEach(
                              locationPath ->
                                  createPathBasedMetadataObject(
                                      securableObject,
                                      locationPath,
                                      rangerSecurableObjects,
                                      rangerPrivileges,
                                      false));
                      break;
                    default:
                      throw new AuthorizationPluginException(
                          ErrorMessages.PRIVILEGE_NOT_SUPPORTED,
                          gravitinoPrivilege.name(),
                          securableObject.type());
                  }
                  break;
                case SELECT_TABLE:
                case MODIFY_TABLE:
                case READ_FILESET:
                case WRITE_FILESET:
                  if (!gravitinoPrivilege.canBindTo(securableObject.type())) {
                    throw new AuthorizationPluginException(
                        ErrorMessages.PRIVILEGE_NOT_SUPPORTED,
                        gravitinoPrivilege.name(),
                        securableObject.type());
                  }
                  createSecurableObjects(
                      securableObject,
                      rangerSecurableObjects,
                      identifier,
                      rangerPrivileges,
                      true,
                      new TableOrFilesetPathExtractor());
                  break;
                case CREATE_TABLE:
                case CREATE_FILESET:
                  switch (securableObject.type()) {
                    case METALAKE:
                    case CATALOG:
                    case SCHEMA:
                      createSecurableObjects(
                          securableObject,
                          rangerSecurableObjects,
                          identifier,
                          rangerPrivileges,
                          false,
                          new SchemaPathExtractor());

                      break;
                    default:
                      throw new AuthorizationPluginException(
                          ErrorMessages.PRIVILEGE_NOT_SUPPORTED,
                          gravitinoPrivilege.name(),
                          securableObject.type());
                  }
                  break;
                default:
                  throw new AuthorizationPluginException(
                      ErrorMessages.PRIVILEGE_NOT_SUPPORTED,
                      gravitinoPrivilege.name(),
                      securableObject.type());
              }
            });

    return rangerSecurableObjects;
  }

  private void createSecurableObjects(
      SecurableObject securableObject,
      List<AuthorizationSecurableObject> rangerSecurableObjects,
      NameIdentifier identifier,
      Set<AuthorizationPrivilege> rangerPrivileges,
      boolean recursive,
      PathExtractor pathExtractor) {
    Entity.EntityType type = MetadataObjectUtil.toEntityType(securableObject);
    List<String> locations = Lists.newArrayList();
    if (type == Entity.EntityType.METALAKE) {
      NameIdentifier[] catalogs =
          GravitinoEnv.getInstance()
              .catalogDispatcher()
              .listCatalogs(Namespace.of(identifier.name()));
      for (NameIdentifier catalog : catalogs) {
        locations.addAll(
            AuthorizationUtils.getMetadataObjectLocation(catalog, Entity.EntityType.CATALOG));
      }
    } else {
      locations.addAll(AuthorizationUtils.getMetadataObjectLocation(identifier, type));
    }

    locations.forEach(
        locationPath -> {
          Entity.EntityType pathEntityType;
          MetadataObject.Type pathObjectType;
          if (type == Entity.EntityType.METALAKE) {
            pathEntityType = Entity.EntityType.CATALOG;
            pathObjectType = MetadataObject.Type.CATALOG;
          } else {
            pathEntityType = type;
            pathObjectType = securableObject.type();
          }
          PathBasedMetadataObject pathBaseMetadataObject =
              new PathBasedMetadataObject(
                  securableObject.parent(),
                  securableObject.name(),
                  pathExtractor.getPath(pathEntityType, locationPath),
                  PathBasedMetadataObject.PathType.get(pathObjectType),
                  recursive);
          pathBaseMetadataObject.validateAuthorizationMetadataObject();
          rangerSecurableObjects.add(
              generateAuthorizationSecurableObject(pathBaseMetadataObject, rangerPrivileges));
        });
  }

  private void extractMetalakeLocations(
      SecurableObject securableObject,
      NameIdentifier identifier,
      List<AuthorizationSecurableObject> rangerSecurableObjects,
      Set<AuthorizationPrivilege> rangerPrivileges,
      boolean recursive) {
    NameIdentifier[] catalogs =
        GravitinoEnv.getInstance()
            .catalogDispatcher()
            .listCatalogs(Namespace.of(identifier.name()));
    for (NameIdentifier catalog : catalogs) {
      AuthorizationUtils.getMetadataObjectLocation(catalog, Entity.EntityType.CATALOG)
          .forEach(
              locationPath ->
                  createPathBasedMetadataObject(
                      securableObject,
                      locationPath,
                      rangerSecurableObjects,
                      rangerPrivileges,
                      recursive));
    }
  }

  private void createPathBasedMetadataObject(
      SecurableObject securableObject,
      String locationPath,
      List<AuthorizationSecurableObject> rangerSecurableObjects,
      Set<AuthorizationPrivilege> rangerPrivileges,
      boolean recursive) {
    PathBasedMetadataObject pathBaseMetadataObject =
        new PathBasedMetadataObject(
            securableObject.parent(),
            securableObject.name(),
            locationPath,
            PathBasedMetadataObject.PathType.get(securableObject.type()),
            recursive);
    pathBaseMetadataObject.validateAuthorizationMetadataObject();
    rangerSecurableObjects.add(
        generateAuthorizationSecurableObject(pathBaseMetadataObject, rangerPrivileges));
  }

  @Override
  public List<AuthorizationSecurableObject> translateOwner(MetadataObject gravitinoMetadataObject) {
    List<AuthorizationSecurableObject> rangerSecurableObjects = new ArrayList<>();
    switch (gravitinoMetadataObject.type()) {
      case METALAKE:
      case CATALOG:
      case SCHEMA:
      case FILESET:
      case TABLE:
        translateMetadataObject(gravitinoMetadataObject)
            .forEach(
                metadataObject -> {
                  Preconditions.checkArgument(
                      metadataObject instanceof PathBasedMetadataObject,
                      "The metadata object must be a PathBasedMetadataObject");
                  PathBasedMetadataObject pathBasedMetadataObject =
                      (PathBasedMetadataObject) metadataObject;
                  rangerSecurableObjects.add(
                      generateAuthorizationSecurableObject(
                          pathBasedMetadataObject, ownerMappingRule()));
                });
        break;
      default:
        throw new AuthorizationPluginException(
            ErrorMessages.OWNER_PRIVILEGE_NOT_SUPPORTED, gravitinoMetadataObject.type());
    }

    return rangerSecurableObjects;
  }

  @Override
  public List<AuthorizationMetadataObject> translateMetadataObject(MetadataObject metadataObject) {
    List<AuthorizationMetadataObject> authzMetadataObjects = new ArrayList<>();
    Entity.EntityType entityType = MetadataObjectUtil.toEntityType(metadataObject);
    NameIdentifier identifier =
        metadataObject.type().equals(MetadataObject.Type.METALAKE)
            ? NameIdentifier.of(metadataObject.fullName())
            : NameIdentifier.parse(String.join(".", metalake, metadataObject.fullName()));

    List<String> locations = Lists.newArrayList();
    if (metadataObject.type() == MetadataObject.Type.METALAKE) {
      NameIdentifier[] catalogs =
          GravitinoEnv.getInstance()
              .catalogDispatcher()
              .listCatalogs(Namespace.of(identifier.name()));
      for (NameIdentifier catalog : catalogs) {
        locations.addAll(
            AuthorizationUtils.getMetadataObjectLocation(catalog, Entity.EntityType.CATALOG));
      }
    } else {
      locations.addAll(AuthorizationUtils.getMetadataObjectLocation(identifier, entityType));
    }

    locations.forEach(
        locationPath -> {
          AuthorizationMetadataObject.Type type =
              PathBasedMetadataObject.PathType.get(metadataObject.type());
          PathBasedMetadataObject pathBaseMetadataObject =
              new PathBasedMetadataObject(
                  metadataObject.parent(), metadataObject.name(), locationPath, type);
          pathBaseMetadataObject.validateAuthorizationMetadataObject();
          authzMetadataObjects.add(pathBaseMetadataObject);
        });
    return authzMetadataObjects;
  }

  @Override
  public Boolean onMetadataUpdated(MetadataObjectChange... changes) throws RuntimeException {
    for (MetadataObjectChange change : changes) {
      if (change instanceof MetadataObjectChange.RenameMetadataObject) {
        MetadataObjectChange.RenameMetadataObject renameChange =
            (MetadataObjectChange.RenameMetadataObject) change;
        MetadataObject metadataObject = renameChange.metadataObject();
        MetadataObject newMetadataObject = renameChange.newMetadataObject();
        Preconditions.checkArgument(
            metadataObject.type() == newMetadataObject.type(),
            "The old and new metadata object types must be equal!");
        if (metadataObject.type() == MetadataObject.Type.METALAKE) {
          // Rename the metalake name
          this.metalake = newMetadataObject.name();
          // Did not need to update the Ranger policy
          continue;
        } else if (metadataObject.type() == MetadataObject.Type.CATALOG) {
          // Did not need to update the Ranger policy
          continue;
        }

        // Like topics and filesets, their locations don't change, we don't need to modify the
        // policies
        if (renameChange.locations() == null || renameChange.locations().isEmpty()) {
          continue;
        }

        // Only Hive managed tables will change the location
        if (metadataObject.type() == MetadataObject.Type.TABLE) {
          NameIdentifier ident = MetadataObjectUtil.toEntityIdent(metalake, newMetadataObject);
          NameIdentifier catalogIdent = NameIdentifierUtil.getCatalogIdentifier(ident);
          if (GravitinoEnv.getInstance()
              .catalogDispatcher()
              .loadCatalog(catalogIdent)
              .provider()
              .equals("hive")) {
            Table table = GravitinoEnv.getInstance().tableDispatcher().loadTable(ident);
            if (table.properties().get("table-type").equals("EXTERNAL_TABLE")) {
              continue;
            }
          } else {
            // Iceberg and other lake houses don't need to change the privileges of locations
            continue;
          }
        }

        List<AuthorizationMetadataObject> oldAuthzMetadataObjects = Lists.newArrayList();
        renameChange
            .locations()
            .forEach(
                locationPath -> {
                  PathBasedMetadataObject pathBaseMetadataObject =
                      new PathBasedMetadataObject(
                          metadataObject.parent(),
                          metadataObject.name(),
                          locationPath,
                          PathBasedMetadataObject.PathType.get(metadataObject.type()));
                  pathBaseMetadataObject.validateAuthorizationMetadataObject();
                  oldAuthzMetadataObjects.add(pathBaseMetadataObject);
                });

        List<AuthorizationMetadataObject> newAuthzMetadataObjects =
            translateMetadataObject(newMetadataObject);
        Preconditions.checkArgument(
            oldAuthzMetadataObjects.size() == newAuthzMetadataObjects.size(),
            "The old and new metadata objects sizes must be equal!");
        for (int i = 0; i < oldAuthzMetadataObjects.size(); i++) {
          AuthorizationMetadataObject oldAuthMetadataObject = oldAuthzMetadataObjects.get(i);
          AuthorizationMetadataObject newAuthzMetadataObject = newAuthzMetadataObjects.get(i);
          if (oldAuthMetadataObject.equals(newAuthzMetadataObject)) {
            LOG.info(
                "The metadata object({}) and new metadata object({}) are equal, so ignoring rename!",
                oldAuthMetadataObject.fullName(),
                newAuthzMetadataObject.fullName());
            continue;
          }
          renameMetadataObject(oldAuthMetadataObject, newAuthzMetadataObject);
        }
      } else if (change instanceof MetadataObjectChange.RemoveMetadataObject) {
        MetadataObjectChange.RemoveMetadataObject changeMetadataObject =
            ((MetadataObjectChange.RemoveMetadataObject) change);
        List<AuthorizationMetadataObject> authzMetadataObjects = new ArrayList<>();
        changeMetadataObject
            .getLocations()
            .forEach(
                locationPath -> {
                  PathBasedMetadataObject pathBaseMetadataObject =
                      new PathBasedMetadataObject(
                          changeMetadataObject.metadataObject().parent(),
                          changeMetadataObject.metadataObject().name(),
                          locationPath,
                          PathBasedMetadataObject.PathType.get(
                              changeMetadataObject.metadataObject().type()));
                  pathBaseMetadataObject.validateAuthorizationMetadataObject();
                  authzMetadataObjects.add(pathBaseMetadataObject);
                });
        authzMetadataObjects.forEach(this::removeMetadataObject);
      } else {
        throw new IllegalArgumentException(
            "Unsupported metadata object change type: "
                + (change == null ? "null" : change.getClass().getSimpleName()));
      }
    }
    return Boolean.TRUE;
  }

  @Override
  protected String getServiceType() {
    return HDFS_SERVICE_TYPE;
  }

  @Override
  protected Map<String, String> getServiceConfigs(Map<String, String> config) {
    return ImmutableMap.<String, String>builder()
        .put(
            RangerAuthorizationProperties.RANGER_USERNAME.substring(getPrefixLength()),
            config.get(RangerAuthorizationProperties.RANGER_USERNAME))
        .put(
            RangerAuthorizationProperties.RANGER_PASSWORD.substring(getPrefixLength()),
            config.get(RangerAuthorizationProperties.RANGER_PASSWORD))
        .put(
            RangerAuthorizationProperties.HADOOP_SECURITY_AUTHENTICATION.substring(
                getPrefixLength()),
            getConfValue(
                config,
                RangerAuthorizationProperties.HADOOP_SECURITY_AUTHENTICATION,
                RangerAuthorizationProperties.DEFAULT_HADOOP_SECURITY_AUTHENTICATION))
        .put(
            RangerAuthorizationProperties.HADOOP_RPC_PROTECTION.substring(getPrefixLength()),
            getConfValue(
                config,
                RangerAuthorizationProperties.HADOOP_RPC_PROTECTION,
                RangerAuthorizationProperties.DEFAULT_HADOOP_RPC_PROTECTION))
        .put(
            RangerAuthorizationProperties.HADOOP_SECURITY_AUTHORIZATION.substring(
                getPrefixLength()),
            getConfValue(
                config, RangerAuthorizationProperties.HADOOP_SECURITY_AUTHORIZATION, "false"))
        .put(
            RangerAuthorizationProperties.FS_DEFAULT_NAME.substring(getPrefixLength()),
            getConfValue(
                config,
                RangerAuthorizationProperties.FS_DEFAULT_NAME,
                RangerAuthorizationProperties.FS_DEFAULT_VALUE))
        .build();
  }

  private interface PathExtractor {
    String getPath(Entity.EntityType type, String location);
  }

  /** The extractor will extra the table or fileset level location path for this entity */
  private static class TableOrFilesetPathExtractor implements PathExtractor {
    /**
     * This method will return table or fileset level path for this entity
     *
     * @param type The entity type
     * @param location The location of this entity
     * @return The table or file locations of this entity
     */
    @Override
    public String getPath(Entity.EntityType type, String location) {
      if (type == Entity.EntityType.CATALOG) {
        return String.format("%s/*/*", location);
      } else if (type == Entity.EntityType.SCHEMA) {
        return String.format("%s/*", location);
      }
      if (type == Entity.EntityType.TABLE || type == Entity.EntityType.FILESET) {
        return location;
      } else {
        throw new AuthorizationPluginException(
            "It's not allowed to extract table or fileset path from entity %s", type);
      }
    }
  }

  /** The extractor will extra the schema level location path for this entity */
  private static class SchemaPathExtractor implements PathExtractor {

    /**
     * This method will return schema level path for this entity
     *
     * @param type The entity type
     * @param location The location of this entity
     * @return The schema locations of this entity
     */
    @Override
    public String getPath(Entity.EntityType type, String location) {
      if (type == Entity.EntityType.CATALOG) {
        return String.format("%s/*/", location);
      } else if (type == Entity.EntityType.SCHEMA) {
        return location;
      } else {
        throw new AuthorizationPluginException(
            "It's not allowed to extract table or fileset path from entity %s", type);
      }
    }
  }
}<|MERGE_RESOLUTION|>--- conflicted
+++ resolved
@@ -205,13 +205,8 @@
       MetadataObject.Type operationType,
       AuthorizationMetadataObject oldAuthzMetaObject,
       AuthorizationMetadataObject newAuthzMetaObject) {
-<<<<<<< HEAD
-    List<RangerPolicy> oldPolicies = wildcardSearchPolies(oldAuthzMetaObject);
-    List<RangerPolicy> existNewPolicies = wildcardSearchPolies(newAuthzMetaObject);
-=======
     List<RangerPolicy> oldPolicies = wildcardSearchPolicies(oldAuthzMetaObject);
     List<RangerPolicy> existNewPolicies = wildcardSearchPolicies(newAuthzMetaObject);
->>>>>>> b2616001
     if (oldPolicies.isEmpty()) {
       LOG.warn("Cannot find the Ranger policy for the metadata object({})!", oldAuthzMetaObject);
       return;
