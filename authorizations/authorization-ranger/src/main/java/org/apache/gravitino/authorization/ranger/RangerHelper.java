--- conflicted
+++ resolved
@@ -299,10 +299,7 @@
     List<String> nsMetadataObj =
         Lists.newArrayList(SecurableObjects.DOT_SPLITTER.splitToList(metadataObject.fullName()));
     nsMetadataObj.remove(0); // skip `catalog`
-<<<<<<< HEAD
-
-=======
->>>>>>> 08d70450
+
     Map<String, String> searchFilters = new HashMap<>();
     Map<String, String> preciseFilters = new HashMap<>();
     searchFilters.put(
