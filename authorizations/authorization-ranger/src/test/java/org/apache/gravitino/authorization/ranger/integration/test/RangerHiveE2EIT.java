/*
 * Licensed to the Apache Software Foundation (ASF) under one
 * or more contributor license agreements.  See the NOTICE file
 * distributed with this work for additional information
 * regarding copyright ownership.  The ASF licenses this file
 * to you under the Apache License, Version 2.0 (the
 * "License"); you may not use this file except in compliance
 * with the License.  You may obtain a copy of the License at
 *
 *  http://www.apache.org/licenses/LICENSE-2.0
 *
 * Unless required by applicable law or agreed to in writing,
 * software distributed under the License is distributed on an
 * "AS IS" BASIS, WITHOUT WARRANTIES OR CONDITIONS OF ANY
 * KIND, either express or implied.  See the License for the
 * specific language governing permissions and limitations
 * under the License.
 */
package org.apache.gravitino.authorization.ranger.integration.test;

import static org.apache.gravitino.Catalog.AUTHORIZATION_PROVIDER;
import static org.apache.gravitino.authorization.ranger.integration.test.RangerITEnv.currentFunName;
import static org.apache.gravitino.catalog.hive.HiveConstants.IMPERSONATION_ENABLE;
import static org.apache.gravitino.connector.AuthorizationPropertiesMeta.RANGER_AUTH_TYPE;
import static org.apache.gravitino.connector.AuthorizationPropertiesMeta.RANGER_PASSWORD;
import static org.apache.gravitino.connector.AuthorizationPropertiesMeta.RANGER_SERVICE_NAME;
import static org.apache.gravitino.connector.AuthorizationPropertiesMeta.RANGER_USERNAME;
import static org.apache.gravitino.integration.test.container.RangerContainer.RANGER_SERVER_PORT;

import com.google.common.collect.ImmutableMap;
import com.google.common.collect.Lists;
import com.google.common.collect.Maps;
import java.io.File;
import java.io.IOException;
import java.nio.charset.StandardCharsets;
import java.time.Instant;
import java.util.Arrays;
import java.util.Collections;
import java.util.List;
import java.util.Map;
import org.apache.commons.io.FileUtils;
import org.apache.gravitino.Catalog;
import org.apache.gravitino.Configs;
import org.apache.gravitino.MetadataObject;
import org.apache.gravitino.Schema;
import org.apache.gravitino.auth.AuthenticatorType;
import org.apache.gravitino.authorization.Privileges;
import org.apache.gravitino.authorization.SecurableObject;
import org.apache.gravitino.authorization.SecurableObjects;
import org.apache.gravitino.authorization.ranger.RangerAuthorizationHivePlugin;
import org.apache.gravitino.authorization.ranger.RangerAuthorizationPlugin;
import org.apache.gravitino.catalog.hive.HiveConstants;
import org.apache.gravitino.client.GravitinoMetalake;
import org.apache.gravitino.connector.AuthorizationPropertiesMeta;
import org.apache.gravitino.integration.test.container.HiveContainer;
import org.apache.gravitino.integration.test.container.RangerContainer;
import org.apache.gravitino.integration.test.util.AbstractIT;
import org.apache.gravitino.integration.test.util.GravitinoITUtils;
import org.apache.gravitino.meta.AuditInfo;
import org.apache.gravitino.meta.RoleEntity;
import org.apache.gravitino.meta.UserEntity;
import org.apache.spark.sql.Dataset;
import org.apache.spark.sql.Row;
import org.apache.spark.sql.SparkSession;
import org.junit.jupiter.api.AfterAll;
import org.junit.jupiter.api.Assertions;
import org.junit.jupiter.api.BeforeAll;
import org.junit.jupiter.api.Tag;
import org.junit.jupiter.api.Test;
import org.junit.jupiter.api.TestInstance;
import org.slf4j.Logger;
import org.slf4j.LoggerFactory;

@Tag("gravitino-docker-test")
@TestInstance(TestInstance.Lifecycle.PER_CLASS)
public class RangerHiveE2EIT extends AbstractIT {
  private static final Logger LOG = LoggerFactory.getLogger(RangerHiveE2EIT.class);

  private static RangerAuthorizationPlugin rangerAuthPlugin;
  public static final String metalakeName =
      GravitinoITUtils.genRandomName("RangerHiveE2EIT_metalake").toLowerCase();
  public static final String catalogName =
      GravitinoITUtils.genRandomName("RangerHiveE2EIT_catalog").toLowerCase();
  public static final String schemaName =
      GravitinoITUtils.genRandomName("RangerHiveE2EIT_schema").toLowerCase();

  private static GravitinoMetalake metalake;
  private static Catalog catalog;
  private static final String provider = "hive";
  private static String HIVE_METASTORE_URIS;

  private static SparkSession sparkSession = null;
  private final AuditInfo auditInfo =
      AuditInfo.builder().withCreator("test").withCreateTime(Instant.now()).build();
  private static final String HADOOP_USER_NAME = "HADOOP_USER_NAME";
  private static final String TEST_USER_NAME = "e2e_it_user";

  private static final String SQL_SHOW_DATABASES =
      String.format("SHOW DATABASES like '%s'", schemaName);

  private static String RANGER_ADMIN_URL = null;

  @BeforeAll
<<<<<<< HEAD
  public void startIntegrationTest() throws Exception {
=======
  public static void startIntegrationTest() throws Exception {
    // Enable Gravitino Authorization mode
>>>>>>> 3c5d20f8
    Map<String, String> configs = Maps.newHashMap();
    configs.put(Configs.ENABLE_AUTHORIZATION.getKey(), String.valueOf(true));
    configs.put(Configs.SERVICE_ADMINS.getKey(), RangerITEnv.HADOOP_USER_NAME);
    configs.put(Configs.AUTHENTICATORS.getKey(), AuthenticatorType.SIMPLE.name().toLowerCase());
    configs.put("SimpleAuthUserName", TEST_USER_NAME);
    registerCustomConfigs(configs);
    super.startIntegrationTest();

    RangerITEnv.setup();
    RangerITEnv.startHiveRangerContainer();

    RANGER_ADMIN_URL =
        String.format(
            "http://%s:%d",
            containerSuite.getRangerContainer().getContainerIpAddress(), RANGER_SERVER_PORT);

    HIVE_METASTORE_URIS =
        String.format(
            "thrift://%s:%d",
            containerSuite.getHiveRangerContainer().getContainerIpAddress(),
            HiveContainer.HIVE_METASTORE_PORT);

    generateRangerSparkSecurityXML();

    sparkSession =
        SparkSession.builder()
            .master("local[1]")
            .appName("Ranger Hive E2E integration test")
            .config("hive.metastore.uris", HIVE_METASTORE_URIS)
            .config(
                "spark.sql.warehouse.dir",
                String.format(
                    "hdfs://%s:%d/user/hive/warehouse",
                    containerSuite.getHiveRangerContainer().getContainerIpAddress(),
                    HiveContainer.HDFS_DEFAULTFS_PORT))
            .config("spark.sql.storeAssignmentPolicy", "LEGACY")
            .config("mapreduce.input.fileinputformat.input.dir.recursive", "true")
            .config(
                "spark.sql.extensions",
                "org.apache.kyuubi.plugin.spark.authz.ranger.RangerSparkExtension")
            .enableHiveSupport()
            .getOrCreate();

    createMetalake();
    createCatalogAndRangerAuthPlugin();
  }

  private static void generateRangerSparkSecurityXML() throws IOException {
    String templatePath =
        String.join(
            File.separator,
            System.getenv("GRAVITINO_ROOT_DIR"),
            "authorizations",
            "authorization-ranger",
            "src",
            "test",
            "resources",
            "ranger-spark-security.xml.template");
    String xmlPath =
        String.join(
            File.separator,
            System.getenv("GRAVITINO_ROOT_DIR"),
            "authorizations",
            "authorization-ranger",
            "build",
            "resources",
            "test",
            "ranger-spark-security.xml");

    String templateContext =
        FileUtils.readFileToString(new File(templatePath), StandardCharsets.UTF_8);
    templateContext =
        templateContext
            .replace("__REPLACE__RANGER_ADMIN_URL", RANGER_ADMIN_URL)
            .replace("__REPLACE__RANGER_HIVE_REPO_NAME", RangerITEnv.RANGER_HIVE_REPO_NAME);
    FileUtils.writeStringToFile(new File(xmlPath), templateContext, StandardCharsets.UTF_8);
  }

  @AfterAll
<<<<<<< HEAD
  public void stop() throws IOException {
    client = null;
=======
  public static void stop() throws IOException {
    if (client != null) {
      Arrays.stream(catalog.asSchemas().listSchemas())
          .filter(schema -> !schema.equals("default"))
          .forEach(
              (schema -> {
                catalog.asSchemas().dropSchema(schema, true);
              }));
      Arrays.stream(metalake.listCatalogs())
          .forEach(
              (catalogName -> {
                metalake.dropCatalog(catalogName);
              }));
      client.dropMetalake(metalakeName);
    }
    if (sparkSession != null) {
      sparkSession.close();
    }
    try {
      closer.close();
    } catch (Exception e) {
      LOG.error("Failed to close CloseableGroup", e);
    }

    AbstractIT.client = null;
>>>>>>> 3c5d20f8
  }

  @Test
  void testAllowUseSchemaPrivilege() throws InterruptedException {
    // First, create a schema use Gravitino client
    createSchema();

    // Use Spark to show this databases(schema)
    Dataset dataset1 = sparkSession.sql(SQL_SHOW_DATABASES);
    dataset1.show();
    List<Row> rows1 = dataset1.collectAsList();
    // The schema should not be shown, because the user does not have the permission
    Assertions.assertEquals(
        0, rows1.stream().filter(row -> row.getString(0).equals(schemaName)).count());

    // Create a role with CREATE_SCHEMA privilege
    SecurableObject securableObject1 =
        SecurableObjects.parse(
            String.format("%s.%s", catalogName, schemaName),
            MetadataObject.Type.SCHEMA,
            Lists.newArrayList(Privileges.CreateSchema.allow()));
    RoleEntity role =
        RoleEntity.builder()
            .withId(1L)
            .withName(currentFunName())
            .withAuditInfo(auditInfo)
            .withSecurableObjects(Lists.newArrayList(securableObject1))
            .build();
    rangerAuthPlugin.onRoleCreated(role);

    // Granted this role to the spark execution user `HADOOP_USER_NAME`
    String userName1 = System.getenv(HADOOP_USER_NAME);
    UserEntity userEntity1 =
        UserEntity.builder()
            .withId(1L)
            .withName(userName1)
            .withRoleNames(Collections.emptyList())
            .withRoleIds(Collections.emptyList())
            .withAuditInfo(auditInfo)
            .build();
    Assertions.assertTrue(
        rangerAuthPlugin.onGrantedRolesToUser(Lists.newArrayList(role), userEntity1));

    // After Ranger Authorization, Must wait a period of time for the Ranger Spark plugin to update
    // the policy Sleep time must be greater than the policy update interval
    // (ranger.plugin.spark.policy.pollIntervalMs) in the
    // `resources/ranger-spark-security.xml.template`
    Thread.sleep(1000L);

    // Use Spark to show this databases(schema) again
    Dataset dataset2 = sparkSession.sql(SQL_SHOW_DATABASES);
    dataset2.show(100, 100);
    List<Row> rows2 = dataset2.collectAsList();
    rows2.stream()
        .filter(row -> row.getString(0).equals(schemaName))
        .findFirst()
        .orElseThrow(() -> new IllegalStateException("Database not found: " + schemaName));
    // The schema should be shown, because the user has the permission
    Assertions.assertEquals(
        1, rows2.stream().filter(row -> row.getString(0).equals(schemaName)).count());
  }

  private void createMetalake() {
    GravitinoMetalake[] gravitinoMetalakes = client.listMetalakes();
    Assertions.assertEquals(0, gravitinoMetalakes.length);

    GravitinoMetalake createdMetalake =
        client.createMetalake(metalakeName, "comment", Collections.emptyMap());
    GravitinoMetalake loadMetalake = client.loadMetalake(metalakeName);
    Assertions.assertEquals(createdMetalake, loadMetalake);

    metalake = loadMetalake;
  }

  private static void createCatalogAndRangerAuthPlugin() {
    rangerAuthPlugin =
        RangerAuthorizationHivePlugin.getInstance(
            ImmutableMap.of(
                AuthorizationPropertiesMeta.RANGER_ADMIN_URL,
                RANGER_ADMIN_URL,
                RANGER_AUTH_TYPE,
                RangerContainer.authType,
                RANGER_USERNAME,
                RangerContainer.rangerUserName,
                RANGER_PASSWORD,
                RangerContainer.rangerPassword,
                RANGER_SERVICE_NAME,
                RangerITEnv.RANGER_HIVE_REPO_NAME));

    Map<String, String> properties =
        ImmutableMap.of(
            HiveConstants.METASTORE_URIS,
            HIVE_METASTORE_URIS,
            IMPERSONATION_ENABLE,
            "true",
            AUTHORIZATION_PROVIDER,
            "ranger",
            RANGER_SERVICE_NAME,
            RangerITEnv.RANGER_HIVE_REPO_NAME,
            AuthorizationPropertiesMeta.RANGER_ADMIN_URL,
            RANGER_ADMIN_URL,
            RANGER_AUTH_TYPE,
            RangerContainer.authType,
            RANGER_USERNAME,
            RangerContainer.rangerUserName,
            RANGER_PASSWORD,
            RangerContainer.rangerPassword);

    metalake.createCatalog(catalogName, Catalog.Type.RELATIONAL, provider, "comment", properties);
    catalog = metalake.loadCatalog(catalogName);
    LOG.info("Catalog created: {}", catalog);
  }

  private static void createSchema() {
    Map<String, String> properties = Maps.newHashMap();
    properties.put("key1", "val1");
    properties.put("key2", "val2");
    properties.put(
        "location",
        String.format(
            "hdfs://%s:%d/user/hive/warehouse/%s.db",
            containerSuite.getHiveRangerContainer().getContainerIpAddress(),
            HiveContainer.HDFS_DEFAULTFS_PORT,
            schemaName.toLowerCase()));
    String comment = "comment";

    catalog.asSchemas().createSchema(schemaName, comment, properties);
    Schema loadSchema = catalog.asSchemas().loadSchema(schemaName);
    Assertions.assertEquals(schemaName.toLowerCase(), loadSchema.name());
  }
}<|MERGE_RESOLUTION|>--- conflicted
+++ resolved
@@ -101,12 +101,8 @@
   private static String RANGER_ADMIN_URL = null;
 
   @BeforeAll
-<<<<<<< HEAD
   public void startIntegrationTest() throws Exception {
-=======
-  public static void startIntegrationTest() throws Exception {
     // Enable Gravitino Authorization mode
->>>>>>> 3c5d20f8
     Map<String, String> configs = Maps.newHashMap();
     configs.put(Configs.ENABLE_AUTHORIZATION.getKey(), String.valueOf(true));
     configs.put(Configs.SERVICE_ADMINS.getKey(), RangerITEnv.HADOOP_USER_NAME);
@@ -186,11 +182,8 @@
   }
 
   @AfterAll
-<<<<<<< HEAD
   public void stop() throws IOException {
     client = null;
-=======
-  public static void stop() throws IOException {
     if (client != null) {
       Arrays.stream(catalog.asSchemas().listSchemas())
           .filter(schema -> !schema.equals("default"))
@@ -214,8 +207,7 @@
       LOG.error("Failed to close CloseableGroup", e);
     }
 
-    AbstractIT.client = null;
->>>>>>> 3c5d20f8
+    client = null;
   }
 
   @Test
