--- conflicted
+++ resolved
@@ -40,11 +40,8 @@
 import com.lancedb.lance.namespace.model.DescribeTableIndexStatsRequest;
 import com.lancedb.lance.namespace.model.DescribeTableIndexStatsResponse;
 import com.lancedb.lance.namespace.model.DescribeTableResponse;
-<<<<<<< HEAD
+import com.lancedb.lance.namespace.model.DropTableResponse;
 import com.lancedb.lance.namespace.model.IndexContent;
-=======
-import com.lancedb.lance.namespace.model.DropTableResponse;
->>>>>>> 2e2f79a1
 import com.lancedb.lance.namespace.model.JsonArrowSchema;
 import com.lancedb.lance.namespace.model.ListTableIndicesRequest;
 import com.lancedb.lance.namespace.model.ListTableIndicesResponse;
@@ -283,26 +280,77 @@
     return response;
   }
 
-<<<<<<< HEAD
+  @Override
+  public boolean tableExists(String tableId, String delimiter) {
+    ObjectIdentifier nsId = ObjectIdentifier.of(tableId, Pattern.quote(delimiter));
+    Preconditions.checkArgument(
+        nsId.levels() == 3, "Expected at 3-level namespace but got: %s", nsId.levels());
+
+    String catalogName = nsId.levelAtListPos(0);
+    Catalog catalog = namespaceWrapper.loadAndValidateLakehouseCatalog(catalogName);
+
+    NameIdentifier tableIdentifier =
+        NameIdentifier.of(nsId.levelAtListPos(1), nsId.levelAtListPos(2));
+
+    return catalog.asTableCatalog().tableExists(tableIdentifier);
+  }
+
+  @Override
+  public DropTableResponse dropTable(String tableId, String delimiter) {
+    ObjectIdentifier nsId = ObjectIdentifier.of(tableId, Pattern.quote(delimiter));
+    Preconditions.checkArgument(
+        nsId.levels() == 3, "Expected at 3-level namespace but got: %s", nsId.levels());
+
+    String catalogName = nsId.levelAtListPos(0);
+    Catalog catalog = namespaceWrapper.loadAndValidateLakehouseCatalog(catalogName);
+
+    NameIdentifier tableIdentifier =
+        NameIdentifier.of(nsId.levelAtListPos(1), nsId.levelAtListPos(2));
+
+    Table table;
+    try {
+      table = catalog.asTableCatalog().loadTable(tableIdentifier);
+    } catch (NoSuchTableException e) {
+      throw LanceNamespaceException.notFound(
+          "Table not found: " + tableId,
+          NoSuchTableException.class.getSimpleName(),
+          tableId,
+          CommonUtil.formatCurrentStackTrace());
+    }
+
+    boolean deleted = catalog.asTableCatalog().purgeTable(tableIdentifier);
+    if (!deleted) {
+      throw LanceNamespaceException.notFound(
+          "Table not found: " + tableId,
+          NoSuchTableException.class.getSimpleName(),
+          tableId,
+          CommonUtil.formatCurrentStackTrace());
+    }
+
+    DropTableResponse response = new DropTableResponse();
+    response.setId(nsId.listStyleId());
+    response.setLocation(table.properties().get(LANCE_LOCATION));
+    response.setProperties(table.properties());
+    // TODO Support transaction ids later
+    response.setTransactionId(List.of());
+
+    return response;
+  }
+
   // Note: Create indices is an asynchronous operation in Lance Lakehouse.
   @Override
   public CreateTableIndexResponse createTableIndex(
       String tableId, String delimiter, CreateTableIndexRequest request) {
-=======
-  @Override
-  public boolean tableExists(String tableId, String delimiter) {
->>>>>>> 2e2f79a1
-    ObjectIdentifier nsId = ObjectIdentifier.of(tableId, Pattern.quote(delimiter));
-    Preconditions.checkArgument(
-        nsId.levels() == 3, "Expected at 3-level namespace but got: %s", nsId.levels());
-
-    String catalogName = nsId.levelAtListPos(0);
-    Catalog catalog = namespaceWrapper.loadAndValidateLakehouseCatalog(catalogName);
-
-    NameIdentifier tableIdentifier =
-        NameIdentifier.of(nsId.levelAtListPos(1), nsId.levelAtListPos(2));
-
-<<<<<<< HEAD
+    ObjectIdentifier nsId = ObjectIdentifier.of(tableId, Pattern.quote(delimiter));
+    Preconditions.checkArgument(
+        nsId.levels() == 3, "Expected at 3-level namespace but got: %s", nsId.levels());
+
+    String catalogName = nsId.levelAtListPos(0);
+    Catalog catalog = namespaceWrapper.loadAndValidateLakehouseCatalog(catalogName);
+
+    NameIdentifier tableIdentifier =
+        NameIdentifier.of(nsId.levelAtListPos(1), nsId.levelAtListPos(2));
+
     // There seem to be missing index name in the request, using Optional.empty() for now.
     TableChange tableChange = buildAddIndex(Optional.empty(), request);
 
@@ -317,20 +365,12 @@
   @Override
   public ListTableIndicesResponse listTableIndices(
       String tableId, String delimiter, ListTableIndicesRequest request) {
-=======
-    return catalog.asTableCatalog().tableExists(tableIdentifier);
-  }
-
-  @Override
-  public DropTableResponse dropTable(String tableId, String delimiter) {
->>>>>>> 2e2f79a1
-    ObjectIdentifier nsId = ObjectIdentifier.of(tableId, Pattern.quote(delimiter));
-    Preconditions.checkArgument(
-        nsId.levels() == 3, "Expected at 3-level namespace but got: %s", nsId.levels());
-
-    String catalogName = nsId.levelAtListPos(0);
-    Catalog catalog = namespaceWrapper.loadAndValidateLakehouseCatalog(catalogName);
-<<<<<<< HEAD
+    ObjectIdentifier nsId = ObjectIdentifier.of(tableId, Pattern.quote(delimiter));
+    Preconditions.checkArgument(
+        nsId.levels() == 3, "Expected at 3-level namespace but got: %s", nsId.levels());
+
+    String catalogName = nsId.levelAtListPos(0);
+    Catalog catalog = namespaceWrapper.loadAndValidateLakehouseCatalog(catalogName);
     NameIdentifier tableIdentifier =
         NameIdentifier.of(nsId.levelAtListPos(1), nsId.levelAtListPos(2));
 
@@ -369,42 +409,6 @@
     throw new UnsupportedOperationException("Describing table index stats is not supported now.");
   }
 
-=======
-
-    NameIdentifier tableIdentifier =
-        NameIdentifier.of(nsId.levelAtListPos(1), nsId.levelAtListPos(2));
-
-    Table table;
-    try {
-      table = catalog.asTableCatalog().loadTable(tableIdentifier);
-    } catch (NoSuchTableException e) {
-      throw LanceNamespaceException.notFound(
-          "Table not found: " + tableId,
-          NoSuchTableException.class.getSimpleName(),
-          tableId,
-          CommonUtil.formatCurrentStackTrace());
-    }
-
-    boolean deleted = catalog.asTableCatalog().purgeTable(tableIdentifier);
-    if (!deleted) {
-      throw LanceNamespaceException.notFound(
-          "Table not found: " + tableId,
-          NoSuchTableException.class.getSimpleName(),
-          tableId,
-          CommonUtil.formatCurrentStackTrace());
-    }
-
-    DropTableResponse response = new DropTableResponse();
-    response.setId(nsId.listStyleId());
-    response.setLocation(table.properties().get(LANCE_LOCATION));
-    response.setProperties(table.properties());
-    // TODO Support transaction ids later
-    response.setTransactionId(List.of());
-
-    return response;
-  }
-
->>>>>>> 2e2f79a1
   private List<Column> extractColumns(org.apache.arrow.vector.types.pojo.Schema arrowSchema) {
     List<Column> columns = new ArrayList<>();
 
