/*
 * Licensed to the Apache Software Foundation (ASF) under one
 * or more contributor license agreements.  See the NOTICE file
 * distributed with this work for additional information
 * regarding copyright ownership.  The ASF licenses this file
 * to you under the Apache License, Version 2.0 (the
 * "License"); you may not use this file except in compliance
 * with the License.  You may obtain a copy of the License at
 *
 *  http://www.apache.org/licenses/LICENSE-2.0
 *
 * Unless required by applicable law or agreed to in writing,
 * software distributed under the License is distributed on an
 * "AS IS" BASIS, WITHOUT WARRANTIES OR CONDITIONS OF ANY
 * KIND, either express or implied.  See the License for the
 * specific language governing permissions and limitations
 * under the License.
 */
package org.apache.gravitino.lance.common.ops;

import com.lancedb.lance.namespace.LanceNamespaceException;
import com.lancedb.lance.namespace.model.CreateNamespaceRequest;
import com.lancedb.lance.namespace.model.CreateNamespaceResponse;
import com.lancedb.lance.namespace.model.DescribeNamespaceResponse;
import com.lancedb.lance.namespace.model.DropNamespaceRequest;
import com.lancedb.lance.namespace.model.DropNamespaceResponse;
import com.lancedb.lance.namespace.model.ListNamespacesResponse;
import com.lancedb.lance.namespace.model.ListTablesResponse;
import java.util.Map;

public interface LanceNamespaceOperations {

  ListNamespacesResponse listNamespaces(
      String namespaceId, String delimiter, String pageToken, Integer limit);

  DescribeNamespaceResponse describeNamespace(String namespaceId, String delimiter);

  CreateNamespaceResponse createNamespace(
      String namespaceId,
      String delimiter,
      CreateNamespaceRequest.ModeEnum mode,
      Map<String, String> properties);

  DropNamespaceResponse dropNamespace(
      String namespaceId,
      String delimiter,
      DropNamespaceRequest.ModeEnum mode,
      DropNamespaceRequest.BehaviorEnum behavior);

<<<<<<< HEAD
  void namespaceExists(String id, String delimiter) throws LanceNamespaceException;

  ListTablesResponse listTables(String id, String delimiter, String pageToken, Integer limit);
=======
  void namespaceExists(String namespaceId, String delimiter) throws LanceNamespaceException;
>>>>>>> 662097ad
}<|MERGE_RESOLUTION|>--- conflicted
+++ resolved
@@ -47,11 +47,7 @@
       DropNamespaceRequest.ModeEnum mode,
       DropNamespaceRequest.BehaviorEnum behavior);
 
-<<<<<<< HEAD
-  void namespaceExists(String id, String delimiter) throws LanceNamespaceException;
+  void namespaceExists(String namespaceId, String delimiter) throws LanceNamespaceException;
 
   ListTablesResponse listTables(String id, String delimiter, String pageToken, Integer limit);
-=======
-  void namespaceExists(String namespaceId, String delimiter) throws LanceNamespaceException;
->>>>>>> 662097ad
 }