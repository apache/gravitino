--- conflicted
+++ resolved
@@ -52,7 +52,6 @@
 import java.util.function.BiFunction;
 import java.util.function.Function;
 import java.util.function.IntFunction;
-<<<<<<< HEAD
 import java.util.regex.Pattern;
 import java.util.stream.Collectors;
 import java.util.stream.Stream;
@@ -73,13 +72,6 @@
 import org.apache.gravitino.CatalogChange;
 import org.apache.gravitino.NameIdentifier;
 import org.apache.gravitino.Namespace;
-=======
-import java.util.stream.Collectors;
-import java.util.stream.Stream;
-import org.apache.commons.lang3.StringUtils;
-import org.apache.gravitino.Catalog;
-import org.apache.gravitino.CatalogChange;
->>>>>>> 662097ad
 import org.apache.gravitino.Schema;
 import org.apache.gravitino.SchemaChange;
 import org.apache.gravitino.client.GravitinoClient;
@@ -89,10 +81,7 @@
 import org.apache.gravitino.exceptions.NonEmptyCatalogException;
 import org.apache.gravitino.exceptions.NonEmptySchemaException;
 import org.apache.gravitino.exceptions.SchemaAlreadyExistsException;
-<<<<<<< HEAD
 import org.apache.gravitino.json.JsonUtils;
-=======
->>>>>>> 662097ad
 import org.apache.gravitino.lance.common.config.LanceConfig;
 import org.apache.gravitino.lance.common.ops.LanceNamespaceOperations;
 import org.apache.gravitino.lance.common.ops.LanceTableOperations;
@@ -147,11 +136,11 @@
   @Override
   public ListNamespacesResponse listNamespaces(
       String namespaceId, String delimiter, String pageToken, Integer limit) {
-    ObjectIdentifier nsId = ObjectIdentifier.of(namespaceId, Pattern.quote(delimiter));
+    ObjectIdentifier nsId = ObjectIdentifier.of(namespaceId, delimiter);
     Preconditions.checkArgument(
         nsId.levels() <= 2, "Expected at most 2-level namespace but got: %s", namespaceId);
 
-    java.util.List<String> namespaces;
+    List<String> namespaces;
     switch (nsId.levels()) {
       case 0:
         namespaces =
@@ -160,18 +149,16 @@
                 .map(Catalog::name)
                 .collect(Collectors.toList());
         break;
+
       case 1:
         Catalog catalog = loadAndValidateLakehouseCatalog(nsId.levelAtListPos(0));
         namespaces = Lists.newArrayList(catalog.asSchemas().listSchemas());
         break;
-<<<<<<< HEAD
-=======
 
       case 2:
         namespaces = Lists.newArrayList();
         break;
 
->>>>>>> 662097ad
       default:
         throw new IllegalArgumentException(
             "Expected at most 2-level namespace but got: " + namespaceId);
@@ -188,44 +175,27 @@
 
   @Override
   public DescribeNamespaceResponse describeNamespace(String namespaceId, String delimiter) {
-<<<<<<< HEAD
-    ObjectIdentifier nsId = ObjectIdentifier.of(namespaceId, Pattern.quote(delimiter));
-    Preconditions.checkArgument(
-        nsId.levels() <= 2, "Expected at most 2-level namespace but got: %s", namespaceId);
-=======
     ObjectIdentifier nsId = ObjectIdentifier.of(namespaceId, delimiter);
     Preconditions.checkArgument(
         nsId.levels() <= 2 && nsId.levels() > 0,
         "Expected at most 2-level and at least 1-level namespace but got: %s",
         namespaceId);
->>>>>>> 662097ad
 
     Catalog catalog = loadAndValidateLakehouseCatalog(nsId.levelAtListPos(0));
     Map<String, String> properties = Maps.newHashMap();
 
     switch (nsId.levels()) {
-<<<<<<< HEAD
-      case 0:
-        Optional.ofNullable(catalog.properties()).ifPresent(properties::putAll);
-        break;
-      case 1:
-=======
       case 1:
         Optional.ofNullable(catalog.properties()).ifPresent(properties::putAll);
         break;
       case 2:
->>>>>>> 662097ad
         String schemaName = nsId.levelAtListPos(1);
         Schema schema = catalog.asSchemas().loadSchema(schemaName);
         Optional.ofNullable(schema.properties()).ifPresent(properties::putAll);
         break;
       default:
         throw new IllegalArgumentException(
-<<<<<<< HEAD
-            "Expected at most 2-level namespace but got: " + namespaceId);
-=======
             "Expected at most 2-level and at least 1-level namespace but got: " + namespaceId);
->>>>>>> 662097ad
     }
 
     DescribeNamespaceResponse response = new DescribeNamespaceResponse();
@@ -239,16 +209,6 @@
       String delimiter,
       CreateNamespaceRequest.ModeEnum mode,
       Map<String, String> properties) {
-<<<<<<< HEAD
-    ObjectIdentifier nsId = ObjectIdentifier.of(namespaceId, Pattern.quote(delimiter));
-    Preconditions.checkArgument(
-        nsId.levels() <= 2, "Expected at most 2-level namespace but got: %s", namespaceId);
-
-    switch (nsId.levels()) {
-      case 0:
-        return createOrUpdateCatalog(nsId.levelAtListPos(0), mode, properties);
-      case 1:
-=======
     ObjectIdentifier nsId = ObjectIdentifier.of(namespaceId, delimiter);
     Preconditions.checkArgument(
         nsId.levels() <= 2 && nsId.levels() > 0,
@@ -259,16 +219,11 @@
       case 1:
         return createOrUpdateCatalog(nsId.levelAtListPos(0), mode, properties);
       case 2:
->>>>>>> 662097ad
         return createOrUpdateSchema(
             nsId.levelAtListPos(0), nsId.levelAtListPos(1), mode, properties);
       default:
         throw new IllegalArgumentException(
-<<<<<<< HEAD
-            "Expected at most 2-level namespace but got: " + namespaceId);
-=======
             "Expected at most 2-level and at least 1-level namespace but got: " + namespaceId);
->>>>>>> 662097ad
     }
   }
 
@@ -278,20 +233,6 @@
       String delimiter,
       DropNamespaceRequest.ModeEnum mode,
       DropNamespaceRequest.BehaviorEnum behavior) {
-<<<<<<< HEAD
-    ObjectIdentifier nsId = ObjectIdentifier.of(namespaceId, Pattern.quote(delimiter));
-    Preconditions.checkArgument(
-        nsId.levels() <= 2, "Expected at most 2-level namespace but got: %s", namespaceId);
-
-    switch (nsId.levels()) {
-      case 0:
-        return dropCatalog(nsId.levelAtListPos(0), mode, behavior);
-      case 1:
-        return dropSchema(nsId.levelAtListPos(0), nsId.levelAtListPos(1), mode, behavior);
-      default:
-        throw new IllegalArgumentException(
-            "Expected at most 2-level namespace but got: " + namespaceId);
-=======
     ObjectIdentifier nsId = ObjectIdentifier.of(namespaceId, delimiter);
     Preconditions.checkArgument(
         nsId.levels() <= 2 && nsId.levels() > 0,
@@ -306,20 +247,10 @@
       default:
         throw new IllegalArgumentException(
             "Expected at most 2-level and at least 1-level namespace but got: " + namespaceId);
->>>>>>> 662097ad
-    }
-  }
-
-  @Override
-<<<<<<< HEAD
-  public void namespaceExists(String id, String delimiter) throws LanceNamespaceException {
-    ObjectIdentifier nsId = ObjectIdentifier.of(id, Pattern.quote(delimiter));
-    Preconditions.checkArgument(
-        nsId.levels() <= 2, "Expected at most 2-level namespace but got: %s", id);
-
-    Catalog catalog = loadAndValidateLakehouseCatalog(nsId.levelAtListPos(0));
-    if (nsId.levels() == 1) {
-=======
+    }
+  }
+
+  @Override
   public void namespaceExists(String namespaceId, String delimiter) throws LanceNamespaceException {
     ObjectIdentifier nsId = ObjectIdentifier.of(namespaceId, delimiter);
     Preconditions.checkArgument(
@@ -329,7 +260,6 @@
 
     Catalog catalog = loadAndValidateLakehouseCatalog(nsId.levelAtListPos(0));
     if (nsId.levels() == 2) {
->>>>>>> 662097ad
       String schemaName = nsId.levelAtListPos(1);
       if (!catalog.asSchemas().schemaExists(schemaName)) {
         throw LanceNamespaceException.notFound(
@@ -339,6 +269,223 @@
             CommonUtil.formatCurrentStackTrace());
       }
     }
+  }
+
+  private boolean isLakehouseCatalog(Catalog catalog) {
+    return catalog.type().equals(Catalog.Type.RELATIONAL)
+        && "generic-lakehouse".equals(catalog.provider());
+  }
+
+  private Catalog loadAndValidateLakehouseCatalog(String catalogName) {
+    Catalog catalog;
+    try {
+      catalog = client.loadCatalog(catalogName);
+    } catch (NoSuchCatalogException e) {
+      throw LanceNamespaceException.notFound(
+          "Catalog not found: " + catalogName,
+          NoSuchCatalogException.class.getSimpleName(),
+          catalogName,
+          CommonUtil.formatCurrentStackTrace());
+    }
+    if (!isLakehouseCatalog(catalog)) {
+      throw LanceNamespaceException.notFound(
+          "Catalog is not a lakehouse catalog: " + catalogName,
+          NoSuchCatalogException.class.getSimpleName(),
+          catalogName,
+          CommonUtil.formatCurrentStackTrace());
+    }
+    return catalog;
+  }
+
+  private CreateNamespaceResponse createOrUpdateCatalog(
+      String catalogName, CreateNamespaceRequest.ModeEnum mode, Map<String, String> properties) {
+    CreateNamespaceResponse response = new CreateNamespaceResponse();
+
+    Catalog catalog;
+    try {
+      catalog = client.loadCatalog(catalogName);
+    } catch (NoSuchCatalogException e) {
+      // Catalog does not exist, create it
+      Catalog createdCatalog =
+          client.createCatalog(
+              catalogName,
+              Catalog.Type.RELATIONAL,
+              "generic-lakehouse",
+              "created by Lance REST server",
+              properties);
+      response.setProperties(
+          createdCatalog.properties() == null ? Maps.newHashMap() : createdCatalog.properties());
+      return response;
+    }
+
+    // Catalog exists, validate type
+    if (!isLakehouseCatalog(catalog)) {
+      throw LanceNamespaceException.conflict(
+          "Catalog already exists but is not a lakehouse catalog: " + catalogName,
+          CatalogAlreadyExistsException.class.getSimpleName(),
+          catalogName,
+          CommonUtil.formatCurrentStackTrace());
+    }
+
+    // Catalog exists, handle based on mode
+    switch (mode) {
+      case EXIST_OK:
+        response.setProperties(Maps.newHashMap());
+        return response;
+      case CREATE:
+        throw LanceNamespaceException.conflict(
+            "Catalog already exists: " + catalogName,
+            CatalogAlreadyExistsException.class.getSimpleName(),
+            catalogName,
+            CommonUtil.formatCurrentStackTrace());
+      case OVERWRITE:
+        CatalogChange[] changes =
+            buildChanges(
+                properties,
+                catalog.properties(),
+                CatalogChange::setProperty,
+                CatalogChange::removeProperty,
+                CatalogChange[]::new);
+        Catalog alteredCatalog = client.alterCatalog(catalogName, changes);
+        Optional.ofNullable(alteredCatalog.properties()).ifPresent(response::setProperties);
+        return response;
+      default:
+        throw new IllegalArgumentException("Unknown mode: " + mode);
+    }
+  }
+
+  private CreateNamespaceResponse createOrUpdateSchema(
+      String catalogName,
+      String schemaName,
+      CreateNamespaceRequest.ModeEnum mode,
+      Map<String, String> properties) {
+    CreateNamespaceResponse response = new CreateNamespaceResponse();
+    Catalog loadedCatalog = loadAndValidateLakehouseCatalog(catalogName);
+
+    Schema schema;
+    try {
+      schema = loadedCatalog.asSchemas().loadSchema(schemaName);
+    } catch (NoSuchSchemaException e) {
+      // Schema does not exist, create it
+      Schema createdSchema = loadedCatalog.asSchemas().createSchema(schemaName, null, properties);
+      response.setProperties(
+          createdSchema.properties() == null ? Maps.newHashMap() : createdSchema.properties());
+      return response;
+    }
+
+    // Schema exists, handle based on mode
+    switch (mode) {
+      case EXIST_OK:
+        response.setProperties(Maps.newHashMap());
+        return response;
+      case CREATE:
+        throw LanceNamespaceException.conflict(
+            "Schema already exists: " + schemaName,
+            SchemaAlreadyExistsException.class.getSimpleName(),
+            schemaName,
+            CommonUtil.formatCurrentStackTrace());
+      case OVERWRITE:
+        SchemaChange[] changes =
+            buildChanges(
+                properties,
+                schema.properties(),
+                SchemaChange::setProperty,
+                SchemaChange::removeProperty,
+                SchemaChange[]::new);
+        Schema alteredSchema = loadedCatalog.asSchemas().alterSchema(schemaName, changes);
+        Optional.ofNullable(alteredSchema.properties()).ifPresent(response::setProperties);
+        return response;
+      default:
+        throw new IllegalArgumentException("Unknown mode: " + mode);
+    }
+  }
+
+  private DropNamespaceResponse dropCatalog(
+      String catalogName,
+      DropNamespaceRequest.ModeEnum mode,
+      DropNamespaceRequest.BehaviorEnum behavior) {
+    try {
+      boolean dropped =
+          client.dropCatalog(catalogName, behavior == DropNamespaceRequest.BehaviorEnum.CASCADE);
+      if (dropped) {
+        return new DropNamespaceResponse();
+      } else {
+        // Catalog did not exist
+        if (mode == DropNamespaceRequest.ModeEnum.FAIL) {
+          throw LanceNamespaceException.notFound(
+              "Catalog not found: " + catalogName,
+              NoSuchCatalogException.class.getSimpleName(),
+              catalogName,
+              CommonUtil.formatCurrentStackTrace());
+        }
+        return new DropNamespaceResponse(); // SKIP mode
+      }
+    } catch (NonEmptyCatalogException e) {
+      throw LanceNamespaceException.badRequest(
+          String.format("Catalog %s is not empty.", catalogName),
+          NonEmptyCatalogException.class.getSimpleName(),
+          catalogName,
+          CommonUtil.formatCurrentStackTrace());
+    }
+  }
+
+  private DropNamespaceResponse dropSchema(
+      String catalogName,
+      String schemaName,
+      DropNamespaceRequest.ModeEnum mode,
+      DropNamespaceRequest.BehaviorEnum behavior) {
+    try {
+      boolean dropped =
+          client
+              .loadCatalog(catalogName)
+              .asSchemas()
+              .dropSchema(schemaName, behavior == DropNamespaceRequest.BehaviorEnum.CASCADE);
+      if (dropped) {
+        return new DropNamespaceResponse();
+      } else {
+        // Schema did not exist
+        if (mode == DropNamespaceRequest.ModeEnum.FAIL) {
+          throw LanceNamespaceException.notFound(
+              "Schema not found: " + schemaName,
+              NoSuchSchemaException.class.getSimpleName(),
+              schemaName,
+              CommonUtil.formatCurrentStackTrace());
+        }
+        return new DropNamespaceResponse(); // SKIP mode
+      }
+    } catch (NoSuchCatalogException e) {
+      throw LanceNamespaceException.notFound(
+          "Catalog not found: " + catalogName,
+          NoSuchCatalogException.class.getSimpleName(),
+          catalogName,
+          CommonUtil.formatCurrentStackTrace());
+    } catch (NonEmptySchemaException e) {
+      throw LanceNamespaceException.badRequest(
+          String.format("Schema %s is not empty.", schemaName),
+          NonEmptySchemaException.class.getSimpleName(),
+          schemaName,
+          CommonUtil.formatCurrentStackTrace());
+    }
+  }
+
+  private <T> T[] buildChanges(
+      Map<String, String> newProps,
+      Map<String, String> oldProps,
+      BiFunction<String, String, T> setPropertyFunc,
+      Function<String, T> removePropertyFunc,
+      IntFunction<T[]> arrayCreator) {
+    Stream<T> setPropertiesStream =
+        newProps.entrySet().stream()
+            .map(entry -> setPropertyFunc.apply(entry.getKey(), entry.getValue()));
+
+    Stream<T> removePropertiesStream =
+        oldProps == null
+            ? Stream.empty()
+            : oldProps.keySet().stream()
+                .filter(key -> !newProps.containsKey(key))
+                .map(removePropertyFunc);
+
+    return Stream.concat(setPropertiesStream, removePropertiesStream).toArray(arrayCreator);
   }
 
   @Override
@@ -443,6 +590,7 @@
     Map<String, String> createTableProperties = Maps.newHashMap(tableProperties);
     createTableProperties.put("location", tableLocation);
     createTableProperties.put("mode", mode);
+    // TODO considering the mode (create, exist_ok, overwrite)
     Table t =
         catalog
             .asTableCatalog()
@@ -612,420 +760,4 @@
       return Types.UnparsedType.of(arrowType.toString());
     }
   }
-
-  private boolean isLakehouseCatalog(Catalog catalog) {
-    return catalog.type().equals(Catalog.Type.RELATIONAL)
-        && "generic-lakehouse".equals(catalog.provider());
-  }
-
-  private Catalog loadAndValidateLakehouseCatalog(String catalogName) {
-    Catalog catalog;
-    try {
-      catalog = client.loadCatalog(catalogName);
-    } catch (NoSuchCatalogException e) {
-      throw LanceNamespaceException.notFound(
-          "Catalog not found: " + catalogName,
-          NoSuchCatalogException.class.getSimpleName(),
-          catalogName,
-          CommonUtil.formatCurrentStackTrace());
-    }
-    if (!isLakehouseCatalog(catalog)) {
-      throw LanceNamespaceException.notFound(
-          "Catalog not found: " + catalogName,
-          NoSuchCatalogException.class.getSimpleName(),
-          catalogName,
-          CommonUtil.formatCurrentStackTrace());
-    }
-    return catalog;
-  }
-
-  private CreateNamespaceResponse createOrUpdateCatalog(
-      String catalogName, CreateNamespaceRequest.ModeEnum mode, Map<String, String> properties) {
-    CreateNamespaceResponse response = new CreateNamespaceResponse();
-    try {
-      Catalog catalog = client.loadCatalog(catalogName);
-      // Catalog exists, handle based on mode
-      switch (mode) {
-        case EXIST_OK:
-          response.setProperties(Maps.newHashMap());
-          return response;
-        case CREATE:
-          throw LanceNamespaceException.conflict(
-              "Catalog already exists: " + catalogName,
-              CatalogAlreadyExistsException.class.getSimpleName(),
-              catalogName,
-              CommonUtil.formatCurrentStackTrace());
-        case OVERWRITE:
-          CatalogChange[] changes =
-              buildChanges(
-                  properties,
-                  catalog.properties(),
-                  CatalogChange::setProperty,
-                  CatalogChange::removeProperty,
-                  CatalogChange[]::new);
-          Catalog alteredCatalog = client.alterCatalog(catalogName, changes);
-          Optional.ofNullable(alteredCatalog.properties()).ifPresent(response::setProperties);
-          return response;
-        default:
-          throw new IllegalArgumentException("Unknown mode: " + mode);
-      }
-    } catch (NoSuchCatalogException e) {
-      // Catalog does not exist, create it
-      Catalog createdCatalog =
-          client.createCatalog(
-              catalogName, Catalog.Type.RELATIONAL, "generic-lakehouse", properties);
-      response.setProperties(
-          createdCatalog.properties() == null ? Maps.newHashMap() : createdCatalog.properties());
-      return response;
-    }
-  }
-
-  private CreateNamespaceResponse createOrUpdateSchema(
-      String catalogName,
-      String schemaName,
-      CreateNamespaceRequest.ModeEnum mode,
-      Map<String, String> properties) {
-    CreateNamespaceResponse response = new CreateNamespaceResponse();
-    Catalog loadedCatalog = loadAndValidateLakehouseCatalog(catalogName);
-
-    try {
-      Schema schema = loadedCatalog.asSchemas().loadSchema(schemaName);
-      // Schema exists, handle based on mode
-      switch (mode) {
-        case EXIST_OK:
-          response.setProperties(Maps.newHashMap());
-          return response;
-        case CREATE:
-          throw LanceNamespaceException.conflict(
-              "Schema already exists: " + schemaName,
-              SchemaAlreadyExistsException.class.getSimpleName(),
-              schemaName,
-              CommonUtil.formatCurrentStackTrace());
-        case OVERWRITE:
-          SchemaChange[] changes =
-              buildChanges(
-                  properties,
-                  schema.properties(),
-                  SchemaChange::setProperty,
-                  SchemaChange::removeProperty,
-                  SchemaChange[]::new);
-          Schema alteredSchema = loadedCatalog.asSchemas().alterSchema(schemaName, changes);
-          Optional.ofNullable(alteredSchema.properties()).ifPresent(response::setProperties);
-          return response;
-        default:
-          throw new IllegalArgumentException("Unknown mode: " + mode);
-      }
-    } catch (NoSuchSchemaException e) {
-      // Schema does not exist, create it
-      Schema createdSchema = loadedCatalog.asSchemas().createSchema(schemaName, null, properties);
-      response.setProperties(
-          createdSchema.properties() == null ? Maps.newHashMap() : createdSchema.properties());
-      return response;
-    }
-  }
-
-  private DropNamespaceResponse dropCatalog(
-      String catalogName,
-      DropNamespaceRequest.ModeEnum mode,
-      DropNamespaceRequest.BehaviorEnum behavior) {
-    try {
-      boolean dropped =
-          client.dropCatalog(catalogName, behavior == DropNamespaceRequest.BehaviorEnum.CASCADE);
-      if (dropped) {
-        return new DropNamespaceResponse();
-      } else {
-        // Catalog did not exist
-        if (mode == DropNamespaceRequest.ModeEnum.FAIL) {
-          throw LanceNamespaceException.notFound(
-              "Catalog not found: " + catalogName,
-              NoSuchCatalogException.class.getSimpleName(),
-              catalogName,
-              CommonUtil.formatCurrentStackTrace());
-        }
-        return new DropNamespaceResponse(); // SKIP mode
-      }
-    } catch (NonEmptyCatalogException e) {
-      throw LanceNamespaceException.badRequest(
-          String.format("Catalog %s is not empty.", catalogName),
-          NonEmptyCatalogException.class.getSimpleName(),
-          catalogName,
-          CommonUtil.formatCurrentStackTrace());
-    }
-  }
-
-  private DropNamespaceResponse dropSchema(
-      String catalogName,
-      String schemaName,
-      DropNamespaceRequest.ModeEnum mode,
-      DropNamespaceRequest.BehaviorEnum behavior) {
-    try {
-      boolean dropped =
-          client
-              .loadCatalog(catalogName)
-              .asSchemas()
-              .dropSchema(schemaName, behavior == DropNamespaceRequest.BehaviorEnum.CASCADE);
-      if (dropped) {
-        return new DropNamespaceResponse();
-      } else {
-        // Schema did not exist
-        if (mode == DropNamespaceRequest.ModeEnum.FAIL) {
-          throw LanceNamespaceException.notFound(
-              "Schema not found: " + schemaName,
-              NoSuchSchemaException.class.getSimpleName(),
-              schemaName,
-              CommonUtil.formatCurrentStackTrace());
-        }
-        return new DropNamespaceResponse(); // SKIP mode
-      }
-    } catch (NoSuchCatalogException e) {
-      throw LanceNamespaceException.notFound(
-          "Catalog not found: " + catalogName,
-          NoSuchCatalogException.class.getSimpleName(),
-          catalogName,
-          CommonUtil.formatCurrentStackTrace());
-    } catch (NonEmptySchemaException e) {
-      throw LanceNamespaceException.badRequest(
-          String.format("Schema %s is not empty.", schemaName),
-          NonEmptySchemaException.class.getSimpleName(),
-          schemaName,
-          CommonUtil.formatCurrentStackTrace());
-    }
-  }
-
-  private <T> T[] buildChanges(
-      Map<String, String> newProps,
-      Map<String, String> oldProps,
-      BiFunction<String, String, T> setPropertyFunc,
-      Function<String, T> removePropertyFunc,
-      IntFunction<T[]> arrayCreator) {
-    Stream<T> setPropertiesStream =
-        newProps.entrySet().stream()
-            .map(entry -> setPropertyFunc.apply(entry.getKey(), entry.getValue()));
-
-    Stream<T> removePropertiesStream =
-        oldProps == null
-            ? Stream.empty()
-            : oldProps.keySet().stream()
-                .filter(key -> !newProps.containsKey(key))
-                .map(removePropertyFunc);
-
-    return Stream.concat(setPropertiesStream, removePropertiesStream).toArray(arrayCreator);
-  }
-
-  private boolean isLakehouseCatalog(Catalog catalog) {
-    return catalog.type().equals(Catalog.Type.RELATIONAL)
-        && "generic-lakehouse".equals(catalog.provider());
-  }
-
-  private Catalog loadAndValidateLakehouseCatalog(String catalogName) {
-    Catalog catalog;
-    try {
-      catalog = client.loadCatalog(catalogName);
-    } catch (NoSuchCatalogException e) {
-      throw LanceNamespaceException.notFound(
-          "Catalog not found: " + catalogName,
-          NoSuchCatalogException.class.getSimpleName(),
-          catalogName,
-          CommonUtil.formatCurrentStackTrace());
-    }
-    if (!isLakehouseCatalog(catalog)) {
-      throw LanceNamespaceException.notFound(
-          "Catalog is not a lakehouse catalog: " + catalogName,
-          NoSuchCatalogException.class.getSimpleName(),
-          catalogName,
-          CommonUtil.formatCurrentStackTrace());
-    }
-    return catalog;
-  }
-
-  private CreateNamespaceResponse createOrUpdateCatalog(
-      String catalogName, CreateNamespaceRequest.ModeEnum mode, Map<String, String> properties) {
-    CreateNamespaceResponse response = new CreateNamespaceResponse();
-
-    Catalog catalog;
-    try {
-      catalog = client.loadCatalog(catalogName);
-    } catch (NoSuchCatalogException e) {
-      // Catalog does not exist, create it
-      Catalog createdCatalog =
-          client.createCatalog(
-              catalogName,
-              Catalog.Type.RELATIONAL,
-              "generic-lakehouse",
-              "created by Lance REST server",
-              properties);
-      response.setProperties(
-          createdCatalog.properties() == null ? Maps.newHashMap() : createdCatalog.properties());
-      return response;
-    }
-
-    // Catalog exists, validate type
-    if (!isLakehouseCatalog(catalog)) {
-      throw LanceNamespaceException.conflict(
-          "Catalog already exists but is not a lakehouse catalog: " + catalogName,
-          CatalogAlreadyExistsException.class.getSimpleName(),
-          catalogName,
-          CommonUtil.formatCurrentStackTrace());
-    }
-
-    // Catalog exists, handle based on mode
-    switch (mode) {
-      case EXIST_OK:
-        response.setProperties(Maps.newHashMap());
-        return response;
-      case CREATE:
-        throw LanceNamespaceException.conflict(
-            "Catalog already exists: " + catalogName,
-            CatalogAlreadyExistsException.class.getSimpleName(),
-            catalogName,
-            CommonUtil.formatCurrentStackTrace());
-      case OVERWRITE:
-        CatalogChange[] changes =
-            buildChanges(
-                properties,
-                catalog.properties(),
-                CatalogChange::setProperty,
-                CatalogChange::removeProperty,
-                CatalogChange[]::new);
-        Catalog alteredCatalog = client.alterCatalog(catalogName, changes);
-        Optional.ofNullable(alteredCatalog.properties()).ifPresent(response::setProperties);
-        return response;
-      default:
-        throw new IllegalArgumentException("Unknown mode: " + mode);
-    }
-  }
-
-  private CreateNamespaceResponse createOrUpdateSchema(
-      String catalogName,
-      String schemaName,
-      CreateNamespaceRequest.ModeEnum mode,
-      Map<String, String> properties) {
-    CreateNamespaceResponse response = new CreateNamespaceResponse();
-    Catalog loadedCatalog = loadAndValidateLakehouseCatalog(catalogName);
-
-    Schema schema;
-    try {
-      schema = loadedCatalog.asSchemas().loadSchema(schemaName);
-    } catch (NoSuchSchemaException e) {
-      // Schema does not exist, create it
-      Schema createdSchema = loadedCatalog.asSchemas().createSchema(schemaName, null, properties);
-      response.setProperties(
-          createdSchema.properties() == null ? Maps.newHashMap() : createdSchema.properties());
-      return response;
-    }
-
-    // Schema exists, handle based on mode
-    switch (mode) {
-      case EXIST_OK:
-        response.setProperties(Maps.newHashMap());
-        return response;
-      case CREATE:
-        throw LanceNamespaceException.conflict(
-            "Schema already exists: " + schemaName,
-            SchemaAlreadyExistsException.class.getSimpleName(),
-            schemaName,
-            CommonUtil.formatCurrentStackTrace());
-      case OVERWRITE:
-        SchemaChange[] changes =
-            buildChanges(
-                properties,
-                schema.properties(),
-                SchemaChange::setProperty,
-                SchemaChange::removeProperty,
-                SchemaChange[]::new);
-        Schema alteredSchema = loadedCatalog.asSchemas().alterSchema(schemaName, changes);
-        Optional.ofNullable(alteredSchema.properties()).ifPresent(response::setProperties);
-        return response;
-      default:
-        throw new IllegalArgumentException("Unknown mode: " + mode);
-    }
-  }
-
-  private DropNamespaceResponse dropCatalog(
-      String catalogName,
-      DropNamespaceRequest.ModeEnum mode,
-      DropNamespaceRequest.BehaviorEnum behavior) {
-    try {
-      boolean dropped =
-          client.dropCatalog(catalogName, behavior == DropNamespaceRequest.BehaviorEnum.CASCADE);
-      if (dropped) {
-        return new DropNamespaceResponse();
-      } else {
-        // Catalog did not exist
-        if (mode == DropNamespaceRequest.ModeEnum.FAIL) {
-          throw LanceNamespaceException.notFound(
-              "Catalog not found: " + catalogName,
-              NoSuchCatalogException.class.getSimpleName(),
-              catalogName,
-              CommonUtil.formatCurrentStackTrace());
-        }
-        return new DropNamespaceResponse(); // SKIP mode
-      }
-    } catch (NonEmptyCatalogException e) {
-      throw LanceNamespaceException.badRequest(
-          String.format("Catalog %s is not empty.", catalogName),
-          NonEmptyCatalogException.class.getSimpleName(),
-          catalogName,
-          CommonUtil.formatCurrentStackTrace());
-    }
-  }
-
-  private DropNamespaceResponse dropSchema(
-      String catalogName,
-      String schemaName,
-      DropNamespaceRequest.ModeEnum mode,
-      DropNamespaceRequest.BehaviorEnum behavior) {
-    try {
-      boolean dropped =
-          client
-              .loadCatalog(catalogName)
-              .asSchemas()
-              .dropSchema(schemaName, behavior == DropNamespaceRequest.BehaviorEnum.CASCADE);
-      if (dropped) {
-        return new DropNamespaceResponse();
-      } else {
-        // Schema did not exist
-        if (mode == DropNamespaceRequest.ModeEnum.FAIL) {
-          throw LanceNamespaceException.notFound(
-              "Schema not found: " + schemaName,
-              NoSuchSchemaException.class.getSimpleName(),
-              schemaName,
-              CommonUtil.formatCurrentStackTrace());
-        }
-        return new DropNamespaceResponse(); // SKIP mode
-      }
-    } catch (NoSuchCatalogException e) {
-      throw LanceNamespaceException.notFound(
-          "Catalog not found: " + catalogName,
-          NoSuchCatalogException.class.getSimpleName(),
-          catalogName,
-          CommonUtil.formatCurrentStackTrace());
-    } catch (NonEmptySchemaException e) {
-      throw LanceNamespaceException.badRequest(
-          String.format("Schema %s is not empty.", schemaName),
-          NonEmptySchemaException.class.getSimpleName(),
-          schemaName,
-          CommonUtil.formatCurrentStackTrace());
-    }
-  }
-
-  private <T> T[] buildChanges(
-      Map<String, String> newProps,
-      Map<String, String> oldProps,
-      BiFunction<String, String, T> setPropertyFunc,
-      Function<String, T> removePropertyFunc,
-      IntFunction<T[]> arrayCreator) {
-    Stream<T> setPropertiesStream =
-        newProps.entrySet().stream()
-            .map(entry -> setPropertyFunc.apply(entry.getKey(), entry.getValue()));
-
-    Stream<T> removePropertiesStream =
-        oldProps == null
-            ? Stream.empty()
-            : oldProps.keySet().stream()
-                .filter(key -> !newProps.containsKey(key))
-                .map(removePropertyFunc);
-
-    return Stream.concat(setPropertiesStream, removePropertiesStream).toArray(arrayCreator);
-  }
 }