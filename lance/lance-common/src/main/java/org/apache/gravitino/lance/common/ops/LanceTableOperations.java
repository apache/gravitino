/*
 * Licensed to the Apache Software Foundation (ASF) under one
 * or more contributor license agreements.  See the NOTICE file
 * distributed with this work for additional information
 * regarding copyright ownership.  The ASF licenses this file
 * to you under the Apache License, Version 2.0 (the
 * "License"); you may not use this file except in compliance
 * with the License.  You may obtain a copy of the License at
 *
 *  http://www.apache.org/licenses/LICENSE-2.0
 *
 * Unless required by applicable law or agreed to in writing,
 * software distributed under the License is distributed on an
 * "AS IS" BASIS, WITHOUT WARRANTIES OR CONDITIONS OF ANY
 * KIND, either express or implied.  See the License for the
 * specific language governing permissions and limitations
 * under the License.
 */
package org.apache.gravitino.lance.common.ops;

import com.lancedb.lance.namespace.model.CreateEmptyTableResponse;
import com.lancedb.lance.namespace.model.CreateTableIndexRequest;
import com.lancedb.lance.namespace.model.CreateTableIndexResponse;
import com.lancedb.lance.namespace.model.CreateTableRequest;
import com.lancedb.lance.namespace.model.CreateTableResponse;
import com.lancedb.lance.namespace.model.DeregisterTableResponse;
import com.lancedb.lance.namespace.model.DescribeTableIndexStatsRequest;
import com.lancedb.lance.namespace.model.DescribeTableIndexStatsResponse;
import com.lancedb.lance.namespace.model.DescribeTableResponse;
<<<<<<< HEAD
import com.lancedb.lance.namespace.model.ListTableIndicesRequest;
import com.lancedb.lance.namespace.model.ListTableIndicesResponse;
=======
import com.lancedb.lance.namespace.model.DropTableResponse;
>>>>>>> 2e2f79a1
import com.lancedb.lance.namespace.model.RegisterTableRequest;
import com.lancedb.lance.namespace.model.RegisterTableResponse;
import java.util.Map;
import java.util.Optional;

public interface LanceTableOperations {

  /**
   * Describe the details of a table.
   *
   * @param tableId table ids are in the format of "{namespace}{delimiter}{table_name}"
   * @param delimiter the delimiter used in the namespace
   * @param version the version of the table to describe, if null, describe the latest version
   * @return the table description
   */
  DescribeTableResponse describeTable(String tableId, String delimiter, Optional<Long> version);

  /**
   * Create a new table.
   *
   * @param tableId table ids are in the format of "{namespace}{delimiter}{table_name}"
   * @param mode it can be CREATE, OVERWRITE, or EXIST_OK
   * @param delimiter the delimiter used in the namespace
   * @param tableLocation the location where the table data will be stored
   * @param tableProperties the properties of the table
   * @param arrowStreamBody the arrow stream bytes containing the schema and data
   * @return the response of the create table operation
   */
  CreateTableResponse createTable(
      String tableId,
      CreateTableRequest.ModeEnum mode,
      String delimiter,
      String tableLocation,
      Map<String, String> tableProperties,
      byte[] arrowStreamBody);

  /**
   * Create an new table without schema.
   *
   * @param tableId table ids are in the format of "{namespace}{delimiter}{table_name}"
   * @param delimiter the delimiter used in the namespace
   * @param tableLocation the location where the table data will be stored
   * @param tableProperties the properties of the table
   * @return the response of the create table operation
   */
  CreateEmptyTableResponse createEmptyTable(
      String tableId, String delimiter, String tableLocation, Map<String, String> tableProperties);

  /**
   * Register an existing table.
   *
   * @param tableId table ids are in the format of "{namespace}{delimiter}{table_name}"
   * @param mode it can be REGISTER or OVERWRITE.
   * @param delimiter the delimiter used in the namespace
   * @param tableProperties the properties of the table, it should contain the table location
   * @return the response of the register table operation
   */
  RegisterTableResponse registerTable(
      String tableId,
      RegisterTableRequest.ModeEnum mode,
      String delimiter,
      Map<String, String> tableProperties);

  /**
   * Deregister a table. It will not delete the underlying lance data.
   *
   * @param tableId table ids are in the format of "{namespace}{delimiter}{table_name}"
   * @param delimiter the delimiter used in the namespace
   * @return the response of the deregister table operation
   */
  DeregisterTableResponse deregisterTable(String tableId, String delimiter);

  /**
<<<<<<< HEAD
   * Create an index on a Lance table.
   *
   * @param tableId table ids are in the format of "{namespace}{delimiter}{table_name}"
   * @param delimiter the delimiter used in the namespace
   * @param request the request containing index creation details
   * @return the response of the create index operation.
   */
  CreateTableIndexResponse createTableIndex(
      String tableId, String delimiter, CreateTableIndexRequest request);

  /**
   * List indices of a Lance table.
   *
   * @param tableId table ids are in the format of "{namespace}{delimiter}{table_name}"
   * @param delimiter the delimiter used in the namespace
   * @param request the request containing table id and other parameters
   * @return the response containing the list of indices
   */
  ListTableIndicesResponse listTableIndices(
      String tableId, String delimiter, ListTableIndicesRequest request);

  /**
   * Describe statistics of a specific index on a Lance table.
   *
   * @param tableId table ids are in the format of "{namespace}{delimiter}{table_name}"
   * @param delimiter the delimiter used in the namespace
   * @param indexId the identifier of the index to describe
   * @param request the request containing table id and other parameters
   * @return the response containing index statistics
   */
  DescribeTableIndexStatsResponse describeTableIndexStats(
      String tableId, String delimiter, String indexId, DescribeTableIndexStatsRequest request);
=======
   * Check if a table exists.
   *
   * @param tableId table ids are in the format of "{namespace}{delimiter}{table_name}"
   * @param delimiter the delimiter used in the namespace
   * @return true if the table exists, false otherwise
   */
  boolean tableExists(String tableId, String delimiter);

  /**
   * Drop a table. It will delete the underlying lance data.
   *
   * @param tableId table ids are in the format of "{namespace}{delimiter}{table_name}"
   * @param delimiter the delimiter used in the namespace
   * @return the response of the drop table operation
   */
  DropTableResponse dropTable(String tableId, String delimiter);
>>>>>>> 2e2f79a1
}<|MERGE_RESOLUTION|>--- conflicted
+++ resolved
@@ -27,12 +27,9 @@
 import com.lancedb.lance.namespace.model.DescribeTableIndexStatsRequest;
 import com.lancedb.lance.namespace.model.DescribeTableIndexStatsResponse;
 import com.lancedb.lance.namespace.model.DescribeTableResponse;
-<<<<<<< HEAD
+import com.lancedb.lance.namespace.model.DropTableResponse;
 import com.lancedb.lance.namespace.model.ListTableIndicesRequest;
 import com.lancedb.lance.namespace.model.ListTableIndicesResponse;
-=======
-import com.lancedb.lance.namespace.model.DropTableResponse;
->>>>>>> 2e2f79a1
 import com.lancedb.lance.namespace.model.RegisterTableRequest;
 import com.lancedb.lance.namespace.model.RegisterTableResponse;
 import java.util.Map;
@@ -105,8 +102,25 @@
    */
   DeregisterTableResponse deregisterTable(String tableId, String delimiter);
 
+  /*
+   * Check if a table exists.
+   *
+   * @param tableId table ids are in the format of "{namespace}{delimiter}{table_name}"
+   * @param delimiter the delimiter used in the namespace
+   * @return true if the table exists, false otherwise
+   */
+  boolean tableExists(String tableId, String delimiter);
+
   /**
-<<<<<<< HEAD
+   * Drop a table. It will delete the underlying lance data.
+   *
+   * @param tableId table ids are in the format of "{namespace}{delimiter}{table_name}"
+   * @param delimiter the delimiter used in the namespace
+   * @return the response of the drop table operation
+   */
+  DropTableResponse dropTable(String tableId, String delimiter);
+
+  /**
    * Create an index on a Lance table.
    *
    * @param tableId table ids are in the format of "{namespace}{delimiter}{table_name}"
@@ -139,22 +153,4 @@
    */
   DescribeTableIndexStatsResponse describeTableIndexStats(
       String tableId, String delimiter, String indexId, DescribeTableIndexStatsRequest request);
-=======
-   * Check if a table exists.
-   *
-   * @param tableId table ids are in the format of "{namespace}{delimiter}{table_name}"
-   * @param delimiter the delimiter used in the namespace
-   * @return true if the table exists, false otherwise
-   */
-  boolean tableExists(String tableId, String delimiter);
-
-  /**
-   * Drop a table. It will delete the underlying lance data.
-   *
-   * @param tableId table ids are in the format of "{namespace}{delimiter}{table_name}"
-   * @param delimiter the delimiter used in the namespace
-   * @return the response of the drop table operation
-   */
-  DropTableResponse dropTable(String tableId, String delimiter);
->>>>>>> 2e2f79a1
 }