/*
 * Licensed to the Apache Software Foundation (ASF) under one
 * or more contributor license agreements.  See the NOTICE file
 * distributed with this work for additional information
 * regarding copyright ownership.  The ASF licenses this file
 * to you under the Apache License, Version 2.0 (the
 * "License"); you may not use this file except in compliance
 * with the License.  You may obtain a copy of the License at
 *
 *  http://www.apache.org/licenses/LICENSE-2.0
 *
 * Unless required by applicable law or agreed to in writing,
 * software distributed under the License is distributed on an
 * "AS IS" BASIS, WITHOUT WARRANTIES OR CONDITIONS OF ANY
 * KIND, either express or implied.  See the License for the
 * specific language governing permissions and limitations
 * under the License.
 */
package org.apache.gravitino.lance.integration.test;

import com.fasterxml.jackson.core.JsonProcessingException;
import com.google.common.collect.ImmutableList;
import com.google.common.collect.ImmutableMap;
import com.google.common.collect.Lists;
import com.google.common.collect.Maps;
import com.google.common.collect.Sets;
import com.lancedb.lance.Dataset;
import com.lancedb.lance.Fragment;
import com.lancedb.lance.FragmentMetadata;
import com.lancedb.lance.Transaction;
import com.lancedb.lance.WriteParams;
import com.lancedb.lance.ipc.LanceScanner;
import com.lancedb.lance.ipc.ScanOptions;
import com.lancedb.lance.namespace.LanceNamespace;
import com.lancedb.lance.namespace.LanceNamespaceException;
import com.lancedb.lance.namespace.LanceNamespaces;
import com.lancedb.lance.namespace.client.apache.ApiException;
import com.lancedb.lance.namespace.model.CreateEmptyTableRequest;
import com.lancedb.lance.namespace.model.CreateEmptyTableResponse;
import com.lancedb.lance.namespace.model.CreateNamespaceRequest;
import com.lancedb.lance.namespace.model.CreateNamespaceResponse;
import com.lancedb.lance.namespace.model.CreateTableIndexRequest;
import com.lancedb.lance.namespace.model.CreateTableIndexRequest.IndexTypeEnum;
import com.lancedb.lance.namespace.model.CreateTableIndexRequest.MetricTypeEnum;
import com.lancedb.lance.namespace.model.CreateTableIndexResponse;
import com.lancedb.lance.namespace.model.CreateTableRequest;
import com.lancedb.lance.namespace.model.CreateTableResponse;
import com.lancedb.lance.namespace.model.DeregisterTableRequest;
import com.lancedb.lance.namespace.model.DeregisterTableResponse;
import com.lancedb.lance.namespace.model.DescribeNamespaceRequest;
import com.lancedb.lance.namespace.model.DescribeNamespaceResponse;
import com.lancedb.lance.namespace.model.DescribeTableRequest;
import com.lancedb.lance.namespace.model.DescribeTableResponse;
import com.lancedb.lance.namespace.model.DropNamespaceRequest;
import com.lancedb.lance.namespace.model.DropNamespaceResponse;
import com.lancedb.lance.namespace.model.DropTableRequest;
import com.lancedb.lance.namespace.model.DropTableResponse;
import com.lancedb.lance.namespace.model.ErrorResponse;
import com.lancedb.lance.namespace.model.IndexContent;
import com.lancedb.lance.namespace.model.JsonArrowField;
import com.lancedb.lance.namespace.model.ListNamespacesRequest;
import com.lancedb.lance.namespace.model.ListNamespacesResponse;
import com.lancedb.lance.namespace.model.ListTableIndicesRequest;
import com.lancedb.lance.namespace.model.ListTableIndicesResponse;
import com.lancedb.lance.namespace.model.ListTablesRequest;
import com.lancedb.lance.namespace.model.NamespaceExistsRequest;
import com.lancedb.lance.namespace.model.RegisterTableRequest;
import com.lancedb.lance.namespace.model.RegisterTableRequest.ModeEnum;
import com.lancedb.lance.namespace.model.RegisterTableResponse;
import com.lancedb.lance.namespace.model.TableExistsRequest;
import com.lancedb.lance.namespace.rest.RestNamespaceConfig;
import com.lancedb.lance.operation.Append;
import java.io.File;
import java.io.IOException;
import java.nio.charset.Charset;
import java.nio.charset.StandardCharsets;
import java.nio.file.Files;
import java.nio.file.Path;
import java.util.Arrays;
import java.util.HashMap;
import java.util.List;
import java.util.Map;
import java.util.Objects;
import java.util.Optional;
import java.util.Random;
import java.util.Set;
import org.apache.arrow.memory.BufferAllocator;
import org.apache.arrow.memory.RootAllocator;
import org.apache.arrow.vector.FieldVector;
import org.apache.arrow.vector.Float4Vector;
import org.apache.arrow.vector.IntVector;
import org.apache.arrow.vector.VarCharVector;
import org.apache.arrow.vector.VectorSchemaRoot;
import org.apache.arrow.vector.complex.FixedSizeListVector;
import org.apache.arrow.vector.ipc.ArrowReader;
import org.apache.arrow.vector.types.FloatingPointPrecision;
import org.apache.arrow.vector.types.pojo.ArrowType;
import org.apache.arrow.vector.types.pojo.Field;
import org.apache.arrow.vector.types.pojo.FieldType;
import org.apache.commons.io.FileUtils;
import org.apache.gravitino.Catalog;
import org.apache.gravitino.NameIdentifier;
import org.apache.gravitino.Schema;
import org.apache.gravitino.client.GravitinoMetalake;
import org.apache.gravitino.exceptions.NoSuchTableException;
import org.apache.gravitino.integration.test.util.BaseIT;
import org.apache.gravitino.integration.test.util.GravitinoITUtils;
import org.apache.gravitino.lance.common.utils.ArrowUtils;
import org.junit.jupiter.api.AfterAll;
import org.junit.jupiter.api.AfterEach;
import org.junit.jupiter.api.Assertions;
import org.junit.jupiter.api.BeforeAll;
import org.junit.jupiter.api.Test;
import org.testcontainers.shaded.com.google.common.base.Joiner;

public class LanceRESTServiceIT extends BaseIT {
  private static final String CATALOG_NAME = GravitinoITUtils.genRandomName("lance_rest_catalog");
  private static final String SCHEMA_NAME = GravitinoITUtils.genRandomName("lance_rest_schema");

  private GravitinoMetalake metalake;
  private Catalog catalog;
  private Map<String, String> properties =
      new HashMap<>() {
        {
          put("key1", "value1");
        }
      };
  private final BufferAllocator allocator = new RootAllocator(Long.MAX_VALUE);
  private LanceNamespace ns;
  private Path tempDir;

  @BeforeAll
  public void startIntegrationTest() throws Exception {
    super.ignoreLanceAuxRestService = false;
    super.startIntegrationTest();
    this.metalake = createMetalake(getLanceRESTServerMetalakeName());

    HashMap<String, String> props = Maps.newHashMap();
    props.put(RestNamespaceConfig.URI, getLanceRestServiceUrl());
    props.put(RestNamespaceConfig.DELIMITER, RestNamespaceConfig.DELIMITER_DEFAULT);
    this.ns = LanceNamespaces.connect("rest", props, null, allocator);

    this.tempDir = Files.createTempDirectory("test_lance_rest_service_it_");
  }

  @AfterAll
  public void clean() throws IOException {
    client.dropMetalake(getLanceRESTServerMetalakeName(), true);
    FileUtils.deleteDirectory(tempDir.toFile());
  }

  @AfterEach
  public void clearMetalake() {
    Arrays.stream(metalake.listCatalogs()).forEach(c -> metalake.dropCatalog(c, true));
  }

  @Test
  public void testListNamespaces() {
    Catalog catalog1 = createCatalog(GravitinoITUtils.genRandomName("lance_catalog_1"));
    Catalog catalog2 = createCatalog(GravitinoITUtils.genRandomName("lance_catalog_2"));
    Schema schema1 =
        catalog1
            .asSchemas()
            .createSchema("lance_schema_1", "schema for lance rest service tests", null);

    // test list catalogs via lance rest namespace client
    ListNamespacesRequest listNamespacesReq = new ListNamespacesRequest();
    ListNamespacesResponse listNamespacesResp = ns.listNamespaces(listNamespacesReq);

    Assertions.assertEquals(
        Sets.newHashSet(catalog1.name(), catalog2.name()), listNamespacesResp.getNamespaces());

    // test list schemas via lance rest namespace client
    listNamespacesReq.addIdItem(catalog1.name());
    listNamespacesResp = ns.listNamespaces(listNamespacesReq);

    Assertions.assertEquals(Sets.newHashSet(schema1.name()), listNamespacesResp.getNamespaces());
  }

  @Test
  public void testDescribeNamespace() {
    Catalog catalog = createCatalog(GravitinoITUtils.genRandomName("lance_catalog"));
    Map<String, String> schemaProps =
        new HashMap<>() {
          {
            put("schema_key1", "schema_value1");
          }
        };
    Schema schema = catalog.asSchemas().createSchema("lance_schema", null, schemaProps);

    // test describe catalog via lance rest namespace client
    DescribeNamespaceRequest describeNamespaceReq = new DescribeNamespaceRequest();
    describeNamespaceReq.addIdItem(catalog.name());
    DescribeNamespaceResponse describeNamespaceResp = ns.describeNamespace(describeNamespaceReq);

    Assertions.assertEquals(catalog.properties(), describeNamespaceResp.getProperties());

    // test describe schema via lance rest namespace client
    describeNamespaceReq.addIdItem(schema.name());
    describeNamespaceResp = ns.describeNamespace(describeNamespaceReq);

    Assertions.assertEquals(schema.properties(), describeNamespaceResp.getProperties());

    // test describe the root namespace
    DescribeNamespaceRequest rootDescNamespaceReq = new DescribeNamespaceRequest();
    LanceNamespaceException exception =
        Assertions.assertThrows(
            LanceNamespaceException.class, () -> ns.describeNamespace(rootDescNamespaceReq));

    Assertions.assertEquals(400, exception.getCode());
    Assertions.assertTrue(exception.getErrorResponse().isPresent());
    Assertions.assertTrue(
        exception
            .getErrorResponse()
            .get()
            .getError()
            .contains("Expected at most 2-level and at least 1-level namespace"));
    Assertions.assertEquals(
        IllegalArgumentException.class.getSimpleName(),
        exception.getErrorResponse().get().getType());

    // test describe a non-existent catalog namespace
    DescribeNamespaceRequest nonExistentCatalogReq = new DescribeNamespaceRequest();
    nonExistentCatalogReq.addIdItem("non_existent_catalog");
    exception =
        Assertions.assertThrows(
            LanceNamespaceException.class, () -> ns.describeNamespace(nonExistentCatalogReq));
    Assertions.assertEquals(404, exception.getCode());

    // test describe a non-existent schema namespace
    DescribeNamespaceRequest nonExistentSchemaReq = new DescribeNamespaceRequest();
    nonExistentSchemaReq.addIdItem(catalog.name());
    nonExistentSchemaReq.addIdItem("non_existent_schema");
    exception =
        Assertions.assertThrows(
            LanceNamespaceException.class, () -> ns.describeNamespace(nonExistentSchemaReq));
    Assertions.assertEquals(404, exception.getCode());
  }

  @Test
  public void testCreateNamespace() {
    String catalogName = GravitinoITUtils.genRandomName("lance_catalog");
    Map<String, String> catalogProps =
        new HashMap<>() {
          {
            put("catalog_key1", "catalog_value1");
          }
        };

    // test create catalog via lance rest namespace client
    CreateNamespaceRequest createNamespaceReq = new CreateNamespaceRequest();
    createNamespaceReq.addIdItem(catalogName);
    createNamespaceReq.setProperties(catalogProps);
    CreateNamespaceResponse createNamespaceResp = ns.createNamespace(createNamespaceReq);

    Catalog catalog = metalake.loadCatalog(catalogName);
    Assertions.assertEquals(catalog.properties(), createNamespaceResp.getProperties());

    // create catalog again with default mode (create) should fail
    LanceNamespaceException exception =
        Assertions.assertThrows(
            LanceNamespaceException.class, () -> ns.createNamespace(createNamespaceReq));
    Assertions.assertEquals(409, exception.getCode());

    // create catalog again with exist_ok mode should succeed
    createNamespaceReq.setMode(CreateNamespaceRequest.ModeEnum.EXIST_OK);
    createNamespaceResp = ns.createNamespace(createNamespaceReq);
    Assertions.assertEquals(catalog.properties(), createNamespaceResp.getProperties());

    // create catalog again with overwrite mode should succeed and update properties
    Map<String, String> newProps =
        new HashMap<>(catalogProps) {
          {
            put("catalog_key2", "catalog_value2");
          }
        };
    createNamespaceReq.setMode(CreateNamespaceRequest.ModeEnum.OVERWRITE);
    createNamespaceReq.setProperties(newProps);
    createNamespaceResp = ns.createNamespace(createNamespaceReq);

    catalog = metalake.loadCatalog(catalogName);
    Assertions.assertEquals(catalog.properties(), createNamespaceResp.getProperties());
    Assertions.assertEquals(catalog.properties(), createNamespaceResp.getProperties());

    // test create schema via lance rest namespace client
    CreateNamespaceRequest createSchemaReq = new CreateNamespaceRequest();
    String schemaName = "lance_schema";
    Map<String, String> schemaProps =
        new HashMap<>() {
          {
            put("schema_key1", "schema_value1");
          }
        };
    createSchemaReq.addIdItem(catalogName);
    createSchemaReq.addIdItem(schemaName);
    createSchemaReq.setProperties(schemaProps);
    createNamespaceResp = ns.createNamespace(createSchemaReq);

    Schema schema = catalog.asSchemas().loadSchema(schemaName);
    Assertions.assertEquals(schema.properties(), createNamespaceResp.getProperties());

    // create schema again with default mode (create) should fail
    exception =
        Assertions.assertThrows(
            LanceNamespaceException.class, () -> ns.createNamespace(createSchemaReq));
    Assertions.assertEquals(409, exception.getCode());

    // create schema again with exist_ok mode should succeed
    createSchemaReq.setMode(CreateNamespaceRequest.ModeEnum.EXIST_OK);
    createNamespaceResp = ns.createNamespace(createSchemaReq);
    Assertions.assertEquals(schema.properties(), createNamespaceResp.getProperties());

    // create schema again with overwrite mode should succeed and update properties
    Map<String, String> newSchemaProps =
        new HashMap<>(schemaProps) {
          {
            put("schema_key2", "schema_value2");
          }
        };
    createSchemaReq.setMode(CreateNamespaceRequest.ModeEnum.OVERWRITE);
    createSchemaReq.setProperties(newSchemaProps);
    createNamespaceResp = ns.createNamespace(createSchemaReq);

    schema = catalog.asSchemas().loadSchema(schemaName);
    Assertions.assertEquals(schema.properties(), createNamespaceResp.getProperties());
  }

  @Test
  public void testDropNamespace() {
    Catalog catalog = createCatalog(GravitinoITUtils.genRandomName("lance_catalog"));
    Schema schema = catalog.asSchemas().createSchema("lance_schema", null, null);

    // test drop a non-existent namespace (catalog) with default mode (FAIL) should fail
    DropNamespaceRequest dropNamespaceReq = new DropNamespaceRequest();
    dropNamespaceReq.addIdItem("non_existent_catalog");
    LanceNamespaceException exception =
        Assertions.assertThrows(
            LanceNamespaceException.class, () -> ns.dropNamespace(dropNamespaceReq));
    Assertions.assertEquals(404, exception.getCode());

    // test drop a non-existent namespace (catalog) with SKIP mode should succeed
    dropNamespaceReq.setMode(DropNamespaceRequest.ModeEnum.SKIP);
    DropNamespaceResponse dropNamespaceResp = ns.dropNamespace(dropNamespaceReq);
    Assertions.assertTrue(dropNamespaceResp.getTransactionId().isEmpty());

    // test drop a non-existent namespace (schema) with default mode (FAIL) should fail
    DropNamespaceRequest dropSchemaReq = new DropNamespaceRequest();
    dropSchemaReq.addIdItem(catalog.name());
    dropSchemaReq.addIdItem("non_existent_schema");
    exception =
        Assertions.assertThrows(
            LanceNamespaceException.class, () -> ns.dropNamespace(dropSchemaReq));
    Assertions.assertEquals(404, exception.getCode());

    // test drop a non-existent namespace (schema) with SKIP mode should succeed
    dropSchemaReq.setMode(DropNamespaceRequest.ModeEnum.SKIP);
    dropNamespaceResp = ns.dropNamespace(dropSchemaReq);
    Assertions.assertTrue(dropNamespaceResp.getTransactionId().isEmpty());

    // test drop a non-empty namespace (catalog) with default behavior (RESTRICT) should fail
    DropNamespaceRequest dropNonEmptyCatalogReq = new DropNamespaceRequest();
    dropNonEmptyCatalogReq.addIdItem(catalog.name());
    exception =
        Assertions.assertThrows(
            LanceNamespaceException.class, () -> ns.dropNamespace(dropNonEmptyCatalogReq));
    Assertions.assertEquals(400, exception.getCode());

    // test drop a non-empty namespace (catalog) with CASCADE behavior should succeed
    dropNonEmptyCatalogReq.setBehavior(DropNamespaceRequest.BehaviorEnum.CASCADE);
    dropNamespaceResp = ns.dropNamespace(dropNonEmptyCatalogReq);
    Assertions.assertTrue(dropNamespaceResp.getTransactionId().isEmpty());
    Assertions.assertFalse(metalake.catalogExists(catalog.name()));

    // recreate catalog, schema, and table for next test
    catalog = createCatalog(catalog.name());
    schema = catalog.asSchemas().createSchema(schema.name(), null, null);
    String tableName = GravitinoITUtils.genRandomName("test_lance_table");
    String tableLocation =
        Path.of(tempDir.toString(), catalog.name(), schema.name(), tableName).toString();
    catalog
        .asTableCatalog()
        .createTable(
            NameIdentifier.of(schema.name(), tableName),
            null,
            null,
            ImmutableMap.of("location", tableLocation, "format", "lance"));
    // test drop a non-empty namespace (schema) with default behavior (RESTRICT) should fail
    DropNamespaceRequest dropNonEmptySchemaReq = new DropNamespaceRequest();
    dropNonEmptySchemaReq.addIdItem(catalog.name());
    dropNonEmptySchemaReq.addIdItem(schema.name());
    exception =
        Assertions.assertThrows(
            LanceNamespaceException.class, () -> ns.dropNamespace(dropNonEmptySchemaReq));
    Assertions.assertEquals(400, exception.getCode());
    Assertions.assertTrue(catalog.asSchemas().schemaExists(schema.name()));

    // test drop a non-empty namespace (schema) with CASCADE behavior should succeed
    dropNonEmptySchemaReq.setBehavior(DropNamespaceRequest.BehaviorEnum.CASCADE);
    dropNamespaceResp = ns.dropNamespace(dropNonEmptySchemaReq);
    Assertions.assertTrue(dropNamespaceResp.getTransactionId().isEmpty());
    Assertions.assertFalse(catalog.asSchemas().schemaExists(schema.name()));
  }

  @Test
  public void testNamespaceExists() {
    Catalog catalog = createCatalog(GravitinoITUtils.genRandomName("lance_catalog"));
    Schema schema = catalog.asSchemas().createSchema("lance_schema", null, null);

    // test existing catalog
    NamespaceExistsRequest catalogExistsReq = new NamespaceExistsRequest();
    catalogExistsReq.addIdItem(catalog.name());
    Assertions.assertDoesNotThrow(() -> ns.namespaceExists(catalogExistsReq));

    // test non-existing catalog
    NamespaceExistsRequest nonExistentCatalogReq = new NamespaceExistsRequest();
    nonExistentCatalogReq.addIdItem("non_existent_catalog");
    LanceNamespaceException exception =
        Assertions.assertThrows(
            LanceNamespaceException.class, () -> ns.namespaceExists(nonExistentCatalogReq));
    Assertions.assertEquals(404, exception.getCode());

    // test existing schema
    NamespaceExistsRequest schemaExistsReq = new NamespaceExistsRequest();
    schemaExistsReq.addIdItem(catalog.name());
    schemaExistsReq.addIdItem(schema.name());
    Assertions.assertDoesNotThrow(() -> ns.namespaceExists(schemaExistsReq));

    // test non-existing schema
    NamespaceExistsRequest nonExistentSchemaReq = new NamespaceExistsRequest();
    nonExistentSchemaReq.addIdItem(catalog.name());
    nonExistentSchemaReq.addIdItem("non_existent_schema");
    exception =
        Assertions.assertThrows(
            LanceNamespaceException.class, () -> ns.namespaceExists(nonExistentSchemaReq));
    Assertions.assertEquals(404, exception.getCode());
  }

  @Test
  void testCreateEmptyTable() throws ApiException {
    catalog = createCatalog(CATALOG_NAME);
    createSchema();

    CreateEmptyTableRequest request = new CreateEmptyTableRequest();
    String location = tempDir + "/" + "empty_table/";
    request.setLocation(location);
    request.setProperties(
        ImmutableMap.of(
            "key1", "v1",
            "lance.storage.a", "value_a",
            "lance.storage.b", "value_b"));
    request.setId(List.of(CATALOG_NAME, SCHEMA_NAME, "empty_table"));

    CreateEmptyTableResponse response = ns.createEmptyTable(request);
    Assertions.assertNotNull(response);
    Assertions.assertEquals(location, response.getLocation());
    Assertions.assertEquals("v1", response.getProperties().get("key1"));
    Assertions.assertEquals("value_a", response.getStorageOptions().get("a"));
    Assertions.assertEquals("value_b", response.getStorageOptions().get("b"));

    DescribeTableRequest describeTableRequest = new DescribeTableRequest();
    describeTableRequest.setId(List.of(CATALOG_NAME, SCHEMA_NAME, "empty_table"));

    DescribeTableResponse loadTable = ns.describeTable(describeTableRequest);
    Assertions.assertNotNull(loadTable);
    Assertions.assertEquals(location, loadTable.getLocation());

    // Try to create the same table again should fail
    LanceNamespaceException exception =
        Assertions.assertThrows(
            LanceNamespaceException.class,
            () -> {
              ns.createEmptyTable(request);
            });
    Assertions.assertTrue(exception.getMessage().contains("Table already exists"));
    Assertions.assertEquals(409, exception.getCode());

    // Try to create a table with wrong location should fail
    CreateEmptyTableRequest wrongLocationRequest = new CreateEmptyTableRequest();
    wrongLocationRequest.setId(List.of(CATALOG_NAME, SCHEMA_NAME, "wrong_location_table"));
    wrongLocationRequest.setLocation("hdfs://localhost:9000/invalid_path/");
    LanceNamespaceException apiException =
        Assertions.assertThrows(
            LanceNamespaceException.class,
            () -> {
              ns.createEmptyTable(wrongLocationRequest);
            });
    Assertions.assertTrue(apiException.getMessage().contains("Invalid user input"));

    // Correct the location and try again
    String correctedLocation = tempDir + "/" + "wrong_location_table/";
    wrongLocationRequest.setLocation(correctedLocation);
    CreateEmptyTableResponse wrongLocationResponse =
        Assertions.assertDoesNotThrow(() -> ns.createEmptyTable(wrongLocationRequest));
    Assertions.assertNotNull(wrongLocationResponse);
    Assertions.assertEquals(correctedLocation, wrongLocationResponse.getLocation());
  }

  @Test
  void testCreateTable() throws IOException, ApiException {
    catalog = createCatalog(CATALOG_NAME);
    createSchema();

    String location = tempDir + "/" + "table/";
    List<String> ids = List.of(CATALOG_NAME, SCHEMA_NAME, "table");
    org.apache.arrow.vector.types.pojo.Schema schema =
        new org.apache.arrow.vector.types.pojo.Schema(
            Arrays.asList(
                Field.nullable("id", new ArrowType.Int(32, true)),
                Field.nullable("value", new ArrowType.Utf8())));
    byte[] body = ArrowUtils.generateIpcStream(schema);

    CreateTableRequest request = new CreateTableRequest();
    request.setId(ids);
    request.setLocation(location);
    request.setProperties(
        ImmutableMap.of(
            "key1", "v1",
            "lance.storage.a", "value_a",
            "lance.storage.b", "value_b"));

    CreateTableResponse response = ns.createTable(request, body);
    Assertions.assertNotNull(response);
    Assertions.assertEquals(location, response.getLocation());
    Assertions.assertEquals("v1", response.getProperties().get("key1"));
    Assertions.assertEquals("value_a", response.getStorageOptions().get("a"));
    Assertions.assertEquals("value_b", response.getStorageOptions().get("b"));

    DescribeTableRequest describeTableRequest = new DescribeTableRequest();
    describeTableRequest.setId(ids);
    DescribeTableResponse loadTable = ns.describeTable(describeTableRequest);
    Assertions.assertNotNull(loadTable);
    Assertions.assertEquals(location, loadTable.getLocation());

    List<JsonArrowField> jsonArrowFields = loadTable.getSchema().getFields();
    for (int i = 0; i < jsonArrowFields.size(); i++) {
      JsonArrowField jsonArrowField = jsonArrowFields.get(i);
      Field originalField = schema.getFields().get(i);
      Assertions.assertEquals(originalField.getName(), jsonArrowField.getName());

      if (i == 0) {
        Assertions.assertEquals("int32", jsonArrowField.getType().getType());
      } else if (i == 1) {
        Assertions.assertEquals("utf8", jsonArrowField.getType().getType());
      }
    }
    // Check the location exists
    Assertions.assertTrue(new File(location).exists());
    Assertions.assertEquals("v1", loadTable.getProperties().get("key1"));
    Assertions.assertEquals("value_a", loadTable.getStorageOptions().get("a"));
    Assertions.assertEquals("value_b", loadTable.getStorageOptions().get("b"));

    // Check overwrite mode
    String newLocation = tempDir + "/" + "table_new/";
    request.setLocation(newLocation);
    request.setMode(CreateTableRequest.ModeEnum.OVERWRITE);
    request.setProperties(
        ImmutableMap.of(
            "key1", "v2",
            "lance.storage.a", "value_va",
            "lance.storage.b", "value_vb"));

    response = Assertions.assertDoesNotThrow(() -> ns.createTable(request, body));

    Assertions.assertNotNull(response);
    Assertions.assertEquals(newLocation, response.getLocation());
    Assertions.assertTrue(response.getProperties().get("key1").equals("v2"));
    Assertions.assertEquals("value_va", response.getStorageOptions().get("a"));
    Assertions.assertEquals("value_vb", response.getStorageOptions().get("b"));
    Assertions.assertTrue(new File(newLocation).exists());
    Assertions.assertFalse(new File(location).exists());

    // Check exist_ok mode
    request.setMode(CreateTableRequest.ModeEnum.EXIST_OK);
    response = Assertions.assertDoesNotThrow(() -> ns.createTable(request, body));

    Assertions.assertNotNull(response);
    Assertions.assertEquals("v2", response.getProperties().get("key1"));
    Assertions.assertEquals("value_va", response.getStorageOptions().get("a"));
    Assertions.assertEquals("value_vb", response.getStorageOptions().get("b"));
    Assertions.assertEquals(newLocation, response.getLocation());
    Assertions.assertTrue(new File(newLocation).exists());

    // Create table again without overwrite or exist_ok should fail
    request.setMode(CreateTableRequest.ModeEnum.CREATE);
    LanceNamespaceException exception =
        Assertions.assertThrows(LanceNamespaceException.class, () -> ns.createTable(request, body));
    Assertions.assertTrue(exception.getMessage().contains("already exists"));
    Assertions.assertEquals(409, exception.getCode());

    // Create a table without location should fail
    CreateTableRequest noLocationRequest = new CreateTableRequest();
    noLocationRequest.setId(List.of(CATALOG_NAME, SCHEMA_NAME, "no_location_table"));
    Assertions.assertThrows(
        LanceNamespaceException.class, () -> ns.createTable(noLocationRequest, body));

    // Create table with invalid schema should fail
    byte[] invalidBody = "".getBytes(Charset.defaultCharset());
    CreateTableRequest invalidRequest = new CreateTableRequest();
    invalidRequest.setId(List.of(CATALOG_NAME, SCHEMA_NAME, "invalid_table"));
    invalidRequest.setLocation(tempDir + "/" + "invalid_table/");
    LanceNamespaceException apiException =
        Assertions.assertThrows(
            LanceNamespaceException.class, () -> ns.createTable(invalidRequest, invalidBody));
    Assertions.assertTrue(apiException.getMessage().contains("Failed to parse Arrow IPC stream"));
    Assertions.assertEquals(400, apiException.getCode());

    // Create table with wrong ids should fail
    CreateTableRequest wrongIdRequest = new CreateTableRequest();
    wrongIdRequest.setId(List.of(CATALOG_NAME, "wrong_schema")); // This is a schema NOT a table.
    wrongIdRequest.setLocation(tempDir + "/" + "wrong_id_table/");
    LanceNamespaceException wrongIdException =
        Assertions.assertThrows(
            LanceNamespaceException.class, () -> ns.createTable(wrongIdRequest, body));
    Assertions.assertTrue(wrongIdException.getMessage().contains("Expected at 3-level namespace"));
    Assertions.assertEquals(400, wrongIdException.getCode());

    // Now test list tables
    ListTablesRequest listRequest = new ListTablesRequest();
    listRequest.setId(List.of(CATALOG_NAME, SCHEMA_NAME));
    var listResponse = ns.listTables(listRequest);
    Set<String> stringSet = listResponse.getTables();
    Assertions.assertEquals(1, stringSet.size());
    Assertions.assertTrue(stringSet.contains(Joiner.on(".").join(ids)));
  }

  @Test
  void testRegisterTable() {
    catalog = createCatalog(CATALOG_NAME);
    createSchema();

    String location = tempDir + "/" + "register/";
    List<String> ids = List.of(CATALOG_NAME, SCHEMA_NAME, "table_register");
    RegisterTableRequest registerTableRequest = new RegisterTableRequest();
    registerTableRequest.setLocation(location);
    registerTableRequest.setMode(ModeEnum.CREATE);
    registerTableRequest.setId(ids);
    registerTableRequest.setProperties(ImmutableMap.of("key1", "value1"));

    RegisterTableResponse response = ns.registerTable(registerTableRequest);
    Assertions.assertNotNull(response);

    DescribeTableRequest describeTableRequest = new DescribeTableRequest();
    describeTableRequest.setId(ids);
    DescribeTableResponse loadTable = ns.describeTable(describeTableRequest);
    Assertions.assertNotNull(loadTable);
    Assertions.assertEquals(location, loadTable.getLocation());
    Assertions.assertTrue(loadTable.getProperties().containsKey("key1"));

    // Test register again with OVERWRITE mode
    String newLocation = tempDir + "/" + "register_new/";
    registerTableRequest.setMode(ModeEnum.OVERWRITE);
    registerTableRequest.setLocation(newLocation);
    response = Assertions.assertDoesNotThrow(() -> ns.registerTable(registerTableRequest));
    Assertions.assertNotNull(response);
    Assertions.assertEquals(newLocation, response.getLocation());

    // Test deregister table
    DeregisterTableRequest deregisterTableRequest = new DeregisterTableRequest();
    deregisterTableRequest.setId(ids);
    DeregisterTableResponse deregisterTableResponse = ns.deregisterTable(deregisterTableRequest);
    Assertions.assertNotNull(deregisterTableResponse);
    Assertions.assertEquals(newLocation, deregisterTableResponse.getLocation());
  }

  @Test
  void testDeregisterNonExistingTable() {
    catalog = createCatalog(CATALOG_NAME);
    createSchema();

    List<String> ids = List.of(CATALOG_NAME, SCHEMA_NAME, "non_existing_table");
    DeregisterTableRequest deregisterTableRequest = new DeregisterTableRequest();
    deregisterTableRequest.setId(ids);

    LanceNamespaceException exception =
        Assertions.assertThrows(
            LanceNamespaceException.class, () -> ns.deregisterTable(deregisterTableRequest));
    Assertions.assertEquals(404, exception.getCode());
    Assertions.assertTrue(exception.getMessage().contains("does not exist"));
    Optional<ErrorResponse> responseOptional = exception.getErrorResponse();
    Assertions.assertTrue(responseOptional.isPresent());
    Assertions.assertEquals(
        NoSuchTableException.class.getSimpleName(), responseOptional.get().getType());

    // Try to create a table and then deregister table
    CreateEmptyTableRequest createEmptyTableRequest = new CreateEmptyTableRequest();
    String location = tempDir + "/" + "to_be_deregistered_table/";
    ids = List.of(CATALOG_NAME, SCHEMA_NAME, "to_be_deregistered_table");
    createEmptyTableRequest.setLocation(location);
    createEmptyTableRequest.setProperties(ImmutableMap.of());
    createEmptyTableRequest.setId(ids);
    CreateEmptyTableResponse response =
        Assertions.assertDoesNotThrow(() -> ns.createEmptyTable(createEmptyTableRequest));
    Assertions.assertNotNull(response);
    Assertions.assertEquals(location, response.getLocation());

    // Now try to deregister
    deregisterTableRequest.setId(ids);
    DeregisterTableResponse deregisterTableResponse =
        Assertions.assertDoesNotThrow(() -> ns.deregisterTable(deregisterTableRequest));
    Assertions.assertNotNull(deregisterTableResponse);
    Assertions.assertEquals(location, deregisterTableResponse.getLocation());
    Assertions.assertTrue(Objects.equals(ids, deregisterTableResponse.getId()));
    Assertions.assertTrue(
        new File(location).exists(), "Data should still exist after deregistering the table.");

    // Now try to describe the table, should fail
    DescribeTableRequest describeTableRequest = new DescribeTableRequest();
    describeTableRequest.setId(ids);
    LanceNamespaceException lanceNamespaceException =
        Assertions.assertThrows(
            LanceNamespaceException.class, () -> ns.describeTable(describeTableRequest));
    Assertions.assertEquals(404, lanceNamespaceException.getCode());

    describeTableRequest.setVersion(1L);
    lanceNamespaceException =
        Assertions.assertThrows(
            LanceNamespaceException.class, () -> ns.describeTable(describeTableRequest));
    Assertions.assertEquals(406, lanceNamespaceException.getCode());
  }

  @Test
<<<<<<< HEAD
  void testCreateTableIndex() throws IOException {
    catalog = createCatalog(CATALOG_NAME);
    createSchema();
    List<String> ids = List.of(CATALOG_NAME, SCHEMA_NAME, "non_existing_table");

    // We need to create a table first;
    org.apache.arrow.vector.types.pojo.Schema schema =
        new org.apache.arrow.vector.types.pojo.Schema(
            Arrays.asList(
                Field.nullable("id", new ArrowType.Int(32, true)),
                Field.nullable("value", new ArrowType.Utf8()),
                new Field(
                    "vector",
                    FieldType.nullable(new ArrowType.FixedSizeList(4)),
                    ImmutableList.of(
                        Field.nullable(
                            "fake", new ArrowType.FloatingPoint(FloatingPointPrecision.SINGLE))))));
    byte[] body = ArrowUtils.generateIpcStream(schema);

    CreateTableRequest request = new CreateTableRequest();
    request.setId(ids);
    request.setLocation(tempDir + "/" + "table_for_index/");
    request.setProperties(
        ImmutableMap.of(
            "key1", "v1",
            "lance.storage.a", "value_a",
            "lance.storage.c", "value_c"));

    CreateTableResponse response = ns.createTable(request, body);
    Assertions.assertEquals(request.getLocation(), response.getLocation());

    writeDataToLance(request.getLocation());

    // Now try to create Btree index on an existing table
    CreateTableIndexRequest createTableIndexRequest = new CreateTableIndexRequest();
    createTableIndexRequest.setId(ids);
    createTableIndexRequest.setIndexType(IndexTypeEnum.BTREE);
    createTableIndexRequest.setColumn("id");
    createTableIndexRequest.setMetricType(MetricTypeEnum.L2);
    CreateTableIndexResponse createTableIndexResponse =
        Assertions.assertDoesNotThrow(() -> ns.createTableIndex(createTableIndexRequest));
    Assertions.assertNotNull(createTableIndexResponse);

    // Now try to create bitmap index on an existing table
    createTableIndexRequest.setIndexType(IndexTypeEnum.BITMAP);
    createTableIndexRequest.setColumn("value");
    createTableIndexResponse =
        Assertions.assertDoesNotThrow(() -> ns.createTableIndex(createTableIndexRequest));
    Assertions.assertNotNull(createTableIndexResponse);
    List<String> indices = listIndices(request.getLocation());
    Assertions.assertEquals(2, indices.size());
    // Now try to create vector index on an existing table
    createTableIndexRequest.setIndexType(IndexTypeEnum.IVF_FLAT);
    createTableIndexRequest.setColumn("vector");
    createTableIndexResponse =
        Assertions.assertDoesNotThrow(() -> ns.createTableIndex(createTableIndexRequest));
    Assertions.assertNotNull(createTableIndexResponse);

    ListTableIndicesRequest listTableIndicesRequest = new ListTableIndicesRequest();
    listTableIndicesRequest.setId(ids);
    ListTableIndicesResponse listTableIndicesResponse =
        ns.listTableIndices(listTableIndicesRequest);
    Assertions.assertEquals(3, listTableIndicesResponse.getIndexes().size());
    List<String> expectedIndexName = listIndices(request.getLocation());
    for (IndexContent indexContent : listTableIndicesResponse.getIndexes()) {
      Assertions.assertTrue(
          expectedIndexName.contains(indexContent.getIndexName()),
          "Index name should be in the expected index names.");
      if (indexContent.getIndexName().equals("id_idx")) {
        Assertions.assertEquals("id", indexContent.getColumns().get(0));
      } else if (indexContent.getIndexName().equals("value_idx")) {
        Assertions.assertEquals("value", indexContent.getColumns().get(0));
      } else if (indexContent.getIndexName().equals("vector_idx")) {
        Assertions.assertEquals("vector", indexContent.getColumns().get(0));
      }
    }

    // create another table to test other index types
    ids = List.of(CATALOG_NAME, SCHEMA_NAME, "table_for_other_indexes");
    request.setId(ids);
    request.setLocation(tempDir + "/" + "table_for_other_indexes/");
    response = ns.createTable(request, body);
    Assertions.assertEquals(request.getLocation(), response.getLocation());
    writeDataToLance(request.getLocation());

    // Now try to create FTS index on an existing table
    createTableIndexRequest.setId(ids);
    createTableIndexRequest.setIndexType(IndexTypeEnum.FTS);
    createTableIndexRequest.setColumn("value");

    LanceNamespaceException exception =
        Assertions.assertThrows(
            LanceNamespaceException.class, () -> ns.createTableIndex(createTableIndexRequest));
    // com.lancedb.lance.index.IndexType does not have FTS yet, so it should throw exception
    Assertions.assertTrue(
        exception.getMessage().contains("No enum constant com.lancedb.lance.index.IndexType.FTS"));
  }

  private List<String> listIndices(String lanceTableLocation) {
    try (Dataset dataset = Dataset.open(lanceTableLocation)) {
      return dataset.listIndexes();
    } catch (Exception e) {
      throw new RuntimeException(e);
    }
  }

  private void writeDataToLance(String tableLocation) {
    try (Dataset dataset = Dataset.open(tableLocation)) {
      org.apache.arrow.vector.types.pojo.Schema lanceSchema = dataset.getSchema();
      Transaction trans =
          dataset
              .newTransactionBuilder()
              .operation(
                  Append.builder()
                      .fragments(
                          createFragmentMetadata(tableLocation, generateLanceData(), lanceSchema))
                      .build())
              .writeParams(ImmutableMap.of())
              .build();

      Dataset newDataset = dataset.commitTransaction(trans);

      try (LanceScanner scanner =
          newDataset.newScan(
              new ScanOptions.Builder()
                  .columns(Arrays.asList("id", "value", "vector"))
                  .batchSize(1000)
                  .build())) {

        List<LanceDataValue> dataValues = com.google.common.collect.Lists.newArrayList();
        try (ArrowReader reader = scanner.scanBatches()) {
          while (reader.loadNextBatch()) {
            VectorSchemaRoot root = reader.getVectorSchemaRoot();
            List<FieldVector> fieldVectors = root.getFieldVectors();

            IntVector ids = (IntVector) fieldVectors.get(0);
            VarCharVector values = (VarCharVector) fieldVectors.get(1);
            FixedSizeListVector vectors = (FixedSizeListVector) fieldVectors.get(2);

            for (int i = 0; i < root.getRowCount(); i++) {
              int id = ids.get(i);
              String value = new String(values.get(i), StandardCharsets.UTF_8);
              List<Float> vector = com.google.common.collect.Lists.newArrayList();
              for (int j = 0; j < 4; j++) {
                Float floatValue = ((Float4Vector) vectors.getDataVector()).get(i * 4 + j);
                vector.add(floatValue);
              }

              dataValues.add(new LanceDataValue(id, value, vector));
            }
          }
        }

        Assertions.assertEquals(5120, dataValues.size());
      } catch (Exception e) {
        throw new RuntimeException(e);
      }
    } catch (Exception e) {
      throw new RuntimeException(e);
    }
  }

  private List<LanceDataValue> generateLanceData() {
    List<LanceDataValue> updates = Lists.newArrayList();
    Random random = new Random();
    for (int i = 0; i < 5120; i++) {
      LanceDataValue data =
          new LanceDataValue(
              i,
              "value_" + i,
              Arrays.asList(
                  (float) random.nextInt(10000),
                  (float) random.nextInt(10000),
                  (float) random.nextInt(10000),
                  (float) random.nextInt(10000)));
      updates.add(data);
    }

    return updates;
  }

  private List<FragmentMetadata> createFragmentMetadata(
      String tableLocation,
      List<LanceDataValue> updates,
      org.apache.arrow.vector.types.pojo.Schema schema)
      throws JsonProcessingException {
    List<FragmentMetadata> fragmentMetas;
    int count = 0;
    RootAllocator rootAllocator = new RootAllocator();
    try (VectorSchemaRoot root = VectorSchemaRoot.create(schema, rootAllocator)) {
      for (FieldVector vector : root.getFieldVectors()) {
        vector.setInitialCapacity(count);
      }
      root.allocateNew();

      IntVector ids = (IntVector) root.getVector("id");
      VarCharVector values = (VarCharVector) root.getVector("value");
      FixedSizeListVector vectors = (FixedSizeListVector) root.getVector("vector");
      vectors.allocateNew();
      Float4Vector dataVector = (Float4Vector) vectors.getDataVector();

      int index = 0;
      for (LanceDataValue data : updates) {
        ids.setSafe(index, data.id);
        values.setSafe(index, data.value.getBytes(StandardCharsets.UTF_8));
        vectors.setNotNull(index);
        for (int i = 0; i < 4; i++) {
          Float floatValue = data.vector.get(i);
          dataVector.setSafe(index * 4 + i, floatValue);
        }
        index++;
      }
      root.setRowCount(index);

      fragmentMetas =
          Fragment.create(tableLocation, rootAllocator, root, new WriteParams.Builder().build());
      return fragmentMetas;
    }
  }

  static class LanceDataValue {
    public Integer id;
    public String value;
    public List<Float> vector;

    public LanceDataValue(Integer id, String value, List<Float> vector) {
      this.id = id;
      this.value = value;
      this.vector = vector;
    }
=======
  void testTableExists() {
    catalog = createCatalog(CATALOG_NAME);
    createSchema();

    List<String> ids = List.of(CATALOG_NAME, SCHEMA_NAME, "table_exists");
    CreateEmptyTableRequest createEmptyTableRequest = new CreateEmptyTableRequest();
    String location = tempDir + "/" + "table_exists/";
    createEmptyTableRequest.setLocation(location);
    createEmptyTableRequest.setProperties(ImmutableMap.of());
    createEmptyTableRequest.setId(ids);
    CreateEmptyTableResponse response =
        Assertions.assertDoesNotThrow(() -> ns.createEmptyTable(createEmptyTableRequest));
    Assertions.assertNotNull(response);
    Assertions.assertEquals(location, response.getLocation());

    // Test existing table
    TableExistsRequest tableExistsReq = new TableExistsRequest();
    tableExistsReq.setId(ids);
    Assertions.assertDoesNotThrow(() -> ns.tableExists(tableExistsReq));

    // Test non-existing table
    List<String> nonExistingIds = List.of(CATALOG_NAME, SCHEMA_NAME, "non_existing_table");
    tableExistsReq.setId(nonExistingIds);
    LanceNamespaceException exception =
        Assertions.assertThrows(
            LanceNamespaceException.class, () -> ns.tableExists(tableExistsReq));
    Assertions.assertEquals(404, exception.getCode());
    Assertions.assertTrue(exception.getMessage().contains("Not Found"));
  }

  @Test
  void testDropTable() {
    catalog = createCatalog(CATALOG_NAME);
    createSchema();

    List<String> ids = List.of(CATALOG_NAME, SCHEMA_NAME, "table_to_drop");
    CreateEmptyTableRequest createEmptyTableRequest = new CreateEmptyTableRequest();
    String location = tempDir + "/" + "table_to_drop/";
    createEmptyTableRequest.setLocation(location);
    createEmptyTableRequest.setProperties(ImmutableMap.of());
    createEmptyTableRequest.setId(ids);
    CreateEmptyTableResponse response =
        Assertions.assertDoesNotThrow(() -> ns.createEmptyTable(createEmptyTableRequest));
    Assertions.assertNotNull(response);
    Assertions.assertEquals(location, response.getLocation());

    // Drop the table
    DropTableRequest dropTableRequest = new DropTableRequest();
    dropTableRequest.setId(ids);
    DropTableResponse dropTableResponse =
        Assertions.assertDoesNotThrow(() -> ns.dropTable(dropTableRequest));
    Assertions.assertNotNull(dropTableResponse);
    Assertions.assertEquals(location, dropTableResponse.getLocation());
    Assertions.assertFalse(
        new File(location).exists(), "Data should be deleted after dropping the table.");

    // Describe the dropped table should fail
    DescribeTableRequest describeTableRequest = new DescribeTableRequest();
    describeTableRequest.setId(ids);
    LanceNamespaceException exception =
        Assertions.assertThrows(
            LanceNamespaceException.class, () -> ns.describeTable(describeTableRequest));
    Assertions.assertEquals(404, exception.getCode());

    // Drop a non-existing table should fail
    dropTableRequest.setId(ids);
    exception =
        Assertions.assertThrows(
            LanceNamespaceException.class, () -> ns.dropTable(dropTableRequest));
    Assertions.assertEquals(404, exception.getCode());
>>>>>>> 2e2f79a1
  }

  private GravitinoMetalake createMetalake(String metalakeName) {
    return client.createMetalake(metalakeName, "metalake for lance rest service tests", null);
  }

  private Catalog createCatalog(String catalogName) {
    return metalake.createCatalog(
        catalogName,
        Catalog.Type.RELATIONAL,
        "lakehouse-generic",
        "catalog for lance rest service tests",
        properties);
  }

  private void createSchema() {
    Map<String, String> schemaProperties = Maps.newHashMap();
    String comment = "comment";
    catalog.asSchemas().createSchema(SCHEMA_NAME, comment, schemaProperties);
    catalog.asSchemas().loadSchema(SCHEMA_NAME);
  }

  private String getLanceRestServiceUrl() {
    return String.format("http://%s:%d/lance", "localhost", getLanceRESTServerPort());
  }
}<|MERGE_RESOLUTION|>--- conflicted
+++ resolved
@@ -719,7 +719,79 @@
   }
 
   @Test
-<<<<<<< HEAD
+  void testTableExists() {
+    catalog = createCatalog(CATALOG_NAME);
+    createSchema();
+
+    List<String> ids = List.of(CATALOG_NAME, SCHEMA_NAME, "table_exists");
+    CreateEmptyTableRequest createEmptyTableRequest = new CreateEmptyTableRequest();
+    String location = tempDir + "/" + "table_exists/";
+    createEmptyTableRequest.setLocation(location);
+    createEmptyTableRequest.setProperties(ImmutableMap.of());
+    createEmptyTableRequest.setId(ids);
+    CreateEmptyTableResponse response =
+        Assertions.assertDoesNotThrow(() -> ns.createEmptyTable(createEmptyTableRequest));
+    Assertions.assertNotNull(response);
+    Assertions.assertEquals(location, response.getLocation());
+
+    // Test existing table
+    TableExistsRequest tableExistsReq = new TableExistsRequest();
+    tableExistsReq.setId(ids);
+    Assertions.assertDoesNotThrow(() -> ns.tableExists(tableExistsReq));
+
+    // Test non-existing table
+    List<String> nonExistingIds = List.of(CATALOG_NAME, SCHEMA_NAME, "non_existing_table");
+    tableExistsReq.setId(nonExistingIds);
+    LanceNamespaceException exception =
+        Assertions.assertThrows(
+            LanceNamespaceException.class, () -> ns.tableExists(tableExistsReq));
+    Assertions.assertEquals(404, exception.getCode());
+    Assertions.assertTrue(exception.getMessage().contains("Not Found"));
+  }
+
+  @Test
+  void testDropTable() {
+    catalog = createCatalog(CATALOG_NAME);
+    createSchema();
+
+    List<String> ids = List.of(CATALOG_NAME, SCHEMA_NAME, "table_to_drop");
+    CreateEmptyTableRequest createEmptyTableRequest = new CreateEmptyTableRequest();
+    String location = tempDir + "/" + "table_to_drop/";
+    createEmptyTableRequest.setLocation(location);
+    createEmptyTableRequest.setProperties(ImmutableMap.of());
+    createEmptyTableRequest.setId(ids);
+    CreateEmptyTableResponse response =
+        Assertions.assertDoesNotThrow(() -> ns.createEmptyTable(createEmptyTableRequest));
+    Assertions.assertNotNull(response);
+    Assertions.assertEquals(location, response.getLocation());
+
+    // Drop the table
+    DropTableRequest dropTableRequest = new DropTableRequest();
+    dropTableRequest.setId(ids);
+    DropTableResponse dropTableResponse =
+        Assertions.assertDoesNotThrow(() -> ns.dropTable(dropTableRequest));
+    Assertions.assertNotNull(dropTableResponse);
+    Assertions.assertEquals(location, dropTableResponse.getLocation());
+    Assertions.assertFalse(
+        new File(location).exists(), "Data should be deleted after dropping the table.");
+
+    // Describe the dropped table should fail
+    DescribeTableRequest describeTableRequest = new DescribeTableRequest();
+    describeTableRequest.setId(ids);
+    LanceNamespaceException exception =
+        Assertions.assertThrows(
+            LanceNamespaceException.class, () -> ns.describeTable(describeTableRequest));
+    Assertions.assertEquals(404, exception.getCode());
+
+    // Drop a non-existing table should fail
+    dropTableRequest.setId(ids);
+    exception =
+        Assertions.assertThrows(
+            LanceNamespaceException.class, () -> ns.dropTable(dropTableRequest));
+    Assertions.assertEquals(404, exception.getCode());
+  }
+
+  @Test
   void testCreateTableIndex() throws IOException {
     catalog = createCatalog(CATALOG_NAME);
     createSchema();
@@ -941,6 +1013,7 @@
   }
 
   static class LanceDataValue {
+
     public Integer id;
     public String value;
     public List<Float> vector;
@@ -950,78 +1023,6 @@
       this.value = value;
       this.vector = vector;
     }
-=======
-  void testTableExists() {
-    catalog = createCatalog(CATALOG_NAME);
-    createSchema();
-
-    List<String> ids = List.of(CATALOG_NAME, SCHEMA_NAME, "table_exists");
-    CreateEmptyTableRequest createEmptyTableRequest = new CreateEmptyTableRequest();
-    String location = tempDir + "/" + "table_exists/";
-    createEmptyTableRequest.setLocation(location);
-    createEmptyTableRequest.setProperties(ImmutableMap.of());
-    createEmptyTableRequest.setId(ids);
-    CreateEmptyTableResponse response =
-        Assertions.assertDoesNotThrow(() -> ns.createEmptyTable(createEmptyTableRequest));
-    Assertions.assertNotNull(response);
-    Assertions.assertEquals(location, response.getLocation());
-
-    // Test existing table
-    TableExistsRequest tableExistsReq = new TableExistsRequest();
-    tableExistsReq.setId(ids);
-    Assertions.assertDoesNotThrow(() -> ns.tableExists(tableExistsReq));
-
-    // Test non-existing table
-    List<String> nonExistingIds = List.of(CATALOG_NAME, SCHEMA_NAME, "non_existing_table");
-    tableExistsReq.setId(nonExistingIds);
-    LanceNamespaceException exception =
-        Assertions.assertThrows(
-            LanceNamespaceException.class, () -> ns.tableExists(tableExistsReq));
-    Assertions.assertEquals(404, exception.getCode());
-    Assertions.assertTrue(exception.getMessage().contains("Not Found"));
-  }
-
-  @Test
-  void testDropTable() {
-    catalog = createCatalog(CATALOG_NAME);
-    createSchema();
-
-    List<String> ids = List.of(CATALOG_NAME, SCHEMA_NAME, "table_to_drop");
-    CreateEmptyTableRequest createEmptyTableRequest = new CreateEmptyTableRequest();
-    String location = tempDir + "/" + "table_to_drop/";
-    createEmptyTableRequest.setLocation(location);
-    createEmptyTableRequest.setProperties(ImmutableMap.of());
-    createEmptyTableRequest.setId(ids);
-    CreateEmptyTableResponse response =
-        Assertions.assertDoesNotThrow(() -> ns.createEmptyTable(createEmptyTableRequest));
-    Assertions.assertNotNull(response);
-    Assertions.assertEquals(location, response.getLocation());
-
-    // Drop the table
-    DropTableRequest dropTableRequest = new DropTableRequest();
-    dropTableRequest.setId(ids);
-    DropTableResponse dropTableResponse =
-        Assertions.assertDoesNotThrow(() -> ns.dropTable(dropTableRequest));
-    Assertions.assertNotNull(dropTableResponse);
-    Assertions.assertEquals(location, dropTableResponse.getLocation());
-    Assertions.assertFalse(
-        new File(location).exists(), "Data should be deleted after dropping the table.");
-
-    // Describe the dropped table should fail
-    DescribeTableRequest describeTableRequest = new DescribeTableRequest();
-    describeTableRequest.setId(ids);
-    LanceNamespaceException exception =
-        Assertions.assertThrows(
-            LanceNamespaceException.class, () -> ns.describeTable(describeTableRequest));
-    Assertions.assertEquals(404, exception.getCode());
-
-    // Drop a non-existing table should fail
-    dropTableRequest.setId(ids);
-    exception =
-        Assertions.assertThrows(
-            LanceNamespaceException.class, () -> ns.dropTable(dropTableRequest));
-    Assertions.assertEquals(404, exception.getCode());
->>>>>>> 2e2f79a1
   }
 
   private GravitinoMetalake createMetalake(String metalakeName) {
