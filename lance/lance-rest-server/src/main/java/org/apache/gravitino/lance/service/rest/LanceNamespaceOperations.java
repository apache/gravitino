/*
 * Licensed to the Apache Software Foundation (ASF) under one
 * or more contributor license agreements.  See the NOTICE file
 * distributed with this work for additional information
 * regarding copyright ownership.  The ASF licenses this file
 * to you under the Apache License, Version 2.0 (the
 * "License"); you may not use this file except in compliance
 * with the License.  You may obtain a copy of the License at
 *
 *  http://www.apache.org/licenses/LICENSE-2.0
 *
 * Unless required by applicable law or agreed to in writing,
 * software distributed under the License is distributed on an
 * "AS IS" BASIS, WITHOUT WARRANTIES OR CONDITIONS OF ANY
 * KIND, either express or implied.  See the License for the
 * specific language governing permissions and limitations
 * under the License.
 */
package org.apache.gravitino.lance.service.rest;

import static org.apache.gravitino.lance.common.ops.NamespaceWrapper.NAMESPACE_DELIMITER_DEFAULT;

import com.codahale.metrics.annotation.ResponseMetered;
import com.codahale.metrics.annotation.Timed;
import com.lancedb.lance.namespace.model.CreateNamespaceRequest;
import com.lancedb.lance.namespace.model.CreateNamespaceResponse;
import com.lancedb.lance.namespace.model.DescribeNamespaceResponse;
import com.lancedb.lance.namespace.model.DropNamespaceRequest;
import com.lancedb.lance.namespace.model.DropNamespaceResponse;
import com.lancedb.lance.namespace.model.ListNamespacesResponse;
<<<<<<< HEAD
import com.lancedb.lance.namespace.model.ListTablesResponse;
=======
import java.util.regex.Pattern;
>>>>>>> 662097ad
import javax.inject.Inject;
import javax.ws.rs.Consumes;
import javax.ws.rs.DefaultValue;
import javax.ws.rs.Encoded;
import javax.ws.rs.GET;
import javax.ws.rs.POST;
import javax.ws.rs.Path;
import javax.ws.rs.PathParam;
import javax.ws.rs.Produces;
import javax.ws.rs.QueryParam;
import javax.ws.rs.core.MediaType;
import javax.ws.rs.core.Response;
import org.apache.gravitino.lance.common.ops.NamespaceWrapper;
import org.apache.gravitino.lance.service.LanceExceptionMapper;
import org.apache.gravitino.metrics.MetricNames;

@Path("/v1/namespace")
@Consumes(MediaType.APPLICATION_JSON)
@Produces(MediaType.APPLICATION_JSON)
public class LanceNamespaceOperations {

  private final NamespaceWrapper lanceNamespace;

  @Inject
  public LanceNamespaceOperations(NamespaceWrapper lanceNamespace) {
    this.lanceNamespace = lanceNamespace;
  }

  @GET
  @Path("/{id}/list")
  @Timed(name = "list-namespaces." + MetricNames.HTTP_PROCESS_DURATION, absolute = true)
  @ResponseMetered(name = "list-namespaces", absolute = true)
  public Response listNamespaces(
      @Encoded @PathParam("id") String namespaceId,
      @DefaultValue(NAMESPACE_DELIMITER_DEFAULT) @QueryParam("delimiter") String delimiter,
      @QueryParam("page_token") String pageToken,
      @QueryParam("limit") Integer limit) {
    try {
      ListNamespacesResponse response =
          lanceNamespace
              .asNamespaceOps()
              .listNamespaces(namespaceId, Pattern.quote(delimiter), pageToken, limit);
      return Response.ok(response).build();
    } catch (Exception e) {
      return LanceExceptionMapper.toRESTResponse(namespaceId, e);
    }
  }

  @POST
  @Path("/{id}/describe")
<<<<<<< HEAD
=======
  @Timed(name = "describe-namespaces." + MetricNames.HTTP_PROCESS_DURATION, absolute = true)
  @ResponseMetered(name = "describe-namespaces", absolute = true)
>>>>>>> 662097ad
  public Response describeNamespace(
      @Encoded @PathParam("id") String namespaceId,
      @DefaultValue(NAMESPACE_DELIMITER_DEFAULT) @QueryParam("delimiter") String delimiter) {
    try {
      DescribeNamespaceResponse response =
<<<<<<< HEAD
          lanceNamespace.asNamespaceOps().describeNamespace(namespaceId, delimiter);
=======
          lanceNamespace.asNamespaceOps().describeNamespace(namespaceId, Pattern.quote(delimiter));
>>>>>>> 662097ad
      return Response.ok(response).build();
    } catch (Exception e) {
      return LanceExceptionMapper.toRESTResponse(namespaceId, e);
    }
  }

  @POST
  @Path("/{id}/create")
<<<<<<< HEAD
=======
  @Timed(name = "create-namespaces." + MetricNames.HTTP_PROCESS_DURATION, absolute = true)
  @ResponseMetered(name = "create-namespaces", absolute = true)
>>>>>>> 662097ad
  public Response createNamespace(
      @Encoded @PathParam("id") String namespaceId,
      @DefaultValue(NAMESPACE_DELIMITER_DEFAULT) @QueryParam("delimiter") String delimiter,
      CreateNamespaceRequest request) {
    try {
      CreateNamespaceResponse response =
          lanceNamespace
              .asNamespaceOps()
              .createNamespace(
                  namespaceId,
<<<<<<< HEAD
                  delimiter,
=======
                  Pattern.quote(delimiter),
>>>>>>> 662097ad
                  request.getMode() == null
                      ? CreateNamespaceRequest.ModeEnum.CREATE
                      : request.getMode(),
                  request.getProperties());
      return Response.ok(response).build();
    } catch (Exception e) {
      return LanceExceptionMapper.toRESTResponse(namespaceId, e);
    }
  }

  @POST
  @Path("/{id}/drop")
<<<<<<< HEAD
=======
  @Timed(name = "drop-namespaces." + MetricNames.HTTP_PROCESS_DURATION, absolute = true)
  @ResponseMetered(name = "drop-namespaces", absolute = true)
>>>>>>> 662097ad
  public Response dropNamespace(
      @Encoded @PathParam("id") String namespaceId,
      @DefaultValue(NAMESPACE_DELIMITER_DEFAULT) @QueryParam("delimiter") String delimiter,
      DropNamespaceRequest request) {
    try {
      DropNamespaceResponse response =
          lanceNamespace
              .asNamespaceOps()
              .dropNamespace(
                  namespaceId,
<<<<<<< HEAD
                  delimiter,
=======
                  Pattern.quote(delimiter),
>>>>>>> 662097ad
                  request.getMode() == null
                      ? DropNamespaceRequest.ModeEnum.FAIL
                      : request.getMode(),
                  request.getBehavior() == null
                      ? DropNamespaceRequest.BehaviorEnum.RESTRICT
                      : request.getBehavior());
      return Response.ok(response).build();
    } catch (Exception e) {
      return LanceExceptionMapper.toRESTResponse(namespaceId, e);
    }
  }

  @POST
  @Path("/{id}/exists")
<<<<<<< HEAD
=======
  @Timed(name = "namespace-exists." + MetricNames.HTTP_PROCESS_DURATION, absolute = true)
  @ResponseMetered(name = "namespace-exists", absolute = true)
>>>>>>> 662097ad
  public Response namespaceExists(
      @Encoded @PathParam("id") String namespaceId,
      @DefaultValue(NAMESPACE_DELIMITER_DEFAULT) @QueryParam("delimiter") String delimiter) {
    try {
<<<<<<< HEAD
      lanceNamespace.asNamespaceOps().namespaceExists(namespaceId, delimiter);
=======
      lanceNamespace.asNamespaceOps().namespaceExists(namespaceId, Pattern.quote(delimiter));
>>>>>>> 662097ad
      return Response.ok().build();
    } catch (Exception e) {
      return LanceExceptionMapper.toRESTResponse(namespaceId, e);
    }
  }
<<<<<<< HEAD

  @GET
  @Path("{id}/table/list")
  public Response listTables(
      @PathParam("id") String namespaceId,
      @DefaultValue("$") @QueryParam("delimiter") String delimiter,
      @QueryParam("page_token") String pageToken,
      @QueryParam("limit") Integer limit) {
    try {
      ListTablesResponse response =
          lanceNamespace.asNamespaceOps().listTables(namespaceId, delimiter, pageToken, limit);
      return Response.ok(response).build();
    } catch (Exception e) {
      return LanceExceptionMapper.toRESTResponse(namespaceId, e);
    }
  }
=======
>>>>>>> 662097ad
}<|MERGE_RESOLUTION|>--- conflicted
+++ resolved
@@ -28,11 +28,8 @@
 import com.lancedb.lance.namespace.model.DropNamespaceRequest;
 import com.lancedb.lance.namespace.model.DropNamespaceResponse;
 import com.lancedb.lance.namespace.model.ListNamespacesResponse;
-<<<<<<< HEAD
 import com.lancedb.lance.namespace.model.ListTablesResponse;
-=======
 import java.util.regex.Pattern;
->>>>>>> 662097ad
 import javax.inject.Inject;
 import javax.ws.rs.Consumes;
 import javax.ws.rs.DefaultValue;
@@ -83,21 +80,14 @@
 
   @POST
   @Path("/{id}/describe")
-<<<<<<< HEAD
-=======
   @Timed(name = "describe-namespaces." + MetricNames.HTTP_PROCESS_DURATION, absolute = true)
   @ResponseMetered(name = "describe-namespaces", absolute = true)
->>>>>>> 662097ad
   public Response describeNamespace(
       @Encoded @PathParam("id") String namespaceId,
       @DefaultValue(NAMESPACE_DELIMITER_DEFAULT) @QueryParam("delimiter") String delimiter) {
     try {
       DescribeNamespaceResponse response =
-<<<<<<< HEAD
-          lanceNamespace.asNamespaceOps().describeNamespace(namespaceId, delimiter);
-=======
           lanceNamespace.asNamespaceOps().describeNamespace(namespaceId, Pattern.quote(delimiter));
->>>>>>> 662097ad
       return Response.ok(response).build();
     } catch (Exception e) {
       return LanceExceptionMapper.toRESTResponse(namespaceId, e);
@@ -106,11 +96,8 @@
 
   @POST
   @Path("/{id}/create")
-<<<<<<< HEAD
-=======
   @Timed(name = "create-namespaces." + MetricNames.HTTP_PROCESS_DURATION, absolute = true)
   @ResponseMetered(name = "create-namespaces", absolute = true)
->>>>>>> 662097ad
   public Response createNamespace(
       @Encoded @PathParam("id") String namespaceId,
       @DefaultValue(NAMESPACE_DELIMITER_DEFAULT) @QueryParam("delimiter") String delimiter,
@@ -121,11 +108,7 @@
               .asNamespaceOps()
               .createNamespace(
                   namespaceId,
-<<<<<<< HEAD
-                  delimiter,
-=======
                   Pattern.quote(delimiter),
->>>>>>> 662097ad
                   request.getMode() == null
                       ? CreateNamespaceRequest.ModeEnum.CREATE
                       : request.getMode(),
@@ -138,11 +121,8 @@
 
   @POST
   @Path("/{id}/drop")
-<<<<<<< HEAD
-=======
   @Timed(name = "drop-namespaces." + MetricNames.HTTP_PROCESS_DURATION, absolute = true)
   @ResponseMetered(name = "drop-namespaces", absolute = true)
->>>>>>> 662097ad
   public Response dropNamespace(
       @Encoded @PathParam("id") String namespaceId,
       @DefaultValue(NAMESPACE_DELIMITER_DEFAULT) @QueryParam("delimiter") String delimiter,
@@ -153,11 +133,7 @@
               .asNamespaceOps()
               .dropNamespace(
                   namespaceId,
-<<<<<<< HEAD
-                  delimiter,
-=======
                   Pattern.quote(delimiter),
->>>>>>> 662097ad
                   request.getMode() == null
                       ? DropNamespaceRequest.ModeEnum.FAIL
                       : request.getMode(),
@@ -172,26 +148,18 @@
 
   @POST
   @Path("/{id}/exists")
-<<<<<<< HEAD
-=======
   @Timed(name = "namespace-exists." + MetricNames.HTTP_PROCESS_DURATION, absolute = true)
   @ResponseMetered(name = "namespace-exists", absolute = true)
->>>>>>> 662097ad
   public Response namespaceExists(
       @Encoded @PathParam("id") String namespaceId,
       @DefaultValue(NAMESPACE_DELIMITER_DEFAULT) @QueryParam("delimiter") String delimiter) {
     try {
-<<<<<<< HEAD
-      lanceNamespace.asNamespaceOps().namespaceExists(namespaceId, delimiter);
-=======
       lanceNamespace.asNamespaceOps().namespaceExists(namespaceId, Pattern.quote(delimiter));
->>>>>>> 662097ad
       return Response.ok().build();
     } catch (Exception e) {
       return LanceExceptionMapper.toRESTResponse(namespaceId, e);
     }
   }
-<<<<<<< HEAD
 
   @GET
   @Path("{id}/table/list")
@@ -208,6 +176,4 @@
       return LanceExceptionMapper.toRESTResponse(namespaceId, e);
     }
   }
-=======
->>>>>>> 662097ad
 }