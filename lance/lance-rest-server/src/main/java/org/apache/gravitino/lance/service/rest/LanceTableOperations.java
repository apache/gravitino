--- conflicted
+++ resolved
@@ -18,13 +18,10 @@
  */
 package org.apache.gravitino.lance.service.rest;
 
-<<<<<<< HEAD
+import static org.apache.gravitino.lance.common.ops.NamespaceWrapper.NAMESPACE_DELIMITER_DEFAULT;
 import static org.apache.gravitino.lance.service.ServiceConstants.LANCE_ROOT_CATALOG_HEADER;
 import static org.apache.gravitino.lance.service.ServiceConstants.LANCE_TABLE_LOCATION_HEADER;
 import static org.apache.gravitino.lance.service.ServiceConstants.LANCE_TABLE_PROPERTIES_PREFIX_HEADER;
-=======
-import static org.apache.gravitino.lance.common.ops.NamespaceWrapper.NAMESPACE_DELIMITER_DEFAULT;
->>>>>>> d8a4ded1
 
 import com.codahale.metrics.annotation.ResponseMetered;
 import com.codahale.metrics.annotation.Timed;
@@ -93,15 +90,8 @@
   public Response createTable(
       @PathParam("id") String tableId,
       @QueryParam("mode") @DefaultValue("create") String mode, // create, exist_ok, overwrite
-<<<<<<< HEAD
-      @QueryParam("delimiter") @DefaultValue("$") String delimiter,
+      @QueryParam("delimiter") @DefaultValue(NAMESPACE_DELIMITER_DEFAULT) String delimiter,
       @Context HttpHeaders headers,
-=======
-      @QueryParam("delimiter") @DefaultValue(NAMESPACE_DELIMITER_DEFAULT) String delimiter,
-      @HeaderParam("x-lance-table-location") String tableLocation,
-      @HeaderParam("x-lance-table-properties") String tableProperties,
-      @HeaderParam("x-lance-root-catalog") String rootCatalog,
->>>>>>> d8a4ded1
       byte[] arrowStreamBody) {
     try {
       // Extract table properties from header
@@ -130,15 +120,8 @@
   public Response createEmptyTable(
       @PathParam("id") String tableId,
       @QueryParam("mode") @DefaultValue("create") String mode, // create, exist_ok, overwrite
-<<<<<<< HEAD
-      @QueryParam("delimiter") @DefaultValue("$") String delimiter,
+      @QueryParam("delimiter") @DefaultValue(NAMESPACE_DELIMITER_DEFAULT) String delimiter,
       @Context HttpHeaders headers) {
-=======
-      @QueryParam("delimiter") @DefaultValue(NAMESPACE_DELIMITER_DEFAULT) String delimiter,
-      @HeaderParam("x-lance-table-location") String tableLocation,
-      @HeaderParam("x-lance-root-catalog") String rootCatalog,
-      @HeaderParam("x-lance-table-properties") String tableProperties) {
->>>>>>> d8a4ded1
     try {
       // Extract table properties from header
       MultivaluedMap<String, String> headersMap = headers.getRequestHeaders();
