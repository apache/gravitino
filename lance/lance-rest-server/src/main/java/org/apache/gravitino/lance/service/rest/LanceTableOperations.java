--- conflicted
+++ resolved
@@ -38,13 +38,10 @@
 import com.lancedb.lance.namespace.model.DescribeTableIndexStatsResponse;
 import com.lancedb.lance.namespace.model.DescribeTableRequest;
 import com.lancedb.lance.namespace.model.DescribeTableResponse;
-<<<<<<< HEAD
+import com.lancedb.lance.namespace.model.DropTableRequest;
+import com.lancedb.lance.namespace.model.DropTableResponse;
 import com.lancedb.lance.namespace.model.ListTableIndicesRequest;
 import com.lancedb.lance.namespace.model.ListTableIndicesResponse;
-=======
-import com.lancedb.lance.namespace.model.DropTableRequest;
-import com.lancedb.lance.namespace.model.DropTableResponse;
->>>>>>> 2e2f79a1
 import com.lancedb.lance.namespace.model.RegisterTableRequest;
 import com.lancedb.lance.namespace.model.RegisterTableRequest.ModeEnum;
 import com.lancedb.lance.namespace.model.RegisterTableResponse;
@@ -206,7 +203,6 @@
   }
 
   @POST
-<<<<<<< HEAD
   @Path("/create_index")
   @Timed(name = "create-table-index." + MetricNames.HTTP_PROCESS_DURATION, absolute = true)
   @ResponseMetered(name = "create-table-index", absolute = true)
@@ -226,20 +222,6 @@
   }
 
   @POST
-  @Path("/index/list")
-  @Timed(name = "list-table-indices." + MetricNames.HTTP_PROCESS_DURATION, absolute = true)
-  @ResponseMetered(name = "list-table-indices", absolute = true)
-  public Response listTableIndices(
-      @PathParam("id") String tableId,
-      @QueryParam("delimiter") @DefaultValue(NAMESPACE_DELIMITER_DEFAULT) String delimiter,
-      @Context HttpHeaders headers,
-      ListTableIndicesRequest listTableIndicesRequest) {
-    try {
-      validateListTableIndicesRequest(listTableIndicesRequest);
-      ListTableIndicesResponse response =
-          lanceNamespace.asTableOps().listTableIndices(tableId, delimiter, listTableIndicesRequest);
-      return Response.ok(response).build();
-=======
   @Path("/exists")
   @Timed(name = "table-exists." + MetricNames.HTTP_PROCESS_DURATION, absolute = true)
   @ResponseMetered(name = "table-exists", absolute = true)
@@ -256,14 +238,49 @@
         return Response.status(Response.Status.OK).build();
       }
       return Response.status(Response.Status.NOT_FOUND).build();
->>>>>>> 2e2f79a1
-    } catch (Exception e) {
-      return LanceExceptionMapper.toRESTResponse(tableId, e);
-    }
-  }
-
-  @POST
-<<<<<<< HEAD
+    } catch (Exception e) {
+      return LanceExceptionMapper.toRESTResponse(tableId, e);
+    }
+  }
+
+  @POST
+  @Path("/drop")
+  @Timed(name = "drop-table." + MetricNames.HTTP_PROCESS_DURATION, absolute = true)
+  @ResponseMetered(name = "drop-table", absolute = true)
+  public Response dropTable(
+      @PathParam("id") String tableId,
+      @QueryParam("delimiter") @DefaultValue("$") String delimiter,
+      @Context HttpHeaders headers,
+      DropTableRequest dropTableRequest) {
+    try {
+      validateDropTableRequest(dropTableRequest);
+      DropTableResponse response = lanceNamespace.asTableOps().dropTable(tableId, delimiter);
+      return Response.ok(response).build();
+    } catch (Exception e) {
+      return LanceExceptionMapper.toRESTResponse(tableId, e);
+    }
+  }
+
+  @POST
+  @Path("/index/list")
+  @Timed(name = "list-table-indices." + MetricNames.HTTP_PROCESS_DURATION, absolute = true)
+  @ResponseMetered(name = "list-table-indices", absolute = true)
+  public Response listTableIndices(
+      @PathParam("id") String tableId,
+      @QueryParam("delimiter") @DefaultValue(NAMESPACE_DELIMITER_DEFAULT) String delimiter,
+      @Context HttpHeaders headers,
+      ListTableIndicesRequest listTableIndicesRequest) {
+    try {
+      validateListTableIndicesRequest(listTableIndicesRequest);
+      ListTableIndicesResponse response =
+          lanceNamespace.asTableOps().listTableIndices(tableId, delimiter, listTableIndicesRequest);
+      return Response.ok(response).build();
+    } catch (Exception e) {
+      return LanceExceptionMapper.toRESTResponse(tableId, e);
+    }
+  }
+
+  @POST
   @Path("/index/{index_name}/stats")
   @Timed(name = "describe-table-index." + MetricNames.HTTP_PROCESS_DURATION, absolute = true)
   @ResponseMetered(name = "describe-table-index", absolute = true)
@@ -280,19 +297,6 @@
               .asTableOps()
               .describeTableIndexStats(
                   tableId, delimiter, indexName, describeTableIndexStatsRequest);
-=======
-  @Path("/drop")
-  @Timed(name = "drop-table." + MetricNames.HTTP_PROCESS_DURATION, absolute = true)
-  @ResponseMetered(name = "drop-table", absolute = true)
-  public Response dropTable(
-      @PathParam("id") String tableId,
-      @QueryParam("delimiter") @DefaultValue("$") String delimiter,
-      @Context HttpHeaders headers,
-      DropTableRequest dropTableRequest) {
-    try {
-      validateDropTableRequest(dropTableRequest);
-      DropTableResponse response = lanceNamespace.asTableOps().dropTable(tableId, delimiter);
->>>>>>> 2e2f79a1
       return Response.ok(response).build();
     } catch (Exception e) {
       return LanceExceptionMapper.toRESTResponse(tableId, e);
@@ -323,7 +327,6 @@
     // No specific fields to validate for now
   }
 
-<<<<<<< HEAD
   private void validateCreateTableIndexRequest(
       @SuppressWarnings("unused") CreateTableIndexRequest request) {
     Preconditions.checkArgument(request != null, "CreateTableIndexRequest must not be null");
@@ -331,19 +334,22 @@
 
   private void validateListTableIndicesRequest(
       @SuppressWarnings("unused") ListTableIndicesRequest request) {
-=======
+    // We will ignore the id in the request body since it's already provided in the path param
+    // No specific fields to validate for now
+  }
+
   private void validateTableExists(@SuppressWarnings("unused") TableExistsRequest request) {
->>>>>>> 2e2f79a1
-    // We will ignore the id in the request body since it's already provided in the path param
-    // No specific fields to validate for now
-  }
-
-<<<<<<< HEAD
+    // We will ignore the id in the request body since it's already provided in the path param
+    // No specific fields to validate for now
+  }
+
   private void validateDescribeTableIndexRequest(
       @SuppressWarnings("unused") DescribeTableIndexStatsRequest request) {
-=======
+    // We will ignore the id in the request body since it's already provided in the path param
+    // No specific fields to validate for now
+  }
+
   private void validateDropTableRequest(@SuppressWarnings("unused") DropTableRequest request) {
->>>>>>> 2e2f79a1
     // We will ignore the id in the request body since it's already provided in the path param
     // No specific fields to validate for now
   }
