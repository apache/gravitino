--- conflicted
+++ resolved
@@ -46,25 +46,7 @@
   }
 
   @Test
-<<<<<<< HEAD
   void testProviderInitException() throws Exception {
-
-    Assertions.assertThrows(
-        IllegalArgumentException.class,
-        () -> DefaultOAuth2TokenProvider.builder().withUri("test").build());
-    Assertions.assertThrows(
-        IllegalArgumentException.class,
-        () -> DefaultOAuth2TokenProvider.builder().withUri("test").withCredential("xx").build());
-    Assertions.assertThrows(
-        IllegalArgumentException.class,
-        () ->
-            DefaultOAuth2TokenProvider.builder()
-                .withUri("test")
-                .withCredential("xx")
-                .withScope("test")
-                .build());
-=======
-  public void testProviderInitException() throws Exception {
     Builder tokenProvider1 = DefaultOAuth2TokenProvider.builder().withUri("test");
     Builder tokenProvider2 =
         DefaultOAuth2TokenProvider.builder().withUri("test").withCredential("xx");
@@ -74,7 +56,6 @@
     Assertions.assertThrows(IllegalArgumentException.class, () -> tokenProvider1.build());
     Assertions.assertThrows(IllegalArgumentException.class, () -> tokenProvider2.build());
     Assertions.assertThrows(IllegalArgumentException.class, () -> tokenProvider3.build());
->>>>>>> 6d5bb647
   }
 
   @Test
