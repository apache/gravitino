--- conflicted
+++ resolved
@@ -399,12 +399,9 @@
               Types.StringType.get(),
               "comment2",
               false,
-<<<<<<< HEAD
-              LiteralDTO.builder().withValue(null).withDataType(Types.NullType.get()).build())
-=======
-              false,
+
               new LiteralDTO.Builder().withValue(null).withDataType(Types.NullType.get()).build())
->>>>>>> ca1714eb
+
         };
 
     TableCatalog tableCatalog = catalog.asTableCatalog();
