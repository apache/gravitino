--- conflicted
+++ resolved
@@ -328,8 +328,6 @@
 
   @ParameterizedTest
   @ValueSource(strings = {"schema1/model1", "스키마1/모델1"})
-<<<<<<< HEAD
-=======
   public void testListModelVersionInfos(String input) throws JsonProcessingException {
     String[] split = input.split("/");
     String schemaName = split[0];
@@ -393,7 +391,6 @@
 
   @ParameterizedTest
   @ValueSource(strings = {"schema1/model1", "스키마1/모델1"})
->>>>>>> d09a2e1c
   public void testGetModelVersion(String input) throws JsonProcessingException {
     String[] split = input.split("/");
     String schemaName = split[0];
