--- conflicted
+++ resolved
@@ -78,14 +78,11 @@
 import org.apache.gravitino.dto.responses.ErrorResponse;
 import org.apache.gravitino.dto.responses.GroupListResponse;
 import org.apache.gravitino.dto.responses.GroupResponse;
-<<<<<<< HEAD
 import org.apache.gravitino.dto.responses.MetadataObjectListResponse;
-=======
 import org.apache.gravitino.dto.responses.JobListResponse;
 import org.apache.gravitino.dto.responses.JobResponse;
 import org.apache.gravitino.dto.responses.JobTemplateListResponse;
 import org.apache.gravitino.dto.responses.JobTemplateResponse;
->>>>>>> 6a0acc92
 import org.apache.gravitino.dto.responses.NameListResponse;
 import org.apache.gravitino.dto.responses.OwnerResponse;
 import org.apache.gravitino.dto.responses.PolicyListResponse;
@@ -579,7 +576,6 @@
   }
 
   /**
-<<<<<<< HEAD
    * List all metadata objects associated with the specified tags.
    *
    * @param tagNames Array of tag names to query for associated objects.
@@ -599,7 +595,8 @@
             ErrorHandlers.tagErrorHandler());
     resp.validate();
     return resp.getMetadataObjects();
-=======
+
+  /**
    * List all the policies under the current metalake.
    *
    * @return A list of the policy names under the current metalake.
@@ -775,7 +772,6 @@
             ErrorHandlers.policyErrorHandler());
     resp.validate();
     return resp.dropped();
->>>>>>> 6a0acc92
   }
 
   /**
