/*
 * Licensed to the Apache Software Foundation (ASF) under one
 * or more contributor license agreements.  See the NOTICE file
 * distributed with this work for additional information
 * regarding copyright ownership.  The ASF licenses this file
 * to you under the Apache License, Version 2.0 (the
 * "License"); you may not use this file except in compliance
 * with the License.  You may obtain a copy of the License at
 *
 *  http://www.apache.org/licenses/LICENSE-2.0
 *
 * Unless required by applicable law or agreed to in writing,
 * software distributed under the License is distributed on an
 * "AS IS" BASIS, WITHOUT WARRANTIES OR CONDITIONS OF ANY
 * KIND, either express or implied.  See the License for the
 * specific language governing permissions and limitations
 * under the License.
 */
package org.apache.gravitino.client;

import com.google.common.annotations.VisibleForTesting;
import com.google.common.base.Preconditions;
import com.google.common.collect.Maps;
import java.util.Arrays;
import java.util.Collections;
import java.util.HashMap;
import java.util.List;
import java.util.Map;
import java.util.stream.Collectors;
import org.apache.commons.lang3.StringUtils;
import org.apache.gravitino.Catalog;
import org.apache.gravitino.NameIdentifier;
import org.apache.gravitino.Namespace;
import org.apache.gravitino.audit.CallerContext;
import org.apache.gravitino.dto.AuditDTO;
import org.apache.gravitino.dto.CatalogDTO;
import org.apache.gravitino.dto.requests.FilesetCreateRequest;
import org.apache.gravitino.dto.requests.FilesetUpdateRequest;
import org.apache.gravitino.dto.requests.FilesetUpdatesRequest;
import org.apache.gravitino.dto.responses.DropResponse;
import org.apache.gravitino.dto.responses.EntityListResponse;
import org.apache.gravitino.dto.responses.FileLocationResponse;
import org.apache.gravitino.dto.responses.FilesetResponse;
import org.apache.gravitino.exceptions.FilesetAlreadyExistsException;
import org.apache.gravitino.exceptions.NoSuchFilesetException;
import org.apache.gravitino.exceptions.NoSuchSchemaException;
import org.apache.gravitino.file.Fileset;
import org.apache.gravitino.file.FilesetChange;
import org.apache.gravitino.rest.RESTUtils;

/**
 * Fileset catalog is a catalog implementation that supports fileset like metadata operations, for
 * example, schemas and filesets list, creation, update and deletion. A Fileset catalog is under the
 * metalake.
 */
class FilesetCatalog extends BaseSchemaCatalog implements org.apache.gravitino.file.FilesetCatalog {

  FilesetCatalog(
      Namespace namespace,
      String name,
      Catalog.Type type,
      String provider,
      String comment,
      Map<String, String> properties,
      AuditDTO auditDTO,
      RESTClient restClient) {
    super(namespace, name, type, provider, comment, properties, auditDTO, restClient);
  }

  @Override
  public org.apache.gravitino.file.FilesetCatalog asFilesetCatalog()
      throws UnsupportedOperationException {
    return this;
  }

  /**
   * List the filesets in a schema namespace from the catalog.
   *
   * @param namespace A schema namespace. This namespace should have 1 level, which is the schema
   *     name;
   * @return An array of {@link NameIdentifier} of filesets under the given namespace.
   * @throws NoSuchSchemaException If the schema does not exist.
   */
  @Override
  public NameIdentifier[] listFilesets(Namespace namespace) throws NoSuchSchemaException {
    checkFilesetNamespace(namespace);

    Namespace fullNamespace = getFilesetFullNamespace(namespace);
    EntityListResponse resp =
        restClient.get(
            formatFilesetRequestPath(fullNamespace),
            EntityListResponse.class,
            Collections.emptyMap(),
            ErrorHandlers.filesetErrorHandler());
    resp.validate();

    return Arrays.stream(resp.identifiers())
        .map(ident -> NameIdentifier.of(ident.namespace().level(2), ident.name()))
        .toArray(NameIdentifier[]::new);
  }

  /**
   * Load fileset metadata by {@link NameIdentifier} from the catalog.
   *
   * @param ident A fileset identifier, which should be "schema.fileset" format.
   * @return The fileset metadata.
   * @throws NoSuchFilesetException If the fileset does not exist.
   */
  @Override
  public Fileset loadFileset(NameIdentifier ident) throws NoSuchFilesetException {
    checkFilesetNameIdentifier(ident);

    Namespace fullNamespace = getFilesetFullNamespace(ident.namespace());
    FilesetResponse resp =
        restClient.get(
            formatFilesetRequestPath(fullNamespace) + "/" + RESTUtils.encodeString(ident.name()),
            FilesetResponse.class,
            Collections.emptyMap(),
            ErrorHandlers.filesetErrorHandler());
    resp.validate();

    return new GenericFileset(resp.getFileset(), restClient, fullNamespace);
  }

  /**
   * Create a fileset metadata in the catalog.
   *
   * <p>If the type of the fileset object is "MANAGED", the underlying storageLocation can be null,
   * and Gravitino will manage the storage location based on the location of the schema.
   *
   * <p>If the type of the fileset object is "EXTERNAL", the underlying storageLocation must be set.
   *
   * @param ident A fileset identifier, which should be "schema.fileset" format.
   * @param comment The comment of the fileset.
   * @param type The type of the fileset.
   * @param storageLocation The storage location of the fileset.
   * @param properties The properties of the fileset.
   * @return The created fileset metadata
   * @throws NoSuchSchemaException If the schema does not exist.
   * @throws FilesetAlreadyExistsException If the fileset already exists.
   */
  @Override
  public Fileset createFileset(
      NameIdentifier ident,
      String comment,
      Fileset.Type type,
      String storageLocation,
      Map<String, String> properties)
      throws NoSuchSchemaException, FilesetAlreadyExistsException {
    checkFilesetNameIdentifier(ident);

    Namespace fullNamespace = getFilesetFullNamespace(ident.namespace());
    FilesetCreateRequest req =
        FilesetCreateRequest.builder()
            .name(RESTUtils.encodeString(ident.name()))
            .comment(comment)
            .type(type)
            .storageLocation(storageLocation)
            .properties(properties)
            .build();

    FilesetResponse resp =
        restClient.post(
            formatFilesetRequestPath(fullNamespace),
            req,
            FilesetResponse.class,
            Collections.emptyMap(),
            ErrorHandlers.filesetErrorHandler());
    resp.validate();

    return new GenericFileset(resp.getFileset(), restClient, fullNamespace);
  }

  /**
   * Update a fileset metadata in the catalog.
   *
   * @param ident A fileset identifier, which should be "schema.fileset" format.
   * @param changes The changes to apply to the fileset.
   * @return The updated fileset metadata.
   * @throws NoSuchFilesetException If the fileset does not exist.
   * @throws IllegalArgumentException If the changes are invalid.
   */
  @Override
  public Fileset alterFileset(NameIdentifier ident, FilesetChange... changes)
      throws NoSuchFilesetException, IllegalArgumentException {
    checkFilesetNameIdentifier(ident);

    Namespace fullNamespace = getFilesetFullNamespace(ident.namespace());
    List<FilesetUpdateRequest> updates =
        Arrays.stream(changes)
            .map(DTOConverters::toFilesetUpdateRequest)
            .collect(Collectors.toList());
    FilesetUpdatesRequest req = new FilesetUpdatesRequest(updates);
    req.validate();

    FilesetResponse resp =
        restClient.put(
            formatFilesetRequestPath(fullNamespace) + "/" + ident.name(),
            req,
            FilesetResponse.class,
            Collections.emptyMap(),
            ErrorHandlers.filesetErrorHandler());
    resp.validate();

    return new GenericFileset(resp.getFileset(), restClient, fullNamespace);
  }

  /**
   * Drop a fileset from the catalog.
   *
   * <p>The underlying files will be deleted if this fileset type is managed, otherwise, only the
   * metadata will be dropped.
   *
   * @param ident A fileset identifier, which should be "schema.fileset" format.
   * @return true If the fileset is dropped, false the fileset did not exist.
   */
  @Override
  public boolean dropFileset(NameIdentifier ident) {
    checkFilesetNameIdentifier(ident);

    Namespace fullNamespace = getFilesetFullNamespace(ident.namespace());
    DropResponse resp =
        restClient.delete(
            formatFilesetRequestPath(fullNamespace) + "/" + ident.name(),
            DropResponse.class,
            Collections.emptyMap(),
            ErrorHandlers.filesetErrorHandler());
    resp.validate();

    return resp.dropped();
  }

  /**
   * Get the actual path of a file or directory based on the storage location of Fileset and the sub
   * path.
   *
   * @param ident A fileset identifier.
   * @param subPath The sub path to the file or directory.
   * @return The actual location of the file or directory.
   * @throws NoSuchFilesetException If the fileset does not exist.
   */
  @Override
  public String getFileLocation(NameIdentifier ident, String subPath)
      throws NoSuchFilesetException {
    checkFilesetNameIdentifier(ident);
    Namespace fullNamespace = getFilesetFullNamespace(ident.namespace());

    CallerContext callerContext = CallerContext.CallerContextHolder.get();
<<<<<<< HEAD
    Map<String, String> queryParams = Maps.newHashMap();
    queryParams.put("subPath", subPath);
    FileLocationResponse resp =
        restClient.get(
            formatFilesetRequestPath(fullNamespace) + "/" + ident.name() + "/" + "fileLocation",
            queryParams,
=======

    Map<String, String> params = new HashMap<>();
    params.put("sub_path", RESTUtils.encodeString(subPath));
    FileLocationResponse resp =
        restClient.get(
            formatFileLocationRequestPath(fullNamespace, ident.name()),
            params,
>>>>>>> 60f4bebb
            FileLocationResponse.class,
            callerContext != null ? callerContext.context() : Collections.emptyMap(),
            ErrorHandlers.filesetErrorHandler());
    resp.validate();

    return resp.getFileLocation();
  }

  @VisibleForTesting
  static String formatFilesetRequestPath(Namespace ns) {
    Namespace schemaNs = Namespace.of(ns.level(0), ns.level(1));
    return new StringBuilder()
        .append(formatSchemaRequestPath(schemaNs))
        .append("/")
        .append(RESTUtils.encodeString(ns.level(2)))
        .append("/filesets")
        .toString();
  }

  @VisibleForTesting
  static String formatFileLocationRequestPath(Namespace ns, String name) {
    Namespace schemaNs = Namespace.of(ns.level(0), ns.level(1));
    return new StringBuilder()
        .append(formatSchemaRequestPath(schemaNs))
        .append("/")
        .append(RESTUtils.encodeString(ns.level(2)))
        .append("/filesets/")
        .append(RESTUtils.encodeString(name))
        .append("/location")
        .toString();
  }

  /**
   * Check whether the namespace of a fileset is valid.
   *
   * @param namespace The namespace to check.
   */
  static void checkFilesetNamespace(Namespace namespace) {
    Namespace.check(
        namespace != null && namespace.length() == 1,
        "Fileset namespace must be non-null and have 1 level, the input namespace is %s",
        namespace);
  }

  /**
   * Check whether the NameIdentifier of a fileset is valid.
   *
   * @param ident The NameIdentifier to check, which should be "schema.fileset" format.
   */
  static void checkFilesetNameIdentifier(NameIdentifier ident) {
    NameIdentifier.check(ident != null, "NameIdentifier must not be null");
    NameIdentifier.check(
        ident.name() != null && !ident.name().isEmpty(), "NameIdentifier name must not be empty");
    checkFilesetNamespace(ident.namespace());
  }

  /**
   * Get the full namespace of the fileset with the given fileset's short namespace (schema name).
   *
   * @param filesetNamespace The fileset's short namespace, which is the schema name.
   * @return full namespace of the fileset, which is "metalake.catalog.schema" format.
   */
  private Namespace getFilesetFullNamespace(Namespace filesetNamespace) {
    return Namespace.of(this.catalogNamespace().level(0), this.name(), filesetNamespace.level(0));
  }

  /**
   * Create a new builder for the fileset catalog.
   *
   * @return A new builder for the fileset catalog.
   */
  public static Builder builder() {
    return new Builder();
  }

  static class Builder extends CatalogDTO.Builder<Builder> {
    /** The REST client to send the requests. */
    private RESTClient restClient;
    /** The namespace of the catalog */
    private Namespace namespace;

    private Builder() {}

    Builder withNamespace(Namespace namespace) {
      this.namespace = namespace;
      return this;
    }

    Builder withRestClient(RESTClient restClient) {
      this.restClient = restClient;
      return this;
    }

    @Override
    public FilesetCatalog build() {
      Namespace.check(
          namespace != null && namespace.length() == 1,
          "Catalog namespace must be non-null and have 1 level, the input namespace is %s",
          namespace);
      Preconditions.checkArgument(restClient != null, "restClient must be set");
      Preconditions.checkArgument(StringUtils.isNotBlank(name), "name must not be blank");
      Preconditions.checkArgument(type != null, "type must not be null");
      Preconditions.checkArgument(StringUtils.isNotBlank(provider), "provider must not be blank");
      Preconditions.checkArgument(audit != null, "audit must not be null");

      return new FilesetCatalog(
          namespace, name, type, provider, comment, properties, audit, restClient);
    }
  }
}<|MERGE_RESOLUTION|>--- conflicted
+++ resolved
@@ -20,7 +20,6 @@
 
 import com.google.common.annotations.VisibleForTesting;
 import com.google.common.base.Preconditions;
-import com.google.common.collect.Maps;
 import java.util.Arrays;
 import java.util.Collections;
 import java.util.HashMap;
@@ -246,14 +245,6 @@
     Namespace fullNamespace = getFilesetFullNamespace(ident.namespace());
 
     CallerContext callerContext = CallerContext.CallerContextHolder.get();
-<<<<<<< HEAD
-    Map<String, String> queryParams = Maps.newHashMap();
-    queryParams.put("subPath", subPath);
-    FileLocationResponse resp =
-        restClient.get(
-            formatFilesetRequestPath(fullNamespace) + "/" + ident.name() + "/" + "fileLocation",
-            queryParams,
-=======
 
     Map<String, String> params = new HashMap<>();
     params.put("sub_path", RESTUtils.encodeString(subPath));
@@ -261,7 +252,6 @@
         restClient.get(
             formatFileLocationRequestPath(fullNamespace, ident.name()),
             params,
->>>>>>> 60f4bebb
             FileLocationResponse.class,
             callerContext != null ? callerContext.context() : Collections.emptyMap(),
             ErrorHandlers.filesetErrorHandler());
