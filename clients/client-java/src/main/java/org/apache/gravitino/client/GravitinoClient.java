/*
 * Licensed to the Apache Software Foundation (ASF) under one
 * or more contributor license agreements.  See the NOTICE file
 * distributed with this work for additional information
 * regarding copyright ownership.  The ASF licenses this file
 * to you under the Apache License, Version 2.0 (the
 * "License"); you may not use this file except in compliance
 * with the License.  You may obtain a copy of the License at
 *
 *  http://www.apache.org/licenses/LICENSE-2.0
 *
 * Unless required by applicable law or agreed to in writing,
 * software distributed under the License is distributed on an
 * "AS IS" BASIS, WITHOUT WARRANTIES OR CONDITIONS OF ANY
 * KIND, either express or implied.  See the License for the
 * specific language governing permissions and limitations
 * under the License.
 */

package org.apache.gravitino.client;

import com.google.common.base.Preconditions;
import com.google.common.collect.Sets;
import java.util.List;
import java.util.Map;
import java.util.Optional;
import java.util.Set;
import org.apache.gravitino.Catalog;
import org.apache.gravitino.CatalogChange;
import org.apache.gravitino.MetadataObject;
import org.apache.gravitino.SupportsCatalogs;
import org.apache.gravitino.authorization.Group;
import org.apache.gravitino.authorization.Owner;
import org.apache.gravitino.authorization.Privilege;
import org.apache.gravitino.authorization.Role;
import org.apache.gravitino.authorization.SecurableObject;
import org.apache.gravitino.authorization.User;
import org.apache.gravitino.exceptions.CatalogAlreadyExistsException;
import org.apache.gravitino.exceptions.CatalogInUseException;
import org.apache.gravitino.exceptions.GroupAlreadyExistsException;
import org.apache.gravitino.exceptions.IllegalMetadataObjectException;
import org.apache.gravitino.exceptions.IllegalPrivilegeException;
import org.apache.gravitino.exceptions.IllegalRoleException;
import org.apache.gravitino.exceptions.InUseException;
import org.apache.gravitino.exceptions.JobTemplateAlreadyExistsException;
import org.apache.gravitino.exceptions.NoSuchCatalogException;
import org.apache.gravitino.exceptions.NoSuchGroupException;
import org.apache.gravitino.exceptions.NoSuchJobException;
import org.apache.gravitino.exceptions.NoSuchJobTemplateException;
import org.apache.gravitino.exceptions.NoSuchMetadataObjectException;
import org.apache.gravitino.exceptions.NoSuchMetalakeException;
import org.apache.gravitino.exceptions.NoSuchPolicyException;
import org.apache.gravitino.exceptions.NoSuchRoleException;
import org.apache.gravitino.exceptions.NoSuchTagException;
import org.apache.gravitino.exceptions.NoSuchUserException;
import org.apache.gravitino.exceptions.NonEmptyEntityException;
import org.apache.gravitino.exceptions.NotFoundException;
import org.apache.gravitino.exceptions.PolicyAlreadyExistsException;
import org.apache.gravitino.exceptions.RoleAlreadyExistsException;
import org.apache.gravitino.exceptions.TagAlreadyExistsException;
import org.apache.gravitino.exceptions.UserAlreadyExistsException;
import org.apache.gravitino.job.JobHandle;
import org.apache.gravitino.job.JobTemplate;
import org.apache.gravitino.job.SupportsJobs;
import org.apache.gravitino.policy.Policy;
import org.apache.gravitino.policy.PolicyChange;
import org.apache.gravitino.policy.PolicyContent;
import org.apache.gravitino.policy.PolicyOperations;
import org.apache.gravitino.tag.Tag;
import org.apache.gravitino.tag.TagChange;
import org.apache.gravitino.tag.TagOperations;

/**
 * Apache Gravitino Client for a user to interact with the Gravitino API, allowing the client to
 * list, load, create, and alter Catalog.
 *
 * <p>It uses an underlying {@link RESTClient} to send HTTP requests and receive responses from the
 * API.
 */
public class GravitinoClient extends GravitinoClientBase
    implements SupportsCatalogs, TagOperations, SupportsJobs, PolicyOperations {

  private final GravitinoMetalake metalake;

  /**
   * Constructs a new GravitinoClient with the given URI, authenticator and AuthDataProvider.
   *
   * @param uri The base URI for the Gravitino API.
   * @param metalakeName The specified metalake name.
   * @param authDataProvider The provider of the data which is used for authentication.
   * @param checkVersion Whether to check the version of the Gravitino server. Gravitino does not
   *     support the case that the client-side version is higher than the server-side version.
   * @param headers The base header for Gravitino API.
   * @param properties A map of properties (key-value pairs) used to configure the Gravitino client.
   * @throws NoSuchMetalakeException if the metalake with specified name does not exist.
   */
  private GravitinoClient(
      String uri,
      String metalakeName,
      AuthDataProvider authDataProvider,
      boolean checkVersion,
      Map<String, String> headers,
      Map<String, String> properties) {
    super(uri, authDataProvider, checkVersion, headers, properties);
    this.metalake = loadMetalake(metalakeName);
  }

  /**
   * Get the current metalake object
   *
   * @return the {@link GravitinoMetalake} object
   * @throws NoSuchMetalakeException if the metalake with specified name does not exist.
   */
  private GravitinoMetalake getMetalake() {
    return metalake;
  }

  @Override
  public String[] listCatalogs() throws NoSuchMetalakeException {
    return getMetalake().listCatalogs();
  }

  @Override
  public Catalog[] listCatalogsInfo() throws NoSuchMetalakeException {
    return getMetalake().listCatalogsInfo();
  }

  @Override
  public Catalog loadCatalog(String catalogName) throws NoSuchCatalogException {
    return getMetalake().loadCatalog(catalogName);
  }

  @Override
  public Catalog createCatalog(
      String catalogName,
      Catalog.Type type,
      String provider,
      String comment,
      Map<String, String> properties)
      throws NoSuchMetalakeException, CatalogAlreadyExistsException {
    return getMetalake().createCatalog(catalogName, type, provider, comment, properties);
  }

  @Override
  public Catalog alterCatalog(String catalogName, CatalogChange... changes)
      throws NoSuchCatalogException, IllegalArgumentException {
    return getMetalake().alterCatalog(catalogName, changes);
  }

  @Override
  public boolean dropCatalog(String catalogName, boolean force)
      throws NonEmptyEntityException, CatalogInUseException {
    return getMetalake().dropCatalog(catalogName, force);
  }

  @Override
  public void enableCatalog(String catalogName) throws NoSuchCatalogException {
    getMetalake().enableCatalog(catalogName);
  }

  @Override
  public void disableCatalog(String catalogName) throws NoSuchCatalogException {
    getMetalake().disableCatalog(catalogName);
  }

  /**
   * Adds a new User.
   *
   * @param user The name of the User.
   * @return The added User instance.
   * @throws UserAlreadyExistsException If a User with the same name already exists.
   * @throws NoSuchMetalakeException If the Metalake with the given name does not exist.
   * @throws RuntimeException If adding the User encounters storage issues.
   */
  public User addUser(String user) throws UserAlreadyExistsException, NoSuchMetalakeException {
    return getMetalake().addUser(user);
  }

  /**
   * Removes a User.
   *
   * @param user The name of the User.
   * @return True if the User was successfully removed, false only when there's no such user,
   *     otherwise it will throw an exception.
   * @throws NoSuchMetalakeException If the Metalake with the given name does not exist.
   * @throws RuntimeException If removing the User encounters storage issues.
   */
  public boolean removeUser(String user) throws NoSuchMetalakeException {
    return getMetalake().removeUser(user);
  }

  /**
   * Gets a User.
   *
   * @param user The name of the User.
   * @return The getting User instance.
   * @throws NoSuchUserException If the User with the given name does not exist.
   * @throws NoSuchMetalakeException If the Metalake with the given name does not exist.
   * @throws RuntimeException If getting the User encounters storage issues.
   */
  public User getUser(String user) throws NoSuchUserException, NoSuchMetalakeException {
    return getMetalake().getUser(user);
  }

  /**
   * Lists the users.
   *
   * @return The User list.
   * @throws NoSuchMetalakeException If the Metalake with the given name does not exist.
   */
  public User[] listUsers() {
    return getMetalake().listUsers();
  }

  /**
   * Lists the usernames.
   *
   * @return The username list.
   * @throws NoSuchMetalakeException If the Metalake with the given name does not exist.
   */
  public String[] listUserNames() {
    return getMetalake().listUserNames();
  }

  /**
   * Adds a new Group.
   *
   * @param group The name of the Group.
   * @return The Added Group instance.
   * @throws GroupAlreadyExistsException If a Group with the same name already exists.
   * @throws NoSuchMetalakeException If the Metalake with the given name does not exist.
   * @throws RuntimeException If adding the Group encounters storage issues.
   */
  public Group addGroup(String group) throws GroupAlreadyExistsException, NoSuchMetalakeException {
    return getMetalake().addGroup(group);
  }

  /**
   * Removes a Group.
   *
   * @param group THe name of the Group.
   * @return True if the Group was successfully removed, false only when there's no such group,
   *     otherwise it will throw an exception.
   * @throws NoSuchMetalakeException If the Metalake with the given name does not exist.
   * @throws RuntimeException If removing the Group encounters storage issues.
   */
  public boolean removeGroup(String group) throws NoSuchMetalakeException {
    return getMetalake().removeGroup(group);
  }

  /**
   * Gets a Group.
   *
   * @param group The name of the Group.
   * @return The getting Group instance.
   * @throws NoSuchGroupException If the Group with the given name does not exist.
   * @throws NoSuchMetalakeException If the Metalake with the given name does not exist.
   * @throws RuntimeException If getting the Group encounters storage issues.
   */
  public Group getGroup(String group) throws NoSuchGroupException, NoSuchMetalakeException {
    return getMetalake().getGroup(group);
  }

  /**
   * List the groups.
   *
   * @return The Group list
   * @throws NoSuchMetalakeException If the Metalake with the given name does not exist.
   */
  public Group[] listGroups() throws NoSuchMetalakeException {
    return getMetalake().listGroups();
  }

  /**
   * List the group names.
   *
   * @return The group names list.
   * @throws NoSuchMetalakeException If the Metalake with the given name does not exist.
   */
  public String[] listGroupNames() throws NoSuchMetalakeException {
    return getMetalake().listGroupNames();
  }

  /**
   * Gets a Role.
   *
   * @param role The name of the Role.
   * @return The getting Role instance.
   * @throws NoSuchRoleException If the Role with the given name does not exist.
   * @throws NoSuchMetalakeException If the Metalake with the given name does not exist.
   * @throws RuntimeException If getting the Role encounters storage issues.
   */
  public Role getRole(String role) throws NoSuchRoleException, NoSuchMetalakeException {
    return getMetalake().getRole(role);
  }

  /**
   * Deletes a Role.
   *
   * @param role The name of the Role.
   * @return True if the Role was successfully deleted, false only when there's no such role,
   *     otherwise it will throw an exception.
   * @throws NoSuchMetalakeException If the Metalake with the given name does not exist.
   * @throws RuntimeException If deleting the Role encounters storage issues.
   */
  public boolean deleteRole(String role) throws NoSuchMetalakeException {
    return getMetalake().deleteRole(role);
  }

  /**
   * Creates a new Role.
   *
   * @param role The name of the Role.
   * @param properties The properties of the Role.
   * @param securableObjects The securable objects of the Role.
   * @return The created Role instance.
   * @throws RoleAlreadyExistsException If a Role with the same name already exists.
   * @throws NoSuchMetalakeException If the Metalake with the given name does not exist.
   * @throws IllegalMetadataObjectException If securable object is invalid
   * @throws RuntimeException If creating the Role encounters storage issues.
   */
  public Role createRole(
      String role, Map<String, String> properties, List<SecurableObject> securableObjects)
      throws RoleAlreadyExistsException, NoSuchMetalakeException, IllegalMetadataObjectException {
    return getMetalake().createRole(role, properties, securableObjects);
  }
  /**
   * Grant roles to a user.
   *
   * @param user The name of the User.
   * @param roles The names of the Role.
   * @return The Group after granted.
   * @throws NoSuchUserException If the User with the given name does not exist.
   * @throws IllegalRoleException If the Role with the given name is invalid.
   * @throws NoSuchMetalakeException If the Metalake with the given name does not exist.
   * @throws RuntimeException If granting roles to a user encounters storage issues.
   */
  public User grantRolesToUser(List<String> roles, String user)
      throws NoSuchUserException, IllegalRoleException, NoSuchMetalakeException {
    return getMetalake().grantRolesToUser(roles, user);
  }

  /**
   * Grant roles to a group.
   *
   * @param group The name of the Group.
   * @param roles The names of the Role.
   * @return The Group after granted.
   * @throws NoSuchGroupException If the Group with the given name does not exist.
   * @throws IllegalRoleException If the Role with the given name is invalid.
   * @throws NoSuchMetalakeException If the Metalake with the given name does not exist.
   * @throws RuntimeException If granting roles to a group encounters storage issues.
   */
  public Group grantRolesToGroup(List<String> roles, String group)
      throws NoSuchGroupException, IllegalRoleException, NoSuchMetalakeException {
    return getMetalake().grantRolesToGroup(roles, group);
  }

  /**
   * Revoke roles from a user.
   *
   * @param user The name of the User.
   * @param roles The names of the Role.
   * @return The User after revoked.
   * @throws NoSuchUserException If the User with the given name does not exist.
   * @throws IllegalRoleException If the Role with the given name is invalid.
   * @throws NoSuchMetalakeException If the Metalake with the given name does not exist.
   * @throws RuntimeException If revoking roles from a user encounters storage issues.
   */
  public User revokeRolesFromUser(List<String> roles, String user)
      throws NoSuchUserException, IllegalRoleException, NoSuchMetalakeException {
    return getMetalake().revokeRolesFromUser(roles, user);
  }

  /**
   * Revoke roles from a group.
   *
   * @param group The name of the Group.
   * @param roles The names of the Role.
   * @return The Group after revoked.
   * @throws NoSuchGroupException If the Group with the given name does not exist.
   * @throws IllegalRoleException If the Role with the given name is invalid.
   * @throws NoSuchMetalakeException If the Metalake with the given name does not exist.
   * @throws RuntimeException If revoking roles from a group encounters storage issues.
   */
  public Group revokeRolesFromGroup(List<String> roles, String group)
      throws NoSuchGroupException, IllegalRoleException, NoSuchMetalakeException {
    return getMetalake().revokeRolesFromGroup(roles, group);
  }

  /**
   * Get the owner of a metadata object.
   *
   * @param object The metadata object
   * @return The owner of the metadata object. If the metadata object doesn't set the owner, it will
   *     return Optional.empty().
   * @throws NoSuchMetadataObjectException If the metadata object is not found.
   */
  public Optional<Owner> getOwner(MetadataObject object) throws NoSuchMetadataObjectException {
    return getMetalake().getOwner(object);
  }

  /**
   * Set the owner of a metadata object.
   *
   * @param object The metadata object.
   * @param ownerName The name of the owner
   * @param ownerType The type of the owner, The owner can be a user or a group.
   * @throws NotFoundException If the metadata object isn't found or the owner doesn't exist.
   */
  public void setOwner(MetadataObject object, String ownerName, Owner.Type ownerType)
      throws NotFoundException {
    getMetalake().setOwner(object, ownerName, ownerType);
  }

  /**
   * Lists the role names.
   *
   * @return The role name list.
   * @throws NoSuchMetalakeException If the Metalake with the given name does not exist.
   */
  public String[] listRoleNames() throws NoSuchMetalakeException {
    return getMetalake().listRoleNames();
  }

  /**
   * Grant privileges to a role.
   *
   * @param role The name of the role.
   * @param privileges The privileges to grant.
   * @param object The object is associated with privileges to grant.
   * @return The role after granted.
   * @throws NoSuchRoleException If the role with the given name does not exist.
   * @throws NoSuchMetadataObjectException If the metadata object with the given name does not
   *     exist.
   * @throws NoSuchMetalakeException If the Metalake with the given name does not exist.
   * @throws IllegalPrivilegeException If any privilege can't be bind to the metadata object.
   * @throws RuntimeException If granting roles to a role encounters storage issues.
   * @deprecated use {@link #grantPrivilegesToRole(String, MetadataObject, Set)} instead.
   */
  @Deprecated
  public Role grantPrivilegesToRole(String role, MetadataObject object, List<Privilege> privileges)
      throws NoSuchRoleException, NoSuchMetadataObjectException, NoSuchMetalakeException,
          IllegalPrivilegeException {
    return getMetalake().grantPrivilegesToRole(role, object, privileges);
  }

  /**
   * Grant privileges to a role.
   *
   * @param role The name of the role.
   * @param privileges The privileges to grant.
   * @param object The object is associated with privileges to grant.
   * @return The role after granted.
   * @throws NoSuchRoleException If the role with the given name does not exist.
   * @throws NoSuchMetadataObjectException If the metadata object with the given name does not
   *     exist.
   * @throws NoSuchMetalakeException If the Metalake with the given name does not exist.
   * @throws IllegalPrivilegeException If any privilege can't be bind to the metadata object.
   * @throws RuntimeException If granting roles to a role encounters storage issues.
   */
  public Role grantPrivilegesToRole(String role, MetadataObject object, Set<Privilege> privileges)
      throws NoSuchRoleException, NoSuchMetadataObjectException, NoSuchMetalakeException,
          IllegalPrivilegeException {
    return getMetalake().grantPrivilegesToRole(role, object, privileges);
  }

  /**
   * Revoke privileges from a role.
   *
   * @param role The name of the role.
   * @param privileges The privileges to revoke.
   * @param object The object is associated with privileges to revoke.
   * @return The role after revoked.
   * @throws NoSuchRoleException If the role with the given name does not exist.
   * @throws NoSuchMetadataObjectException If the metadata object with the given name does not
   *     exist.
   * @throws NoSuchMetalakeException If the Metalake with the given name does not exist.
   * @throws IllegalPrivilegeException If any privilege can't be bind to the metadata object.
   * @throws RuntimeException If revoking privileges from a role encounters storage issues.
   * @deprecated use {@link #revokePrivilegesFromRole(String, MetadataObject, Set)} instead.
   */
  @Deprecated
  public Role revokePrivilegesFromRole(
      String role, MetadataObject object, List<Privilege> privileges)
      throws NoSuchRoleException, NoSuchMetadataObjectException, NoSuchMetalakeException,
          IllegalPrivilegeException {
    return getMetalake().revokePrivilegesFromRole(role, object, Sets.newHashSet(privileges));
  }

  /**
   * Revoke privileges from a role.
   *
   * @param role The name of the role.
   * @param privileges The privileges to revoke.
   * @param object The object is associated with privileges to revoke.
   * @return The role after revoked.
   * @throws NoSuchRoleException If the role with the given name does not exist.
   * @throws NoSuchMetadataObjectException If the metadata object with the given name does not
   *     exist.
   * @throws NoSuchMetalakeException If the Metalake with the given name does not exist.
   * @throws IllegalPrivilegeException If any privilege can't be bind to the metadata object.
   * @throws RuntimeException If revoking privileges from a role encounters storage issues.
   */
  public Role revokePrivilegesFromRole(
      String role, MetadataObject object, Set<Privilege> privileges)
      throws NoSuchRoleException, NoSuchMetadataObjectException, NoSuchMetalakeException,
          IllegalPrivilegeException {
    return getMetalake().revokePrivilegesFromRole(role, object, privileges);
  }

  /**
   * Creates a new builder for constructing a GravitinoClient.
   *
   * @param uri The base URI for the Gravitino API.
   * @return A new instance of the Builder class for constructing a GravitinoClient.
   */
  public static ClientBuilder builder(String uri) {
    return new ClientBuilder(uri);
  }

  /**
   * Test whether a catalog can be created successfully with the specified parameters, without
   * actually creating it.
   *
   * @param catalogName the name of the catalog.
   * @param type the type of the catalog.
   * @param provider the provider of the catalog.
   * @param comment the comment of the catalog.
   * @param properties the properties of the catalog.
   * @throws Exception if the test failed.
   */
  @Override
  public void testConnection(
      String catalogName,
      Catalog.Type type,
      String provider,
      String comment,
      Map<String, String> properties)
      throws Exception {
    getMetalake().testConnection(catalogName, type, provider, comment, properties);
  }

  @Override
  public String[] listTags() throws NoSuchMetalakeException {
    return getMetalake().listTags();
  }

  @Override
  public Tag[] listTagsInfo() throws NoSuchMetalakeException {
    return getMetalake().listTagsInfo();
  }

  @Override
  public Tag getTag(String name) throws NoSuchTagException {
    return getMetalake().getTag(name);
  }

  @Override
  public Tag createTag(String name, String comment, Map<String, String> properties)
      throws TagAlreadyExistsException {
    return getMetalake().createTag(name, comment, properties);
  }

  @Override
  public Tag alterTag(String name, TagChange... changes)
      throws NoSuchTagException, IllegalArgumentException {
    return getMetalake().alterTag(name, changes);
  }

  @Override
  public boolean deleteTag(String name) {
    return getMetalake().deleteTag(name);
  }

  @Override
<<<<<<< HEAD
  public MetadataObject[] listMetadataObjectsForTags(String[] tagNames) throws NoSuchTagException {
    return getMetalake().listMetadataObjectsForTags(tagNames);
=======
  public List<JobTemplate> listJobTemplates() {
    return getMetalake().listJobTemplates();
  }

  @Override
  public void registerJobTemplate(JobTemplate jobTemplate)
      throws JobTemplateAlreadyExistsException {
    getMetalake().registerJobTemplate(jobTemplate);
  }

  @Override
  public JobTemplate getJobTemplate(String jobTemplateName) throws NoSuchJobTemplateException {
    return getMetalake().getJobTemplate(jobTemplateName);
  }

  @Override
  public boolean deleteJobTemplate(String jobTemplateName) throws InUseException {
    return getMetalake().deleteJobTemplate(jobTemplateName);
  }

  @Override
  public List<JobHandle> listJobs(String jobTemplateName) throws NoSuchJobTemplateException {
    return getMetalake().listJobs(jobTemplateName);
  }

  @Override
  public List<JobHandle> listJobs() {
    return getMetalake().listJobs();
  }

  @Override
  public JobHandle runJob(String jobTemplateName, Map<String, String> jobConf)
      throws NoSuchJobTemplateException {
    return getMetalake().runJob(jobTemplateName, jobConf);
  }

  @Override
  public JobHandle getJob(String jobId) throws NoSuchJobException {
    return getMetalake().getJob(jobId);
  }

  @Override
  public JobHandle cancelJob(String jobId) throws NoSuchJobException {
    return getMetalake().cancelJob(jobId);
  }

  @Override
  public String[] listPolicies() throws NoSuchMetalakeException {
    return getMetalake().listPolicies();
  }

  @Override
  public Policy[] listPolicyInfos() throws NoSuchMetalakeException {
    return getMetalake().listPolicyInfos();
  }

  @Override
  public Policy getPolicy(String name) throws NoSuchPolicyException {
    return getMetalake().getPolicy(name);
  }

  @Override
  public Policy createPolicy(
      String name, String type, String comment, boolean enabled, PolicyContent content)
      throws PolicyAlreadyExistsException {
    return getMetalake().createPolicy(name, type, comment, enabled, content);
  }

  @Override
  public void enablePolicy(String name) throws NoSuchPolicyException {
    getMetalake().enablePolicy(name);
  }

  @Override
  public void disablePolicy(String name) throws NoSuchPolicyException {
    getMetalake().disablePolicy(name);
  }

  @Override
  public Policy alterPolicy(String name, PolicyChange... changes)
      throws NoSuchPolicyException, IllegalArgumentException {
    return getMetalake().alterPolicy(name, changes);
  }

  @Override
  public boolean deletePolicy(String name) {
    return getMetalake().deletePolicy(name);
>>>>>>> 6a0acc92
  }

  /** Builder class for constructing a GravitinoClient. */
  public static class ClientBuilder extends GravitinoClientBase.Builder<GravitinoClient> {

    /** The name of the metalake that the client is working on. */
    protected String metalakeName;

    /**
     * The private constructor for the Builder class.
     *
     * @param uri The base URI for the Gravitino API.
     */
    protected ClientBuilder(String uri) {
      super(uri);
    }

    /**
     * Optional, set the metalake name for this client.
     *
     * @param metalakeName The name of the metalake that the client is working on.
     * @return This Builder instance for method chaining.
     */
    public ClientBuilder withMetalake(String metalakeName) {
      this.metalakeName = metalakeName;
      return this;
    }

    /**
     * Builds a new GravitinoClient instance.
     *
     * @return A new instance of GravitinoClient with the specified base URI.
     * @throws IllegalArgumentException If the base URI is null or empty.
     * @throws NoSuchMetalakeException if the metalake with specified name does not exist.
     */
    @Override
    public GravitinoClient build() {
      Preconditions.checkArgument(
          uri != null && !uri.isEmpty(), "The argument 'uri' must be a valid URI");
      Preconditions.checkArgument(
          metalakeName != null && !metalakeName.isEmpty(),
          "The argument 'metalakeName' must be a valid name");

      return new GravitinoClient(
          uri, metalakeName, authDataProvider, checkVersion, headers, properties);
    }
  }
}<|MERGE_RESOLUTION|>--- conflicted
+++ resolved
@@ -574,10 +574,9 @@
   }
 
   @Override
-<<<<<<< HEAD
   public MetadataObject[] listMetadataObjectsForTags(String[] tagNames) throws NoSuchTagException {
     return getMetalake().listMetadataObjectsForTags(tagNames);
-=======
+
   public List<JobTemplate> listJobTemplates() {
     return getMetalake().listJobTemplates();
   }
@@ -665,7 +664,6 @@
   @Override
   public boolean deletePolicy(String name) {
     return getMetalake().deletePolicy(name);
->>>>>>> 6a0acc92
   }
 
   /** Builder class for constructing a GravitinoClient. */
