/*
 * Copyright 2024 Datastrato Pvt Ltd.
 * This software is licensed under the Apache License version 2.
 */
package com.datastrato.gravitino.client;

import com.datastrato.gravitino.Catalog;
import com.datastrato.gravitino.NameIdentifier;
import com.datastrato.gravitino.Namespace;
import com.datastrato.gravitino.dto.AuditDTO;
import com.datastrato.gravitino.dto.CatalogDTO;
import com.datastrato.gravitino.dto.requests.FilesetCreateRequest;
import com.datastrato.gravitino.dto.requests.FilesetUpdateRequest;
import com.datastrato.gravitino.dto.requests.FilesetUpdatesRequest;
import com.datastrato.gravitino.dto.responses.DropResponse;
import com.datastrato.gravitino.dto.responses.EntityListResponse;
import com.datastrato.gravitino.dto.responses.FilesetResponse;
import com.datastrato.gravitino.exceptions.FilesetAlreadyExistsException;
import com.datastrato.gravitino.exceptions.NoSuchFilesetException;
import com.datastrato.gravitino.exceptions.NoSuchSchemaException;
import com.datastrato.gravitino.file.Fileset;
import com.datastrato.gravitino.file.FilesetChange;
import com.datastrato.gravitino.rest.RESTUtils;
import com.google.common.annotations.VisibleForTesting;
import com.google.common.base.Preconditions;
import java.util.Arrays;
import java.util.Collections;
import java.util.List;
import java.util.Map;
import java.util.stream.Collectors;
import org.apache.commons.lang3.StringUtils;

/**
 * Fileset catalog is a catalog implementation that supports fileset like metadata operations, for
 * example, schemas and filesets list, creation, update and deletion. A Fileset catalog is under the
 * metalake.
 */
public class FilesetCatalog extends BaseSchemaCatalog
    implements com.datastrato.gravitino.file.FilesetCatalog {

  FilesetCatalog(
      Namespace namespace,
      String name,
      Catalog.Type type,
      String provider,
      String comment,
      Map<String, String> properties,
      AuditDTO auditDTO,
      RESTClient restClient) {
    super(namespace, name, type, provider, comment, properties, auditDTO, restClient);
  }

  @Override
  public com.datastrato.gravitino.file.FilesetCatalog asFilesetCatalog()
      throws UnsupportedOperationException {
    return this;
  }

  /**
   * List the filesets in a schema namespace from the catalog.
   *
   * @param namespace A schema namespace. This namespace should have 1 level, which is the schema
   *     name;
   * @return An array of {@link NameIdentifier} of filesets under the given namespace.
   * @throws NoSuchSchemaException If the schema does not exist.
   */
  @Override
  public NameIdentifier[] listFilesets(Namespace namespace) throws NoSuchSchemaException {
    checkFilesetNamespace(namespace);

    Namespace fullNamespace = getFilesetFullNamespace(namespace);
    EntityListResponse resp =
        restClient.get(
            formatFilesetRequestPath(fullNamespace),
            EntityListResponse.class,
            Collections.emptyMap(),
            ErrorHandlers.filesetErrorHandler());
    resp.validate();

    return Arrays.stream(resp.identifiers())
        .map(ident -> NameIdentifier.of(ident.namespace().level(2), ident.name()))
        .toArray(NameIdentifier[]::new);
  }

  /**
   * Load fileset metadata by {@link NameIdentifier} from the catalog, which should be a
   * "schema.fileset" style.
   *
   * @param ident A fileset identifier.
   * @return The fileset metadata.
   * @throws NoSuchFilesetException If the fileset does not exist.
   */
  @Override
  public Fileset loadFileset(NameIdentifier ident) throws NoSuchFilesetException {
    checkFilesetNameIdentifier(ident);

    Namespace fullNamespace = getFilesetFullNamespace(ident.namespace());
    FilesetResponse resp =
        restClient.get(
            formatFilesetRequestPath(fullNamespace) + "/" + RESTUtils.encodeString(ident.name()),
            FilesetResponse.class,
            Collections.emptyMap(),
            ErrorHandlers.filesetErrorHandler());
    resp.validate();

    return resp.getFileset();
  }

  /**
   * Create a fileset metadata in the catalog.
   *
   * <p>If the type of the fileset object is "MANAGED", the underlying storageLocation can be null,
   * and Gravitino will manage the storage location based on the location of the schema.
   *
   * <p>If the type of the fileset object is "EXTERNAL", the underlying storageLocation must be set.
   *
   * @param ident A fileset identifier, which should be a "schema.fileset" style.
   * @param comment The comment of the fileset.
   * @param type The type of the fileset.
   * @param storageLocation The storage location of the fileset.
   * @param properties The properties of the fileset.
   * @return The created fileset metadata
   * @throws NoSuchSchemaException If the schema does not exist.
   * @throws FilesetAlreadyExistsException If the fileset already exists.
   */
  @Override
  public Fileset createFileset(
      NameIdentifier ident,
      String comment,
      Fileset.Type type,
      String storageLocation,
      Map<String, String> properties)
      throws NoSuchSchemaException, FilesetAlreadyExistsException {
    checkFilesetNameIdentifier(ident);

    Namespace fullNamespace = getFilesetFullNamespace(ident.namespace());
    FilesetCreateRequest req =
        FilesetCreateRequest.builder()
            .name(RESTUtils.encodeString(ident.name()))
            .comment(comment)
            .type(type)
            .storageLocation(storageLocation)
            .properties(properties)
            .build();

    FilesetResponse resp =
        restClient.post(
            formatFilesetRequestPath(fullNamespace),
            req,
            FilesetResponse.class,
            Collections.emptyMap(),
            ErrorHandlers.filesetErrorHandler());
    resp.validate();

    return resp.getFileset();
  }

  /**
   * Update a fileset metadata in the catalog.
   *
   * @param ident A fileset identifier, which should be a "schema.fileset" style.
   * @param changes The changes to apply to the fileset.
   * @return The updated fileset metadata.
   * @throws NoSuchFilesetException If the fileset does not exist.
   * @throws IllegalArgumentException If the changes are invalid.
   */
  @Override
  public Fileset alterFileset(NameIdentifier ident, FilesetChange... changes)
      throws NoSuchFilesetException, IllegalArgumentException {
    checkFilesetNameIdentifier(ident);

    Namespace fullNamespace = getFilesetFullNamespace(ident.namespace());
    List<FilesetUpdateRequest> updates =
        Arrays.stream(changes)
            .map(DTOConverters::toFilesetUpdateRequest)
            .collect(Collectors.toList());
    FilesetUpdatesRequest req = new FilesetUpdatesRequest(updates);
    req.validate();

    FilesetResponse resp =
        restClient.put(
            formatFilesetRequestPath(fullNamespace) + "/" + ident.name(),
            req,
            FilesetResponse.class,
            Collections.emptyMap(),
            ErrorHandlers.filesetErrorHandler());
    resp.validate();

    return resp.getFileset();
  }

  /**
   * Drop a fileset from the catalog.
   *
   * <p>The underlying files will be deleted if this fileset type is managed, otherwise, only the
   * metadata will be dropped.
   *
   * @param ident A fileset identifier, which should be a "schema.fileset" style.
   * @return true If the fileset is dropped, false the fileset did not exist.
   */
  @Override
  public boolean dropFileset(NameIdentifier ident) {
    checkFilesetNameIdentifier(ident);

    Namespace fullNamespace = getFilesetFullNamespace(ident.namespace());
    DropResponse resp =
        restClient.delete(
            formatFilesetRequestPath(fullNamespace) + "/" + ident.name(),
            DropResponse.class,
            Collections.emptyMap(),
            ErrorHandlers.filesetErrorHandler());
    resp.validate();

    return resp.dropped();
  }

  @VisibleForTesting
  static String formatFilesetRequestPath(Namespace ns) {
    Namespace schemaNs = Namespace.of(ns.level(0), ns.level(1));
    return new StringBuilder()
        .append(formatSchemaRequestPath(schemaNs))
        .append("/")
        .append(RESTUtils.encodeString(ns.level(2)))
        .append("/filesets")
        .toString();
  }

  /**
   * Check whether the namespace of a fileset is valid
   *
   * @param namespace The namespace to check
   */
  static void checkFilesetNamespace(Namespace namespace) {
    Namespace.check(
        namespace != null && namespace.length() == 1,
        "Fileset namespace must be non-null and have 1 level, the input namespace is %s",
        namespace);
  }

  /**
   * Check whether the NameIdentifier of a fileset is valid
   *
   * @param ident The NameIdentifier to check
   */
  static void checkFilesetNameIdentifier(NameIdentifier ident) {
    NameIdentifier.check(ident != null, "NameIdentifier must not be null");
    NameIdentifier.check(
        ident.name() != null && !ident.name().isEmpty(), "NameIdentifier name must not be empty");
    checkFilesetNamespace(ident.namespace());
  }

  private Namespace getFilesetFullNamespace(Namespace tableNamespace) {
    return Namespace.of(this.catalogNamespace().level(0), this.name(), tableNamespace.level(0));
  }
<<<<<<< HEAD
=======

>>>>>>> e5b3eb9d
  /**
   * Create a new builder for the fileset catalog.
   *
   * @return A new builder for the fileset catalog.
   */
  public static Builder builder() {
    return new Builder();
  }

  static class Builder extends CatalogDTO.Builder<Builder> {
    /** The REST client to send the requests. */
    private RESTClient restClient;
    /** The namespace of the catalog */
    private Namespace namespace;

    private Builder() {}

    Builder withNamespace(Namespace namespace) {
      this.namespace = namespace;
      return this;
    }

    Builder withRestClient(RESTClient restClient) {
      this.restClient = restClient;
      return this;
    }

    @Override
    public FilesetCatalog build() {
      Namespace.check(
          namespace != null && namespace.length() == 1,
          "Catalog namespace must be non-null and have 1 level, the input namespace is %s",
          namespace);
      Preconditions.checkArgument(restClient != null, "restClient must be set");
      Preconditions.checkArgument(StringUtils.isNotBlank(name), "name must not be blank");
      Preconditions.checkArgument(type != null, "type must not be null");
      Preconditions.checkArgument(StringUtils.isNotBlank(provider), "provider must not be blank");
      Preconditions.checkArgument(audit != null, "audit must not be null");

      return new FilesetCatalog(
          namespace, name, type, provider, comment, properties, audit, restClient);
    }
  }
}<|MERGE_RESOLUTION|>--- conflicted
+++ resolved
@@ -252,10 +252,7 @@
   private Namespace getFilesetFullNamespace(Namespace tableNamespace) {
     return Namespace.of(this.catalogNamespace().level(0), this.name(), tableNamespace.level(0));
   }
-<<<<<<< HEAD
-=======
-
->>>>>>> e5b3eb9d
+
   /**
    * Create a new builder for the fileset catalog.
    *
