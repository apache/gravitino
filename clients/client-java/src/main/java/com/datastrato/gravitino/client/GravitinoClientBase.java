/*
 * Copyright 2024 Datastrato Pvt Ltd.
 * This software is licensed under the Apache License version 2.
 */

package com.datastrato.gravitino.client;

import com.datastrato.gravitino.NameIdentifier;
import com.datastrato.gravitino.VersionUtil;
import com.datastrato.gravitino.dto.responses.MetalakeResponse;
import com.datastrato.gravitino.dto.responses.VersionResponse;
import com.datastrato.gravitino.exceptions.GravitinoRuntimeException;
import com.datastrato.gravitino.exceptions.NoSuchMetalakeException;
<<<<<<< HEAD
import com.datastrato.gravitino.json.JsonUtils;
import com.fasterxml.jackson.databind.DeserializationFeature;
import com.fasterxml.jackson.databind.ObjectMapper;
=======
import com.google.common.collect.ImmutableMap;
>>>>>>> eb1f11ee
import java.io.Closeable;
import java.net.URI;
import java.net.URISyntaxException;
import java.util.Collections;
import java.util.Map;
import org.slf4j.Logger;
import org.slf4j.LoggerFactory;

/**
 * Base class for Gravitino Java client;
 *
 * <p>It uses an underlying {@link RESTClient} to send HTTP requests and receive responses from the
 * API.
 */
public abstract class GravitinoClientBase implements Closeable {

  private static final Logger LOG = LoggerFactory.getLogger(GravitinoClientBase.class);
  /** The REST client to communicate with the REST server */
  protected final RESTClient restClient;
  /** The REST API path for listing metalakes */
  protected static final String API_METALAKES_LIST_PATH = "api/metalakes";
  /** The REST API path prefix for load a specific metalake */
  protected static final String API_METALAKES_IDENTIFIER_PATH = API_METALAKES_LIST_PATH + "/";

  /**
   * Constructs a new GravitinoClient with the given URI, authenticator and AuthDataProvider.
   *
   * @param uri The base URI for the Gravitino API.
   * @param authDataProvider The provider of the data which is used for authentication.
<<<<<<< HEAD
   * @param checkVersion Whether to check the version of the Gravitino server.
   */
  protected GravitinoClientBase(
      String uri, AuthDataProvider authDataProvider, boolean checkVersion) {
    ObjectMapper mapper = JsonUtils.objectMapper();
    mapper.disable(DeserializationFeature.FAIL_ON_UNKNOWN_PROPERTIES);

    if (checkVersion) {
      this.restClient =
          HTTPClient.builder(Collections.emptyMap())
              .uri(uri)
              .withAuthDataProvider(authDataProvider)
              .withObjectMapper(mapper)
              .withPreConnectHandle(this::checkVersion)
              .build();

    } else {
      this.restClient =
          HTTPClient.builder(Collections.emptyMap())
              .uri(uri)
              .withAuthDataProvider(authDataProvider)
              .withObjectMapper(mapper)
              .build();
    }
  }

  /**
   * Check the compatibility of the client with the target server.
   *
   * @throws GravitinoRuntimeException If the client version is greater than the server version.
   */
  public void checkVersion() {
    GravitinoVersion serverVersion = serverVersion();
    GravitinoVersion clientVersion = clientVersion();
    if (clientVersion.compareTo(serverVersion) > 0) {
      throw new GravitinoRuntimeException(
          "Gravitino does not support the case that the client-side version is higher than the server-side version."
              + "The client version is %s, and the server version %s",
          clientVersion.version(), serverVersion.version());
    }
  }

  /**
   * Retrieves the version of the Gravitino client.
   *
   * @return A GravitinoVersion instance representing the version of the Gravitino client.
   */
  public GravitinoVersion clientVersion() {
    return new GravitinoVersion(VersionUtil.getCurrentVersionDTO());
=======
   * @param headers The base header of the Gravitino API.
   */
  protected GravitinoClientBase(
      String uri, AuthDataProvider authDataProvider, Map<String, String> headers) {
    this.restClient =
        HTTPClient.builder(Collections.emptyMap())
            .uri(uri)
            .withAuthDataProvider(authDataProvider)
            .withHeaders(headers)
            .build();
>>>>>>> eb1f11ee
  }

  /**
   * Loads a specific Metalake from the Gravitino API.
   *
   * @param ident The identifier of the Metalake to be loaded.
   * @return A GravitinoMetalake instance representing the loaded Metalake.
   * @throws NoSuchMetalakeException If the specified Metalake does not exist.
   */
  public GravitinoMetalake loadMetalake(NameIdentifier ident) throws NoSuchMetalakeException {
    NameIdentifier.checkMetalake(ident);

    MetalakeResponse resp =
        restClient.get(
            API_METALAKES_IDENTIFIER_PATH + ident.name(),
            MetalakeResponse.class,
            Collections.emptyMap(),
            ErrorHandlers.metalakeErrorHandler());
    resp.validate();

    return DTOConverters.toMetaLake(resp.getMetalake(), restClient);
  }

  /**
   * Retrieves the version of the Gravitino API.
   *
   * @return A GravitinoVersion instance representing the version of the Gravitino API.
   */
  @Deprecated
  public GravitinoVersion getVersion() {
    return serverVersion();
  }

  /**
   * Retrieves the server version of the Gravitino server.
   *
   * @return A GravitinoVersion instance representing the server version of the Gravitino API.
   */
  public GravitinoVersion serverVersion() {
    VersionResponse resp =
        restClient.get(
            "api/version",
            VersionResponse.class,
            Collections.emptyMap(),
            ErrorHandlers.restErrorHandler());
    resp.validate();

    return new GravitinoVersion(resp.getVersion());
  }

  /** Closes the GravitinoClient and releases any underlying resources. */
  @Override
  public void close() {
    if (restClient != null) {
      try {
        restClient.close();
      } catch (Exception e) {
        // Swallow the exception
        LOG.warn("Failed to close the HTTP REST client", e);
      }
    }
  }

  /** Builder class for constructing a GravitinoClient. */
  public abstract static class Builder<T> {
    /** The base URI for the Gravitino API. */
    protected String uri;
    /** The authentication provider. */
    protected AuthDataProvider authDataProvider;
<<<<<<< HEAD
    /** The check version flag. */
    protected boolean checkVersion = true;
=======
    /** The request base header for the Gravitino API. */
    protected Map<String, String> headers = ImmutableMap.of();
>>>>>>> eb1f11ee

    /**
     * The constructor for the Builder class.
     *
     * @param uri The base URI for the Gravitino API.
     */
    protected Builder(String uri) {
      this.uri = uri;
    }

    /**
     * Sets the simple mode authentication for Gravitino
     *
     * @return This Builder instance for method chaining.
     */
    public Builder<T> withSimpleAuth() {
      this.authDataProvider = new SimpleTokenProvider();
      return this;
    }

    /**
     * Optional, set a flag to verify the client is supported to connector the server
     *
     * @return This Builder instance for method chaining.
     */
    public Builder<T> withVersionCheckDisabled() {
      this.checkVersion = false;
      return this;
    }

    /**
     * Sets OAuth2TokenProvider for Gravitino.
     *
     * @param dataProvider The OAuth2TokenProvider used as the provider of authentication data for
     *     Gravitino Client.
     * @return This Builder instance for method chaining.
     */
    public Builder<T> withOAuth(OAuth2TokenProvider dataProvider) {
      this.authDataProvider = dataProvider;
      return this;
    }

    /**
     * Sets KerberosTokenProvider for the Gravitino.
     *
     * @param dataProvider The KerberosTokenProvider used as the provider of authentication data for
     *     Gravitino Client.
     * @return This Builder instance for method chaining.
     */
    public Builder<T> withKerberosAuth(KerberosTokenProvider dataProvider) {
      try {
        if (uri != null) {
          dataProvider.setHost(new URI(uri).getHost());
        }
      } catch (URISyntaxException ue) {
        throw new IllegalArgumentException("URI has the wrong format", ue);
      }
      this.authDataProvider = dataProvider;
      return this;
    }

    /**
     * Set base header for Gravitino Client.
     *
     * @param headers the base header.
     * @return This Builder instance for method chaining.
     */
    public Builder<T> withHeaders(Map<String, String> headers) {
      if (headers != null) {
        this.headers = ImmutableMap.copyOf(headers);
      }
      return this;
    }

    /**
     * Builds a new instance. Subclasses should overwrite this method.
     *
     * @return A new instance of Gravitino Client.
     * @throws IllegalArgumentException If the base URI is null or empty.
     * @throws UnsupportedOperationException If subclass has not implemented.
     */
    public abstract T build();
  }
}<|MERGE_RESOLUTION|>--- conflicted
+++ resolved
@@ -11,13 +11,10 @@
 import com.datastrato.gravitino.dto.responses.VersionResponse;
 import com.datastrato.gravitino.exceptions.GravitinoRuntimeException;
 import com.datastrato.gravitino.exceptions.NoSuchMetalakeException;
-<<<<<<< HEAD
 import com.datastrato.gravitino.json.JsonUtils;
 import com.fasterxml.jackson.databind.DeserializationFeature;
 import com.fasterxml.jackson.databind.ObjectMapper;
-=======
 import com.google.common.collect.ImmutableMap;
->>>>>>> eb1f11ee
 import java.io.Closeable;
 import java.net.URI;
 import java.net.URISyntaxException;
@@ -47,11 +44,14 @@
    *
    * @param uri The base URI for the Gravitino API.
    * @param authDataProvider The provider of the data which is used for authentication.
-<<<<<<< HEAD
    * @param checkVersion Whether to check the version of the Gravitino server.
+   * @param headers The base header of the Gravitino API.
    */
   protected GravitinoClientBase(
-      String uri, AuthDataProvider authDataProvider, boolean checkVersion) {
+      String uri,
+      AuthDataProvider authDataProvider,
+      boolean checkVersion,
+      Map<String, String> headers) {
     ObjectMapper mapper = JsonUtils.objectMapper();
     mapper.disable(DeserializationFeature.FAIL_ON_UNKNOWN_PROPERTIES);
 
@@ -62,6 +62,7 @@
               .withAuthDataProvider(authDataProvider)
               .withObjectMapper(mapper)
               .withPreConnectHandle(this::checkVersion)
+              .withHeaders(headers)
               .build();
 
     } else {
@@ -70,6 +71,7 @@
               .uri(uri)
               .withAuthDataProvider(authDataProvider)
               .withObjectMapper(mapper)
+              .withHeaders(headers)
               .build();
     }
   }
@@ -97,18 +99,6 @@
    */
   public GravitinoVersion clientVersion() {
     return new GravitinoVersion(VersionUtil.getCurrentVersionDTO());
-=======
-   * @param headers The base header of the Gravitino API.
-   */
-  protected GravitinoClientBase(
-      String uri, AuthDataProvider authDataProvider, Map<String, String> headers) {
-    this.restClient =
-        HTTPClient.builder(Collections.emptyMap())
-            .uri(uri)
-            .withAuthDataProvider(authDataProvider)
-            .withHeaders(headers)
-            .build();
->>>>>>> eb1f11ee
   }
 
   /**
@@ -178,13 +168,10 @@
     protected String uri;
     /** The authentication provider. */
     protected AuthDataProvider authDataProvider;
-<<<<<<< HEAD
     /** The check version flag. */
     protected boolean checkVersion = true;
-=======
     /** The request base header for the Gravitino API. */
     protected Map<String, String> headers = ImmutableMap.of();
->>>>>>> eb1f11ee
 
     /**
      * The constructor for the Builder class.
