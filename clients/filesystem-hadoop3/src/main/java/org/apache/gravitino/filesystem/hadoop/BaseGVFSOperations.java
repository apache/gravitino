/*
 * Licensed to the Apache Software Foundation (ASF) under one
 * or more contributor license agreements.  See the NOTICE file
 * distributed with this work for additional information
 * regarding copyright ownership.  The ASF licenses this file
 * to you under the Apache License, Version 2.0 (the
 * "License"); you may not use this file except in compliance
 * with the License.  You may obtain a copy of the License at
 *
 *  http://www.apache.org/licenses/LICENSE-2.0
 *
 * Unless required by applicable law or agreed to in writing,
 * software distributed under the License is distributed on an
 * "AS IS" BASIS, WITHOUT WARRANTIES OR CONDITIONS OF ANY
 * KIND, either express or implied.  See the License for the
 * specific language governing permissions and limitations
 * under the License.
 */
package org.apache.gravitino.filesystem.hadoop;

import static org.apache.gravitino.catalog.hadoop.fs.FileSystemProvider.GRAVITINO_BYPASS;
import static org.apache.gravitino.catalog.hadoop.fs.HDFSFileSystemProvider.SCHEME_HDFS;
import static org.apache.gravitino.file.Fileset.PROPERTY_DEFAULT_LOCATION_NAME;
import static org.apache.gravitino.filesystem.hadoop.GravitinoVirtualFileSystemConfiguration.FS_GRAVITINO_CURRENT_LOCATION_NAME;
import static org.apache.gravitino.filesystem.hadoop.GravitinoVirtualFileSystemConfiguration.FS_GRAVITINO_FILESET_METADATA_CACHE_ENABLE;
import static org.apache.gravitino.filesystem.hadoop.GravitinoVirtualFileSystemConfiguration.FS_GRAVITINO_FILESET_METADATA_CACHE_ENABLE_DEFAULT;
import static org.apache.gravitino.filesystem.hadoop.GravitinoVirtualFileSystemConfiguration.FS_GRAVITINO_FILESET_PROPERT_KEYNAME_PREFIX;
import static org.apache.gravitino.filesystem.hadoop.GravitinoVirtualFileSystemConfiguration.FS_GRAVITINO_FILESET_PROPERT_PREFIX;
import static org.apache.gravitino.filesystem.hadoop.GravitinoVirtualFileSystemUtils.extractIdentifier;
import static org.apache.gravitino.filesystem.hadoop.GravitinoVirtualFileSystemUtils.getConfigMap;
import static org.apache.gravitino.filesystem.hadoop.GravitinoVirtualFileSystemUtils.getSubPathFromGvfsPath;

import com.github.benmanes.caffeine.cache.Cache;
import com.github.benmanes.caffeine.cache.Caffeine;
import com.github.benmanes.caffeine.cache.Scheduler;
import com.google.common.annotations.VisibleForTesting;
import com.google.common.base.Preconditions;
import com.google.common.collect.ImmutableMap;
import com.google.common.collect.Lists;
import com.google.common.collect.Maps;
import com.google.common.collect.Sets;
import com.google.common.collect.Streams;
import com.google.common.util.concurrent.ThreadFactoryBuilder;
import java.io.Closeable;
import java.io.FileNotFoundException;
import java.io.IOException;
import java.net.URI;
import java.util.Arrays;
import java.util.HashMap;
import java.util.List;
import java.util.Map;
import java.util.Objects;
import java.util.Optional;
import java.util.ServiceLoader;
import java.util.Set;
import java.util.concurrent.ScheduledThreadPoolExecutor;
import java.util.concurrent.ThreadFactory;
import java.util.concurrent.TimeUnit;
import java.util.stream.Collectors;
import javax.annotation.Nullable;
import org.apache.commons.lang3.StringUtils;
import org.apache.commons.lang3.reflect.FieldUtils;
import org.apache.gravitino.Catalog;
import org.apache.gravitino.NameIdentifier;
import org.apache.gravitino.Schema;
import org.apache.gravitino.audit.CallerContext;
import org.apache.gravitino.audit.FilesetAuditConstants;
import org.apache.gravitino.audit.FilesetDataOperation;
import org.apache.gravitino.audit.InternalClientType;
import org.apache.gravitino.catalog.hadoop.fs.FileSystemProvider;
import org.apache.gravitino.catalog.hadoop.fs.FileSystemUtils;
import org.apache.gravitino.catalog.hadoop.fs.GravitinoFileSystemCredentialsProvider;
import org.apache.gravitino.catalog.hadoop.fs.SupportsCredentialVending;
import org.apache.gravitino.client.GravitinoClient;
import org.apache.gravitino.credential.Credential;
import org.apache.gravitino.credential.CredentialConstants;
import org.apache.gravitino.exceptions.CatalogNotInUseException;
import org.apache.gravitino.exceptions.GravitinoRuntimeException;
import org.apache.gravitino.exceptions.NoSuchCatalogException;
import org.apache.gravitino.exceptions.NoSuchFilesetException;
import org.apache.gravitino.exceptions.NoSuchLocationNameException;
import org.apache.gravitino.file.Fileset;
import org.apache.gravitino.file.FilesetCatalog;
import org.apache.gravitino.storage.AzureProperties;
import org.apache.gravitino.storage.OSSProperties;
import org.apache.gravitino.storage.S3Properties;
import org.apache.hadoop.conf.Configuration;
import org.apache.hadoop.fs.FSDataInputStream;
import org.apache.hadoop.fs.FSDataOutputStream;
import org.apache.hadoop.fs.FileStatus;
import org.apache.hadoop.fs.FileSystem;
import org.apache.hadoop.fs.Path;
import org.apache.hadoop.fs.permission.FsPermission;
import org.apache.hadoop.security.Credentials;
import org.apache.hadoop.security.UserGroupInformation;
import org.apache.hadoop.security.token.Token;
import org.apache.hadoop.util.Progressable;
import org.slf4j.Logger;
import org.slf4j.LoggerFactory;

/**
 * Abstract base class for Gravitino Virtual File System operations.
 *
 * <p>This class provides the core functionality for interacting with the Gravitino Virtual File
 * System, including operations for file manipulation, directory management, and credential
 * handling. It handles the mapping between virtual paths in the Gravitino namespace and actual file
 * paths in underlying storage systems.
 *
 * <p>Implementations of this class should provide the specific behaviors for each file system
 * operation.
 */
public abstract class BaseGVFSOperations implements Closeable {
  private static final Logger LOG = LoggerFactory.getLogger(BaseGVFSOperations.class);
  private static final String SLASH = "/";
  private static final Set<String> CATALOG_NECESSARY_PROPERTIES_TO_KEEP =
      Sets.newHashSet(
          OSSProperties.GRAVITINO_OSS_ENDPOINT,
          OSSProperties.GRAVITINO_OSS_REGION,
          S3Properties.GRAVITINO_S3_ENDPOINT,
          S3Properties.GRAVITINO_S3_REGION,
          AzureProperties.GRAVITINO_AZURE_STORAGE_ACCOUNT_NAME);

  private final String metalakeName;

  private final boolean enableFilesetMetadataCache;

  // Lazy initialization of FilesetCatalogCache, see getFilesetMetadataCache() for details.
  private volatile Optional<FilesetMetadataCache> filesetMetadataCache;
  private final Object filesetMetadataCacheLock = new Object();

  // Lazy initialization of GravitinoClient, see getGravitinoClient() for details.
  private volatile GravitinoClient gravitinoClient;

  private final Configuration conf;

  private final Cache<FileSystemCacheKey, FileSystem> fileSystemCache;

  private final Map<String, FileSystemProvider> fileSystemProvidersMap;

  private final String currentLocationEnvVar;

  @Nullable private final String currentLocationName;

  private final long defaultBlockSize;

  private final boolean enableCredentialVending;

  private final boolean autoCreateLocation;
  /** A key class for caching FileSystem instances based on scheme, authority, and configuration. */
  public static class FileSystemCacheKey {
    private final String scheme;
    private final String authority;
    private final UserGroupInformation ugi;

    /**
     * Constructor for FileSystemCacheKey.
     *
     * @param scheme the scheme of the filesystem
     * @param authority the authority of the filesystem
     * @param ugi the user group information
     */
    FileSystemCacheKey(String scheme, String authority, UserGroupInformation ugi) {
      this.scheme = scheme;
      this.authority = authority;
      this.ugi = ugi;
    }

    /**
     * Get the scheme of the filesystem.
     *
     * @return the scheme
     */
    public String scheme() {
      return scheme;
    }

    /**
     * Get the authority of the filesystem.
     *
     * @return the authority
     */
    public String authority() {
      return authority;
    }

    /**
     * Get the UserGroupInformation
     *
     * @return the UserGroupInformation
     */
    public UserGroupInformation ugi() {
      return ugi;
    }

    @Override
    public boolean equals(Object o) {
      if (!(o instanceof FileSystemCacheKey)) return false;
      FileSystemCacheKey that = (FileSystemCacheKey) o;
      return Objects.equals(scheme, that.scheme)
          && Objects.equals(authority, that.authority)
          && Objects.equals(ugi, that.ugi);
    }

    @Override
    public int hashCode() {
      return Objects.hash(scheme, authority, ugi);
    }
  }

  /**
   * Constructs a new {@link BaseGVFSOperations} with the given {@link Configuration}.
   *
   * @param configuration the configuration
   */
  protected BaseGVFSOperations(Configuration configuration) {
    this.metalakeName =
        configuration.get(GravitinoVirtualFileSystemConfiguration.FS_GRAVITINO_CLIENT_METALAKE_KEY);
    Preconditions.checkArgument(
        StringUtils.isNotBlank(metalakeName),
        "'%s' is not set in the configuration",
        GravitinoVirtualFileSystemConfiguration.FS_GRAVITINO_CLIENT_METALAKE_KEY);

    this.enableFilesetMetadataCache =
        configuration.getBoolean(
            FS_GRAVITINO_FILESET_METADATA_CACHE_ENABLE,
            FS_GRAVITINO_FILESET_METADATA_CACHE_ENABLE_DEFAULT);

    this.fileSystemCache = newFileSystemCache(configuration);

    this.fileSystemProvidersMap = ImmutableMap.copyOf(getFileSystemProviders());

    this.currentLocationEnvVar =
        configuration.get(
            GravitinoVirtualFileSystemConfiguration.FS_GRAVITINO_CURRENT_LOCATION_NAME_ENV_VAR,
            GravitinoVirtualFileSystemConfiguration
                .FS_GRAVITINO_CURRENT_LOCATION_NAME_ENV_VAR_DEFAULT);
    this.currentLocationName = initCurrentLocationName(configuration);

    this.defaultBlockSize =
        configuration.getLong(
            GravitinoVirtualFileSystemConfiguration.FS_GRAVITINO_BLOCK_SIZE,
            GravitinoVirtualFileSystemConfiguration.FS_GRAVITINO_BLOCK_SIZE_DEFAULT);

    this.enableCredentialVending =
        configuration.getBoolean(
            GravitinoVirtualFileSystemConfiguration.FS_GRAVITINO_ENABLE_CREDENTIAL_VENDING,
            GravitinoVirtualFileSystemConfiguration.FS_GRAVITINO_ENABLE_CREDENTIAL_VENDING_DEFAULT);

    this.autoCreateLocation =
        configuration.getBoolean(
            GravitinoVirtualFileSystemConfiguration.FS_GRAVITINO_AUTO_CREATE_LOCATION,
            GravitinoVirtualFileSystemConfiguration.FS_GRAVITINO_AUTO_CREATE_LOCATION_DEFAULT);

    this.conf = configuration;
  }

  /**
   * Lazy initialization of FilesetMetadataCache, see getFilesetMetadataCache() for details.
   *
   * @return the FilesetMetadataCache.
   */
  @VisibleForTesting
  protected Optional<FilesetMetadataCache> getFilesetMetadataCache() {
    if (filesetMetadataCache == null) {
      synchronized (filesetMetadataCacheLock) {
        if (filesetMetadataCache == null) {
          this.filesetMetadataCache =
              enableFilesetMetadataCache
                  ? Optional.of(new FilesetMetadataCache(getGravitinoClient()))
                  : Optional.empty();
        }
      }
    }
    return filesetMetadataCache;
  }

  @Override
  public void close() throws IOException {
    // close all actual FileSystems
    for (FileSystem fileSystem : fileSystemCache.asMap().values()) {
      try {
        fileSystem.close();
      } catch (IOException e) {
        // ignore
      }
    }
    fileSystemCache.invalidateAll();

    try {
      if (filesetMetadataCache != null && filesetMetadataCache.isPresent()) {
        filesetMetadataCache.get().close();
      }
    } catch (IOException e) {
      // ignore
    }

    // Close the GravitinoClient if it was initialized
    try {
      if (gravitinoClient != null) {
        gravitinoClient.close();
      }
    } catch (Exception e) {
      // ignore
    }
  }

  /**
   * Open a file for reading. Same as {@link FileSystem#open(Path, int)}.
   *
   * @param gvfsPath the virtual path of the file.
   * @param bufferSize the buffer size.
   * @return the input stream.
   * @throws IOException if an I/O error occurs.
   */
  public abstract FSDataInputStream open(Path gvfsPath, int bufferSize) throws IOException;

  /**
   * Set the working directory. Same as {@link FileSystem#setWorkingDirectory(Path)}.
   *
   * @param gvfsDir the new working directory.
   * @throws FileNotFoundException if the fileset path is not found.
   */
  public abstract void setWorkingDirectory(Path gvfsDir) throws FileNotFoundException;

  /**
   * Create a file. Same as {@link FileSystem#create(Path, FsPermission, boolean, int, short, long,
   * Progressable)}.
   *
   * @param gvfsPath the virtual path of the file.
   * @param permission the permission.
   * @param overwrite whether to overwrite the file if it exists.
   * @param bufferSize the buffer size.
   * @param replication the replication factor.
   * @param blockSize the block size.
   * @param progress the progressable.
   * @return the output stream.
   * @throws IOException if an I/O error occurs.
   */
  public abstract FSDataOutputStream create(
      Path gvfsPath,
      FsPermission permission,
      boolean overwrite,
      int bufferSize,
      short replication,
      long blockSize,
      Progressable progress)
      throws IOException;

  /**
   * Append to an existing file. Same as {@link FileSystem#append(Path, int, Progressable)}.
   *
   * @param gvfsPath the virtual path of the file.
   * @param bufferSize the buffer size.
   * @param progress the progressable.
   * @return the output stream.
   * @throws IOException if an I/O error occurs.
   */
  public abstract FSDataOutputStream append(Path gvfsPath, int bufferSize, Progressable progress)
      throws IOException;

  /**
   * Rename a file. Same as {@link FileSystem#rename(Path, Path)}.
   *
   * @param srcGvfsPath the virtual source path.
   * @param dstGvfsPath the virtual destination path.
   * @return true if the rename is successful.
   * @throws IOException if an I/O error occurs.
   */
  public abstract boolean rename(Path srcGvfsPath, Path dstGvfsPath) throws IOException;

  /**
   * Delete a file or directory. Same as {@link FileSystem#delete(Path, boolean)}.
   *
   * @param gvfsPath the virtual path of the file or directory.
   * @param recursive whether to delete the directory recursively.
   * @return true if the deletion is successful.
   * @throws IOException if an I/O error occurs.
   */
  public abstract boolean delete(Path gvfsPath, boolean recursive) throws IOException;

  /**
   * Get the file status. Same as {@link FileSystem#getFileStatus(Path)}.
   *
   * @param gvfsPath the virtual path of the file.
   * @return the file status.
   * @throws IOException if an I/O error occurs.
   */
  public abstract FileStatus getFileStatus(Path gvfsPath) throws IOException;

  /**
   * List the statuses of the files/directories in the given path. Same as {@link
   * FileSystem#listStatus(Path)}.
   *
   * @param gvfsPath the virtual path of the directory.
   * @return the array of file statuses.
   * @throws IOException if an I/O error occurs.
   */
  public abstract FileStatus[] listStatus(Path gvfsPath) throws IOException;

  /**
   * Make the given file and all non-existent parents directories. Same as {@link
   * FileSystem#mkdirs(Path, FsPermission)}.
   *
   * @param gvfsPath the virtual path of the directory.
   * @param permission the permission.
   * @return true if the directory creation is successful.
   * @throws IOException if an I/O error occurs.
   */
  public abstract boolean mkdirs(Path gvfsPath, FsPermission permission) throws IOException;

  /**
   * Get the default replication factor for the file. Same as {@link
   * FileSystem#getDefaultReplication(Path)}.
   *
   * @param gvfsPath the virtual path of the file.
   * @return the default replication factor.
   */
  public abstract short getDefaultReplication(Path gvfsPath);

  /**
   * Get the default block size for the file. Same as {@link FileSystem#getDefaultBlockSize(Path)}.
   *
   * @param gvfsPath the virtual path of the file.
   * @return the default block size.
   */
  public abstract long getDefaultBlockSize(Path gvfsPath);

  /**
   * Add delegation tokens to the credentials. Same as {@link FileSystem#addDelegationTokens(String,
   * Credentials)}.
   *
   * @param renewer the renewer.
   * @param credentials the credentials.
   * @return the array of tokens.
   */
  public abstract Token<?>[] addDelegationTokens(String renewer, Credentials credentials);

  /**
   * Add delegation tokens for all file systems in the cache.
   *
   * @param renewer the renewer.
   * @param credentials the credentials.
   * @return the array of tokens.
   */
  protected Token<?>[] addDelegationTokensForAllFS(String renewer, Credentials credentials) {
    List<Token<?>> tokenList = Lists.newArrayList();
    for (FileSystem fileSystem : fileSystemCache.asMap().values()) {
      try {
        tokenList.addAll(Arrays.asList(fileSystem.addDelegationTokens(renewer, credentials)));
      } catch (IOException e) {
        LOG.warn("Failed to add delegation tokens for filesystem: {}", fileSystem.getUri(), e);
      }
    }
    return tokenList.stream().distinct().toArray(Token[]::new);
  }

  /**
   * Get the current location name. The subclass can override this method to provide a custom
   * location name.
   *
   * @return the current location name, or null if you want to use the default location.
   */
  @Nullable
  protected String currentLocationName() {
    return currentLocationName;
  }

  /**
   * Get the metalake name.
   *
   * @return the metalake name.
   */
  protected String metalakeName() {
    return metalakeName;
  }

  /**
   * Get the default block size.
   *
   * @return the default block size.
   */
  protected long defaultBlockSize() {
    return defaultBlockSize;
  }

  /**
   * Whether to enable credential vending.
   *
   * @return true if credential vending is enabled, false otherwise.
   */
  protected boolean enableCredentialVending() {
    return enableCredentialVending;
  }

  /**
   * Get the actual file path by the given virtual path and location name.
   *
   * @param gvfsPath the virtual path.
   * @param locationName the location name.
   * @param operation the fileset data operation.
   * @return the actual file path.
   * @throws FileNotFoundException if the fileset path is not found.
   */
  protected Path getActualFilePath(
      Path gvfsPath, String locationName, FilesetDataOperation operation)
      throws FileNotFoundException {
    NameIdentifier filesetIdent = extractIdentifier(metalakeName, gvfsPath.toString());
    String subPath = getSubPathFromGvfsPath(filesetIdent, gvfsPath.toString());
    NameIdentifier catalogIdent =
        NameIdentifier.of(filesetIdent.namespace().level(0), filesetIdent.namespace().level(1));
    String fileLocation;
    try {
      FilesetCatalog filesetCatalog = getFilesetCatalog(catalogIdent);
      setCallerContextForGetFileLocation(operation);
      fileLocation =
          filesetCatalog.getFileLocation(
              NameIdentifier.of(filesetIdent.namespace().level(2), filesetIdent.name()),
              subPath,
              locationName);
    } catch (NoSuchCatalogException | CatalogNotInUseException e) {
      String message = String.format("Cannot get fileset catalog by identifier: %s", catalogIdent);
      LOG.warn(message, e);
      throw (FileNotFoundException) new FileNotFoundException(message).initCause(e);

    } catch (NoSuchFilesetException e) {
      String message =
          String.format(
              "Cannot get fileset by fileset identifier: %s, sub_path %s", filesetIdent, subPath);
      LOG.warn(message, e);
      throw (FileNotFoundException) new FileNotFoundException(message).initCause(e);

    } catch (NoSuchLocationNameException e) {
      String message =
          String.format(
              "Location name not found by fileset identifier: %s, sub_path %s, location_name %s",
              filesetIdent, subPath, locationName);
      LOG.warn(message, e);
      throw (FileNotFoundException) new FileNotFoundException(message).initCause(e);
    }

    Path actualFilePath = new Path(fileLocation);
    URI uri = actualFilePath.toUri();
    String scheme = uri.getScheme();
    Preconditions.checkArgument(
        StringUtils.isNotBlank(scheme), "Scheme of the actual file location cannot be null.");
    return new Path(fileLocation);
  }

  private void createFilesetLocationIfNeed(
      NameIdentifier filesetIdent, FileSystem fs, Path filesetPath) {
    if (!autoCreateLocation) {
      return;
    }
    NameIdentifier catalogIdent =
        NameIdentifier.of(filesetIdent.namespace().level(0), filesetIdent.namespace().level(1));
    // If the server-side filesystem ops are disabled, the fileset directory may not exist. In such
    // case the operations like create, open, list files under this directory will fail. So we
    // need to check the existence of the fileset directory beforehand.
    boolean fsOpsDisabled =
        ((Catalog) getFilesetCatalog(catalogIdent))
            .properties()
            .getOrDefault("disable-filesystem-ops", "false")
            .equalsIgnoreCase("true");
    if (fsOpsDisabled) {
      try {
        if (!fs.exists(filesetPath)) {
          fs.mkdirs(filesetPath);
          LOG.info(
              "Automatically created a directory for fileset path: {} when "
                  + "disable-filesystem-ops sets to true in the catalog properties.",
              filesetPath);
        }
      } catch (IOException e) {
        LOG.warn("Cannot create directory for fileset path: {}", filesetPath, e);
      }
    }
  }

  /**
   * Get the actual file system by the given virtual path.
   *
   * @param fileStatus the file status.
   * @param actualPrefix the actual prefix.
   * @param filesetPrefix the virtual prefix.
   * @return the file status with the converted path.
   */
  protected FileStatus convertFileStatusPathPrefix(
      FileStatus fileStatus, String actualPrefix, String filesetPrefix) {
    String filePath = fileStatus.getPath().toString();
    Preconditions.checkArgument(
        filePath.startsWith(actualPrefix),
        "Path %s doesn't start with prefix \"%s\".",
        filePath,
        actualPrefix);
    // if the storage location ends with "/",
    // we should truncate this to avoid replace issues.
    Path path =
        new Path(
            filePath.replaceFirst(
                actualPrefix.endsWith(SLASH) && !filesetPrefix.endsWith(SLASH)
                    ? actualPrefix.substring(0, actualPrefix.length() - 1)
                    : actualPrefix,
                filesetPrefix));
    fileStatus.setPath(path);

    return fileStatus;
  }

  /**
   * Get the virtual location by the given identifier.
   *
   * @param identifier the identifier.
   * @param withScheme whether to include the scheme.
   * @return the virtual location.
   */
  protected String getVirtualLocation(NameIdentifier identifier, boolean withScheme) {
    return String.format(
        "%s/%s/%s/%s",
        withScheme ? GravitinoVirtualFileSystemConfiguration.GVFS_FILESET_PREFIX : "",
        identifier.namespace().level(1),
        identifier.namespace().level(2),
        identifier.name());
  }

  /**
   * Get the actual file system corresponding to the given virtual path and location name.
   *
   * @param filesetPath the virtual path.
   * @param locationName the location name. null means the default location.
   * @return the actual file system.
   * @throws FileNotFoundException if the fileset path is not found.
   */
  protected FileSystem getActualFileSystem(Path filesetPath, String locationName)
      throws FileNotFoundException {
    NameIdentifier filesetIdent = extractIdentifier(metalakeName, filesetPath.toString());
    return getActualFileSystemByLocationName(filesetIdent, locationName);
  }

  /**
   * Get the fileset catalog by the catalog identifier from the cache or load it from the server if
   * the cache is disabled.
   *
   * @param catalogIdent the catalog identifier.
   * @return the fileset catalog.
   */
  protected FilesetCatalog getFilesetCatalog(NameIdentifier catalogIdent) {
    return getFilesetMetadataCache()
        .map(cache -> cache.getFilesetCatalog(catalogIdent))
        .orElseGet(() -> getGravitinoClient().loadCatalog(catalogIdent.name()).asFilesetCatalog());
  }

  /**
   * Get the fileset by the fileset identifier from the cache or load it from the server if the
   * cache is disabled.
   *
   * @param filesetIdent the fileset identifier.
   * @return the fileset.
   */
  protected Fileset getFileset(NameIdentifier filesetIdent) {
    return getFilesetMetadataCache()
        .map(cache -> cache.getFileset(filesetIdent))
        .orElseGet(
            () ->
                getFilesetCatalog(
                        NameIdentifier.of(
                            filesetIdent.namespace().level(0), filesetIdent.namespace().level(1)))
                    .loadFileset(
                        NameIdentifier.of(filesetIdent.namespace().level(2), filesetIdent.name())));
  }

  /**
   * Get the schema by the schema identifier from the cache or load it from the server if the cache
   *
   * @param schemaIdent the schema identifier.
   * @return the schema.
   */
  protected Schema getSchema(NameIdentifier schemaIdent) {
    return filesetMetadataCache
        .map(cache -> cache.getSchema(schemaIdent))
        .orElseGet(
            () -> {
              NameIdentifier catalogIdent =
                  NameIdentifier.of(
                      schemaIdent.namespace().level(0), schemaIdent.namespace().level(1));
              Catalog c = gravitinoClient.loadCatalog(catalogIdent.name());
              return c.asSchemas().loadSchema(schemaIdent.name());
            });
  }

  @VisibleForTesting
  Cache<FileSystemCacheKey, FileSystem> internalFileSystemCache() {
    return fileSystemCache;
  }

  /**
   * Lazy initialization of GravitinoClient using double-checked locking pattern. This ensures the
   * expensive client creation only happens when actually needed.
   *
   * @return the GravitinoClient
   */
  @VisibleForTesting
  GravitinoClient getGravitinoClient() {
    if (gravitinoClient == null) {
      synchronized (this) {
        if (gravitinoClient == null) {
          this.gravitinoClient = GravitinoVirtualFileSystemUtils.createClient(conf);
        }
      }
    }
    return gravitinoClient;
  }

  private void setCallerContextForGetFileLocation(FilesetDataOperation operation) {
    Map<String, String> contextMap = Maps.newHashMap();
    contextMap.put(
        FilesetAuditConstants.HTTP_HEADER_INTERNAL_CLIENT_TYPE,
        InternalClientType.HADOOP_GVFS.name());
    contextMap.put(FilesetAuditConstants.HTTP_HEADER_FILESET_DATA_OPERATION, operation.name());
    CallerContext callerContext = CallerContext.builder().withContext(contextMap).build();
    CallerContext.CallerContextHolder.set(callerContext);
  }

  private void setCallerContextForGetCredentials(String locationName) {
    Map<String, String> contextMap = Maps.newHashMap();
    contextMap.put(CredentialConstants.HTTP_HEADER_CURRENT_LOCATION_NAME, locationName);
    CallerContext callerContext = CallerContext.builder().withContext(contextMap).build();
    CallerContext.CallerContextHolder.set(callerContext);
  }

  /**
   * Get the actual file system corresponding to the given fileset identifier and location name.
   *
   * @param filesetIdent the fileset identifier.
   * @param locationName the location name. null means the default location.
   * @return the actual file system.
   * @throws FileNotFoundException if the target location name is not found in the fileset.
   */
  protected FileSystem getActualFileSystemByLocationName(
      NameIdentifier filesetIdent, String locationName) throws FileNotFoundException {
    NameIdentifier catalogIdent =
        NameIdentifier.of(filesetIdent.namespace().level(0), filesetIdent.namespace().level(1));
    try {
<<<<<<< HEAD
      return internalFileSystemCache.get(
          Pair.of(filesetIdent, locationName),
          cacheKey -> {
            try {
              Fileset fileset = getFileset(cacheKey.getLeft());
              String targetLocationName =
                  cacheKey.getRight() == null
                      ? fileset.properties().get(PROPERTY_DEFAULT_LOCATION_NAME)
                      : cacheKey.getRight();

              Preconditions.checkArgument(
                  fileset.storageLocations().containsKey(targetLocationName),
                  "Location name: %s is not found in fileset: %s.",
                  targetLocationName,
                  cacheKey.getLeft());

              Path targetLocation = new Path(fileset.storageLocations().get(targetLocationName));
              Map<String, String> allProperties =
                  getAllProperties(
                      cacheKey.getLeft(), targetLocation.toUri().getScheme(), targetLocationName);

              Schema schema = getSchema(NameIdentifier.parse(filesetIdent.namespace().toString()));
              allProperties.putAll(schema.properties());

              allProperties.putAll(fileset.properties());
              allProperties.putAll(getSpecialFilesetConfigs(filesetIdent));

              FileSystem actualFileSystem =
                  getActualFileSystemByPath(targetLocation, allProperties);
              createFilesetLocationIfNeed(cacheKey.getLeft(), actualFileSystem, targetLocation);
              return actualFileSystem;
            } catch (IOException ioe) {
              throw new GravitinoRuntimeException(
                  ioe,
                  "Exception occurs when create new FileSystem for fileset: %s, location: %s, msg: %s",
                  cacheKey.getLeft(),
                  cacheKey.getRight(),
                  ioe.getMessage());
            }
          });
=======
      Fileset fileset = getFileset(filesetIdent);
      String targetLocationName =
          locationName == null
              ? fileset.properties().get(PROPERTY_DEFAULT_LOCATION_NAME)
              : locationName;

      Preconditions.checkArgument(
          fileset.storageLocations().containsKey(targetLocationName),
          "Location name: %s is not found in fileset: %s.",
          targetLocationName,
          filesetIdent);

      Path targetLocation = new Path(fileset.storageLocations().get(targetLocationName));
      Map<String, String> allProperties =
          getAllProperties(filesetIdent, targetLocation.toUri().getScheme(), targetLocationName);

      FileSystem actualFileSystem = getActualFileSystemByPath(targetLocation, allProperties);
      createFilesetLocationIfNeed(filesetIdent, actualFileSystem, targetLocation);
      return actualFileSystem;
>>>>>>> 60a49502
    } catch (RuntimeException e) {
      Throwable cause = e.getCause();
      if (cause instanceof NoSuchCatalogException || cause instanceof CatalogNotInUseException) {
        String message =
            String.format("Cannot get fileset catalog by identifier: %s", catalogIdent);
        LOG.warn(message, e);
        throw (FileNotFoundException) new FileNotFoundException(message).initCause(e);
      }

      if (cause instanceof NoSuchFilesetException) {
        String message =
            String.format("Cannot get fileset by fileset identifier: %s", filesetIdent);
        LOG.warn(message, e);
        throw (FileNotFoundException) new FileNotFoundException(message).initCause(e);
      }

      if (cause instanceof NoSuchLocationNameException) {
        String message =
            String.format(
                "Location name not found by fileset identifier: %s, location_name %s",
                filesetIdent, locationName);
        LOG.warn(message, e);
        throw (FileNotFoundException) new FileNotFoundException(message).initCause(e);
      }

      throw e;
    }
  }

<<<<<<< HEAD
  private Map<String, String> getSpecialFilesetConfigs(NameIdentifier ident) {
    // retrieve the special fileset properties from the configuration
    // the configuration key pattern is
    // fs.gravitino.fileset.properties.catalog.schema.fileset.keyname.property_key
    // e.g.,
    // fs.gravitino.fileset.properties.my_catalog.my_schema.my_fileset.some_property_key=some_value
    // or fs.gravitino.fileset.properties.my_catalog.my_schema.some_property_key=some_value
    // the fileset level properties will override the schema level properties, which will override
    // the catalog level properties
    Map<String, String> properties = new HashMap<>();
    Map<String, String> schemaProperties = new HashMap<>();
    Map<String, String> filesetProperties = new HashMap<>();

    int levelCount = ident.namespace().levels().length;
    Preconditions.checkArgument(levelCount >= 2, "identifier %s is invalid.", ident);

    String catalog = ident.namespace().level(1);
    String schema = levelCount == 3 ? ident.namespace().level(2) : null;
    String fileset = levelCount == 4 ? ident.namespace().level(3) : null;

    conf.forEach(
        entry -> {
          String key = entry.getKey();
          String value = entry.getValue();

          String catalogPrefix =
              String.format(
                  "%s.%s.%s.",
                  FS_GRAVITINO_FILESET_PROPERT_PREFIX,
                  catalog,
                  FS_GRAVITINO_FILESET_PROPERT_KEYNAME_PREFIX);
          String schemaPrefix =
              schema != null
                  ? String.format(
                      "%s.%s.%s.%s.",
                      FS_GRAVITINO_FILESET_PROPERT_PREFIX,
                      catalog,
                      schema,
                      FS_GRAVITINO_FILESET_PROPERT_KEYNAME_PREFIX)
                  : null;
          String filesetPrefix =
              fileset != null
                  ? String.format(
                      "%s.%s.%s.%s.%s.",
                      FS_GRAVITINO_FILESET_PROPERT_PREFIX,
                      catalog,
                      schema,
                      fileset,
                      FS_GRAVITINO_FILESET_PROPERT_KEYNAME_PREFIX)
                  : null;

          if (filesetPrefix != null && key.startsWith(filesetPrefix)) {
            String configKey = key.substring(filesetPrefix.length());
            filesetProperties.put(configKey, value);
          } else if (schemaPrefix != null && key.startsWith(schemaPrefix)) {
            String configKey = key.substring(schemaPrefix.length());
            schemaProperties.put(configKey, value);
          } else if (key.startsWith(catalogPrefix)) {
            String configKey = key.substring(catalogPrefix.length());
            properties.put(configKey, value);
          }
        });

    properties.putAll(schemaProperties);
    properties.putAll(filesetProperties);
    return properties;
  }

  private FileSystem getActualFileSystemByPath(
      Path actualFilePath, Map<String, String> allProperties) throws IOException {
=======
  /**
   * Get the actual file system by the given actual file path and properties.
   *
   * @param actualFilePath the actual file path.
   * @param allProperties the properties.
   * @return the actual file system.
   */
  protected FileSystem getActualFileSystemByPath(
      Path actualFilePath, Map<String, String> allProperties) {
>>>>>>> 60a49502
    URI uri = actualFilePath.toUri();
    String scheme = uri.getScheme();
    Preconditions.checkArgument(
        StringUtils.isNotBlank(scheme), "Scheme of the actual file location cannot be null.");

<<<<<<< HEAD
    FileSystemProvider provider = getFileSystemProviderByScheme(scheme);

    // Reset the FileSystem service loader to make sure the FileSystem will reload the
    // service file systems, this is a temporary solution to fix the issue
    // https://github.com/apache/gravitino/issues/5609
    resetFileSystemServiceLoader(scheme);

    FileSystem fs;
    if (scheme.equals(SCHEME_HDFS)) {
      Configuration fsConfig = FileSystemUtils.createConfiguration(GRAVITINO_BYPASS, allProperties);
      fs = new HDFSAuthenticationFileSystem(actualFilePath, fsConfig);
    } else {
      fs = provider.getFileSystem(actualFilePath, allProperties);
    }
    return fs;
=======
    UserGroupInformation ugi;
    try {
      ugi = UserGroupInformation.getCurrentUser();
    } catch (IOException e) {
      throw new GravitinoRuntimeException(
          e, "Cannot get current user for path: %s", actualFilePath);
    }
    return fileSystemCache.get(
        new FileSystemCacheKey(scheme, uri.getAuthority(), ugi),
        cacheKey -> {
          FileSystemProvider provider = getFileSystemProviderByScheme(scheme);

          // Reset the FileSystem service loader to make sure the FileSystem will reload the
          // service file systems, this is a temporary solution to fix the issue
          // https://github.com/apache/gravitino/issues/5609
          resetFileSystemServiceLoader(scheme);
          try {
            return provider.getFileSystem(actualFilePath, allProperties);
          } catch (IOException e) {
            throw new GravitinoRuntimeException(
                e, "Cannot get FileSystem for path: %s", actualFilePath);
          }
        });
>>>>>>> 60a49502
  }

  private void resetFileSystemServiceLoader(String fsScheme) {
    try {
      Map<String, Class<? extends FileSystem>> serviceFileSystems =
          (Map<String, Class<? extends FileSystem>>)
              FieldUtils.getField(FileSystem.class, "SERVICE_FILE_SYSTEMS", true).get(null);

      if (serviceFileSystems.containsKey(fsScheme)) {
        return;
      }

      // Set this value to false so that FileSystem will reload the service file systems when
      // needed.
      FieldUtils.getField(FileSystem.class, "FILE_SYSTEMS_LOADED", true).set(null, false);
    } catch (Exception e) {
      throw new RuntimeException(e);
    }
  }

  private Cache<FileSystemCacheKey, FileSystem> newFileSystemCache(Configuration configuration) {
    int maxCapacity =
        configuration.getInt(
            GravitinoVirtualFileSystemConfiguration.FS_GRAVITINO_FILESET_CACHE_MAX_CAPACITY_KEY,
            GravitinoVirtualFileSystemConfiguration
                .FS_GRAVITINO_FILESET_CACHE_MAX_CAPACITY_DEFAULT);
    Preconditions.checkArgument(
        maxCapacity > 0,
        "'%s' should be greater than 0",
        GravitinoVirtualFileSystemConfiguration.FS_GRAVITINO_FILESET_CACHE_MAX_CAPACITY_KEY);

    long evictionMillsAfterAccess =
        configuration.getLong(
            GravitinoVirtualFileSystemConfiguration
                .FS_GRAVITINO_FILESET_CACHE_EVICTION_MILLS_AFTER_ACCESS_KEY,
            GravitinoVirtualFileSystemConfiguration
                .FS_GRAVITINO_FILESET_CACHE_EVICTION_MILLS_AFTER_ACCESS_DEFAULT);
    Preconditions.checkArgument(
        evictionMillsAfterAccess > 0,
        "'%s' should be greater than 0",
        GravitinoVirtualFileSystemConfiguration
            .FS_GRAVITINO_FILESET_CACHE_EVICTION_MILLS_AFTER_ACCESS_KEY);

    Caffeine<Object, Object> cacheBuilder =
        Caffeine.newBuilder()
            .maximumSize(maxCapacity)
            // Since Caffeine does not ensure that removalListener will be involved after expiration
            // We use a scheduler with one thread to clean up expired fs.
            .scheduler(
                Scheduler.forScheduledExecutorService(
                    new ScheduledThreadPoolExecutor(
                        1, newDaemonThreadFactory("gvfs-filesystem-cache-cleaner"))))
            .removalListener(
                (key, value, cause) -> {
                  FileSystem fs = (FileSystem) value;
                  if (fs != null) {
                    try {
                      fs.close();
                    } catch (IOException e) {
                      LOG.error("Cannot close the file system for fileset: {}", key, e);
                    }
                  }
                });
    cacheBuilder.expireAfterAccess(evictionMillsAfterAccess, TimeUnit.MILLISECONDS);
    return cacheBuilder.build();
  }

  private Map<String, String> getAllProperties(
      NameIdentifier filesetIdent, String scheme, String locationName) {
    Catalog catalog =
        (Catalog)
            getFilesetCatalog(
                NameIdentifier.of(
                    filesetIdent.namespace().level(0), filesetIdent.namespace().level(1)));

    Map<String, String> allProperties = getNecessaryProperties(catalog.properties());
    allProperties.putAll(getConfigMap(conf));
    if (enableCredentialVending()) {
      allProperties.putAll(
          getCredentialProperties(
              getFileSystemProviderByScheme(scheme), filesetIdent, locationName));
    }
    return allProperties;
  }

  private Map<String, String> getNecessaryProperties(Map<String, String> properties) {
    return properties.entrySet().stream()
        .filter(property -> CATALOG_NECESSARY_PROPERTIES_TO_KEEP.contains(property.getKey()))
        .collect(Collectors.toMap(Map.Entry::getKey, Map.Entry::getValue));
  }

  private Map<String, String> getCredentialProperties(
      FileSystemProvider fileSystemProvider,
      NameIdentifier filesetIdentifier,
      String locationName) {
    // Do not support credential vending, we do not need to add any credential properties.
    if (!(fileSystemProvider instanceof SupportsCredentialVending)) {
      return ImmutableMap.of();
    }

    ImmutableMap.Builder<String, String> mapBuilder = ImmutableMap.builder();
    try {
      Fileset fileset = getFileset(filesetIdentifier);
      setCallerContextForGetCredentials(locationName);
      Credential[] credentials = fileset.supportsCredentials().getCredentials();
      if (credentials.length > 0) {
        mapBuilder.put(
            GravitinoFileSystemCredentialsProvider.GVFS_CREDENTIAL_PROVIDER,
            DefaultGravitinoFileSystemCredentialsProvider.class.getCanonicalName());
        mapBuilder.put(
            GravitinoFileSystemCredentialsProvider.GVFS_NAME_IDENTIFIER,
            filesetIdentifier.toString());

        SupportsCredentialVending supportsCredentialVending =
            (SupportsCredentialVending) fileSystemProvider;
        mapBuilder.putAll(supportsCredentialVending.getFileSystemCredentialConf(credentials));
      }
    } catch (Exception e) {
      throw new RuntimeException(e);
    } finally {
      CallerContext.CallerContextHolder.remove();
    }

    return mapBuilder.build();
  }

  private FileSystemProvider getFileSystemProviderByScheme(String scheme) {
    FileSystemProvider provider = fileSystemProvidersMap.get(scheme);
    if (provider == null) {
      throw new GravitinoRuntimeException(
          "Unsupported file system scheme: %s for %s.",
          scheme, GravitinoVirtualFileSystemConfiguration.GVFS_SCHEME);
    }
    return provider;
  }

  private ThreadFactory newDaemonThreadFactory(String name) {
    return new ThreadFactoryBuilder().setDaemon(true).setNameFormat(name + "-%d").build();
  }

  private Map<String, FileSystemProvider> getFileSystemProviders() {
    Map<String, FileSystemProvider> resultMap = Maps.newHashMap();
    ServiceLoader<FileSystemProvider> allFileSystemProviders =
        ServiceLoader.load(FileSystemProvider.class);

    Streams.stream(allFileSystemProviders.iterator())
        .forEach(
            fileSystemProvider -> {
              if (resultMap.containsKey(fileSystemProvider.scheme())) {
                throw new UnsupportedOperationException(
                    String.format(
                        "File system provider: '%s' with scheme '%s' already exists in the provider list, "
                            + "please make sure the file system provider scheme is unique.",
                        fileSystemProvider.getClass().getName(), fileSystemProvider.scheme()));
              }
              resultMap.put(fileSystemProvider.scheme(), fileSystemProvider);
            });
    return resultMap;
  }

  private String initCurrentLocationName(Configuration configuration) {
    // get from configuration first, otherwise use the env variable
    // if both are not set, return null which means use the default location
    return Optional.ofNullable(configuration.get(FS_GRAVITINO_CURRENT_LOCATION_NAME))
        .orElse(System.getenv(currentLocationEnvVar));
  }
}<|MERGE_RESOLUTION|>--- conflicted
+++ resolved
@@ -740,48 +740,6 @@
     NameIdentifier catalogIdent =
         NameIdentifier.of(filesetIdent.namespace().level(0), filesetIdent.namespace().level(1));
     try {
-<<<<<<< HEAD
-      return internalFileSystemCache.get(
-          Pair.of(filesetIdent, locationName),
-          cacheKey -> {
-            try {
-              Fileset fileset = getFileset(cacheKey.getLeft());
-              String targetLocationName =
-                  cacheKey.getRight() == null
-                      ? fileset.properties().get(PROPERTY_DEFAULT_LOCATION_NAME)
-                      : cacheKey.getRight();
-
-              Preconditions.checkArgument(
-                  fileset.storageLocations().containsKey(targetLocationName),
-                  "Location name: %s is not found in fileset: %s.",
-                  targetLocationName,
-                  cacheKey.getLeft());
-
-              Path targetLocation = new Path(fileset.storageLocations().get(targetLocationName));
-              Map<String, String> allProperties =
-                  getAllProperties(
-                      cacheKey.getLeft(), targetLocation.toUri().getScheme(), targetLocationName);
-
-              Schema schema = getSchema(NameIdentifier.parse(filesetIdent.namespace().toString()));
-              allProperties.putAll(schema.properties());
-
-              allProperties.putAll(fileset.properties());
-              allProperties.putAll(getSpecialFilesetConfigs(filesetIdent));
-
-              FileSystem actualFileSystem =
-                  getActualFileSystemByPath(targetLocation, allProperties);
-              createFilesetLocationIfNeed(cacheKey.getLeft(), actualFileSystem, targetLocation);
-              return actualFileSystem;
-            } catch (IOException ioe) {
-              throw new GravitinoRuntimeException(
-                  ioe,
-                  "Exception occurs when create new FileSystem for fileset: %s, location: %s, msg: %s",
-                  cacheKey.getLeft(),
-                  cacheKey.getRight(),
-                  ioe.getMessage());
-            }
-          });
-=======
       Fileset fileset = getFileset(filesetIdent);
       String targetLocationName =
           locationName == null
@@ -797,11 +755,15 @@
       Path targetLocation = new Path(fileset.storageLocations().get(targetLocationName));
       Map<String, String> allProperties =
           getAllProperties(filesetIdent, targetLocation.toUri().getScheme(), targetLocationName);
+      Schema schema = getSchema(NameIdentifier.parse(filesetIdent.namespace().toString()));
+      allProperties.putAll(schema.properties());
+
+      allProperties.putAll(fileset.properties());
+      allProperties.putAll(getSpecialFilesetConfigs(filesetIdent));
 
       FileSystem actualFileSystem = getActualFileSystemByPath(targetLocation, allProperties);
-      createFilesetLocationIfNeed(filesetIdent, actualFileSystem, targetLocation);
+      createFilesetLocationIfNeed(cacheKey.getLeft(), actualFileSystem, targetLocation);
       return actualFileSystem;
->>>>>>> 60a49502
     } catch (RuntimeException e) {
       Throwable cause = e.getCause();
       if (cause instanceof NoSuchCatalogException || cause instanceof CatalogNotInUseException) {
@@ -831,7 +793,6 @@
     }
   }
 
-<<<<<<< HEAD
   private Map<String, String> getSpecialFilesetConfigs(NameIdentifier ident) {
     // retrieve the special fileset properties from the configuration
     // the configuration key pattern is
@@ -900,9 +861,6 @@
     return properties;
   }
 
-  private FileSystem getActualFileSystemByPath(
-      Path actualFilePath, Map<String, String> allProperties) throws IOException {
-=======
   /**
    * Get the actual file system by the given actual file path and properties.
    *
@@ -912,29 +870,11 @@
    */
   protected FileSystem getActualFileSystemByPath(
       Path actualFilePath, Map<String, String> allProperties) {
->>>>>>> 60a49502
     URI uri = actualFilePath.toUri();
     String scheme = uri.getScheme();
     Preconditions.checkArgument(
         StringUtils.isNotBlank(scheme), "Scheme of the actual file location cannot be null.");
 
-<<<<<<< HEAD
-    FileSystemProvider provider = getFileSystemProviderByScheme(scheme);
-
-    // Reset the FileSystem service loader to make sure the FileSystem will reload the
-    // service file systems, this is a temporary solution to fix the issue
-    // https://github.com/apache/gravitino/issues/5609
-    resetFileSystemServiceLoader(scheme);
-
-    FileSystem fs;
-    if (scheme.equals(SCHEME_HDFS)) {
-      Configuration fsConfig = FileSystemUtils.createConfiguration(GRAVITINO_BYPASS, allProperties);
-      fs = new HDFSAuthenticationFileSystem(actualFilePath, fsConfig);
-    } else {
-      fs = provider.getFileSystem(actualFilePath, allProperties);
-    }
-    return fs;
-=======
     UserGroupInformation ugi;
     try {
       ugi = UserGroupInformation.getCurrentUser();
@@ -952,13 +892,20 @@
           // https://github.com/apache/gravitino/issues/5609
           resetFileSystemServiceLoader(scheme);
           try {
-            return provider.getFileSystem(actualFilePath, allProperties);
+            FileSystem fs;
+            if (scheme.equals(SCHEME_HDFS)) {
+              Configuration fsConfig =
+                  FileSystemUtils.createConfiguration(GRAVITINO_BYPASS, allProperties);
+              fs = new HDFSAuthenticationFileSystem(actualFilePath, fsConfig);
+            } else {
+              fs = provider.getFileSystem(actualFilePath, allProperties);
+            }
+            return fs;
           } catch (IOException e) {
             throw new GravitinoRuntimeException(
                 e, "Cannot get FileSystem for path: %s", actualFilePath);
           }
         });
->>>>>>> 60a49502
   }
 
   private void resetFileSystemServiceLoader(String fsScheme) {
