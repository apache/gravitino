/*
 * Licensed to the Apache Software Foundation (ASF) under one
 * or more contributor license agreements.  See the NOTICE file
 * distributed with this work for additional information
 * regarding copyright ownership.  The ASF licenses this file
 * to you under the Apache License, Version 2.0 (the
 * "License"); you may not use this file except in compliance
 * with the License.  You may obtain a copy of the License at
 *
 *  http://www.apache.org/licenses/LICENSE-2.0
 *
 * Unless required by applicable law or agreed to in writing,
 * software distributed under the License is distributed on an
 * "AS IS" BASIS, WITHOUT WARRANTIES OR CONDITIONS OF ANY
 * KIND, either express or implied.  See the License for the
 * specific language governing permissions and limitations
 * under the License.
 */
<<<<<<< HEAD
use crate::filesystem::{
    FileStat, PathFileSystem, RawFileSystem, INITIAL_FILE_ID, ROOT_DIR_FILE_ID,
    ROOT_DIR_PARENT_FILE_ID, ROOT_DIR_PATH,
};
=======
use crate::filesystem::{FileStat, PathFileSystem, RawFileSystem, Result};
>>>>>>> df48db46
use crate::opened_file::{FileHandle, OpenFileFlags};
use crate::opened_file_manager::OpenedFileManager;
use async_trait::async_trait;
use bytes::Bytes;
use fuse3::{Errno, FileType};
use std::collections::HashMap;
use std::ffi::OsStr;
use std::path::{Path, PathBuf};
use std::sync::atomic::AtomicU64;
use tokio::sync::RwLock;

/// DefaultRawFileSystem is a simple implementation for the file system.
/// it is used to manage the file metadata and file handle.
/// The operations of the file system are implemented by the PathFileSystem.
pub struct DefaultRawFileSystem<T: PathFileSystem> {
    /// file entries
    file_entry_manager: RwLock<FileEntryManager>,
    /// opened files
    opened_file_manager: OpenedFileManager,
    /// file id generator
    file_id_generator: AtomicU64,

    /// real filesystem
    fs: T,
}

impl<T: PathFileSystem> DefaultRawFileSystem<T> {
    pub(crate) fn new(fs: T) -> Self {
        Self {
            file_entry_manager: RwLock::new(FileEntryManager::new()),
            opened_file_manager: OpenedFileManager::new(),
            file_id_generator: AtomicU64::new(INITIAL_FILE_ID),
            fs,
        }
    }

    fn next_file_id(&self) -> u64 {
        self.file_id_generator
            .fetch_add(1, std::sync::atomic::Ordering::SeqCst)
    }

    async fn get_file_entry(&self, file_id: u64) -> Result<FileEntry> {
        self.file_entry_manager
            .read()
            .await
            .get_file_entry_by_id(file_id)
            .ok_or(Errno::from(libc::ENOENT))
    }

    async fn get_file_entry_by_path(&self, path: &Path) -> Option<FileEntry> {
        self.file_entry_manager
            .read()
            .await
            .get_file_entry_by_path(path)
    }

    async fn resolve_file_id_to_filestat(&self, file_stat: &mut FileStat, parent_file_id: u64) {
        let mut file_manager = self.file_entry_manager.write().await;
        let file_entry = file_manager.get_file_entry_by_path(&file_stat.path);
        match file_entry {
            None => {
                // allocate new file id
                file_stat.set_file_id(parent_file_id, self.next_file_id());
                file_manager.insert(file_stat.parent_file_id, file_stat.file_id, &file_stat.path);
            }
            Some(file) => {
                // use the exist file id
                file_stat.set_file_id(file.parent_file_id, file.file_id);
            }
        }
    }

    async fn open_file_internal(
        &self,
        file_id: u64,
        flags: u32,
        kind: FileType,
    ) -> Result<FileHandle> {
        let file_entry = self.get_file_entry(file_id).await?;

        let mut opened_file = {
            match kind {
                FileType::Directory => {
                    self.fs
                        .open_dir(&file_entry.path, OpenFileFlags(flags))
                        .await?
                }
                FileType::RegularFile => {
                    self.fs
                        .open_file(&file_entry.path, OpenFileFlags(flags))
                        .await?
                }
                _ => return Err(Errno::from(libc::EINVAL)),
            }
        };
        // set the exists file id
        opened_file.set_file_id(file_entry.parent_file_id, file_id);
        let file = self.opened_file_manager.put(opened_file);
        let file = file.lock().await;
        Ok(file.file_handle())
    }

    async fn remove_file_entry_locked(&self, path: &str) {
        let mut file_manager = self.file_entry_manager.write().await;
        file_manager.remove(path);
    }

    async fn insert_file_entry_locked(&self, parent_file_id: u64, file_id: u64, path: &str) {
        let mut file_manager = self.file_entry_manager.write().await;
        file_manager.insert(parent_file_id, file_id, path);
    }
}

#[async_trait]
impl<T: PathFileSystem> RawFileSystem for DefaultRawFileSystem<T> {
    async fn init(&self) -> Result<()> {
        // init root directory
<<<<<<< HEAD
        self.file_entry_manager.write().await.insert(
            ROOT_DIR_PARENT_FILE_ID,
            ROOT_DIR_FILE_ID,
            Path::new(ROOT_DIR_PATH),
        );
        self.fs.init().await
    }

    async fn get_file_path(&self, file_id: u64) -> String {
        let file_entry = self.get_file_entry(file_id).await;
        file_entry
            .map(|x| x.path.to_string_lossy().to_string())
            .unwrap_or_else(|_| "".to_string())
=======
        self.insert_file_entry_locked(
            Self::ROOT_DIR_PARENT_FILE_ID,
            Self::ROOT_DIR_FILE_ID,
            Self::ROOT_DIR_NAME,
        )
        .await;
        self.fs.init().await
    }

    async fn get_file_path(&self, file_id: u64) -> Result<String> {
        let file_entry = self.get_file_entry(file_id).await?;
        Ok(file_entry.path)
>>>>>>> df48db46
    }

    async fn valid_file_handle_id(&self, file_id: u64, fh: u64) -> Result<()> {
        let fh_file_id = self
            .opened_file_manager
            .get(fh)
            .ok_or(Errno::from(libc::EBADF))?
            .lock()
            .await
            .file_stat
            .file_id;

        (file_id == fh_file_id)
            .then_some(())
            .ok_or(Errno::from(libc::EBADF))
    }

    async fn stat(&self, file_id: u64) -> Result<FileStat> {
        let file_entry = self.get_file_entry(file_id).await?;
        let mut file_stat = self.fs.stat(&file_entry.path).await?;
        file_stat.set_file_id(file_entry.parent_file_id, file_entry.file_id);
        Ok(file_stat)
    }

<<<<<<< HEAD
    async fn lookup(
        &self,
        parent_file_id: u64,
        name: &OsStr,
    ) -> crate::filesystem::Result<FileStat> {
=======
    async fn lookup(&self, parent_file_id: u64, name: &str) -> Result<FileStat> {
>>>>>>> df48db46
        let parent_file_entry = self.get_file_entry(parent_file_id).await?;

        // assume the path is a regular file. Some filesystems may need to check whether it is a file or directory by lookup.
        let path = parent_file_entry.path.join(name);
        let mut file_stat = self.fs.stat(&path).await?;
        // fill the file id to file stat
        self.resolve_file_id_to_filestat(&mut file_stat, parent_file_id)
            .await;

        Ok(file_stat)
    }

    async fn read_dir(&self, file_id: u64) -> Result<Vec<FileStat>> {
        let file_entry = self.get_file_entry(file_id).await?;
        let mut child_filestats = self.fs.read_dir(&file_entry.path).await?;
<<<<<<< HEAD
        for file in child_filestats.iter_mut() {
            self.resolve_file_id_to_filestat(file, file_id).await;
=======
        for file_stat in child_filestats.iter_mut() {
            self.resolve_file_id_to_filestat(file_stat, file_stat.file_id)
                .await;
>>>>>>> df48db46
        }
        Ok(child_filestats)
    }

    async fn open_file(&self, file_id: u64, flags: u32) -> Result<FileHandle> {
        self.open_file_internal(file_id, flags, FileType::RegularFile)
            .await
    }

    async fn open_dir(&self, file_id: u64, flags: u32) -> Result<FileHandle> {
        self.open_file_internal(file_id, flags, FileType::Directory)
            .await
    }

<<<<<<< HEAD
    async fn create_file(
        &self,
        parent_file_id: u64,
        name: &OsStr,
        flags: u32,
    ) -> crate::filesystem::Result<FileHandle> {
        let parent_file_entry = self.get_file_entry(parent_file_id).await?;
        let path = parent_file_entry.path.join(name);
        let mut opened_file = self.fs.create_file(&path, OpenFileFlags(flags)).await?;
=======
    async fn create_file(&self, parent_file_id: u64, name: &str, flags: u32) -> Result<FileHandle> {
        let parent_file_entry = self.get_file_entry(parent_file_id).await?;
        let mut file_without_id = self
            .fs
            .create_file(&parent_file_entry.path, name, OpenFileFlags(flags))
            .await?;
>>>>>>> df48db46

        file_without_id.set_file_id(parent_file_id, self.next_file_id());

        // insert the new file to file entry manager
        self.insert_file_entry_locked(
            parent_file_id,
            file_without_id.file_stat.file_id,
            &file_without_id.file_stat.path,
        )
        .await;

        // put the openfile to the opened file manager and allocate a file handle id
        let file_with_id = self.opened_file_manager.put(file_without_id);
        let opened_file_with_file_handle_id = file_with_id.lock().await;
        Ok(opened_file_with_file_handle_id.file_handle())
    }

<<<<<<< HEAD
    async fn create_dir(
        &self,
        parent_file_id: u64,
        name: &OsStr,
    ) -> crate::filesystem::Result<u64> {
=======
    async fn create_dir(&self, parent_file_id: u64, name: &str) -> Result<u64> {
>>>>>>> df48db46
        let parent_file_entry = self.get_file_entry(parent_file_id).await?;
        let path = parent_file_entry.path.join(name);
        let mut filestat = self.fs.create_dir(&path).await?;

        filestat.set_file_id(parent_file_id, self.next_file_id());

        // insert the new file to file entry manager
        self.insert_file_entry_locked(parent_file_id, filestat.file_id, &filestat.path)
            .await;
        Ok(filestat.file_id)
    }

    async fn set_attr(&self, file_id: u64, file_stat: &FileStat) -> Result<()> {
        let file_entry = self.get_file_entry(file_id).await?;
        self.fs.set_attr(&file_entry.path, file_stat, true).await
    }

<<<<<<< HEAD
    async fn remove_file(
        &self,
        parent_file_id: u64,
        name: &OsStr,
    ) -> crate::filesystem::Result<()> {
=======
    async fn remove_file(&self, parent_file_id: u64, name: &str) -> Result<()> {
>>>>>>> df48db46
        let parent_file_entry = self.get_file_entry(parent_file_id).await?;
        let path = parent_file_entry.path.join(name);
        self.fs.remove_file(&path).await?;

        // remove the file from file entry manager
<<<<<<< HEAD
        {
            let mut file_manager = self.file_entry_manager.write().await;
            file_manager.remove(&path);
        }
        Ok(())
    }

    async fn remove_dir(&self, parent_file_id: u64, name: &OsStr) -> crate::filesystem::Result<()> {
=======
        self.remove_file_entry_locked(&join_file_path(&parent_file_entry.path, name))
            .await;
        Ok(())
    }

    async fn remove_dir(&self, parent_file_id: u64, name: &str) -> Result<()> {
>>>>>>> df48db46
        let parent_file_entry = self.get_file_entry(parent_file_id).await?;
        let path = parent_file_entry.path.join(name);
        self.fs.remove_dir(&path).await?;

        // remove the dir from file entry manager
<<<<<<< HEAD
        {
            let mut file_manager = self.file_entry_manager.write().await;
            file_manager.remove(&path);
        }
=======
        self.remove_file_entry_locked(&join_file_path(&parent_file_entry.path, name))
            .await;
>>>>>>> df48db46
        Ok(())
    }

    async fn close_file(&self, _file_id: u64, fh: u64) -> Result<()> {
        let opened_file = self
            .opened_file_manager
            .remove(fh)
            .ok_or(Errno::from(libc::EBADF))?;
        let mut file = opened_file.lock().await;
        file.close().await
    }

    async fn read(
        &self,
        _file_id: u64,
        fh: u64,
        offset: u64,
        size: u32,
    ) -> crate::filesystem::Result<Bytes> {
        let (data, file_stat) = {
            let opened_file = self
                .opened_file_manager
                .get(fh)
                .ok_or(Errno::from(libc::EBADF))?;
            let mut opened_file = opened_file.lock().await;
            let data = opened_file.read(offset, size).await;
            (data, opened_file.file_stat.clone())
        };

        // update the file atime
        self.fs.set_attr(&file_stat.path, &file_stat, false).await?;

        data
    }

    async fn write(
        &self,
        _file_id: u64,
        fh: u64,
        offset: u64,
        data: &[u8],
    ) -> crate::filesystem::Result<u32> {
        let (len, file_stat) = {
            let opened_file = self
                .opened_file_manager
                .get(fh)
                .ok_or(Errno::from(libc::EBADF))?;
            let mut opened_file = opened_file.lock().await;
            let len = opened_file.write(offset, data).await;
            (len, opened_file.file_stat.clone())
        };

        // update the file size, mtime and atime
        self.fs.set_attr(&file_stat.path, &file_stat, false).await?;

        len
    }
}

/// File entry is represent the abstract file.
#[derive(Debug, Clone)]
struct FileEntry {
    file_id: u64,
    parent_file_id: u64,
    path: PathBuf,
}

/// FileEntryManager is manage all the file entries in memory. it is used manger the file relationship and name mapping.
struct FileEntryManager {
    // file_id_map is a map of file_id to file entry.
    file_id_map: HashMap<u64, FileEntry>,

    // file_path_map is a map of file path to file entry.
    file_path_map: HashMap<PathBuf, FileEntry>,
}

impl FileEntryManager {
    fn new() -> Self {
        Self {
            file_id_map: HashMap::new(),
            file_path_map: HashMap::new(),
        }
    }

    fn get_file_entry_by_id(&self, file_id: u64) -> Option<FileEntry> {
        self.file_id_map.get(&file_id).cloned()
    }

    fn get_file_entry_by_path(&self, path: &Path) -> Option<FileEntry> {
        self.file_path_map.get(path).cloned()
    }

    fn insert(&mut self, parent_file_id: u64, file_id: u64, path: &Path) {
        let file_entry = FileEntry {
            file_id,
            parent_file_id,
            path: path.into(),
        };
        self.file_id_map.insert(file_id, file_entry.clone());
        self.file_path_map.insert(path.into(), file_entry);
    }

    fn remove(&mut self, path: &Path) {
        if let Some(file) = self.file_path_map.remove(path) {
            self.file_id_map.remove(&file.file_id);
        }
    }
}

#[cfg(test)]
mod tests {
    use super::*;

    #[test]
    fn test_file_entry_manager() {
        let mut manager = FileEntryManager::new();
        manager.insert(1, 2, Path::new("a/b"));
        let file = manager.get_file_entry_by_id(2).unwrap();
        assert_eq!(file.file_id, 2);
        assert_eq!(file.parent_file_id, 1);
        assert_eq!(file.path, Path::new("a/b"));

        let file = manager.get_file_entry_by_path(Path::new("a/b")).unwrap();
        assert_eq!(file.file_id, 2);
        assert_eq!(file.parent_file_id, 1);
        assert_eq!(file.path, Path::new("a/b"));

        manager.remove(Path::new("a/b"));
        assert!(manager.get_file_entry_by_id(2).is_none());
        assert!(manager.get_file_entry_by_path(Path::new("a/b")).is_none());
    }
}<|MERGE_RESOLUTION|>--- conflicted
+++ resolved
@@ -16,14 +16,10 @@
  * specific language governing permissions and limitations
  * under the License.
  */
-<<<<<<< HEAD
 use crate::filesystem::{
-    FileStat, PathFileSystem, RawFileSystem, INITIAL_FILE_ID, ROOT_DIR_FILE_ID,
+    FileStat, PathFileSystem, RawFileSystem, Result, INITIAL_FILE_ID, ROOT_DIR_FILE_ID,
     ROOT_DIR_PARENT_FILE_ID, ROOT_DIR_PATH,
 };
-=======
-use crate::filesystem::{FileStat, PathFileSystem, RawFileSystem, Result};
->>>>>>> df48db46
 use crate::opened_file::{FileHandle, OpenFileFlags};
 use crate::opened_file_manager::OpenedFileManager;
 use async_trait::async_trait;
@@ -126,12 +122,12 @@
         Ok(file.file_handle())
     }
 
-    async fn remove_file_entry_locked(&self, path: &str) {
+    async fn remove_file_entry_locked(&self, path: &Path) {
         let mut file_manager = self.file_entry_manager.write().await;
         file_manager.remove(path);
     }
 
-    async fn insert_file_entry_locked(&self, parent_file_id: u64, file_id: u64, path: &str) {
+    async fn insert_file_entry_locked(&self, parent_file_id: u64, file_id: u64, path: &Path) {
         let mut file_manager = self.file_entry_manager.write().await;
         file_manager.insert(parent_file_id, file_id, path);
     }
@@ -141,25 +137,10 @@
 impl<T: PathFileSystem> RawFileSystem for DefaultRawFileSystem<T> {
     async fn init(&self) -> Result<()> {
         // init root directory
-<<<<<<< HEAD
-        self.file_entry_manager.write().await.insert(
+        self.insert_file_entry_locked(
             ROOT_DIR_PARENT_FILE_ID,
             ROOT_DIR_FILE_ID,
             Path::new(ROOT_DIR_PATH),
-        );
-        self.fs.init().await
-    }
-
-    async fn get_file_path(&self, file_id: u64) -> String {
-        let file_entry = self.get_file_entry(file_id).await;
-        file_entry
-            .map(|x| x.path.to_string_lossy().to_string())
-            .unwrap_or_else(|_| "".to_string())
-=======
-        self.insert_file_entry_locked(
-            Self::ROOT_DIR_PARENT_FILE_ID,
-            Self::ROOT_DIR_FILE_ID,
-            Self::ROOT_DIR_NAME,
         )
         .await;
         self.fs.init().await
@@ -167,8 +148,7 @@
 
     async fn get_file_path(&self, file_id: u64) -> Result<String> {
         let file_entry = self.get_file_entry(file_id).await?;
-        Ok(file_entry.path)
->>>>>>> df48db46
+        Ok(file_entry.path.to_string_lossy().to_string())
     }
 
     async fn valid_file_handle_id(&self, file_id: u64, fh: u64) -> Result<()> {
@@ -193,15 +173,11 @@
         Ok(file_stat)
     }
 
-<<<<<<< HEAD
     async fn lookup(
         &self,
         parent_file_id: u64,
         name: &OsStr,
     ) -> crate::filesystem::Result<FileStat> {
-=======
-    async fn lookup(&self, parent_file_id: u64, name: &str) -> Result<FileStat> {
->>>>>>> df48db46
         let parent_file_entry = self.get_file_entry(parent_file_id).await?;
 
         // assume the path is a regular file. Some filesystems may need to check whether it is a file or directory by lookup.
@@ -217,14 +193,9 @@
     async fn read_dir(&self, file_id: u64) -> Result<Vec<FileStat>> {
         let file_entry = self.get_file_entry(file_id).await?;
         let mut child_filestats = self.fs.read_dir(&file_entry.path).await?;
-<<<<<<< HEAD
-        for file in child_filestats.iter_mut() {
-            self.resolve_file_id_to_filestat(file, file_id).await;
-=======
         for file_stat in child_filestats.iter_mut() {
             self.resolve_file_id_to_filestat(file_stat, file_stat.file_id)
                 .await;
->>>>>>> df48db46
         }
         Ok(child_filestats)
     }
@@ -239,24 +210,17 @@
             .await
     }
 
-<<<<<<< HEAD
     async fn create_file(
         &self,
         parent_file_id: u64,
         name: &OsStr,
         flags: u32,
-    ) -> crate::filesystem::Result<FileHandle> {
-        let parent_file_entry = self.get_file_entry(parent_file_id).await?;
-        let path = parent_file_entry.path.join(name);
-        let mut opened_file = self.fs.create_file(&path, OpenFileFlags(flags)).await?;
-=======
-    async fn create_file(&self, parent_file_id: u64, name: &str, flags: u32) -> Result<FileHandle> {
+    ) -> Result<FileHandle> {
         let parent_file_entry = self.get_file_entry(parent_file_id).await?;
         let mut file_without_id = self
             .fs
-            .create_file(&parent_file_entry.path, name, OpenFileFlags(flags))
+            .create_file(&parent_file_entry.path.join(name), OpenFileFlags(flags))
             .await?;
->>>>>>> df48db46
 
         file_without_id.set_file_id(parent_file_id, self.next_file_id());
 
@@ -274,15 +238,7 @@
         Ok(opened_file_with_file_handle_id.file_handle())
     }
 
-<<<<<<< HEAD
-    async fn create_dir(
-        &self,
-        parent_file_id: u64,
-        name: &OsStr,
-    ) -> crate::filesystem::Result<u64> {
-=======
-    async fn create_dir(&self, parent_file_id: u64, name: &str) -> Result<u64> {
->>>>>>> df48db46
+    async fn create_dir(&self, parent_file_id: u64, name: &OsStr) -> Result<u64> {
         let parent_file_entry = self.get_file_entry(parent_file_id).await?;
         let path = parent_file_entry.path.join(name);
         let mut filestat = self.fs.create_dir(&path).await?;
@@ -300,51 +256,25 @@
         self.fs.set_attr(&file_entry.path, file_stat, true).await
     }
 
-<<<<<<< HEAD
-    async fn remove_file(
-        &self,
-        parent_file_id: u64,
-        name: &OsStr,
-    ) -> crate::filesystem::Result<()> {
-=======
-    async fn remove_file(&self, parent_file_id: u64, name: &str) -> Result<()> {
->>>>>>> df48db46
+    async fn remove_file(&self, parent_file_id: u64, name: &OsStr) -> Result<()> {
         let parent_file_entry = self.get_file_entry(parent_file_id).await?;
         let path = parent_file_entry.path.join(name);
         self.fs.remove_file(&path).await?;
 
         // remove the file from file entry manager
-<<<<<<< HEAD
-        {
-            let mut file_manager = self.file_entry_manager.write().await;
-            file_manager.remove(&path);
-        }
-        Ok(())
-    }
-
-    async fn remove_dir(&self, parent_file_id: u64, name: &OsStr) -> crate::filesystem::Result<()> {
-=======
-        self.remove_file_entry_locked(&join_file_path(&parent_file_entry.path, name))
+        self.remove_file_entry_locked(&parent_file_entry.path.join(name))
             .await;
         Ok(())
     }
 
-    async fn remove_dir(&self, parent_file_id: u64, name: &str) -> Result<()> {
->>>>>>> df48db46
+    async fn remove_dir(&self, parent_file_id: u64, name: &OsStr) -> Result<()> {
         let parent_file_entry = self.get_file_entry(parent_file_id).await?;
         let path = parent_file_entry.path.join(name);
         self.fs.remove_dir(&path).await?;
 
         // remove the dir from file entry manager
-<<<<<<< HEAD
-        {
-            let mut file_manager = self.file_entry_manager.write().await;
-            file_manager.remove(&path);
-        }
-=======
-        self.remove_file_entry_locked(&join_file_path(&parent_file_entry.path, name))
+        self.remove_file_entry_locked(&parent_file_entry.path.join(name))
             .await;
->>>>>>> df48db46
         Ok(())
     }
 
