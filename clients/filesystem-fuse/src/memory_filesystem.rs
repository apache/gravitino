/*
 * Licensed to the Apache Software Foundation (ASF) under one
 * or more contributor license agreements.  See the NOTICE file
 * distributed with this work for additional information
 * regarding copyright ownership.  The ASF licenses this file
 * to you under the Apache License, Version 2.0 (the
 * "License"); you may not use this file except in compliance
 * with the License.  You may obtain a copy of the License at
 *
 *  http://www.apache.org/licenses/LICENSE-2.0
 *
 * Unless required by applicable law or agreed to in writing,
 * software distributed under the License is distributed on an
 * "AS IS" BASIS, WITHOUT WARRANTIES OR CONDITIONS OF ANY
 * KIND, either express or implied.  See the License for the
 * specific language governing permissions and limitations
 * under the License.
 */
use crate::filesystem::{
    FileReader, FileStat, FileSystemCapacity, FileWriter, PathFileSystem, Result,
};
use crate::opened_file::{OpenFileFlags, OpenedFile};
use async_trait::async_trait;
use bytes::Bytes;
use fuse3::FileType::{Directory, RegularFile};
use fuse3::{Errno, FileType};
use std::collections::BTreeMap;
use std::path::{Path, PathBuf};
use std::sync::{Arc, Mutex, RwLock};

// Simple in-memory file implementation of MemoryFileSystem
struct MemoryFile {
    kind: FileType,
    data: Arc<Mutex<Vec<u8>>>,
}

// MemoryFileSystem is a simple in-memory filesystem implementation
// It is used for testing purposes
pub struct MemoryFileSystem {
    // file_map is a map of file name to file size
    file_map: RwLock<BTreeMap<PathBuf, MemoryFile>>,
}

impl MemoryFileSystem {
    pub(crate) async fn new() -> Self {
        Self {
            file_map: RwLock::new(Default::default()),
        }
    }

    fn create_file_stat(&self, path: &Path, file: &MemoryFile) -> FileStat {
        match file.kind {
            Directory => FileStat::new_dir_filestat_with_path(path),
            _ => {
                FileStat::new_file_filestat_with_path(path, file.data.lock().unwrap().len() as u64)
            }
        }
    }
}

#[async_trait]
impl PathFileSystem for MemoryFileSystem {
    async fn init(&self) -> Result<()> {
        let root_file = MemoryFile {
            kind: Directory,
            data: Arc::new(Mutex::new(Vec::new())),
        };
        let root_path = PathBuf::from("/");
        self.file_map.write().unwrap().insert(root_path, root_file);
        Ok(())
    }

    async fn stat(&self, path: &Path, _kind: FileType) -> Result<FileStat> {
        self.file_map
            .read()
            .unwrap()
            .get(path)
            .map(|x| self.create_file_stat(path, x))
            .ok_or(Errno::from(libc::ENOENT))
    }

    async fn lookup(&self, path: &Path) -> Result<FileStat> {
        self.stat(path, RegularFile).await
    }

    async fn read_dir(&self, path: &Path) -> Result<Vec<FileStat>> {
        let file_map = self.file_map.read().unwrap();

        let results: Vec<FileStat> = file_map
            .iter()
            .filter(|x| path_in_dir(path, x.0))
            .map(|(k, v)| self.create_file_stat(k, v))
            .collect();

        Ok(results)
    }

<<<<<<< HEAD
    async fn open_file(&self, path: &Path, _flags: OpenFileFlags) -> Result<OpenedFile> {
        let file_stat = self.stat(path, RegularFile).await?;
=======
    async fn open_file(&self, path: &Path, flags: OpenFileFlags) -> Result<OpenedFile> {
        let file_stat = self.stat(path).await?;
>>>>>>> e85e47dc
        let mut opened_file = OpenedFile::new(file_stat);
        match opened_file.file_stat.kind {
            Directory => Ok(opened_file),
            RegularFile => {
                let data = self
                    .file_map
                    .read()
                    .unwrap()
                    .get(&opened_file.file_stat.path)
                    .unwrap()
                    .data
                    .clone();
                if flags.is_read() {
                    opened_file.reader = Some(Box::new(MemoryFileReader { data: data.clone() }));
                }
                if flags.is_write() || flags.is_append() || flags.is_truncate() {
                    opened_file.writer = Some(Box::new(MemoryFileWriter { data: data.clone() }));
                }

                if flags.is_truncate() {
                    let mut data = data.lock().unwrap();
                    data.clear();
                }
                Ok(opened_file)
            }
            _ => Err(Errno::from(libc::EBADF)),
        }
    }

    async fn open_dir(&self, path: &Path, flags: OpenFileFlags) -> Result<OpenedFile> {
        self.open_file(path, flags).await
    }

    async fn create_file(&self, path: &Path, flags: OpenFileFlags) -> Result<OpenedFile> {
        if self.file_map.read().unwrap().contains_key(path) && flags.is_exclusive() {
            return Err(Errno::from(libc::EEXIST));
        }

        self.file_map.write().unwrap().insert(
            path.to_path_buf(),
            MemoryFile {
                kind: RegularFile,
                data: Arc::new(Mutex::new(Vec::new())),
            },
        );
        self.open_file(path, flags).await
    }

    async fn create_dir(&self, path: &Path) -> Result<FileStat> {
        let mut file_map = self.file_map.write().unwrap();
        if file_map.contains_key(path) {
            return Err(Errno::from(libc::EEXIST));
        }

        let file = FileStat::new_dir_filestat_with_path(path);
        file_map.insert(
            file.path.clone(),
            MemoryFile {
                kind: Directory,
                data: Arc::new(Mutex::new(Vec::new())),
            },
        );

        Ok(file)
    }

    async fn set_attr(&self, _name: &Path, _file_stat: &FileStat, _flush: bool) -> Result<()> {
        Ok(())
    }

    async fn remove_file(&self, path: &Path) -> Result<()> {
        let mut file_map = self.file_map.write().unwrap();
        if file_map.remove(path).is_none() {
            return Err(Errno::from(libc::ENOENT));
        }
        Ok(())
    }

    async fn remove_dir(&self, path: &Path) -> Result<()> {
        let mut file_map = self.file_map.write().unwrap();
        let count = file_map.iter().filter(|x| path_in_dir(path, x.0)).count();

        if count != 0 {
            return Err(Errno::from(libc::ENOTEMPTY));
        }

        if file_map.remove(path).is_none() {
            return Err(Errno::from(libc::ENOENT));
        }
        Ok(())
    }

    fn get_capacity(&self) -> Result<FileSystemCapacity> {
        Ok(FileSystemCapacity {})
    }
}

pub(crate) struct MemoryFileReader {
    pub(crate) data: Arc<Mutex<Vec<u8>>>,
}

#[async_trait]
impl FileReader for MemoryFileReader {
    async fn read(&mut self, offset: u64, size: u32) -> Result<Bytes> {
        let v = self.data.lock().unwrap();
        let start = offset as usize;
        let end = usize::min(start + size as usize, v.len());
        if start >= v.len() {
            return Ok(Bytes::default());
        }
        Ok(v[start..end].to_vec().into())
    }
}

pub(crate) struct MemoryFileWriter {
    pub(crate) data: Arc<Mutex<Vec<u8>>>,
}

#[async_trait]
impl FileWriter for MemoryFileWriter {
    async fn write(&mut self, offset: u64, data: &[u8]) -> Result<u32> {
        let mut v = self.data.lock().unwrap();
        let start = offset as usize;
        let end = start + data.len();

        if v.len() < end {
            v.resize(end, 0);
        }
        v[start..end].copy_from_slice(data);
        Ok(data.len() as u32)
    }
}

fn path_in_dir(dir: &Path, path: &Path) -> bool {
    if let Ok(relative_path) = path.strip_prefix(dir) {
        relative_path.components().count() == 1
    } else {
        false
    }
}

#[cfg(test)]
mod tests {
    use super::*;
    use crate::config::AppConfig;
    use crate::default_raw_filesystem::DefaultRawFileSystem;
    use crate::filesystem::tests::{TestPathFileSystem, TestRawFileSystem};
    use crate::filesystem::{FileSystemContext, RawFileSystem};

    #[test]
    fn test_path_in_dir() {
        let dir = Path::new("/parent");

        let path1 = Path::new("/parent/child1");
        let path2 = Path::new("/parent/a.txt");
        let path3 = Path::new("/parent/child1/grandchild");
        let path4 = Path::new("/other");

        assert!(!path_in_dir(dir, dir));
        assert!(path_in_dir(dir, path1));
        assert!(path_in_dir(dir, path2));
        assert!(!path_in_dir(dir, path3));
        assert!(!path_in_dir(dir, path4));

        let dir = Path::new("/");

        let path1 = Path::new("/child1");
        let path2 = Path::new("/a.txt");
        let path3 = Path::new("/child1/grandchild");

        assert!(!path_in_dir(dir, dir));
        assert!(path_in_dir(dir, path1));
        assert!(path_in_dir(dir, path2));
        assert!(!path_in_dir(dir, path3));
    }

    #[tokio::test]
    async fn test_memory_file_system() {
        let fs = MemoryFileSystem::new().await;
        let _ = fs.init().await;
        let mut tester = TestPathFileSystem::new(Path::new("/ab"), fs);
        tester.test_path_file_system().await;
    }

    #[tokio::test]
    async fn test_memory_file_system_with_raw_file_system() {
        let memory_fs = MemoryFileSystem::new().await;
        let raw_fs = DefaultRawFileSystem::new(
            memory_fs,
            &AppConfig::default(),
            &FileSystemContext::default(),
        );
        let _ = raw_fs.init().await;
        let mut tester = TestRawFileSystem::new(Path::new("/ab"), raw_fs);
        tester.test_raw_file_system().await;
    }
}<|MERGE_RESOLUTION|>--- conflicted
+++ resolved
@@ -95,13 +95,8 @@
         Ok(results)
     }
 
-<<<<<<< HEAD
-    async fn open_file(&self, path: &Path, _flags: OpenFileFlags) -> Result<OpenedFile> {
+    async fn open_file(&self, path: &Path, flags: OpenFileFlags) -> Result<OpenedFile> {
         let file_stat = self.stat(path, RegularFile).await?;
-=======
-    async fn open_file(&self, path: &Path, flags: OpenFileFlags) -> Result<OpenedFile> {
-        let file_stat = self.stat(path).await?;
->>>>>>> e85e47dc
         let mut opened_file = OpenedFile::new(file_stat);
         match opened_file.file_stat.kind {
             Directory => Ok(opened_file),
