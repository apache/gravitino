/*
 * Licensed to the Apache Software Foundation (ASF) under one
 * or more contributor license agreements.  See the NOTICE file
 * distributed with this work for additional information
 * regarding copyright ownership.  The ASF licenses this file
 * to you under the Apache License, Version 2.0 (the
 * "License"); you may not use this file except in compliance
 * with the License.  You may obtain a copy of the License at
 *
 *  http://www.apache.org/licenses/LICENSE-2.0
 *
 * Unless required by applicable law or agreed to in writing,
 * software distributed under the License is distributed on an
 * "AS IS" BASIS, WITHOUT WARRANTIES OR CONDITIONS OF ANY
 * KIND, either express or implied.  See the License for the
 * specific language governing permissions and limitations
 * under the License.
 */
use crate::config::{
    AppConfig, CONF_FILESYSTEM_BLOCK_SIZE, CONF_FUSE_DIR_MASK, CONF_FUSE_FILE_MASK,
};
use crate::opened_file::{FileHandle, OpenFileFlags, OpenedFile};
use async_trait::async_trait;
use bytes::Bytes;
use fuse3::FileType::{Directory, RegularFile};
use fuse3::{Errno, FileType, Timestamp};
use std::ffi::{OsStr, OsString};
use std::path::{Path, PathBuf};
use std::time::SystemTime;

pub(crate) type Result<T> = std::result::Result<T, Errno>;

pub(crate) const ROOT_DIR_PARENT_FILE_ID: u64 = 1;
pub(crate) const ROOT_DIR_FILE_ID: u64 = 1;
pub(crate) const ROOT_DIR_NAME: &str = "";
pub(crate) const ROOT_DIR_PATH: &str = "/";
pub(crate) const INITIAL_FILE_ID: u64 = 10000;

/// RawFileSystem interface for the file system implementation. it use by FuseApiHandle,
/// it ues the file id to operate the file system apis
/// the `file_id` and `parent_file_id` it is the unique identifier for the file system,
/// it is used to identify the file or directory
/// the `handle_id` it is the file handle, it is used to identify the opened file,
/// it is used to read or write the file content
/// the `file id` and `handle_id` need to mapping the `ino`/`inode` and `fh` in the fuse3
#[async_trait]
pub(crate) trait RawFileSystem: Send + Sync {
    /// Init the file system
    async fn init(&self) -> Result<()>;

    /// Get the file path by file id, if the file id is valid, return the file path
    async fn get_file_path(&self, file_id: u64) -> Result<String>;

    /// Validate the file id and file handle, if file id and file handle is valid and it associated, return Ok
    async fn valid_file_handle_id(&self, file_id: u64, fh: u64) -> Result<()>;

    /// Get the file stat by file id. if the file id is valid, return the file stat
    async fn stat(&self, file_id: u64) -> Result<FileStat>;

    /// Lookup the file by parent file id and file name, if the file exists, return the file stat
    async fn lookup(&self, parent_file_id: u64, name: &OsStr) -> Result<FileStat>;

    /// Read the directory by file id, if the file id is a valid directory, return the file stat list
    async fn read_dir(&self, dir_file_id: u64) -> Result<Vec<FileStat>>;

    /// Open the file by file id and flags, if the file id is a valid file, return the file handle
    async fn open_file(&self, file_id: u64, flags: u32) -> Result<FileHandle>;

    /// Open the directory by file id and flags, if successful, return the file handle
    async fn open_dir(&self, file_id: u64, flags: u32) -> Result<FileHandle>;

    /// Create the file by parent file id and file name and flags, if successful, return the file handle
    async fn create_file(
        &self,
        parent_file_id: u64,
        name: &OsStr,
        flags: u32,
    ) -> Result<FileHandle>;

    /// Create the directory by parent file id and file name, if successful, return the file id
    async fn create_dir(&self, parent_file_id: u64, name: &OsStr) -> Result<u64>;

    /// Set the file attribute by file id and file stat
    async fn set_attr(&self, file_id: u64, file_stat: &FileStat) -> Result<()>;

    /// Remove the file by parent file id and file name
    async fn remove_file(&self, parent_file_id: u64, name: &OsStr) -> Result<()>;

    /// Remove the directory by parent file id and file name
    async fn remove_dir(&self, parent_file_id: u64, name: &OsStr) -> Result<()>;

    /// Close the file by file id and file handle, if successful
    async fn close_file(&self, file_id: u64, fh: u64) -> Result<()>;

    /// Read the file content by file id, file handle, offset and size, if successful, return the read result
    async fn read(&self, file_id: u64, fh: u64, offset: u64, size: u32) -> Result<Bytes>;

    /// Write the file content by file id, file handle, offset and data, if successful, return the written size
    async fn write(&self, file_id: u64, fh: u64, offset: u64, data: &[u8]) -> Result<u32>;
}

/// PathFileSystem is the interface for the file system implementation, it use to interact with other file system
/// it is used file path to operate the file system
#[async_trait]
pub(crate) trait PathFileSystem: Send + Sync {
    /// Init the file system
    async fn init(&self) -> Result<()>;

    /// Get the file stat by file path, if the file exists, return the file stat
    async fn stat(&self, path: &Path) -> Result<FileStat>;

    /// Read the directory by file path, if the directory exists, return the file stat list
    async fn read_dir(&self, path: &Path) -> Result<Vec<FileStat>>;

    /// Open the file by file path and flags, if the file exists, return the opened file
    async fn open_file(&self, path: &Path, flags: OpenFileFlags) -> Result<OpenedFile>;

    /// Open the directory by file path and flags, if the file exists, return the opened file
    async fn open_dir(&self, path: &Path, flags: OpenFileFlags) -> Result<OpenedFile>;

    /// Create the file by file path and flags, if successful, return the opened file
    async fn create_file(&self, path: &Path, flags: OpenFileFlags) -> Result<OpenedFile>;

    /// Create the directory by file path , if successful, return the file stat
    async fn create_dir(&self, path: &Path) -> Result<FileStat>;

    /// Set the file attribute by file path and file stat
    async fn set_attr(&self, path: &Path, file_stat: &FileStat, flush: bool) -> Result<()>;

    /// Remove the file by file path
    async fn remove_file(&self, path: &Path) -> Result<()>;

    /// Remove the directory by file path
    async fn remove_dir(&self, path: &Path) -> Result<()>;

    fn get_capacity(&self) -> Result<FileSystemCapacity>;
}

// FileSystemContext is the system environment for the fuse file system.
pub(crate) struct FileSystemContext {
    // system user id
    pub(crate) uid: u32,

    // system group id
    pub(crate) gid: u32,

    // default file permission
    pub(crate) default_file_perm: u16,

    // default idr permission
    pub(crate) default_dir_perm: u16,

    // io block size
    pub(crate) block_size: u32,
}

impl FileSystemContext {
<<<<<<< HEAD
    pub(crate) fn new(uid: u32, gid: u32, config: AppConfig) -> Self {
=======
    pub(crate) fn new(uid: u32, gid: u32, config: &AppConfig) -> Self {
>>>>>>> 8296ea0e
        FileSystemContext {
            uid,
            gid,
            default_file_perm: config.fuse.file_mask as u16,
            default_dir_perm: config.fuse.dir_mask as u16,
            block_size: config.filesystem.block_size,
        }
    }

    pub(crate) fn default() -> Self {
        FileSystemContext {
            uid: 0,
            gid: 0,
            default_file_perm: CONF_FUSE_FILE_MASK.default as u16,
            default_dir_perm: CONF_FUSE_DIR_MASK.default as u16,
            block_size: CONF_FILESYSTEM_BLOCK_SIZE.default,
        }
    }
}

// capacity of the file system
pub struct FileSystemCapacity {}

// FileStat is the file metadata of the file
#[derive(Clone, Debug)]
pub struct FileStat {
    // file id for the file system.
    pub(crate) file_id: u64,

    // parent file id
    pub(crate) parent_file_id: u64,

    // file name
    pub(crate) name: OsString,

    // file path of the fuse file system root
    pub(crate) path: PathBuf,

    // file size
    pub(crate) size: u64,

    // file type like regular file or directory and so on
    pub(crate) kind: FileType,

    // file access time
    pub(crate) atime: Timestamp,

    // file modify time
    pub(crate) mtime: Timestamp,

    // file create time
    pub(crate) ctime: Timestamp,

    // file link count
    pub(crate) nlink: u32,
}

impl FileStat {
    pub fn new_file_filestat_with_path(path: &Path, size: u64) -> Self {
        Self::new_filestat(path, size, RegularFile)
    }

    pub fn new_dir_filestat_with_path(path: &Path) -> Self {
        Self::new_filestat(path, 0, Directory)
    }

    pub fn new_file_filestat(parent: &Path, name: &OsStr, size: u64) -> Self {
        let path = parent.join(name);
        Self::new_filestat(&path, size, RegularFile)
    }

    pub fn new_dir_filestat(parent: &Path, name: &OsStr) -> Self {
        let path = parent.join(name);
        Self::new_filestat(&path, 0, Directory)
    }

    pub fn new_filestat(path: &Path, size: u64, kind: FileType) -> Self {
        let atime = Timestamp::from(SystemTime::now());
        // root directory name is ""
        let name = path.file_name().unwrap_or(OsStr::new(ROOT_DIR_NAME));
        Self {
            file_id: 0,
            parent_file_id: 0,
            name: name.to_os_string(),
            path: path.into(),
            size: size,
            kind: kind,
            atime: atime,
            mtime: atime,
            ctime: atime,
            nlink: 1,
        }
    }

    pub(crate) fn set_file_id(&mut self, parent_file_id: u64, file_id: u64) {
        debug_assert!(file_id != 0 && parent_file_id != 0);
        self.parent_file_id = parent_file_id;
        self.file_id = file_id;
    }
}

/// File reader interface  for read file content
#[async_trait]
pub(crate) trait FileReader: Sync + Send {
    /// read the file content by offset and size, if successful, return the read result
    async fn read(&mut self, offset: u64, size: u32) -> Result<Bytes>;

    /// close the file
    async fn close(&mut self) -> Result<()> {
        Ok(())
    }
}

/// File writer interface  for write file content
#[async_trait]
pub trait FileWriter: Sync + Send {
    /// write the file content by offset and data, if successful, return the written size
    async fn write(&mut self, offset: u64, data: &[u8]) -> Result<u32>;

    /// close the file
    async fn close(&mut self) -> Result<()> {
        Ok(())
    }

    /// flush the file
    async fn flush(&mut self) -> Result<()> {
        Ok(())
    }
}

#[cfg(test)]
pub(crate) mod tests {
    use super::*;
    use std::collections::HashMap;

    pub(crate) struct TestPathFileSystem<F: PathFileSystem> {
        files: HashMap<PathBuf, FileStat>,
        fs: F,
    }

    impl<F: PathFileSystem> TestPathFileSystem<F> {
        pub(crate) fn new(fs: F) -> Self {
            Self {
                files: HashMap::new(),
                fs,
            }
        }

        pub(crate) async fn test_path_file_system(&mut self) {
            // Test root dir
            self.test_root_dir().await;

            // Test stat file
            self.test_stat_file(Path::new("/.gvfs_meta"), RegularFile, 0)
                .await;

            // Test create file
            self.test_create_file(Path::new("/file1.txt")).await;

            // Test create dir
            self.test_create_dir(Path::new("/dir1")).await;

            // Test list dir
            self.test_list_dir(Path::new("/")).await;

            // Test remove file
            self.test_remove_file(Path::new("/file1.txt")).await;

            // Test remove dir
            self.test_remove_dir(Path::new("/dir1")).await;

            // Test file not found
            self.test_file_not_found(Path::new("unknown")).await;

            // Test list dir
            self.test_list_dir(Path::new("/")).await;
        }

        async fn test_root_dir(&mut self) {
            let root_dir_path = Path::new("/");
            let root_file_stat = self.fs.stat(root_dir_path).await;
            assert!(root_file_stat.is_ok());
            let root_file_stat = root_file_stat.unwrap();
            self.assert_file_stat(&root_file_stat, root_dir_path, Directory, 0);
        }

        async fn test_stat_file(&mut self, path: &Path, expect_kind: FileType, expect_size: u64) {
            let file_stat = self.fs.stat(path).await;
            assert!(file_stat.is_ok());
            let file_stat = file_stat.unwrap();
            self.assert_file_stat(&file_stat, path, expect_kind, expect_size);
            self.files.insert(file_stat.path.clone(), file_stat);
        }

        async fn test_create_file(&mut self, path: &Path) {
            let opened_file = self.fs.create_file(path, OpenFileFlags(0)).await;
            assert!(opened_file.is_ok());
            let file = opened_file.unwrap();
            self.assert_file_stat(&file.file_stat, path, RegularFile, 0);
            self.test_stat_file(path, RegularFile, 0).await;
        }

        async fn test_create_dir(&mut self, path: &Path) {
            let dir_stat = self.fs.create_dir(path).await;
            assert!(dir_stat.is_ok());
            let dir_stat = dir_stat.unwrap();
            self.assert_file_stat(&dir_stat, path, Directory, 0);
            self.test_stat_file(path, Directory, 0).await;
        }

        async fn test_list_dir(&self, path: &Path) {
            let list_dir = self.fs.read_dir(path).await;
            assert!(list_dir.is_ok());
            let list_dir = list_dir.unwrap();
            assert_eq!(list_dir.len(), self.files.len());
            for file_stat in list_dir {
                assert!(self.files.contains_key(&file_stat.path));
                let actual_file_stat = self.files.get(&file_stat.path).unwrap();
                self.assert_file_stat(
                    &file_stat,
                    &actual_file_stat.path,
                    actual_file_stat.kind,
                    actual_file_stat.size,
                );
            }
        }

        async fn test_remove_file(&mut self, path: &Path) {
            let remove_file = self.fs.remove_file(path).await;
            assert!(remove_file.is_ok());
            self.files.remove(path);

            self.test_file_not_found(path).await;
        }

        async fn test_remove_dir(&mut self, path: &Path) {
            let remove_dir = self.fs.remove_dir(path).await;
            assert!(remove_dir.is_ok());
            self.files.remove(path);

            self.test_file_not_found(path).await;
        }

        async fn test_file_not_found(&self, path: &Path) {
            let not_found_file = self.fs.stat(path).await;
            assert!(not_found_file.is_err());
        }

        fn assert_file_stat(&self, file_stat: &FileStat, path: &Path, kind: FileType, size: u64) {
            assert_eq!(file_stat.path, path);
            assert_eq!(file_stat.kind, kind);
            assert_eq!(file_stat.size, size);
        }
    }

    pub(crate) struct TestRawFileSystem<F: RawFileSystem> {
        fs: F,
        files: HashMap<u64, FileStat>,
    }

    impl<F: RawFileSystem> TestRawFileSystem<F> {
        pub(crate) fn new(fs: F) -> Self {
            Self {
                fs,
                files: HashMap::new(),
            }
        }

        pub(crate) async fn test_raw_file_system(&mut self) {
            // Test root dir
            self.test_root_dir().await;

            let parent_file_id = ROOT_DIR_FILE_ID;
            // Test lookup file
            let file_id = self
                .test_lookup_file(parent_file_id, ".gvfs_meta".as_ref(), RegularFile, 0)
                .await;

            // Test get file stat
            self.test_stat_file(file_id, Path::new("/.gvfs_meta"), RegularFile, 0)
                .await;

            // Test get file path
            self.test_get_file_path(file_id, "/.gvfs_meta").await;

            // Test create file
            self.test_create_file(parent_file_id, "file1.txt".as_ref())
                .await;

            // Test open file
            let file_handle = self
                .test_open_file(parent_file_id, "file1.txt".as_ref())
                .await;

            // Test write file
            self.test_write_file(&file_handle, "test").await;

            // Test read file
            self.test_read_file(&file_handle, "test").await;

            // Test close file
            self.test_close_file(&file_handle).await;

            // Test create dir
            self.test_create_dir(parent_file_id, "dir1".as_ref()).await;

            // Test list dir
            self.test_list_dir(parent_file_id).await;

            // Test remove file
            self.test_remove_file(parent_file_id, "file1.txt".as_ref())
                .await;

            // Test remove dir
            self.test_remove_dir(parent_file_id, "dir1".as_ref()).await;

            // Test list dir again
            self.test_list_dir(parent_file_id).await;

            // Test file not found
            self.test_file_not_found(23).await;
        }

        async fn test_root_dir(&self) {
            let root_file_stat = self.fs.stat(ROOT_DIR_FILE_ID).await;
            assert!(root_file_stat.is_ok());
            let root_file_stat = root_file_stat.unwrap();
            self.assert_file_stat(&root_file_stat, Path::new(ROOT_DIR_PATH), Directory, 0);
        }

        async fn test_lookup_file(
            &mut self,
            parent_file_id: u64,
            expect_name: &OsStr,
            expect_kind: FileType,
            expect_size: u64,
        ) -> u64 {
            let file_stat = self.fs.lookup(parent_file_id, expect_name).await;
            assert!(file_stat.is_ok());
            let file_stat = file_stat.unwrap();
            self.assert_file_stat(&file_stat, &file_stat.path, expect_kind, expect_size);
            assert_eq!(file_stat.name, expect_name);
            let file_id = file_stat.file_id;
            self.files.insert(file_stat.file_id, file_stat);
            file_id
        }

        async fn test_get_file_path(&mut self, file_id: u64, expect_path: &str) {
            let file_path = self.fs.get_file_path(file_id).await;
            assert!(file_path.is_ok());
            assert_eq!(file_path.unwrap(), expect_path);
        }

        async fn test_stat_file(
            &mut self,
            file_id: u64,
            expect_path: &Path,
            expect_kind: FileType,
            expect_size: u64,
        ) {
            let file_stat = self.fs.stat(file_id).await;
            assert!(file_stat.is_ok());
            let file_stat = file_stat.unwrap();
            self.assert_file_stat(&file_stat, expect_path, expect_kind, expect_size);
            self.files.insert(file_stat.file_id, file_stat);
        }

        async fn test_create_file(&mut self, root_file_id: u64, name: &OsStr) {
            let file = self.fs.create_file(root_file_id, name, 0).await;
            assert!(file.is_ok());
            let file = file.unwrap();
            assert!(file.handle_id > 0);
            assert!(file.file_id >= INITIAL_FILE_ID);
            let file_stat = self.fs.stat(file.file_id).await;
            assert!(file_stat.is_ok());

            self.test_stat_file(file.file_id, &file_stat.unwrap().path, RegularFile, 0)
                .await;
        }

        async fn test_open_file(&self, root_file_id: u64, name: &OsStr) -> FileHandle {
            let file = self.fs.lookup(root_file_id, name).await.unwrap();
            let file_handle = self.fs.open_file(file.file_id, 0).await;
            assert!(file_handle.is_ok());
            let file_handle = file_handle.unwrap();
            assert_eq!(file_handle.file_id, file.file_id);
            file_handle
        }

        async fn test_write_file(&mut self, file_handle: &FileHandle, content: &str) {
            let write_size = self
                .fs
                .write(
                    file_handle.file_id,
                    file_handle.handle_id,
                    0,
                    content.as_bytes(),
                )
                .await;
            assert!(write_size.is_ok());
            assert_eq!(write_size.unwrap(), content.len() as u32);

            self.files.get_mut(&file_handle.file_id).unwrap().size = content.len() as u64;
        }

        async fn test_read_file(&self, file_handle: &FileHandle, expected_content: &str) {
            let read_data = self
                .fs
                .read(
                    file_handle.file_id,
                    file_handle.handle_id,
                    0,
                    expected_content.len() as u32,
                )
                .await;
            assert!(read_data.is_ok());
            assert_eq!(read_data.unwrap(), expected_content.as_bytes());
        }

        async fn test_close_file(&self, file_handle: &FileHandle) {
            let close_file = self
                .fs
                .close_file(file_handle.file_id, file_handle.handle_id)
                .await;
            assert!(close_file.is_ok());
        }

        async fn test_create_dir(&mut self, parent_file_id: u64, name: &OsStr) {
            let dir = self.fs.create_dir(parent_file_id, name).await;
            assert!(dir.is_ok());
            let dir_file_id = dir.unwrap();
            assert!(dir_file_id >= INITIAL_FILE_ID);
            let dir_stat = self.fs.stat(dir_file_id).await;
            assert!(dir_stat.is_ok());

            self.test_stat_file(dir_file_id, &dir_stat.unwrap().path, Directory, 0)
                .await;
        }

        async fn test_list_dir(&self, root_file_id: u64) {
            let list_dir = self.fs.read_dir(root_file_id).await;
            assert!(list_dir.is_ok());
            let list_dir = list_dir.unwrap();
            assert_eq!(list_dir.len(), self.files.len());
            for file_stat in list_dir {
                assert!(self.files.contains_key(&file_stat.file_id));
                let actual_file_stat = self.files.get(&file_stat.file_id).unwrap();
                self.assert_file_stat(
                    &file_stat,
                    &actual_file_stat.path,
                    actual_file_stat.kind,
                    actual_file_stat.size,
                );
            }
        }

        async fn test_remove_file(&mut self, root_file_id: u64, name: &OsStr) {
            let file_stat = self.fs.lookup(root_file_id, name).await;
            assert!(file_stat.is_ok());
            let file_stat = file_stat.unwrap();

            let remove_file = self.fs.remove_file(root_file_id, name).await;
            assert!(remove_file.is_ok());
            self.files.remove(&file_stat.file_id);

            self.test_file_not_found(file_stat.file_id).await;
        }

        async fn test_remove_dir(&mut self, root_file_id: u64, name: &OsStr) {
            let file_stat = self.fs.lookup(root_file_id, name).await;
            assert!(file_stat.is_ok());
            let file_stat = file_stat.unwrap();

            let remove_dir = self.fs.remove_dir(root_file_id, name).await;
            assert!(remove_dir.is_ok());
            self.files.remove(&file_stat.file_id);

            self.test_file_not_found(file_stat.file_id).await;
        }

        async fn test_file_not_found(&self, file_id: u64) {
            let not_found_file = self.fs.stat(file_id).await;
            assert!(not_found_file.is_err());
        }

        fn assert_file_stat(&self, file_stat: &FileStat, path: &Path, kind: FileType, size: u64) {
            assert_eq!(file_stat.path, path);
            assert_eq!(file_stat.kind, kind);
            assert_eq!(file_stat.size, size);
            if file_stat.file_id == 1 {
                assert_eq!(file_stat.parent_file_id, 1);
            } else {
                assert!(file_stat.file_id >= INITIAL_FILE_ID);
                assert!(
                    file_stat.parent_file_id == 1 || file_stat.parent_file_id >= INITIAL_FILE_ID
                );
            }
        }
    }

    #[test]
    fn test_create_file_stat() {
        //test new file
        let file_stat = FileStat::new_file_filestat(Path::new("a"), "b".as_ref(), 10);
        assert_eq!(file_stat.name, "b");
        assert_eq!(file_stat.path, Path::new("a/b"));
        assert_eq!(file_stat.size, 10);
        assert_eq!(file_stat.kind, RegularFile);

        //test new dir
        let file_stat = FileStat::new_dir_filestat("a".as_ref(), "b".as_ref());
        assert_eq!(file_stat.name, "b");
        assert_eq!(file_stat.path, Path::new("a/b"));
        assert_eq!(file_stat.size, 0);
        assert_eq!(file_stat.kind, Directory);

        //test new file with path
        let file_stat = FileStat::new_file_filestat_with_path("a/b".as_ref(), 10);
        assert_eq!(file_stat.name, "b");
        assert_eq!(file_stat.path, Path::new("a/b"));
        assert_eq!(file_stat.size, 10);
        assert_eq!(file_stat.kind, RegularFile);

        //test new dir with path
        let file_stat = FileStat::new_dir_filestat_with_path("a/b".as_ref());
        assert_eq!(file_stat.name, "b");
        assert_eq!(file_stat.path, Path::new("a/b"));
        assert_eq!(file_stat.size, 0);
        assert_eq!(file_stat.kind, Directory);
    }

    #[test]
    fn test_file_stat_set_file_id() {
        let mut file_stat = FileStat::new_file_filestat("a".as_ref(), "b".as_ref(), 10);
        file_stat.set_file_id(1, 2);
        assert_eq!(file_stat.file_id, 2);
        assert_eq!(file_stat.parent_file_id, 1);
    }

    #[test]
    #[should_panic(expected = "assertion failed: file_id != 0 && parent_file_id != 0")]
    fn test_file_stat_set_file_id_panic() {
        let mut file_stat = FileStat::new_file_filestat("a".as_ref(), "b".as_ref(), 10);
        file_stat.set_file_id(1, 0);
    }
}<|MERGE_RESOLUTION|>--- conflicted
+++ resolved
@@ -155,11 +155,7 @@
 }
 
 impl FileSystemContext {
-<<<<<<< HEAD
-    pub(crate) fn new(uid: u32, gid: u32, config: AppConfig) -> Self {
-=======
     pub(crate) fn new(uid: u32, gid: u32, config: &AppConfig) -> Self {
->>>>>>> 8296ea0e
         FileSystemContext {
             uid,
             gid,
