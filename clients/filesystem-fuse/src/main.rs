--- conflicted
+++ resolved
@@ -172,11 +172,7 @@
     match args.command {
         Commands::Mount {
             mount_point,
-<<<<<<< HEAD
-            location,
-=======
             fileset_location,
->>>>>>> e85e47dc
             config,
             debug: _,
             foreground,
@@ -205,22 +201,14 @@
             }
 
             let result = if foreground {
-<<<<<<< HEAD
-                mount_fuse(app_config, mount_point, location)
-=======
                 mount_fuse(app_config, mount_point, fileset_location)
->>>>>>> e85e47dc
             } else {
                 let result = make_daemon(&app_config);
                 if let Err(e) = result {
                     error!("Failed to daemonize: {:?}", e);
                     return Err(-1);
                 };
-<<<<<<< HEAD
-                mount_fuse(app_config, mount_point, location)
-=======
                 mount_fuse(app_config, mount_point, fileset_location)
->>>>>>> e85e47dc
             };
 
             if let Err(e) = result {
