--- conflicted
+++ resolved
@@ -303,12 +303,8 @@
     #[test]
     fn test_config_from_file() {
         let config = AppConfig::from_file(Some("tests/conf/gvfs_fuse_test.toml")).unwrap();
-<<<<<<< HEAD
-        assert_eq!(config.fuse.file_mask, 0o600);
-=======
         assert_eq!(config.fuse.file_mask, 0o644);
         assert_eq!(config.fuse.dir_mask, 0o755);
->>>>>>> 8296ea0e
         assert_eq!(config.filesystem.block_size, 8192);
         assert_eq!(config.gravitino.gravitino_url, "http://localhost:8090");
         assert_eq!(config.gravitino.metalake, "test");
@@ -326,10 +322,7 @@
     fn test_default_config() {
         let config = AppConfig::default();
         assert_eq!(config.fuse.file_mask, 0o600);
-<<<<<<< HEAD
-=======
         assert_eq!(config.fuse.dir_mask, 0o700);
->>>>>>> 8296ea0e
         assert_eq!(config.filesystem.block_size, 4096);
         assert_eq!(config.gravitino.gravitino_url, "http://localhost:8090");
         assert_eq!(config.gravitino.metalake, "");
