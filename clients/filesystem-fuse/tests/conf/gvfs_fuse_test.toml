# Licensed to the Apache Software Foundation (ASF) under one
# or more contributor license agreements.  See the NOTICE file
# distributed with this work for additional information
# regarding copyright ownership.  The ASF licenses this file
# to you under the Apache License, Version 2.0 (the
# "License"); you may not use this file except in compliance
# with the License.  You may obtain a copy of the License at
#
#   http://www.apache.org/licenses/LICENSE-2.0
#
# Unless required by applicable law or agreed to in writing,
# software distributed under the License is distributed on an
# "AS IS" BASIS, WITHOUT WARRANTIES OR CONDITIONS OF ANY
# KIND, either express or implied.  See the License for the
# specific language governing permissions and limitations
# under the License.

# fuse settings
[fuse]
<<<<<<< HEAD
file_mask= 0o600
dir_mask= 0o700
=======
file_mask= 0o644
dir_mask= 0o755
>>>>>>> 8296ea0e
fs_type = "memory"

[fuse.properties]
key1 = "value1"
key2 = "value2"

# filesystem settings
[filesystem]
block_size = 8192

# Gravitino settings
[gravitino]
gravitino_url = "http://localhost:8090"
metalake = "test"

# extent settings
[extend_config]
access_key = "XXX_access_key"
secret_key = "XXX_secret_key"<|MERGE_RESOLUTION|>--- conflicted
+++ resolved
@@ -17,13 +17,8 @@
 
 # fuse settings
 [fuse]
-<<<<<<< HEAD
-file_mask= 0o600
-dir_mask= 0o700
-=======
 file_mask= 0o644
 dir_mask= 0o755
->>>>>>> 8296ea0e
 fs_type = "memory"
 
 [fuse.properties]
