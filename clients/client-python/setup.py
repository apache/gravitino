# Licensed to the Apache Software Foundation (ASF) under one
# or more contributor license agreements.  See the NOTICE file
# distributed with this work for additional information
# regarding copyright ownership.  The ASF licenses this file
# to you under the Apache License, Version 2.0 (the
# "License"); you may not use this file except in compliance
# with the License.  You may obtain a copy of the License at
#
#   http://www.apache.org/licenses/LICENSE-2.0
#
# Unless required by applicable law or agreed to in writing,
# software distributed under the License is distributed on an
# "AS IS" BASIS, WITHOUT WARRANTIES OR CONDITIONS OF ANY
# KIND, either express or implied.  See the License for the
# specific language governing permissions and limitations
# under the License.

from setuptools import find_packages, setup


try:
    with open("README.md") as f:
        long_description = f.read()
except FileNotFoundError:
    long_description = "Apache Gravitino Python client"

setup(
    name="apache-gravitino",
    description="Python lib/client for Apache Gravitino",
<<<<<<< HEAD
    version="0.9.1",
=======
    version="1.0.0.dev0",
>>>>>>> d09a2e1c
    long_description=long_description,
    long_description_content_type="text/markdown",
    author="Apache Software Foundation",
    author_email="dev@gravitino.apache.org",
    maintainer="Apache Gravitino Community",
    maintainer_email="dev@gravitino.apache.org",
    license="Apache-2.0",
    url="https://github.com/apache/gravitino",
    python_requires=">=3.8",
    keywords="Data, AI, metadata, catalog",
    packages=find_packages(exclude=["tests*", "scripts*"]),
    project_urls={
        "Homepage": "https://gravitino.apache.org/",
        "Source Code": "https://github.com/apache/gravitino",
        "Documentation": "https://gravitino.apache.org/docs/overview",
        "Bug Tracker": "https://github.com/apache/gravitino/issues",
        "Slack Chat": "https://the-asf.slack.com/archives/C078RESTT19",
    },
    classifiers=[
        "License :: OSI Approved :: Apache Software License",
        "Operating System :: OS Independent",
        "Programming Language :: Python :: 3.8",
        "Programming Language :: Python :: 3.9",
        "Programming Language :: Python :: 3.10",
        "Programming Language :: Python :: 3.11",
        "Programming Language :: Python :: 3.12",
    ],
    install_requires=open("requirements.txt").read(),
    extras_require={
        "dev": open("requirements-dev.txt").read(),
    },
    include_package_data=True,
)<|MERGE_RESOLUTION|>--- conflicted
+++ resolved
@@ -27,11 +27,7 @@
 setup(
     name="apache-gravitino",
     description="Python lib/client for Apache Gravitino",
-<<<<<<< HEAD
-    version="0.9.1",
-=======
     version="1.0.0.dev0",
->>>>>>> d09a2e1c
     long_description=long_description,
     long_description_content_type="text/markdown",
     author="Apache Software Foundation",
