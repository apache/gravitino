--- conflicted
+++ resolved
@@ -27,11 +27,7 @@
 setup(
     name="apache-gravitino",
     description="Python lib/client for Apache Gravitino",
-<<<<<<< HEAD
-    version="0.10.0.dev0",
-=======
     version="1.0.0.dev0",
->>>>>>> 6774dd22
     long_description=long_description,
     long_description_content_type="text/markdown",
     author="Apache Software Foundation",
