--- conflicted
+++ resolved
@@ -263,8 +263,6 @@
             model_versions = catalog.as_model_catalog().list_model_versions(model_ident)
             self.assertEqual([], model_versions)
 
-<<<<<<< HEAD
-=======
     def test_list_model_version_infos(self, *mock_method):
         gravitino_client = GravitinoClient(
             uri="http://localhost:8090", metalake_name=self._metalake_name
@@ -314,7 +312,6 @@
             )
             self.assertEqual([], model_versions)
 
->>>>>>> d09a2e1c
     def test_alter_model_version_comment(self, *mock_method):
         gravitino_client = GravitinoClient(
             uri="http://localhost:8090", metalake_name=self._metalake_name
