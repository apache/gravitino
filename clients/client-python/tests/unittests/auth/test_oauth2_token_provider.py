# Licensed to the Apache Software Foundation (ASF) under one
# or more contributor license agreements.  See the NOTICE file
# distributed with this work for additional information
# regarding copyright ownership.  The ASF licenses this file
# to you under the Apache License, Version 2.0 (the
# "License"); you may not use this file except in compliance
# with the License.  You may obtain a copy of the License at
#
#   http://www.apache.org/licenses/LICENSE-2.0
#
# Unless required by applicable law or agreed to in writing,
# software distributed under the License is distributed on an
# "AS IS" BASIS, WITHOUT WARRANTIES OR CONDITIONS OF ANY
# KIND, either express or implied.  See the License for the
# specific language governing permissions and limitations
# under the License.

import unittest
from unittest.mock import patch

from gravitino.auth.auth_constants import AuthConstants
from gravitino.auth.default_oauth2_token_provider import DefaultOAuth2TokenProvider
from gravitino.exceptions.base import (
    BadRequestException,
    IllegalArgumentException,
    UnauthorizedException,
)
from tests.unittests.auth import mock_base

OAUTH_PORT = 1082


class TestOAuth2TokenProvider(unittest.TestCase):
    def test_provider_init_exception(self):
        with self.assertRaises(IllegalArgumentException):
            _ = DefaultOAuth2TokenProvider(uri="test")

        with self.assertRaises(IllegalArgumentException):
            _ = DefaultOAuth2TokenProvider(uri="test", credential="xx")

        with self.assertRaises(IllegalArgumentException):
            _ = DefaultOAuth2TokenProvider(uri="test", credential="xx", scope="test")

    @patch(
        "gravitino.utils.http_client.HTTPClient._make_request",
        return_value=mock_base.mock_authentication_invalid_client_error(),
    )
<<<<<<< HEAD
    def test_authertication_invalid_client_error(self, *mock_methods):
=======
    def test_authentication_invalid_client_error(self, *mock_methods):
>>>>>>> b2616001
        with self.assertRaises(UnauthorizedException):
            _ = DefaultOAuth2TokenProvider(
                uri=f"http://127.0.0.1:{OAUTH_PORT}",
                credential="yy:xx",
                path="oauth/token",
                scope="test",
            )

    @patch(
        "gravitino.utils.http_client.HTTPClient._make_request",
        return_value=mock_base.mock_authentication_invalid_grant_error(),
    )
<<<<<<< HEAD
    def test_authertication_invalid_grant_error(self, *mock_methods):
=======
    def test_authentication_invalid_grant_error(self, *mock_methods):
>>>>>>> b2616001
        with self.assertRaises(BadRequestException):
            _ = DefaultOAuth2TokenProvider(
                uri=f"http://127.0.0.1:{OAUTH_PORT}",
                credential="yy:xx",
                path="oauth/token",
                scope="test",
            )

    @patch(
        "gravitino.utils.http_client.HTTPClient.post_form",
        return_value=mock_base.mock_authentication_with_error_authentication_type(),
    )
    def test_authentication_with_error_authentication_type(self, *mock_methods):
        with self.assertRaises(IllegalArgumentException):
            _ = DefaultOAuth2TokenProvider(
                uri=f"http://127.0.0.1:{OAUTH_PORT}",
                credential="yy:xx",
                path="oauth/token",
                scope="test",
            )

    @patch(
        "gravitino.utils.http_client.HTTPClient.post_form",
        return_value=mock_base.mock_authentication_with_non_jwt(),
    )
    def test_authentication_with_non_jwt(self, *mock_methods):
        token_provider = DefaultOAuth2TokenProvider(
            uri=f"http://127.0.0.1:{OAUTH_PORT}",
            credential="yy:xx",
            path="oauth/token",
            scope="test",
        )

        self.assertTrue(token_provider.has_token_data())
        self.assertIsNone(token_provider.get_token_data())

    @patch(
        "gravitino.utils.http_client.HTTPClient.post_form",
        side_effect=mock_base.mock_authentication_with_jwt(),
    )
    def test_authentication_with_jwt(self, *mock_methods):
        old_access_token, new_access_token = mock_base.mock_old_new_jwt()

        token_provider = DefaultOAuth2TokenProvider(
            uri=f"http://127.0.0.1:{OAUTH_PORT}",
            credential="yy:xx",
            path="oauth/token",
            scope="test",
        )

        self.assertNotEqual(old_access_token, new_access_token)
        self.assertEqual(
            token_provider.get_token_data().decode("utf-8"),
            AuthConstants.AUTHORIZATION_BEARER_HEADER + new_access_token,
        )<|MERGE_RESOLUTION|>--- conflicted
+++ resolved
@@ -45,11 +45,7 @@
         "gravitino.utils.http_client.HTTPClient._make_request",
         return_value=mock_base.mock_authentication_invalid_client_error(),
     )
-<<<<<<< HEAD
-    def test_authertication_invalid_client_error(self, *mock_methods):
-=======
     def test_authentication_invalid_client_error(self, *mock_methods):
->>>>>>> b2616001
         with self.assertRaises(UnauthorizedException):
             _ = DefaultOAuth2TokenProvider(
                 uri=f"http://127.0.0.1:{OAUTH_PORT}",
@@ -62,11 +58,7 @@
         "gravitino.utils.http_client.HTTPClient._make_request",
         return_value=mock_base.mock_authentication_invalid_grant_error(),
     )
-<<<<<<< HEAD
-    def test_authertication_invalid_grant_error(self, *mock_methods):
-=======
     def test_authentication_invalid_grant_error(self, *mock_methods):
->>>>>>> b2616001
         with self.assertRaises(BadRequestException):
             _ = DefaultOAuth2TokenProvider(
                 uri=f"http://127.0.0.1:{OAUTH_PORT}",
