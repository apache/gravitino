--- conflicted
+++ resolved
@@ -42,11 +42,8 @@
 from gravitino.exceptions.handlers.rest_error_handler import REST_ERROR_HANDLER
 from gravitino.exceptions.handlers.fileset_error_handler import FILESET_ERROR_HANDLER
 from gravitino.exceptions.handlers.metalake_error_handler import METALAKE_ERROR_HANDLER
-<<<<<<< HEAD
 from gravitino.exceptions.handlers.catalog_error_handler import CATALOG_ERROR_HANDLER
-=======
 from gravitino.exceptions.handlers.schema_error_handler import SCHEMA_ERROR_HANDLER
->>>>>>> b323ad6e
 
 
 class TestErrorHandler(unittest.TestCase):
@@ -158,7 +155,7 @@
                 ErrorResponse.generate_error_response(Exception, "mock error")
             )
 
-<<<<<<< HEAD
+
     def test_catalog_error_handler(self):
 
         with self.assertRaises(ConnectionFailedException):
@@ -186,7 +183,18 @@
             CATALOG_ERROR_HANDLER.handle(
                 ErrorResponse.generate_error_response(
                     CatalogAlreadyExistsException, "mock error"
-=======
+
+        with self.assertRaises(InternalError):
+            CATALOG_ERROR_HANDLER.handle(
+                ErrorResponse.generate_error_response(InternalError, "mock error")
+            )
+        
+        with self.assertRaises(RESTException):
+            CATALOG_ERROR_HANDLER.handle(
+                ErrorResponse.generate_error_response(Exception, "mock error")
+            )
+           
+                  
     def test_schema_error_handler(self):
 
         with self.assertRaises(NoSuchCatalogException):
@@ -219,24 +227,15 @@
             SCHEMA_ERROR_HANDLER.handle(
                 ErrorResponse.generate_error_response(
                     UnsupportedOperationException, "mock error"
->>>>>>> b323ad6e
-                )
-            )
-
-        with self.assertRaises(InternalError):
-<<<<<<< HEAD
-            CATALOG_ERROR_HANDLER.handle(
-=======
-            SCHEMA_ERROR_HANDLER.handle(
->>>>>>> b323ad6e
-                ErrorResponse.generate_error_response(InternalError, "mock error")
-            )
-
-        with self.assertRaises(RESTException):
-<<<<<<< HEAD
-            CATALOG_ERROR_HANDLER.handle(
-=======
-            SCHEMA_ERROR_HANDLER.handle(
->>>>>>> b323ad6e
+                )
+            )
+
+        with self.assertRaises(InternalError):
+            SCHEMA_ERROR_HANDLER.handle(
+                ErrorResponse.generate_error_response(InternalError, "mock error")
+            )
+
+        with self.assertRaises(RESTException):
+            SCHEMA_ERROR_HANDLER.handle(
                 ErrorResponse.generate_error_response(Exception, "mock error")
             )