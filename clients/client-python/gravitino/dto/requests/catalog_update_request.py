"""
Licensed to the Apache Software Foundation (ASF) under one
or more contributor license agreements.  See the NOTICE file
distributed with this work for additional information
regarding copyright ownership.  The ASF licenses this file
to you under the Apache License, Version 2.0 (the
"License"); you may not use this file except in compliance
with the License.  You may obtain a copy of the License at

  http://www.apache.org/licenses/LICENSE-2.0

Unless required by applicable law or agreed to in writing,
software distributed under the License is distributed on an
"AS IS" BASIS, WITHOUT WARRANTIES OR CONDITIONS OF ANY
KIND, either express or implied.  See the License for the
specific language governing permissions and limitations
under the License.
"""

from abc import abstractmethod
from dataclasses import field, dataclass
from typing import Optional

from dataclasses_json import config

from gravitino.api.catalog_change import CatalogChange
from gravitino.rest.rest_message import RESTRequest


@dataclass
class CatalogUpdateRequestBase(RESTRequest):
    _type: str = field(metadata=config(field_name="@type"))

    def __init__(self, action_type: str):
        self._type = action_type

    @abstractmethod
    def catalog_change(self):
        pass


class CatalogUpdateRequest:
    """Represents an interface for catalog update requests."""

    @dataclass
    class RenameCatalogRequest(CatalogUpdateRequestBase):
        """Represents a request to rename a catalog."""

        _new_name: Optional[str] = field(metadata=config(field_name="newName"))
        """The new name for the catalog."""

        def __init__(self, new_name: str):
            super().__init__("rename")
            self._new_name = new_name

        def catalog_change(self):
            return CatalogChange.rename(self._new_name)

        def validate(self):
            """Validates the fields of the request.

            Raises:
                IllegalArgumentException if the new name is not set.
            """
            if not self._new_name:
<<<<<<< HEAD
                raise ValueError('"new_name" field is required and cannot be empty')
=======
                raise ValueError('"newName" field is required and cannot be empty')
>>>>>>> e06eb7fd

    @dataclass
    class UpdateCatalogCommentRequest(CatalogUpdateRequestBase):
        """Request to update the comment of a catalog."""

        _new_comment: Optional[str] = field(metadata=config(field_name="newComment"))
        """The new comment for the catalog."""

        def __init__(self, new_comment: str):
            super().__init__("updateComment")
            self._new_comment = new_comment

        def catalog_change(self):
            return CatalogChange.update_comment(self._new_comment)

        def validate(self):
            if not self._new_comment:
<<<<<<< HEAD
                raise ValueError('"new_comment" field is required and cannot be empty')
=======
                raise ValueError('"newComment" field is required and cannot be empty')
>>>>>>> e06eb7fd

    @dataclass
    class SetCatalogPropertyRequest(CatalogUpdateRequestBase):
        """Request to set a property on a catalog."""

        _property: Optional[str] = field(metadata=config(field_name="property"))
        """The property to set."""

        _value: Optional[str] = field(metadata=config(field_name="value"))
        """The value of the property."""

        def __init__(self, catalog_property: str, value: str):
            super().__init__("setProperty")
            self._property = catalog_property
            self._value = value

        def catalog_change(self):
            return CatalogChange.set_property(self._property, self._value)

        def validate(self):
            if not self._property:
                raise ValueError('"property" field is required and cannot be empty')
            if not self._value:
                raise ValueError('"value" field is required and cannot be empty')

    class RemoveCatalogPropertyRequest(CatalogUpdateRequestBase):
        """Request to remove a property from a catalog."""

        property: Optional[str] = None
        """The property to remove."""

        def __init__(self, catalog_property: str):
            super().__init__("removeProperty")
            self._property = catalog_property

        def catalog_change(self):
            return CatalogChange.remove_property(self._property)

        def validate(self):
            if not self._property:
                raise ValueError('"property" field is required and cannot be empty')<|MERGE_RESOLUTION|>--- conflicted
+++ resolved
@@ -63,11 +63,8 @@
                 IllegalArgumentException if the new name is not set.
             """
             if not self._new_name:
-<<<<<<< HEAD
-                raise ValueError('"new_name" field is required and cannot be empty')
-=======
                 raise ValueError('"newName" field is required and cannot be empty')
->>>>>>> e06eb7fd
+
 
     @dataclass
     class UpdateCatalogCommentRequest(CatalogUpdateRequestBase):
@@ -85,11 +82,8 @@
 
         def validate(self):
             if not self._new_comment:
-<<<<<<< HEAD
-                raise ValueError('"new_comment" field is required and cannot be empty')
-=======
                 raise ValueError('"newComment" field is required and cannot be empty')
->>>>>>> e06eb7fd
+
 
     @dataclass
     class SetCatalogPropertyRequest(CatalogUpdateRequestBase):
