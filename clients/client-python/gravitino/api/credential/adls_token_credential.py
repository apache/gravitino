--- conflicted
+++ resolved
@@ -25,11 +25,7 @@
 class ADLSTokenCredential(Credential, ABC):
     """Represents ADLS token credential."""
 
-<<<<<<< HEAD
-    ADLS_SAS_TOKEN_CREDENTIAL_TYPE: str = "adls-token"
-=======
     ADLS_TOKEN_CREDENTIAL_TYPE: str = "adls-token"
->>>>>>> 6b72225e
     ADLS_DOMAIN: str = "dfs.core.windows.net"
     STORAGE_ACCOUNT_NAME: str = "azure-storage-account-name"
     SAS_TOKEN: str = "adls-sas-token"
