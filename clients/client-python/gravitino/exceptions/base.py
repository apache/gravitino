# Licensed to the Apache Software Foundation (ASF) under one
# or more contributor license agreements.  See the NOTICE file
# distributed with this work for additional information
# regarding copyright ownership.  The ASF licenses this file
# to you under the Apache License, Version 2.0 (the
# "License"); you may not use this file except in compliance
# with the License.  You may obtain a copy of the License at
#
#   http://www.apache.org/licenses/LICENSE-2.0
#
# Unless required by applicable law or agreed to in writing,
# software distributed under the License is distributed on an
# "AS IS" BASIS, WITHOUT WARRANTIES OR CONDITIONS OF ANY
# KIND, either express or implied.  See the License for the
# specific language governing permissions and limitations
# under the License.


class GravitinoRuntimeException(RuntimeError):
    """Base class for all Gravitino runtime exceptions."""

    def __init__(self, message, *args):
        super().__init__(message % args)


class RESTException(RuntimeError):
    """An exception thrown when a REST request fails."""

    def __init__(self, message, *args):
        super().__init__(message % args)


class IllegalArgumentException(ValueError):
    """Base class for all exceptions thrown when arguments are invalid."""

    def __init__(self, message, *args):
        super().__init__(message % args)


class IllegalNameIdentifierException(IllegalArgumentException):
    """An exception thrown when a name identifier is invalid."""


class IllegalNamespaceException(IllegalArgumentException):
    """An exception thrown when a namespace is invalid."""


class InternalError(GravitinoRuntimeException):
    """Base class for all exceptions thrown internally"""


class NotFoundException(GravitinoRuntimeException):
    """Base class for all exceptions thrown when a resource is not found."""


class NoSuchSchemaException(NotFoundException):
    """An exception thrown when a schema is not found."""


class NoSuchFilesetException(NotFoundException):
    """Exception thrown when a file with specified name is not existed."""


class NoSuchLocationNameException(NotFoundException):
    """Exception thrown when a fileset location name is not found."""


class NoSuchCredentialException(NotFoundException):
    """Exception thrown when a credential with specified credential type is not existed."""


class NoSuchMetalakeException(NotFoundException):
    """An exception thrown when a metalake is not found."""


class NoSuchCatalogException(NotFoundException):
    """An exception thrown when a catalog is not found."""


class NoSuchModelException(NotFoundException):
    """An exception thrown when a model is not found."""


class NoSuchModelVersionException(NotFoundException):
    """An exception thrown when a model version is not found."""


class NoSuchModelVersionURINameException(NotFoundException):
    """An exception thrown when a URI name of a model version is not found."""


class AlreadyExistsException(GravitinoRuntimeException):
    """Base exception thrown when an entity or resource already exists."""


class MetalakeAlreadyExistsException(AlreadyExistsException):
    """An exception thrown when a metalake already exists."""


class SchemaAlreadyExistsException(AlreadyExistsException):
    """An exception thrown when a schema already exists."""


class CatalogAlreadyExistsException(AlreadyExistsException):
    """An exception thrown when a resource already exists."""


class ModelAlreadyExistsException(AlreadyExistsException):
    """An exception thrown when a model already exists."""


class ModelVersionAliasesAlreadyExistException(AlreadyExistsException):
    """An exception thrown when model version with aliases already exists."""


class NotEmptyException(GravitinoRuntimeException):
    """Base class for all exceptions thrown when a resource is not empty."""


class NonEmptySchemaException(NotEmptyException):
    """Exception thrown when a namespace is not empty."""


class InUseException(GravitinoRuntimeException):
    """Base class for all exceptions thrown when an entity is in use and cannot be deleted."""


class MetalakeInUseException(InUseException):
    """An exception thrown when a metalake is in use and cannot be deleted."""


class CatalogInUseException(InUseException):
    """An Exception thrown when a catalog is in use and cannot be deleted."""


class NotInUseException(GravitinoRuntimeException):
    """Base class for all exceptions thrown when an entity is not in use."""


class MetalakeNotInUseException(NotInUseException):
    """An exception thrown when operating on not in use metalake."""


class CatalogNotInUseException(NotInUseException):
    """An exception thrown when operating on not in use catalog."""


class UnsupportedOperationException(GravitinoRuntimeException):
    """Base class for all exceptions thrown when an operation is unsupported"""


class UnknownError(RuntimeError):
    """An exception thrown when other unknown exception is thrown"""


class ConnectionFailedException(GravitinoRuntimeException):
    """An exception thrown when connect to catalog failed."""


class UnauthorizedException(GravitinoRuntimeException):
    """An exception thrown when a user is not authorized to perform an action."""


class BadRequestException(GravitinoRuntimeException):
    """An exception thrown when the request is invalid."""


class IllegalStateException(GravitinoRuntimeException):
    """An exception thrown when the state is invalid."""


class NoSuchTagException(NotFoundException):
    """An exception thrown when a tag with specified name is not existed."""


class TagAlreadyExistsException(AlreadyExistsException):
    """An exception thrown when a tag with specified name already associated to a metadata object."""


class JobTemplateAlreadyExistsException(AlreadyExistsException):
    """An exception thrown when a job template with specified name already exists."""


class NoSuchJobTemplateException(NotFoundException):
    """An exception thrown when a job template with specified name is not found."""


class NoSuchJobException(NotFoundException):
    """An exception thrown when a job with specified name is not found."""


class ForbiddenException(GravitinoRuntimeException):
    """An exception thrown when a user is forbidden to perform an action."""


<<<<<<< HEAD
class IllegalStatisticNameException(IllegalArgumentException):
    """An exception thrown when statistic has an illegal name"""


class UnmodifiableStatisticException(UnsupportedOperationException):
    """An exception thrown when users modify an unmodifiable statistic"""
=======
class NoSuchTableException(NotFoundException):
    """An exception thrown when a table with specified name is not existed."""


class NoSuchPartitionException(NotFoundException):
    """An exception thrown when a partition with specified name is not existed."""


class PartitionAlreadyExistsException(AlreadyExistsException):
    """An exception thrown when a partition with specified name already exists."""
>>>>>>> 70abed16
<|MERGE_RESOLUTION|>--- conflicted
+++ resolved
@@ -193,14 +193,14 @@
     """An exception thrown when a user is forbidden to perform an action."""
 
 
-<<<<<<< HEAD
 class IllegalStatisticNameException(IllegalArgumentException):
     """An exception thrown when statistic has an illegal name"""
 
 
 class UnmodifiableStatisticException(UnsupportedOperationException):
     """An exception thrown when users modify an unmodifiable statistic"""
-=======
+
+
 class NoSuchTableException(NotFoundException):
     """An exception thrown when a table with specified name is not existed."""
 
@@ -210,5 +210,4 @@
 
 
 class PartitionAlreadyExistsException(AlreadyExistsException):
-    """An exception thrown when a partition with specified name already exists."""
->>>>>>> 70abed16
+    """An exception thrown when a partition with specified name already exists."""