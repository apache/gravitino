# Licensed to the Apache Software Foundation (ASF) under one
# or more contributor license agreements.  See the NOTICE file
# distributed with this work for additional information
# regarding copyright ownership.  The ASF licenses this file
# to you under the Apache License, Version 2.0 (the
# "License"); you may not use this file except in compliance
# with the License.  You may obtain a copy of the License at
#
#   http://www.apache.org/licenses/LICENSE-2.0
#
# Unless required by applicable law or agreed to in writing,
# software distributed under the License is distributed on an
# "AS IS" BASIS, WITHOUT WARRANTIES OR CONDITIONS OF ANY
# KIND, either express or implied.  See the License for the
# specific language governing permissions and limitations
# under the License.
from enum import Enum
from pathlib import PurePosixPath
from typing import Dict, Tuple
import re
import importlib
import fsspec

from cachetools import TTLCache, LRUCache
from fsspec import AbstractFileSystem
from fsspec.implementations.local import LocalFileSystem
from fsspec.implementations.arrow import ArrowFSWrapper
from fsspec.utils import infer_storage_options

from readerwriterlock import rwlock
from gravitino.audit.caller_context import CallerContext, CallerContextHolder
from gravitino.audit.fileset_audit_constants import FilesetAuditConstants
from gravitino.audit.fileset_data_operation import FilesetDataOperation
from gravitino.audit.internal_client_type import InternalClientType
from gravitino.auth.default_oauth2_token_provider import DefaultOAuth2TokenProvider
from gravitino.auth.oauth2_token_provider import OAuth2TokenProvider
from gravitino.auth.simple_auth_provider import SimpleAuthProvider
from gravitino.catalog.fileset_catalog import FilesetCatalog
from gravitino.client.gravitino_client import GravitinoClient
from gravitino.exceptions.base import GravitinoRuntimeException
from gravitino.filesystem.gravitino_fs_wrapper import GravitinoArrowFSWrapper
from gravitino.filesystem.gvfs_config import GVFSConfig
from gravitino.name_identifier import NameIdentifier

PROTOCOL_NAME = "gvfs"


class StorageType(Enum):
    HDFS = "hdfs"
    LOCAL = "file"
    GCS = "gs"
    S3A = "s3a"
    OSS = "oss"


class FilesetContextPair:
    """A context object that holds the information about the actual file location and the file system which used in
    the GravitinoVirtualFileSystem's operations.
    """

    def __init__(self, actual_file_location: str, filesystem: AbstractFileSystem):
        self._actual_file_location = actual_file_location
        self._filesystem = filesystem

    def actual_file_location(self):
        return self._actual_file_location

    def filesystem(self):
        return self._filesystem


class GravitinoVirtualFileSystem(fsspec.AbstractFileSystem):
    """This is a virtual file system that users can access `fileset` and
    other resources.

    It obtains the actual storage location corresponding to the resource from the
    Gravitino server, and creates an independent file system for it to act as an agent for users to
    access the underlying storage.
    """

    # Override the parent variable
    protocol = PROTOCOL_NAME
    _identifier_pattern = re.compile("^fileset/([^/]+)/([^/]+)/([^/]+)(?:/[^/]+)*/?$")
    SLASH = "/"

    def __init__(
        self,
        server_uri: str = None,
        metalake_name: str = None,
        options: Dict = None,
        **kwargs,
    ):
        """Initialize the GravitinoVirtualFileSystem.
        :param server_uri: Gravitino server URI
        :param metalake_name: Gravitino metalake name
        :param options: Options for the GravitinoVirtualFileSystem
        :param kwargs: Extra args for super filesystem
        """
        self._metalake = metalake_name
        auth_type = (
            GVFSConfig.SIMPLE_AUTH_TYPE
            if options is None
            else options.get(GVFSConfig.AUTH_TYPE, GVFSConfig.SIMPLE_AUTH_TYPE)
        )
        if auth_type == GVFSConfig.SIMPLE_AUTH_TYPE:
            self._client = GravitinoClient(
                uri=server_uri,
                metalake_name=metalake_name,
                auth_data_provider=SimpleAuthProvider(),
            )
        elif auth_type == GVFSConfig.OAUTH2_AUTH_TYPE:
            oauth2_server_uri = options.get(GVFSConfig.OAUTH2_SERVER_URI)
            self._check_auth_config(
                auth_type, GVFSConfig.OAUTH2_SERVER_URI, oauth2_server_uri
            )

            oauth2_credential = options.get(GVFSConfig.OAUTH2_CREDENTIAL)
            self._check_auth_config(
                auth_type, GVFSConfig.OAUTH2_CREDENTIAL, oauth2_credential
            )

            oauth2_path = options.get(GVFSConfig.OAUTH2_PATH)
            self._check_auth_config(auth_type, GVFSConfig.OAUTH2_PATH, oauth2_path)

            oauth2_scope = options.get(GVFSConfig.OAUTH2_SCOPE)
            self._check_auth_config(auth_type, GVFSConfig.OAUTH2_SCOPE, oauth2_scope)

            oauth2_token_provider: OAuth2TokenProvider = DefaultOAuth2TokenProvider(
                oauth2_server_uri, oauth2_credential, oauth2_path, oauth2_scope
            )
            self._client = GravitinoClient(
                uri=server_uri,
                metalake_name=metalake_name,
                auth_data_provider=oauth2_token_provider,
            )
        else:
            raise GravitinoRuntimeException(
                f"Authentication type {auth_type} is not supported."
            )
        cache_size = (
            GVFSConfig.DEFAULT_CACHE_SIZE
            if options is None
            else options.get(GVFSConfig.CACHE_SIZE, GVFSConfig.DEFAULT_CACHE_SIZE)
        )
        cache_expired_time = (
            GVFSConfig.DEFAULT_CACHE_EXPIRED_TIME
            if options is None
            else options.get(
                GVFSConfig.CACHE_EXPIRED_TIME, GVFSConfig.DEFAULT_CACHE_EXPIRED_TIME
            )
        )
        self._cache = TTLCache(maxsize=cache_size, ttl=cache_expired_time)
        self._cache_lock = rwlock.RWLockFair()
        self._catalog_cache = LRUCache(maxsize=100)
        self._catalog_cache_lock = rwlock.RWLockFair()
        self._options = options

        super().__init__(**kwargs)

    @property
    def cache(self):
        return self._cache

    @property
    def fsid(self):
        return PROTOCOL_NAME

    def sign(self, path, expiration=None, **kwargs):
        """We do not support to create a signed URL representing the given path in gvfs."""
        raise GravitinoRuntimeException(
            "Sign is not implemented for Gravitino Virtual FileSystem."
        )

    def ls(self, path, detail=True, **kwargs):
        """List the files and directories info of the path.
        :param path: Virtual fileset path
        :param detail: Whether to show the details for the files and directories info
        :param kwargs: Extra args
        :return If details is true, returns a list of file info dicts, else returns a list of file paths
        """
        context_pair: FilesetContextPair = self._get_fileset_context(
            path, FilesetDataOperation.LIST_STATUS
        )
        actual_path = context_pair.actual_file_location()
        storage_type = self._recognize_storage_type(actual_path)
        pre_process_path: str = self._pre_process_path(path)
        identifier: NameIdentifier = self._extract_identifier(pre_process_path)
        sub_path: str = self._get_sub_path_from_virtual_path(
            identifier, pre_process_path
        )
        storage_location: str = actual_path[: len(actual_path) - len(sub_path)]
        # return entries with details
        if detail:
            entries = context_pair.filesystem().ls(
                self._strip_storage_protocol(storage_type, actual_path),
                detail=True,
            )
            virtual_entries = [
                self._convert_actual_info(
                    entry, storage_location, self._get_virtual_location(identifier)
                )
                for entry in entries
            ]
            return virtual_entries
        # only returns paths
        entry_paths = context_pair.filesystem().ls(
            self._strip_storage_protocol(storage_type, actual_path),
            detail=False,
        )
        virtual_entry_paths = [
            self._convert_actual_path(
                entry_path, storage_location, self._get_virtual_location(identifier)
            )
            for entry_path in entry_paths
        ]
        return virtual_entry_paths

    def info(self, path, **kwargs):
        """Get file info.
        :param path: Virtual fileset path
        :param kwargs: Extra args
        :return A file info dict
        """
        context_pair: FilesetContextPair = self._get_fileset_context(
            path, FilesetDataOperation.GET_FILE_STATUS
        )
        actual_path = context_pair.actual_file_location()
        storage_type = self._recognize_storage_type(actual_path)
        pre_process_path: str = self._pre_process_path(path)
        identifier: NameIdentifier = self._extract_identifier(pre_process_path)
        sub_path: str = self._get_sub_path_from_virtual_path(
            identifier, pre_process_path
        )
        storage_location: str = actual_path[: len(actual_path) - len(sub_path)]
        actual_info: Dict = context_pair.filesystem().info(
            self._strip_storage_protocol(storage_type, actual_path)
        )
        return self._convert_actual_info(
            actual_info, storage_location, self._get_virtual_location(identifier)
        )

    def exists(self, path, **kwargs):
        """Check if a file or a directory exists.
        :param path: Virtual fileset path
        :param kwargs: Extra args
        :return If a file or directory exists, it returns True, otherwise False
        """
        context_pair: FilesetContextPair = self._get_fileset_context(
            path, FilesetDataOperation.EXISTS
        )
        actual_path = context_pair.actual_file_location()
        storage_type = self._recognize_storage_type(actual_path)
        return context_pair.filesystem().exists(
            self._strip_storage_protocol(storage_type, actual_path)
        )

    def cp_file(self, path1, path2, **kwargs):
        """Copy a file.
        :param path1: Virtual src fileset path
        :param path2: Virtual dst fileset path, should be consistent with the src path fileset identifier
        :param kwargs: Extra args
        """
        src_path = self._pre_process_path(path1)
        dst_path = self._pre_process_path(path2)
        src_identifier: NameIdentifier = self._extract_identifier(src_path)
        dst_identifier: NameIdentifier = self._extract_identifier(dst_path)
        if src_identifier != dst_identifier:
            raise GravitinoRuntimeException(
                f"Destination file path identifier: `{dst_identifier}` should be same with src file path "
                f"identifier: `{src_identifier}`."
            )
        src_context_pair: FilesetContextPair = self._get_fileset_context(
            src_path, FilesetDataOperation.COPY_FILE
        )
        src_actual_path = src_context_pair.actual_file_location()

        dst_context_pair: FilesetContextPair = self._get_fileset_context(
            dst_path, FilesetDataOperation.COPY_FILE
        )
        dst_actual_path = dst_context_pair.actual_file_location()

        storage_type = self._recognize_storage_type(src_actual_path)
        src_context_pair.filesystem().cp_file(
            self._strip_storage_protocol(storage_type, src_actual_path),
            self._strip_storage_protocol(storage_type, dst_actual_path),
        )

    def mv(self, path1, path2, recursive=False, maxdepth=None, **kwargs):
        """Move a file to another directory.
         This can move a file to another existing directory.
         If the target path directory does not exist, an exception will be thrown.
        :param path1: Virtual src fileset path
        :param path2: Virtual dst fileset path, should be consistent with the src path fileset identifier
        :param recursive: Whether to move recursively
        :param maxdepth: Maximum depth of recursive move
        :param kwargs: Extra args
        """
        src_path = self._pre_process_path(path1)
        dst_path = self._pre_process_path(path2)
        src_identifier: NameIdentifier = self._extract_identifier(src_path)
        dst_identifier: NameIdentifier = self._extract_identifier(dst_path)
        if src_identifier != dst_identifier:
            raise GravitinoRuntimeException(
                f"Destination file path identifier: `{dst_identifier}`"
                f" should be same with src file path identifier: `{src_identifier}`."
            )
        src_context_pair: FilesetContextPair = self._get_fileset_context(
            src_path, FilesetDataOperation.RENAME
        )
        src_actual_path = src_context_pair.actual_file_location()
        storage_type = self._recognize_storage_type(src_actual_path)
        dst_context_pair: FilesetContextPair = self._get_fileset_context(
            dst_path, FilesetDataOperation.RENAME
        )
        dst_actual_path = dst_context_pair.actual_file_location()

        # convert the following to in

        if storage_type in [
            StorageType.HDFS,
            StorageType.GCS,
            StorageType.S3A,
            StorageType.OSS,
        ]:
            src_context_pair.filesystem().mv(
                self._strip_storage_protocol(storage_type, src_actual_path),
                self._strip_storage_protocol(storage_type, dst_actual_path),
            )
        elif storage_type == StorageType.LOCAL:
            src_context_pair.filesystem().mv(
                self._strip_storage_protocol(storage_type, src_actual_path),
                self._strip_storage_protocol(storage_type, dst_actual_path),
                recursive,
                maxdepth,
            )
        else:
            raise GravitinoRuntimeException(
                f"Storage type:{storage_type} doesn't support now."
            )

    def _rm(self, path):
        raise GravitinoRuntimeException(
            "Deprecated method, use `rm_file` method instead."
        )

    def lazy_load_class(self, module_name, class_name):
        module = importlib.import_module(module_name)
        return getattr(module, class_name)

    def rm(self, path, recursive=False, maxdepth=None):
        """Remove a file or directory.
        :param path: Virtual fileset path
        :param recursive: Whether to remove the directory recursively.
                When removing a directory, this parameter should be True.
        :param maxdepth: The maximum depth to remove the directory recursively.
        """
        context_pair: FilesetContextPair = self._get_fileset_context(
            path, FilesetDataOperation.DELETE
        )
        actual_path = context_pair.actual_file_location()
        storage_type = self._recognize_storage_type(actual_path)
        fs = context_pair.filesystem()

        # S3FileSystem doesn't support maxdepth
        if isinstance(fs, self.lazy_load_class("s3fs", "S3FileSystem")):
            fs.rm(self._strip_storage_protocol(storage_type, actual_path), recursive)
        else:
            fs.rm(
                self._strip_storage_protocol(storage_type, actual_path),
                recursive,
                maxdepth,
            )

    def rm_file(self, path):
        """Remove a file.
        :param path: Virtual fileset path
        """
        context_pair: FilesetContextPair = self._get_fileset_context(
            path, FilesetDataOperation.DELETE
        )
        actual_path = context_pair.actual_file_location()
        storage_type = self._recognize_storage_type(actual_path)
        context_pair.filesystem().rm_file(
            self._strip_storage_protocol(storage_type, actual_path)
        )

    def rmdir(self, path):
        """Remove a directory.
        It will delete a directory and all its contents recursively for PyArrow.HadoopFileSystem.
        And it will throw an exception if delete a directory which is non-empty for LocalFileSystem.
        :param path: Virtual fileset path
        """
        context_pair: FilesetContextPair = self._get_fileset_context(
            path, FilesetDataOperation.DELETE
        )
        actual_path = context_pair.actual_file_location()
        storage_type = self._recognize_storage_type(actual_path)
        context_pair.filesystem().rmdir(
            self._strip_storage_protocol(storage_type, actual_path)
        )

    def open(
        self,
        path,
        mode="rb",
        block_size=None,
        cache_options=None,
        compression=None,
        **kwargs,
    ):
        """Open a file to read/write/append.
        :param path: Virtual fileset path
        :param mode: The mode now supports: rb(read), wb(write), ab(append). See builtin ``open()``
        :param block_size: Some indication of buffering - this is a value in bytes
        :param cache_options: Extra arguments to pass through to the cache
        :param compression: If given, open file using compression codec
        :param kwargs: Extra args
        :return A file-like object from the filesystem
        """
        if mode in ("w", "wb"):
            data_operation = FilesetDataOperation.OPEN_AND_WRITE
        elif mode in ("a", "ab"):
            data_operation = FilesetDataOperation.OPEN_AND_APPEND
        else:
            data_operation = FilesetDataOperation.OPEN
        context_pair: FilesetContextPair = self._get_fileset_context(
            path, data_operation
        )
        actual_path = context_pair.actual_file_location()
        storage_type = self._recognize_storage_type(actual_path)
        return context_pair.filesystem().open(
            self._strip_storage_protocol(storage_type, actual_path),
            mode,
            block_size,
            cache_options,
            compression,
            **kwargs,
        )

    def mkdir(self, path, create_parents=True, **kwargs):
        """Make a directory.
        if create_parents=True, this is equivalent to ``makedirs``.

        :param path: Virtual fileset path
        :param create_parents: Create parent directories if missing when set to True
        :param kwargs: Extra args
        """
        context_pair: FilesetContextPair = self._get_fileset_context(
            path, FilesetDataOperation.MKDIRS
        )
        actual_path = context_pair.actual_file_location()
        storage_type = self._recognize_storage_type(actual_path)
        context_pair.filesystem().mkdir(
            self._strip_storage_protocol(storage_type, actual_path),
            create_parents,
            **kwargs,
        )

    def makedirs(self, path, exist_ok=True):
        """Make a directory recursively.
        :param path: Virtual fileset path
        :param exist_ok: Continue if a directory already exists
        """
        context_pair: FilesetContextPair = self._get_fileset_context(
            path, FilesetDataOperation.MKDIRS
        )
        actual_path = context_pair.actual_file_location()
        storage_type = self._recognize_storage_type(actual_path)
        context_pair.filesystem().makedirs(
            self._strip_storage_protocol(storage_type, actual_path),
            exist_ok,
        )

    def created(self, path):
        """Return the created timestamp of a file as a datetime.datetime
        Only supports for `fsspec.LocalFileSystem` now.
        :param path: Virtual fileset path
        :return Created time(datetime.datetime)
        """
        context_pair: FilesetContextPair = self._get_fileset_context(
            path, FilesetDataOperation.CREATED_TIME
        )
        actual_path = context_pair.actual_file_location()
        storage_type = self._recognize_storage_type(actual_path)
        if storage_type == StorageType.LOCAL:
            return context_pair.filesystem().created(
                self._strip_storage_protocol(storage_type, actual_path)
            )
        raise GravitinoRuntimeException(
            f"Storage type:{storage_type} doesn't support now."
        )

    def modified(self, path):
        """Returns the modified time of the path file if it exists.
        :param path: Virtual fileset path
        :return Modified time(datetime.datetime)
        """
        context_pair: FilesetContextPair = self._get_fileset_context(
            path, FilesetDataOperation.MODIFIED_TIME
        )
        actual_path = context_pair.actual_file_location()
        storage_type = self._recognize_storage_type(actual_path)
        return context_pair.filesystem().modified(
            self._strip_storage_protocol(storage_type, actual_path)
        )

    def cat_file(self, path, start=None, end=None, **kwargs):
        """Get the content of a file.
        :param path: Virtual fileset path
        :param start: The offset in bytes to start reading from. It can be None.
        :param end: The offset in bytes to end reading at. It can be None.
        :param kwargs: Extra args
        :return File content
        """
        context_pair: FilesetContextPair = self._get_fileset_context(
            path, FilesetDataOperation.CAT_FILE
        )
        actual_path = context_pair.actual_file_location()
        storage_type = self._recognize_storage_type(actual_path)
        return context_pair.filesystem().cat_file(
            self._strip_storage_protocol(storage_type, actual_path),
            start,
            end,
            **kwargs,
        )

    def get_file(self, rpath, lpath, callback=None, outfile=None, **kwargs):
        """Copy single remote file to local.
        :param rpath: Remote file path
        :param lpath: Local file path
        :param callback: The callback class
        :param outfile: The output file path
        :param kwargs: Extra args
        """
        if not lpath.startswith(f"{StorageType.LOCAL.value}:") and not lpath.startswith(
            "/"
        ):
            raise GravitinoRuntimeException(
                "Doesn't support copy a remote gvfs file to an another remote file."
            )
        context_pair: FilesetContextPair = self._get_fileset_context(
            rpath, FilesetDataOperation.GET_FILE
        )
        actual_path = context_pair.actual_file_location()
        storage_type = self._recognize_storage_type(actual_path)
        context_pair.filesystem().get_file(
            self._strip_storage_protocol(storage_type, actual_path),
            lpath,
            **kwargs,
        )

    def _convert_actual_path(
        self,
        actual_path: str,
        storage_location: str,
        virtual_location: str,
    ):
        """Convert an actual path to a virtual path.
          The virtual path is like `fileset/{catalog}/{schema}/{fileset}/xxx`.
        :param actual_path: Actual path
        :param storage_location: Storage location
        :param virtual_location: Virtual location
        :return A virtual path
        """

        # If the storage path starts with hdfs, gcs, we should use the path as the prefix.
        if (
            storage_location.startswith(f"{StorageType.HDFS.value}://")
            or storage_location.startswith(f"{StorageType.GCS.value}://")
            or storage_location.startswith(f"{StorageType.S3A.value}://")
        ):
            actual_prefix = infer_storage_options(storage_location)["path"]
        elif storage_location.startswith(f"{StorageType.OSS.value}:/"):
            ops = infer_storage_options(storage_location)
            actual_prefix = ops["host"] + ops["path"]
        elif storage_location.startswith(f"{StorageType.LOCAL.value}:/"):
            actual_prefix = storage_location[len(f"{StorageType.LOCAL.value}:") :]
        else:
            raise GravitinoRuntimeException(
                f"Storage location:{storage_location} doesn't support now."
            )

        if not actual_path.startswith(actual_prefix):
            raise GravitinoRuntimeException(
                f"Path {actual_path} does not start with valid prefix {actual_prefix}."
            )

        # if the storage location is end with "/",
        # we should truncate this to avoid replace issues.
        if actual_prefix.endswith(self.SLASH) and not virtual_location.endswith(
            self.SLASH
        ):
            return f"{actual_path.replace(actual_prefix[:-1], virtual_location)}"
        return f"{actual_path.replace(actual_prefix, virtual_location)}"

    def _convert_actual_info(
        self,
        entry: Dict,
        storage_location: str,
        virtual_location: str,
    ):
        """Convert a file info from an actual entry to a virtual entry.
        :param entry: A dict of the actual file info
        :param storage_location: Storage location
        :param virtual_location: Virtual location
        :return A dict of the virtual file info
        """
        path = self._convert_actual_path(
            entry["name"], storage_location, virtual_location
        )
        return {
            "name": path,
            "size": entry["size"],
            "type": entry["type"],
            # Some file systems may not support the `mtime` field.
            "mtime": entry.get("mtime", None),
        }

    def _get_fileset_context(self, virtual_path: str, operation: FilesetDataOperation):
        """Get a fileset context from the cache or the Gravitino server
        :param virtual_path: The virtual path
        :param operation: The data operation
        :return A fileset context pair
        """
        virtual_path: str = self._pre_process_path(virtual_path)
        identifier: NameIdentifier = self._extract_identifier(virtual_path)
        catalog_ident: NameIdentifier = NameIdentifier.of(
            self._metalake, identifier.namespace().level(1)
        )
        fileset_catalog = self._get_fileset_catalog(catalog_ident)
        if fileset_catalog is None:
            raise GravitinoRuntimeException(
                f"Loaded fileset catalog: {catalog_ident} is null."
            )
        sub_path: str = self._get_sub_path_from_virtual_path(identifier, virtual_path)
        context = {
            FilesetAuditConstants.HTTP_HEADER_FILESET_DATA_OPERATION: operation.name,
            FilesetAuditConstants.HTTP_HEADER_INTERNAL_CLIENT_TYPE: InternalClientType.PYTHON_GVFS.name,
        }
        caller_context: CallerContext = CallerContext(context)
        CallerContextHolder.set(caller_context)
        actual_file_location: (
            str
        ) = fileset_catalog.as_fileset_catalog().get_file_location(
            NameIdentifier.of(identifier.namespace().level(2), identifier.name()),
            sub_path,
        )
        return FilesetContextPair(
            actual_file_location, self._get_filesystem(actual_file_location)
        )

    def _extract_identifier(self, path):
        """Extract the fileset identifier from the path.
        :param path: The virtual fileset path
        :return The fileset identifier
        """
        if path is None:
            raise GravitinoRuntimeException(
                "path which need be extracted cannot be null or empty."
            )

        match = self._identifier_pattern.match(path)
        if match and len(match.groups()) == 3:
            return NameIdentifier.of(
                self._metalake, match.group(1), match.group(2), match.group(3)
            )
        raise GravitinoRuntimeException(
            f"path: `{path}` doesn't contains valid identifier."
        )

    @staticmethod
    def _get_virtual_location(identifier: NameIdentifier):
        """Get the virtual location of the fileset.
        :param identifier: The name identifier of the fileset
        :return The virtual location.
        """
        return (
            f"fileset/{identifier.namespace().level(1)}"
            f"/{identifier.namespace().level(2)}"
            f"/{identifier.name()}"
        )

    @staticmethod
    def _pre_process_path(virtual_path):
        """Pre-process the path.
         We will uniformly process `gvfs://fileset/{catalog}/{schema}/{fileset_name}/xxx`
         into the format of `fileset/{catalog}/{schema}/{fileset_name}/xxx`.
         This is because some implementations of `PyArrow` and `fsspec` can only recognize this format.
        :param virtual_path: The virtual path
        :return The pre-processed path
        """
        if isinstance(virtual_path, PurePosixPath):
            pre_processed_path = virtual_path.as_posix()
        else:
            pre_processed_path = virtual_path
        gvfs_prefix = f"{PROTOCOL_NAME}://"
        if pre_processed_path.startswith(gvfs_prefix):
            pre_processed_path = pre_processed_path[len(gvfs_prefix) :]
        if not pre_processed_path.startswith("fileset/"):
            raise GravitinoRuntimeException(
                f"Invalid path:`{pre_processed_path}`. Expected path to start with `fileset/`."
                " Example: fileset/{fileset_catalog}/{schema}/{fileset_name}/{sub_path}."
            )
        return pre_processed_path

    @staticmethod
    def _recognize_storage_type(path: str):
        """Recognize the storage type by the path.
        :param path: The path
        :return: The storage type
        """
        if path.startswith(f"{StorageType.HDFS.value}://"):
            return StorageType.HDFS
        if path.startswith(f"{StorageType.LOCAL.value}:/"):
            return StorageType.LOCAL
        if path.startswith(f"{StorageType.GCS.value}://"):
            return StorageType.GCS
        if path.startswith(f"{StorageType.S3A.value}://"):
            return StorageType.S3A
        if path.startswith(f"{StorageType.OSS.value}://"):
            return StorageType.OSS
        raise GravitinoRuntimeException(
            f"Storage type doesn't support now. Path:{path}"
        )

    @staticmethod
    def _get_sub_path_from_virtual_path(identifier: NameIdentifier, virtual_path: str):
        return virtual_path[
            len(
                f"fileset/{identifier.namespace().level(1)}/{identifier.namespace().level(2)}/{identifier.name()}"
            ) :
        ]

    @staticmethod
    def _strip_storage_protocol(storage_type: StorageType, path: str):
        """Strip the storage protocol from the path.
          Before passing the path to the underlying file system for processing,
           pre-process the protocol information in the path.
          Some file systems require special processing.
          For HDFS, we can pass the path like 'hdfs://{host}:{port}/xxx'.
          For Local, we can pass the path like '/tmp/xxx'.
        :param storage_type: The storage type
        :param path: The path
        :return: The stripped path
        """
        if storage_type in (
            StorageType.HDFS,
            StorageType.GCS,
            StorageType.S3A,
            StorageType.OSS,
        ):
            return path
        if storage_type == StorageType.LOCAL:
            return path[len(f"{StorageType.LOCAL.value}:") :]

        raise GravitinoRuntimeException(
            f"Storage type:{storage_type} doesn't support now."
        )

    @staticmethod
    def _check_auth_config(auth_type: str, config_key: str, config_value: str):
        """Check if the config value is null.
        :param auth_type: The auth type
        :param config_key: The config key
        :param config_value: The config value
        """
        if config_value is None:
            raise GravitinoRuntimeException(
                f"{config_key} should not be null"
                f" if {GVFSConfig.AUTH_TYPE} is set to {auth_type}."
            )

    def _get_fileset_catalog(self, catalog_ident: NameIdentifier):
        read_lock = self._catalog_cache_lock.gen_rlock()
        try:
            read_lock.acquire()
            cache_value: Tuple[NameIdentifier, FilesetCatalog] = (
                self._catalog_cache.get(catalog_ident)
            )
            if cache_value is not None:
                return cache_value
        finally:
            read_lock.release()

        write_lock = self._catalog_cache_lock.gen_wlock()
        try:
            write_lock.acquire()
            cache_value: Tuple[NameIdentifier, FilesetCatalog] = (
                self._catalog_cache.get(catalog_ident)
            )
            if cache_value is not None:
                return cache_value
            catalog = self._client.load_catalog(catalog_ident.name())
            self._catalog_cache[catalog_ident] = catalog
            return catalog
        finally:
            write_lock.release()

    def _get_filesystem(self, actual_file_location: str):
        storage_type = self._recognize_storage_type(actual_file_location)
        read_lock = self._cache_lock.gen_rlock()
        try:
            read_lock.acquire()
            cache_value: Tuple[StorageType, AbstractFileSystem] = self._cache.get(
                storage_type
            )
            if cache_value is not None:
                return cache_value
        finally:
            read_lock.release()

        write_lock = self._cache_lock.gen_wlock()
        try:
            write_lock.acquire()
            cache_value: Tuple[StorageType, AbstractFileSystem] = self._cache.get(
                storage_type
            )
            if cache_value is not None:
                return cache_value
            if storage_type == StorageType.HDFS:
                fs_class = importlib.import_module("pyarrow.fs").HadoopFileSystem
                fs = ArrowFSWrapper(fs_class.from_uri(actual_file_location))
            elif storage_type == StorageType.LOCAL:
                fs = LocalFileSystem()
            elif storage_type == StorageType.GCS:
                fs = self._get_gcs_filesystem()
            elif storage_type == StorageType.S3A:
<<<<<<< HEAD
                fs = ArrowFSWrapper(self._get_s3_filesystem())
            elif storage_type == StorageType.OSS:
                fs = GravitinoArrowFSWrapper(self._get_oss_filesystem())
=======
                fs = self._get_s3_filesystem()
>>>>>>> 4e49e6e4
            else:
                raise GravitinoRuntimeException(
                    f"Storage type: `{storage_type}` doesn't support now."
                )
            self._cache[storage_type] = fs
            return fs
        finally:
            write_lock.release()

    def _get_gcs_filesystem(self):
        # get 'service-account-key' from gcs_options, if the key is not found, throw an exception
        service_account_key_path = self._options.get(
            GVFSConfig.GVFS_FILESYSTEM_GCS_SERVICE_KEY_FILE
        )
        if service_account_key_path is None:
            raise GravitinoRuntimeException(
                "Service account key is not found in the options."
            )
        return importlib.import_module("gcsfs").GCSFileSystem(
            token=service_account_key_path
        )

    def _get_s3_filesystem(self):
        # get 'aws_access_key_id' from s3_options, if the key is not found, throw an exception
        aws_access_key_id = self._options.get(GVFSConfig.GVFS_FILESYSTEM_S3_ACCESS_KEY)
        if aws_access_key_id is None:
            raise GravitinoRuntimeException(
                "AWS access key id is not found in the options."
            )

        # get 'aws_secret_access_key' from s3_options, if the key is not found, throw an exception
        aws_secret_access_key = self._options.get(
            GVFSConfig.GVFS_FILESYSTEM_S3_SECRET_KEY
        )
        if aws_secret_access_key is None:
            raise GravitinoRuntimeException(
                "AWS secret access key is not found in the options."
            )

        # get 'aws_endpoint_url' from s3_options, if the key is not found, throw an exception
        aws_endpoint_url = self._options.get(GVFSConfig.GVFS_FILESYSTEM_S3_ENDPOINT)
        if aws_endpoint_url is None:
            raise GravitinoRuntimeException(
                "AWS endpoint url is not found in the options."
            )

        return importlib.import_module("s3fs").S3FileSystem(
            key=aws_access_key_id,
            secret=aws_secret_access_key,
            endpoint_url=aws_endpoint_url,
        )

    def _get_oss_filesystem(self):
        # get 'oss_access_key_id' from oss options, if the key is not found, throw an exception
        oss_access_key_id = self._options.get(GVFSConfig.GVFS_FILESYSTEM_OSS_ACCESS_KEY)
        if oss_access_key_id is None:
            raise GravitinoRuntimeException(
                "OSS access key id is not found in the options."
            )

        # get 'oss_secret_access_key' from oss options, if the key is not found, throw an exception
        oss_secret_access_key = self._options.get(
            GVFSConfig.GVFS_FILESYSTEM_OSS_SECRET_KEY
        )
        if oss_secret_access_key is None:
            raise GravitinoRuntimeException(
                "OSS secret access key is not found in the options."
            )

        # get 'oss_endpoint_url' from oss options, if the key is not found, throw an exception
        oss_endpoint_url = self._options.get(GVFSConfig.GVFS_FILESYSTEM_OSS_ENDPOINT)
        if oss_endpoint_url is None:
            raise GravitinoRuntimeException(
                "OSS endpoint url is not found in the options."
            )

        # We can use S3FileSystem to access OSS
        return importlib.import_module("pyarrow.fs").S3FileSystem(
            access_key=oss_access_key_id,
            secret_key=oss_secret_access_key,
            endpoint_override=oss_endpoint_url,
            force_virtual_addressing=True,
        )


fsspec.register_implementation(PROTOCOL_NAME, GravitinoVirtualFileSystem)<|MERGE_RESOLUTION|>--- conflicted
+++ resolved
@@ -38,7 +38,6 @@
 from gravitino.catalog.fileset_catalog import FilesetCatalog
 from gravitino.client.gravitino_client import GravitinoClient
 from gravitino.exceptions.base import GravitinoRuntimeException
-from gravitino.filesystem.gravitino_fs_wrapper import GravitinoArrowFSWrapper
 from gravitino.filesystem.gvfs_config import GVFSConfig
 from gravitino.name_identifier import NameIdentifier
 
@@ -825,13 +824,9 @@
             elif storage_type == StorageType.GCS:
                 fs = self._get_gcs_filesystem()
             elif storage_type == StorageType.S3A:
-<<<<<<< HEAD
-                fs = ArrowFSWrapper(self._get_s3_filesystem())
+                fs = self._get_s3_filesystem()
             elif storage_type == StorageType.OSS:
-                fs = GravitinoArrowFSWrapper(self._get_oss_filesystem())
-=======
-                fs = self._get_s3_filesystem()
->>>>>>> 4e49e6e4
+                fs = self._get_oss_filesystem()
             else:
                 raise GravitinoRuntimeException(
                     f"Storage type: `{storage_type}` doesn't support now."
@@ -909,11 +904,10 @@
             )
 
         # We can use S3FileSystem to access OSS
-        return importlib.import_module("pyarrow.fs").S3FileSystem(
-            access_key=oss_access_key_id,
-            secret_key=oss_secret_access_key,
-            endpoint_override=oss_endpoint_url,
-            force_virtual_addressing=True,
+        return importlib.import_module("ossfs").OSSFileSystem(
+            key=oss_access_key_id,
+            secret=oss_secret_access_key,
+            endpoint=oss_endpoint_url,
         )
 
 
