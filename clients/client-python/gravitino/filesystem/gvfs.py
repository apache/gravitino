--- conflicted
+++ resolved
@@ -49,11 +49,8 @@
     HDFS = "hdfs"
     LOCAL = "file"
     GCS = "gs"
-<<<<<<< HEAD
     S3A = "s3a"
     S3 = "s3"
-=======
->>>>>>> d35ab31b
 
 
 class FilesetContextPair:
@@ -319,16 +316,12 @@
 
         # convert the following to in
 
-<<<<<<< HEAD
         if storage_type in [
             StorageType.HDFS,
             StorageType.GCS,
             StorageType.S3,
             StorageType.S3A,
         ]:
-=======
-        if storage_type in [StorageType.HDFS, StorageType.GCS]:
->>>>>>> d35ab31b
             src_context_pair.filesystem().mv(
                 self._strip_storage_protocol(storage_type, src_actual_path),
                 self._strip_storage_protocol(storage_type, dst_actual_path),
@@ -561,18 +554,12 @@
         """
 
         # If the storage path starts with hdfs, gcs, we should use the path as the prefix.
-<<<<<<< HEAD
         if (
             storage_location.startswith(f"{StorageType.HDFS.value}://")
             or storage_location.startswith(f"{StorageType.GCS.value}://")
             or storage_location.startswith(f"{StorageType.S3.value}://")
             or storage_location.startswith(f"{StorageType.S3A.value}://")
         ):
-=======
-        if storage_location.startswith(
-            f"{StorageType.HDFS.value}://"
-        ) or storage_location.startswith(f"{StorageType.GCS.value}://"):
->>>>>>> d35ab31b
             actual_prefix = infer_storage_options(storage_location)["path"]
         elif storage_location.startswith(f"{StorageType.LOCAL.value}:/"):
             actual_prefix = storage_location[len(f"{StorageType.LOCAL.value}:") :]
@@ -715,13 +702,10 @@
             return StorageType.LOCAL
         if path.startswith(f"{StorageType.GCS.value}://"):
             return StorageType.GCS
-<<<<<<< HEAD
         if path.startswith(f"{StorageType.S3A.value}://"):
             return StorageType.S3A
         if path.startswith(f"{StorageType.S3.value}://"):
             return StorageType.S3
-=======
->>>>>>> d35ab31b
         raise GravitinoRuntimeException(
             f"Storage type doesn't support now. Path:{path}"
         )
@@ -746,16 +730,12 @@
         :param path: The path
         :return: The stripped path
         """
-<<<<<<< HEAD
         if storage_type in (
             StorageType.HDFS,
             StorageType.GCS,
             StorageType.S3A,
             StorageType.S3,
         ):
-=======
-        if storage_type in (StorageType.HDFS, StorageType.GCS):
->>>>>>> d35ab31b
             return path
         if storage_type == StorageType.LOCAL:
             return path[len(f"{StorageType.LOCAL.value}:") :]
@@ -831,11 +811,8 @@
                 fs = LocalFileSystem()
             elif storage_type == StorageType.GCS:
                 fs = ArrowFSWrapper(self._get_gcs_filesystem())
-<<<<<<< HEAD
             elif storage_type in (StorageType.S3A, StorageType.S3):
                 fs = ArrowFSWrapper(self._get_s3_filesystem())
-=======
->>>>>>> d35ab31b
             else:
                 raise GravitinoRuntimeException(
                     f"Storage type: `{storage_type}` doesn't support now."
@@ -863,7 +840,6 @@
 
         return importlib.import_module("pyarrow.fs").GcsFileSystem()
 
-<<<<<<< HEAD
     def _get_s3_filesystem(self):
         # get All keys from the options that start with 'gravitino.bypass.s3.' and remove the prefix
         s3_options = {
@@ -899,7 +875,4 @@
             endpoint_override=aws_endpoint_url,
         )
 
-=======
->>>>>>> d35ab31b
-
 fsspec.register_implementation(PROTOCOL_NAME, GravitinoVirtualFileSystem)