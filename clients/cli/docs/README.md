<!--
  Licensed to the Apache Software Foundation (ASF) under one
  or more contributor license agreements.  See the NOTICE file
  distributed with this work for additional information
  regarding copyright ownership.  The ASF licenses this file
  to you under the Apache License, Version 2.0 (the
  "License"); you may not use this file except in compliance
  with the License.  You may obtain a copy of the License at

   http://www.apache.org/licenses/LICENSE-2.0

  Unless required by applicable law or agreed to in writing,
  software distributed under the License is distributed on an
  "AS IS" BASIS, WITHOUT WARRANTIES OR CONDITIONS OF ANY
  KIND, either express or implied.  See the License for the
  specific language governing permissions and limitations
  under the License.
-->

# Apache Gravitino CLI

Apache Gravitino CLI is a command-line tool that interacts with the Gravitino server to manage and query entities like metalakes, catalogs, schemas, and tables. The tool provides options for listing information about Gravitino entities and in future versions support creating, deleting, and updating these entities.

## Table of Contents

- [Features](#features)
- [Installation](#installation)
- [Usage](#usage)
- [Commands](#commands)
- [Running Tests](#running-tests)
- [Contributing](#contributing)
- [License](#license)

## Features

- Retrieve server version
- Provide help on usage
- Manage Gravitino entities such as Metalakes, Catalogs, Schemas, and Tables
- List details about Graviotino entities

## Installation

### Prerequisites

Before you can build and run this project, it is suggested you have the following installed:

- Java 8 or higher

### Build the Project

1. Clone the entire Gravitino repository:

    ```bash
    git clone https://github.com/apache/gravitino
    ```

2. Build the CLI sub-project using Gradle:

    ```bash
    ./gradlew :clients:cli:build
    ```
3. Create an alias:

    ```bash
    alias gcli='java -jar clients/cli/build/libs/gravitino-cli-0.7.0-incubating-SNAPSHOT.jar'
    ```
3. Test the command:
    ```bash
    gcli --help
    ```

## Usage

To run the Gravitino CLI, use the following command structure:

```bash
usage: gcli [metalake|catalog|schema|table] [list|details|create|delete|update|set|remove|properties] [options]
 -b,--bootstrap <arg>   Kafka bootstrap servers
 -C,--create            create an entity
 -c,--comment <arg>     entity comment
 -D,--details           list details about an entity
 -d,--database <arg>    database name
 -h,--help              command help information
 -j,--jdbcurl <arg>     JDBC URL
 -L,--list              list entity children
 -l,--user <arg>        database username
 -m,--metastore <arg>   Hive metastore URI
 -n,--name <arg>        full entity name (dot separated)
 -P,--properties        show an entities properties
 -p,--password <arg>    database password
 -R,--delete            delete an entity
 -r,--rename <arg>      new entity name
 -u,--user <arg>        database username
 -U,--update            update an entity
 -v,--value <arg>       property value
 -w,--warehouse <arg>   warehouse name
```


## Commands
The following commands are available for entity management:

--list: List available entities
--details: Show detailed information about an entity
--create: Create a new entity
--delete: Delete an existing entity
--update: Update an existing entity
--set: Used to set properties and tags
--remove: Used to remove properties and tags
--properties: Used to list properties

### Examples
List All Metalakes

```bash
gcli list
```

Get Details of a Specific Metalake

```bash
gcli metalake details -name my-metalake
```

List Tables in a Catalog

```bash
gcli metalake list -name my_metalake.my_catalog
```

Create a Metalake

```bash
<<<<<<< HEAD
gcli metalake --create --name my_metalake -comment "This is my metalake"
=======
gcli metalake create -name my_metalake -comment "This is my metalake"
>>>>>>> d6fda74a
```

Create a Catalog

```bash
<<<<<<< HEAD
gcli catalog --create --name metalake_demo.iceberg --provider iceberg --metastore thrift://hive-host:9083 --warehouse hdfs://hdfs-host:9000/user/iceberg/warehouse
=======
gcli catalog create -name metalake_demo.iceberg --provider iceberg --metastore thrift://hive-host:9083 --warehouse hdfs://hdfs-host:9000/user/iceberg/warehouse
>>>>>>> d6fda74a
```

Delete a Catalog

```bash
<<<<<<< HEAD
gcli catalog --delete --name my_metalake.my_catalog
=======
gcli catalog delete -name my_metalake.my_catalog
>>>>>>> d6fda74a
```

Rename a Metalake

```bash
<<<<<<< HEAD
gcli metalake --update --name metalake_demo -rename demo 
=======
gcli metalake update -name metalake_demo -rename demo 
>>>>>>> d6fda74a
```

Update a Metalake's comment

```bash
gcli metalake update -name metalake_demo -comment "new comment" 
```

### Setting Metalake name

As dealing with one Metalake is a typical scenario, you can set the Metalake name in several ways.

1. Passed in on the command line either as the first part of the entities name.
2. Set via the 'GRAVITINO_METALAKE' environment variable.
3. Placed in the Gravitino configuration file `~/.gravitino` by adding a line like `metalake=metalake_demo`.

The command line option overrides the other options and the environment variable overrides the value in the configuration file.

## Running Tests

This project includes a suite of unit tests to verify its functionality.

To run the tests, execute the following command:

```bash
./gradlew :clients:cli:test
```

## Contributing

We welcome contributions to the Gravitino CLI!

## License

This project is licensed under the Apache License 2.0.<|MERGE_RESOLUTION|>--- conflicted
+++ resolved
@@ -23,20 +23,10 @@
 
 ## Table of Contents
 
-- [Features](#features)
 - [Installation](#installation)
-- [Usage](#usage)
-- [Commands](#commands)
 - [Running Tests](#running-tests)
 - [Contributing](#contributing)
 - [License](#license)
-
-## Features
-
-- Retrieve server version
-- Provide help on usage
-- Manage Gravitino entities such as Metalakes, Catalogs, Schemas, and Tables
-- List details about Graviotino entities
 
 ## Installation
 
@@ -62,127 +52,12 @@
 3. Create an alias:
 
     ```bash
-    alias gcli='java -jar clients/cli/build/libs/gravitino-cli-0.7.0-incubating-SNAPSHOT.jar'
+    alias gcli='java -jar clients/cli/build/libs/gravitino-cli-*-incubating-SNAPSHOT.jar'
     ```
 3. Test the command:
     ```bash
     gcli --help
     ```
-
-## Usage
-
-To run the Gravitino CLI, use the following command structure:
-
-```bash
-usage: gcli [metalake|catalog|schema|table] [list|details|create|delete|update|set|remove|properties] [options]
- -b,--bootstrap <arg>   Kafka bootstrap servers
- -C,--create            create an entity
- -c,--comment <arg>     entity comment
- -D,--details           list details about an entity
- -d,--database <arg>    database name
- -h,--help              command help information
- -j,--jdbcurl <arg>     JDBC URL
- -L,--list              list entity children
- -l,--user <arg>        database username
- -m,--metastore <arg>   Hive metastore URI
- -n,--name <arg>        full entity name (dot separated)
- -P,--properties        show an entities properties
- -p,--password <arg>    database password
- -R,--delete            delete an entity
- -r,--rename <arg>      new entity name
- -u,--user <arg>        database username
- -U,--update            update an entity
- -v,--value <arg>       property value
- -w,--warehouse <arg>   warehouse name
-```
-
-
-## Commands
-The following commands are available for entity management:
-
---list: List available entities
---details: Show detailed information about an entity
---create: Create a new entity
---delete: Delete an existing entity
---update: Update an existing entity
---set: Used to set properties and tags
---remove: Used to remove properties and tags
---properties: Used to list properties
-
-### Examples
-List All Metalakes
-
-```bash
-gcli list
-```
-
-Get Details of a Specific Metalake
-
-```bash
-gcli metalake details -name my-metalake
-```
-
-List Tables in a Catalog
-
-```bash
-gcli metalake list -name my_metalake.my_catalog
-```
-
-Create a Metalake
-
-```bash
-<<<<<<< HEAD
-gcli metalake --create --name my_metalake -comment "This is my metalake"
-=======
-gcli metalake create -name my_metalake -comment "This is my metalake"
->>>>>>> d6fda74a
-```
-
-Create a Catalog
-
-```bash
-<<<<<<< HEAD
-gcli catalog --create --name metalake_demo.iceberg --provider iceberg --metastore thrift://hive-host:9083 --warehouse hdfs://hdfs-host:9000/user/iceberg/warehouse
-=======
-gcli catalog create -name metalake_demo.iceberg --provider iceberg --metastore thrift://hive-host:9083 --warehouse hdfs://hdfs-host:9000/user/iceberg/warehouse
->>>>>>> d6fda74a
-```
-
-Delete a Catalog
-
-```bash
-<<<<<<< HEAD
-gcli catalog --delete --name my_metalake.my_catalog
-=======
-gcli catalog delete -name my_metalake.my_catalog
->>>>>>> d6fda74a
-```
-
-Rename a Metalake
-
-```bash
-<<<<<<< HEAD
-gcli metalake --update --name metalake_demo -rename demo 
-=======
-gcli metalake update -name metalake_demo -rename demo 
->>>>>>> d6fda74a
-```
-
-Update a Metalake's comment
-
-```bash
-gcli metalake update -name metalake_demo -comment "new comment" 
-```
-
-### Setting Metalake name
-
-As dealing with one Metalake is a typical scenario, you can set the Metalake name in several ways.
-
-1. Passed in on the command line either as the first part of the entities name.
-2. Set via the 'GRAVITINO_METALAKE' environment variable.
-3. Placed in the Gravitino configuration file `~/.gravitino` by adding a line like `metalake=metalake_demo`.
-
-The command line option overrides the other options and the environment variable overrides the value in the configuration file.
 
 ## Running Tests
 
