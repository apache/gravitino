--- conflicted
+++ resolved
@@ -119,11 +119,7 @@
 Get Details of a Specific Metalake
 
 ```bash
-<<<<<<< HEAD
-gcli metalake --details -name my-metalake
-=======
 gcli metalake --details -name my_metalake
->>>>>>> 5cf23edc
 ```
 
 List Tables in a Catalog
@@ -135,49 +131,31 @@
 Create a Metalake
 
 ```bash
-<<<<<<< HEAD
 gcli metalake --create --name my_metalake -comment "This is my metalake"
-=======
-gcli metalake --create -name my_metalake -comment "This is my metalake"
->>>>>>> 5cf23edc
 ```
 
 Create a Catalog
 
 ```bash
-<<<<<<< HEAD
 gcli catalog --create --name metalake_demo.iceberg --provider iceberg --metastore thrift://hive-host:9083 --warehouse hdfs://hdfs-host:9000/user/iceberg/warehouse
-=======
-gcli catalog --create -name metalake_demo.iceberg --provider iceberg --metastore thrift://hive-host:9083 --warehouse hdfs://hdfs-host:9000/user/iceberg/warehouse
->>>>>>> 5cf23edc
 ```
 
 Delete a Catalog
 
 ```bash
-<<<<<<< HEAD
 gcli catalog --delete --name my_metalake.my_catalog
-=======
-gcli catalog --delete -name my_metalake.my_catalog
->>>>>>> 5cf23edc
 ```
 
 Rename a Metalake
 
 ```bash
-<<<<<<< HEAD
 gcli metalake --update --name metalake_demo -rename demo 
-=======
-gcli metalake --update -name metalake_demo -rename demo 
->>>>>>> 5cf23edc
 ```
 
 Update a Metalake's comment
 
 ```bash
 gcli metalake --update -name metalake_demo -comment "new comment" 
-<<<<<<< HEAD
-=======
 ```
 
 List the properties of a Metalake
@@ -274,7 +252,6 @@
 
 ```bash
 gcli role --delete -name metalake_demo --role admin
->>>>>>> 5cf23edc
 ```
 
 ### Setting Metalake name
