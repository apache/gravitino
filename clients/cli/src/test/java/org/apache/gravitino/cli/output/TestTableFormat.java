/*
 * Licensed to the Apache Software Foundation (ASF) under one
 * or more contributor license agreements.  See the NOTICE file
 * distributed with this work for additional information
 * regarding copyright ownership.  The ASF licenses this file
 * to you under the Apache License, Version 2.0 (the
 * "License"); you may not use this file except in compliance
 * with the License.  You may obtain a copy of the License at
 *
 *  http://www.apache.org/licenses/LICENSE-2.0
 *
 * Unless required by applicable law or agreed to in writing,
 * software distributed under the License is distributed on an
 * "AS IS" BASIS, WITHOUT WARRANTIES OR CONDITIONS OF ANY
 * KIND, either express or implied.  See the License for the
 * specific language governing permissions and limitations
 * under the License.
 */

package org.apache.gravitino.cli.output;

import static org.apache.gravitino.rel.Column.DEFAULT_VALUE_NOT_SET;
import static org.apache.gravitino.rel.expressions.NamedReference.field;
import static org.junit.Assert.assertThrows;
import static org.mockito.Mockito.mock;
import static org.mockito.Mockito.when;

import java.io.ByteArrayOutputStream;
import java.io.PrintStream;
import java.nio.charset.StandardCharsets;
import java.time.Instant;
import java.util.Arrays;
import java.util.Collections;
<<<<<<< HEAD
import java.util.List;
import java.util.Map;
=======
>>>>>>> 225e98dd
import org.apache.gravitino.Audit;
import org.apache.gravitino.Catalog;
import org.apache.gravitino.Metalake;
import org.apache.gravitino.Schema;
import org.apache.gravitino.authorization.Group;
<<<<<<< HEAD
=======
import org.apache.gravitino.authorization.Role;
>>>>>>> 225e98dd
import org.apache.gravitino.authorization.User;
import org.apache.gravitino.cli.CommandContext;
import org.apache.gravitino.cli.TestCliUtil;
import org.apache.gravitino.cli.outputs.Column;
import org.apache.gravitino.cli.outputs.TableFormat;
<<<<<<< HEAD
=======
import org.apache.gravitino.file.Fileset;
import org.apache.gravitino.messaging.Topic;
>>>>>>> 225e98dd
import org.apache.gravitino.model.Model;
import org.apache.gravitino.rel.Table;
import org.apache.gravitino.rel.expressions.Expression;
import org.apache.gravitino.rel.expressions.FunctionExpression;
import org.apache.gravitino.rel.expressions.literals.Literal;
import org.apache.gravitino.rel.types.Type;
import org.apache.gravitino.rel.types.Types;
import org.apache.gravitino.tag.Tag;
import org.junit.jupiter.api.AfterEach;
import org.junit.jupiter.api.Assertions;
import org.junit.jupiter.api.BeforeEach;
import org.junit.jupiter.api.Test;
import org.testcontainers.shaded.com.google.common.collect.ImmutableMap;

public class TestTableFormat {
  private final ByteArrayOutputStream outContent = new ByteArrayOutputStream();
  private final ByteArrayOutputStream errContent = new ByteArrayOutputStream();
  private final PrintStream originalOut = System.out;
  private final PrintStream originalErr = System.err;

  @BeforeEach
  void setUp() {
    System.setOut(new PrintStream(outContent));
    System.setErr(new PrintStream(errContent));
  }

  @AfterEach
  public void restoreStreams() {
    System.setOut(originalOut);
    System.setErr(originalErr);
  }

  @Test
  void testCreateDefaultTableFormat() {
    CommandContext mockContext = TestCliUtil.getMockContext();

    Column columnA = new Column(mockContext, "metalake");
    Column columnB = new Column(mockContext, "comment");

    columnA.addCell("cell1").addCell("cell2").addCell("cell3");
    columnB.addCell("cell4").addCell("cell5").addCell("cell6");

    TableFormat<String> tableFormat =
        new TableFormat<String>(mockContext) {
          @Override
          public String getOutput(String entity) {
            return null;
          }
        };

    String outputString = tableFormat.getTableFormat(columnA, columnB).trim();
    Assertions.assertEquals(
        "+----------+---------+\n"
            + "| Metalake | Comment |\n"
            + "+----------+---------+\n"
            + "| cell1    | cell4   |\n"
            + "| cell2    | cell5   |\n"
            + "| cell3    | cell6   |\n"
            + "+----------+---------+",
        outputString);
  }

  @Test
  void testTitleWithLeftAlign() {
    CommandContext mockContext = TestCliUtil.getMockContext();

    Column columnA =
        new Column(
            mockContext, "metalake", Column.HorizontalAlign.LEFT, Column.HorizontalAlign.CENTER);
    Column columnB =
        new Column(
            mockContext, "comment", Column.HorizontalAlign.LEFT, Column.HorizontalAlign.CENTER);

    columnA.addCell("cell1").addCell("cell2").addCell("cell3").addCell("very long cell");
    columnB.addCell("cell4").addCell("cell5").addCell("cell6").addCell("very long cell");

    TableFormat<String> tableFormat =
        new TableFormat<String>(mockContext) {
          @Override
          public String getOutput(String entity) {
            return null;
          }
        };

    String outputString = tableFormat.getTableFormat(columnA, columnB).trim();
    Assertions.assertEquals(
        "+----------------+----------------+\n"
            + "| Metalake       | Comment        |\n"
            + "+----------------+----------------+\n"
            + "|     cell1      |     cell4      |\n"
            + "|     cell2      |     cell5      |\n"
            + "|     cell3      |     cell6      |\n"
            + "| very long cell | very long cell |\n"
            + "+----------------+----------------+",
        outputString);
  }

  @Test
  void testTitleWithRightAlign() {
    CommandContext mockContext = TestCliUtil.getMockContext();

    Column columnA =
        new Column(
            mockContext, "metalake", Column.HorizontalAlign.RIGHT, Column.HorizontalAlign.CENTER);
    Column columnB =
        new Column(
            mockContext, "comment", Column.HorizontalAlign.RIGHT, Column.HorizontalAlign.CENTER);

    columnA.addCell("cell1").addCell("cell2").addCell("cell3").addCell("very long cell");
    columnB.addCell("cell4").addCell("cell5").addCell("cell6").addCell("very long cell");

    TableFormat<String> tableFormat =
        new TableFormat<String>(mockContext) {
          @Override
          public String getOutput(String entity) {
            return null;
          }
        };

    String outputString = tableFormat.getTableFormat(columnA, columnB).trim();
    Assertions.assertEquals(
        "+----------------+----------------+\n"
            + "|       Metalake |        Comment |\n"
            + "+----------------+----------------+\n"
            + "|     cell1      |     cell4      |\n"
            + "|     cell2      |     cell5      |\n"
            + "|     cell3      |     cell6      |\n"
            + "| very long cell | very long cell |\n"
            + "+----------------+----------------+",
        outputString);
  }

  @Test
  void testDataWithCenterAlign() {
    CommandContext mockContext = TestCliUtil.getMockContext();

    Column columnA =
        new Column(
            mockContext, "metalake", Column.HorizontalAlign.CENTER, Column.HorizontalAlign.CENTER);
    Column columnB =
        new Column(
            mockContext, "comment", Column.HorizontalAlign.CENTER, Column.HorizontalAlign.CENTER);

    columnA.addCell("cell1").addCell("cell2").addCell("cell3").addCell("very long cell");
    columnB.addCell("cell4").addCell("cell5").addCell("cell6").addCell("very long cell");

    TableFormat<String> tableFormat =
        new TableFormat<String>(mockContext) {
          @Override
          public String getOutput(String entity) {
            return null;
          }
        };

    String outputString = tableFormat.getTableFormat(columnA, columnB).trim();
    Assertions.assertEquals(
        "+----------------+----------------+\n"
            + "|    Metalake    |    Comment     |\n"
            + "+----------------+----------------+\n"
            + "|     cell1      |     cell4      |\n"
            + "|     cell2      |     cell5      |\n"
            + "|     cell3      |     cell6      |\n"
            + "| very long cell | very long cell |\n"
            + "+----------------+----------------+",
        outputString);
  }

  @Test
  void testDataWithRightAlign() {
    CommandContext mockContext = TestCliUtil.getMockContext();

    Column columnA =
        new Column(
            mockContext, "metalake", Column.HorizontalAlign.CENTER, Column.HorizontalAlign.RIGHT);
    Column columnB =
        new Column(
            mockContext, "comment", Column.HorizontalAlign.CENTER, Column.HorizontalAlign.RIGHT);

    columnA.addCell("cell1").addCell("cell2").addCell("cell3").addCell("very long cell");
    columnB.addCell("cell4").addCell("cell5").addCell("cell6").addCell("very long cell");

    TableFormat<String> tableFormat =
        new TableFormat<String>(mockContext) {
          @Override
          public String getOutput(String entity) {
            return null;
          }
        };

    String outputString = tableFormat.getTableFormat(columnA, columnB).trim();
    Assertions.assertEquals(
        "+----------------+----------------+\n"
            + "|    Metalake    |    Comment     |\n"
            + "+----------------+----------------+\n"
            + "|          cell1 |          cell4 |\n"
            + "|          cell2 |          cell5 |\n"
            + "|          cell3 |          cell6 |\n"
            + "| very long cell | very long cell |\n"
            + "+----------------+----------------+",
        outputString);
  }

  @Test
  void testMetalakeDetailsWithTableFormat() {
    CommandContext mockContext = TestCliUtil.getMockContext();

    Metalake mockMetalake = TestCliUtil.getMockMetalake("demo_metalake", "This is a demo metalake");
    TableFormat.output(mockMetalake, mockContext);

    String output = new String(outContent.toByteArray(), StandardCharsets.UTF_8).trim();
    Assertions.assertEquals(
        "+---------------+-------------------------+\n"
            + "|   Metalake    |         Comment         |\n"
            + "+---------------+-------------------------+\n"
            + "| demo_metalake | This is a demo metalake |\n"
            + "+---------------+-------------------------+",
        output);
  }

  @Test
  void testListMetalakeWithTableFormat() {
    CommandContext mockContext = TestCliUtil.getMockContext();
    Metalake mockMetalake1 = TestCliUtil.getMockMetalake("metalake1", "This is a metalake");
    Metalake mockMetalake2 = TestCliUtil.getMockMetalake("metalake2", "This is another metalake");

    TableFormat.output(new Metalake[] {mockMetalake1, mockMetalake2}, mockContext);
    String output = new String(outContent.toByteArray(), StandardCharsets.UTF_8).trim();
    Assertions.assertEquals(
        "+-----------+\n"
            + "| Metalake  |\n"
            + "+-----------+\n"
            + "| metalake1 |\n"
            + "| metalake2 |\n"
            + "+-----------+",
        output);
  }

  @Test
  void testCatalogDetailsWithTableFormat() {
    CommandContext mockContext = TestCliUtil.getMockContext();
    Catalog mockCatalog =
        TestCliUtil.getMockCatalog(
            "demo_catalog", Catalog.Type.RELATIONAL, "demo_provider", "This is a demo catalog");

    TableFormat.output(mockCatalog, mockContext);
    String output = new String(outContent.toByteArray(), StandardCharsets.UTF_8).trim();
    Assertions.assertEquals(
        "+--------------+------------+---------------+------------------------+\n"
            + "|   Catalog    |    Type    |   Provider    |        Comment         |\n"
            + "+--------------+------------+---------------+------------------------+\n"
            + "| demo_catalog | RELATIONAL | demo_provider | This is a demo catalog |\n"
            + "+--------------+------------+---------------+------------------------+",
        output);
  }

  @Test
  void testListCatalogWithTableFormat() {
    CommandContext mockContext = TestCliUtil.getMockContext();
    Catalog mockCatalog1 =
        TestCliUtil.getMockCatalog(
            "catalog1", Catalog.Type.RELATIONAL, "demo_provider", "This is a demo catalog");
    Catalog mockCatalog2 =
        TestCliUtil.getMockCatalog(
            "catalog2", Catalog.Type.RELATIONAL, "demo_provider", "This is another demo catalog");

    TableFormat.output(new Catalog[] {mockCatalog1, mockCatalog2}, mockContext);

    String output = new String(outContent.toByteArray(), StandardCharsets.UTF_8).trim();
    Assertions.assertEquals(
        "+----------+\n"
            + "| Catalog  |\n"
            + "+----------+\n"
            + "| catalog1 |\n"
            + "| catalog2 |\n"
            + "+----------+",
        output);
  }

  @Test
  void testSchemaDetailsWithTableFormat() {
    CommandContext mockContext = TestCliUtil.getMockContext();
    Schema mockSchema = TestCliUtil.getMockSchema("demo_schema", "This is a demo schema");

    TableFormat.output(mockSchema, mockContext);
    String output = new String(outContent.toByteArray(), StandardCharsets.UTF_8).trim();
    Assertions.assertEquals(
        "+-------------+-----------------------+\n"
            + "|   Schema    |        Comment        |\n"
            + "+-------------+-----------------------+\n"
            + "| demo_schema | This is a demo schema |\n"
            + "+-------------+-----------------------+",
        output);
  }

  @Test
  void testListSchemaWithTableFormat() {
    CommandContext mockContext = TestCliUtil.getMockContext();
    Schema mockSchema1 = TestCliUtil.getMockSchema("demo_schema1", "This is a demo schema");
    Schema mockSchema2 = TestCliUtil.getMockSchema("demo_schema2", "This is another demo schema");

    TableFormat.output(new Schema[] {mockSchema1, mockSchema2}, mockContext);

    String output = new String(outContent.toByteArray(), StandardCharsets.UTF_8).trim();
    Assertions.assertEquals(
        "+--------------+\n"
            + "|    Schema    |\n"
            + "+--------------+\n"
            + "| demo_schema1 |\n"
            + "| demo_schema2 |\n"
            + "+--------------+",
        output);
  }

  @Test
  void testTableDetailsWithTableFormat() {
    CommandContext mockContext = TestCliUtil.getMockContext();
    Table mockTable = TestCliUtil.getMockTable("demo_table", "This is a demo table");

    TableFormat.output(mockTable, mockContext);
    String output = new String(outContent.toByteArray(), StandardCharsets.UTF_8).trim();
    Assertions.assertEquals(
        "+------+---------+---------+---------------+----------+-------------------------+\n"
            + "| Name |  Type   | Default | AutoIncrement | Nullable |         Comment         |\n"
            + "+------+---------+---------+---------------+----------+-------------------------+\n"
            + "| id   | integer |         | true          | false    | This is a int column    |\n"
            + "| name | string  |         |               | true     | This is a string column |\n"
            + "+------+---------+---------+---------------+----------+-------------------------+",
        output);
  }

  @Test
  void testListTableWithTableFormat() {
    CommandContext mockContext = TestCliUtil.getMockContext();

    Table mockTable1 = TestCliUtil.getMockTable("table1", "This is a demo table");
    Table mockTable2 = TestCliUtil.getMockTable("table2", "This is another demo table");
    TableFormat.output(new Table[] {mockTable1, mockTable2}, mockContext);

    String output = new String(outContent.toByteArray(), StandardCharsets.UTF_8).trim();
    Assertions.assertEquals(
        "+--------+\n"
            + "| Table  |\n"
            + "+--------+\n"
            + "| table1 |\n"
            + "| table2 |\n"
            + "+--------+",
        output);
  }

  @Test
  void testAuditWithTableFormat() {
    CommandContext mockContext = TestCliUtil.getMockContext();
    Audit mockAudit = mock(Audit.class);
    when(mockAudit.creator()).thenReturn("demo_user");
    when(mockAudit.createTime()).thenReturn(Instant.ofEpochMilli(1611111111111L));
    when(mockAudit.lastModifier()).thenReturn("demo_user");
    when(mockAudit.lastModifiedTime()).thenReturn(Instant.ofEpochMilli(1611111111111L));

    TableFormat.output(mockAudit, mockContext);

    String output = new String(outContent.toByteArray(), StandardCharsets.UTF_8).trim();
    Assertions.assertEquals(
        "+-----------+--------------------------+-----------+--------------------------+\n"
            + "|  Creator  |       Creation at        | Modifier  |       Modified at        |\n"
            + "+-----------+--------------------------+-----------+--------------------------+\n"
            + "| demo_user | 2021-01-20T02:51:51.111Z | demo_user | 2021-01-20T02:51:51.111Z |\n"
            + "+-----------+--------------------------+-----------+--------------------------+",
        output);
  }

  @Test
  void testAuditWithTableFormatWithNullValues() {
    CommandContext mockContext = TestCliUtil.getMockContext();
    Audit mockAudit = mock(Audit.class);
    when(mockAudit.creator()).thenReturn("demo_user");
    when(mockAudit.createTime()).thenReturn(null);
    when(mockAudit.lastModifier()).thenReturn(null);
    when(mockAudit.lastModifiedTime()).thenReturn(null);

    TableFormat.output(mockAudit, mockContext);

    String output = new String(outContent.toByteArray(), StandardCharsets.UTF_8).trim();
    Assertions.assertEquals(
        "+-----------+-------------+----------+-------------+\n"
            + "|  Creator  | Creation at | Modifier | Modified at |\n"
            + "+-----------+-------------+----------+-------------+\n"
            + "| demo_user | N/A         | N/A      | N/A         |\n"
            + "+-----------+-------------+----------+-------------+",
        output);
  }

  @Test
  void testListColumnWithTableFormat() {
    CommandContext mockContext = TestCliUtil.getMockContext();
    org.apache.gravitino.rel.Column mockColumn1 =
        TestCliUtil.getMockColumn(
            "column1",
            Types.IntegerType.get(),
            "This is a int column",
            false,
            true,
            new Literal<Integer>() {
              @Override
              public Integer value() {
                return 4;
              }

              @Override
              public Type dataType() {
                return null;
              }
            });
    org.apache.gravitino.rel.Column mockColumn2 =
        TestCliUtil.getMockColumn(
            "column2",
            Types.StringType.get(),
            "This is a string column",
            true,
            false,
            new Literal<String>() {
              @Override
              public String value() {
                return "default value";
              }

              @Override
              public Type dataType() {
                return null;
              }
            });
    org.apache.gravitino.rel.Column mockColumn3 =
        TestCliUtil.getMockColumn(
            "column2",
            Types.StringType.get(),
            "This is a string column",
            true,
            false,
            new Literal<String>() {
              @Override
              public String value() {
                return "";
              }

              @Override
              public Type dataType() {
                return null;
              }
            });

    org.apache.gravitino.rel.Column mockColumn4 =
        TestCliUtil.getMockColumn(
            "column2",
            Types.StringType.get(),
            "This is a string column",
            true,
            false,
            FunctionExpression.of("current_timestamp"));

    org.apache.gravitino.rel.Column mockColumn5 =
        TestCliUtil.getMockColumn(
            "column2",
            Types.StringType.get(),
            "This is a string column",
            true,
            false,
            FunctionExpression.of("date", new Expression[] {field("b")}));

    TableFormat.output(
        new org.apache.gravitino.rel.Column[] {
          mockColumn1, mockColumn2, mockColumn3, mockColumn4, mockColumn5
        },
        mockContext);
    String output = new String(outContent.toByteArray(), StandardCharsets.UTF_8).trim();
    Assertions.assertEquals(
        "+---------+---------+---------------------+---------------+----------+-------------------------+\n"
            + "|  Name   |  Type   |       Default       | AutoIncrement | Nullable |         Comment         |\n"
            + "+---------+---------+---------------------+---------------+----------+-------------------------+\n"
            + "| column1 | integer | 4                   | true          | false    | This is a int column    |\n"
            + "| column2 | string  | default value       |               | true     | This is a string column |\n"
            + "| column2 | string  | ''                  |               | true     | This is a string column |\n"
            + "| column2 | string  | current_timestamp() |               | true     | This is a string column |\n"
            + "| column2 | string  | date([b])           |               | true     | This is a string column |\n"
            + "+---------+---------+---------------------+---------------+----------+-------------------------+",
        output);
  }

  @Test
  void testListColumnWithTableFormatAndEmptyDefaultValues() {
    CommandContext mockContext = TestCliUtil.getMockContext();
    org.apache.gravitino.rel.Column mockColumn1 =
        TestCliUtil.getMockColumn(
            "column1",
            Types.IntegerType.get(),
            "This is a int column",
            false,
            true,
            DEFAULT_VALUE_NOT_SET);
    org.apache.gravitino.rel.Column mockColumn2 =
        TestCliUtil.getMockColumn(
            "column2",
            Types.StringType.get(),
            "This is a string column",
            true,
            false,
            DEFAULT_VALUE_NOT_SET);
    org.apache.gravitino.rel.Column mockColumn3 =
        TestCliUtil.getMockColumn(
            "column3",
            Types.BooleanType.get(),
            "this is a boolean column",
            true,
            false,
            DEFAULT_VALUE_NOT_SET);

    TableFormat.output(
        new org.apache.gravitino.rel.Column[] {mockColumn1, mockColumn2, mockColumn3}, mockContext);
    String output = new String(outContent.toByteArray(), StandardCharsets.UTF_8).trim();
    Assertions.assertEquals(
        "+---------+---------+---------+---------------+----------+--------------------------+\n"
            + "|  Name   |  Type   | Default | AutoIncrement | Nullable |         Comment          |\n"
            + "+---------+---------+---------+---------------+----------+--------------------------+\n"
            + "| column1 | integer |         | true          | false    | This is a int column     |\n"
            + "| column2 | string  |         |               | true     | This is a string column  |\n"
            + "| column3 | boolean |         |               | true     | this is a boolean column |\n"
            + "+---------+---------+---------+---------------+----------+--------------------------+",
        output);
  }

  @Test
  void testListModelWithTableFormat() {
<<<<<<< HEAD
    CommandContext mockContext = getMockContext();
    Model model1 = getMockModel("model1", "This is a demo model", 1);
    Model model2 = getMockModel("model2", "This is another demo model", 2);
    Model model3 = getMockModel("model3", "This is a third demo model", 3);

    TableFormat.output(new Model[] {model1, model2, model3}, mockContext);
    String output = new String(outContent.toByteArray(), StandardCharsets.UTF_8).trim();
    Assertions.assertEquals(
        "+--------+\n"
            + "|  Name  |\n"
            + "+--------+\n"
            + "| model1 |\n"
            + "| model2 |\n"
            + "| model3 |\n"
            + "+--------+",
        output);
  }

  @Test
  void testModelDetailsWithTableFormat() {
    CommandContext mockContext = getMockContext();
    Model mockModel = getMockModel("demo_model", "This is a demo model", 1);

    TableFormat.output(mockModel, mockContext);
    String output = new String(outContent.toByteArray(), StandardCharsets.UTF_8).trim();
    Assertions.assertEquals(
        "+------------+----------------------+----------------+\n"
            + "|    Name    |       Comment        | Latest version |\n"
            + "+------------+----------------------+----------------+\n"
            + "| demo_model | This is a demo model | 1              |\n"
            + "+------------+----------------------+----------------+",
        output);
  }

  @Test
  void testListUserWithTableFormat() {
    CommandContext mockContext = getMockContext();
    User user1 = getMockUser("user1", Arrays.asList("role1", "role2"));
    User user2 = getMockUser("user2", Arrays.asList("role3", "role4"));
    User user3 = getMockUser("user3", Arrays.asList("role5"));

    TableFormat.output(new User[] {user1, user2, user3}, mockContext);
    String output = new String(outContent.toByteArray(), StandardCharsets.UTF_8).trim();
    Assertions.assertEquals(
        "+-------+\n"
            + "| Name  |\n"
            + "+-------+\n"
            + "| user1 |\n"
            + "| user2 |\n"
            + "| user3 |\n"
            + "+-------+",
        output);
  }

  @Test
  void testUserDetailsWithTableFormat() {
    CommandContext mockContext = getMockContext();
    User mockUser = getMockUser("demo_user", Arrays.asList("role1", "role2"));

    TableFormat.output(mockUser, mockContext);
    String output = new String(outContent.toByteArray(), StandardCharsets.UTF_8).trim();
    Assertions.assertEquals(
        "+-----------+--------------+\n"
            + "|   Name    |    Roles     |\n"
            + "+-----------+--------------+\n"
            + "| demo_user | role1, role2 |\n"
            + "+-----------+--------------+",
        output);
  }

  @Test
  void testListGroupWithTableFormat() {
    CommandContext mockContext = getMockContext();
    Group group1 = getMockGroup("group1", Arrays.asList("role1", "role2"));
    Group group2 = getMockGroup("group2", Arrays.asList("role3", "role4"));
    Group group3 = getMockGroup("group3", Arrays.asList("role5"));

    TableFormat.output(new Group[] {group1, group2, group3}, mockContext);
    String output = new String(outContent.toByteArray(), StandardCharsets.UTF_8).trim();
    Assertions.assertEquals(
        "+--------+\n"
            + "|  Name  |\n"
            + "+--------+\n"
            + "| group1 |\n"
            + "| group2 |\n"
            + "| group3 |\n"
            + "+--------+",
        output);
  }

  @Test
  void testGroupDetailsWithTableFormat() {
    CommandContext mockContext = getMockContext();
    Group mockGroup = getMockGroup("demo_group", Arrays.asList("role1", "role2"));

    TableFormat.output(mockGroup, mockContext);
    String output = new String(outContent.toByteArray(), StandardCharsets.UTF_8).trim();
    Assertions.assertEquals(
        "+------------+--------------+\n"
            + "|    Name    |    Roles     |\n"
            + "+------------+--------------+\n"
            + "| demo_group | role1, role2 |\n"
            + "+------------+--------------+",
        output);
  }

  @Test
  void testTagDetailsWithTableFormat() {
    CommandContext mockContext = getMockContext();
    Tag mockTag = getMockTag("tag1", "comment for tag1");

    TableFormat.output(mockTag, mockContext);
    String output = new String(outContent.toByteArray(), StandardCharsets.UTF_8).trim();
    Assertions.assertEquals(
        "+------+------------------+\n"
            + "| Name |     Comment      |\n"
            + "+------+------------------+\n"
            + "| tag1 | comment for tag1 |\n"
            + "+------+------------------+",
        output);
  }

  @Test
  void testTagDetailsWithTableFormatWithNullValues() {
    CommandContext mockContext = getMockContext();
    Tag mockTag = mock(Tag.class);
    when(mockTag.name()).thenReturn("tag1");
    when(mockTag.comment()).thenReturn(null);

    TableFormat.output(mockTag, mockContext);
    String output = new String(outContent.toByteArray(), StandardCharsets.UTF_8).trim();
    Assertions.assertEquals(
        "+------+---------+\n"
            + "| Name | Comment |\n"
            + "+------+---------+\n"
            + "| tag1 | N/A     |\n"
            + "+------+---------+",
        output);
  }

  @Test
  void testListAllTagsWithTableFormat() {
    CommandContext mockContext = getMockContext();

    Tag mockTag1 = getMockTag("tag1", "comment for tag1");
    Tag mockTag2 = getMockTag("tag2", "comment for tag2");
    Tag mockTag3 = getMockTag("tag3", "comment for tag3");

    TableFormat.output(new Tag[] {mockTag1, mockTag2, mockTag3}, mockContext);
    String output = new String(outContent.toByteArray(), StandardCharsets.UTF_8).trim();
    Assertions.assertEquals(
        "+------+\n"
            + "| Name |\n"
            + "+------+\n"
            + "| tag1 |\n"
            + "| tag2 |\n"
            + "| tag3 |\n"
            + "+------+",
        output);
  }

  @Test
  void testListTagPropertiesWithTableFormat() {
    CommandContext mockContext = getMockContext();

    Tag mockTag1 = getMockTag("tag1", "comment for tag1");

    TableFormat.output(mockTag1.properties(), mockContext);
    String output = new String(outContent.toByteArray(), StandardCharsets.UTF_8).trim();
    Assertions.assertEquals(
        "+-----+-------+\n"
            + "| Key | Value |\n"
            + "+-----+-------+\n"
            + "| k1  | v1    |\n"
            + "| k2  | v2    |\n"
            + "+-----+-------+",
        output);
  }

  @Test
  void testListTagPropertiesWithTableFormatWithEmptyMap() {
    CommandContext mockContext = getMockContext();

    Tag mockTag1 = getMockTag("tag1", "comment for tag1", Collections.emptyMap());

    TableFormat.output(mockTag1.properties(), mockContext);
    String output = new String(outContent.toByteArray(), StandardCharsets.UTF_8).trim();
    Assertions.assertEquals(
        "+-----+-------+\n"
            + "| Key | Value |\n"
            + "+-----+-------+\n"
            + "| N/A | N/A   |\n"
            + "+-----+-------+",
        output);
  }

  @Test
  void testOutputWithUnsupportType() {
    CommandContext mockContext = getMockContext();
    Object mockObject = new Object();
=======
    CommandContext mockContext = TestCliUtil.getMockContext();
    Model model1 = TestCliUtil.getMockModel("model1", "This is a demo model", 1);
    Model model2 = TestCliUtil.getMockModel("model2", "This is another demo model", 2);
    Model model3 = TestCliUtil.getMockModel("model3", "This is a third demo model", 3);
>>>>>>> 225e98dd

    TableFormat.output(new Model[] {model1, model2, model3}, mockContext);
    String output = new String(outContent.toByteArray(), StandardCharsets.UTF_8).trim();
    Assertions.assertEquals(
        "+--------+\n"
            + "|  Name  |\n"
            + "+--------+\n"
            + "| model1 |\n"
            + "| model2 |\n"
            + "| model3 |\n"
            + "+--------+",
        output);
  }

  @Test
  void testModelDetailsWithTableFormat() {
    CommandContext mockContext = TestCliUtil.getMockContext();
    Model mockModel = TestCliUtil.getMockModel("demo_model", "This is a demo model", 1);

    TableFormat.output(mockModel, mockContext);
    String output = new String(outContent.toByteArray(), StandardCharsets.UTF_8).trim();
    Assertions.assertEquals(
        "+------------+----------------------+----------------+\n"
            + "|    Name    |       Comment        | Latest version |\n"
            + "+------------+----------------------+----------------+\n"
            + "| demo_model | This is a demo model | 1              |\n"
            + "+------------+----------------------+----------------+",
        output);
  }

  @Test
  void testListUserWithTableFormat() {
    CommandContext mockContext = TestCliUtil.getMockContext();
    User user1 = TestCliUtil.getMockUser("user1", Arrays.asList("role1", "role2"));
    User user2 = TestCliUtil.getMockUser("user2", Arrays.asList("role3", "role4"));
    User user3 = TestCliUtil.getMockUser("user3", Arrays.asList("role5"));

    TableFormat.output(new User[] {user1, user2, user3}, mockContext);
    String output = new String(outContent.toByteArray(), StandardCharsets.UTF_8).trim();
    Assertions.assertEquals(
        "+-------+\n"
            + "| Name  |\n"
            + "+-------+\n"
            + "| user1 |\n"
            + "| user2 |\n"
            + "| user3 |\n"
            + "+-------+",
        output);
  }

  @Test
  void testUserDetailsWithTableFormat() {
    CommandContext mockContext = TestCliUtil.getMockContext();
    User mockUser = TestCliUtil.getMockUser("demo_user", Arrays.asList("role1", "role2"));

    TableFormat.output(mockUser, mockContext);
    String output = new String(outContent.toByteArray(), StandardCharsets.UTF_8).trim();
    Assertions.assertEquals(
        "+-----------+--------------+\n"
            + "|   Name    |    Roles     |\n"
            + "+-----------+--------------+\n"
            + "| demo_user | role1, role2 |\n"
            + "+-----------+--------------+",
        output);
  }

  @Test
  void testListGroupWithTableFormat() {
    CommandContext mockContext = TestCliUtil.getMockContext();
    Group group1 = TestCliUtil.getMockGroup("group1", Arrays.asList("role1", "role2"));
    Group group2 = TestCliUtil.getMockGroup("group2", Arrays.asList("role3", "role4"));
    Group group3 = TestCliUtil.getMockGroup("group3", Arrays.asList("role5"));

    TableFormat.output(new Group[] {group1, group2, group3}, mockContext);
    String output = new String(outContent.toByteArray(), StandardCharsets.UTF_8).trim();
    Assertions.assertEquals(
        "+--------+\n"
            + "|  Name  |\n"
            + "+--------+\n"
            + "| group1 |\n"
            + "| group2 |\n"
            + "| group3 |\n"
            + "+--------+",
        output);
  }

  @Test
  void testGroupDetailsWithTableFormat() {
    CommandContext mockContext = TestCliUtil.getMockContext();
    Group mockGroup = TestCliUtil.getMockGroup("demo_group", Arrays.asList("role1", "role2"));

    TableFormat.output(mockGroup, mockContext);
    String output = new String(outContent.toByteArray(), StandardCharsets.UTF_8).trim();
    Assertions.assertEquals(
        "+------------+--------------+\n"
            + "|    Name    |    Roles     |\n"
            + "+------------+--------------+\n"
            + "| demo_group | role1, role2 |\n"
            + "+------------+--------------+",
        output);
  }

  @Test
  void testTagDetailsWithTableFormat() {
    CommandContext mockContext = TestCliUtil.getMockContext();
    Tag mockTag = TestCliUtil.getMockTag("tag1", "comment for tag1");

    TableFormat.output(mockTag, mockContext);
    String output = new String(outContent.toByteArray(), StandardCharsets.UTF_8).trim();
    Assertions.assertEquals(
        "+------+------------------+\n"
            + "| Name |     Comment      |\n"
            + "+------+------------------+\n"
            + "| tag1 | comment for tag1 |\n"
            + "+------+------------------+",
        output);
  }

  @Test
  void testTagDetailsWithTableFormatWithNullValues() {
    CommandContext mockContext = TestCliUtil.getMockContext();
    Tag mockTag = mock(Tag.class);
    when(mockTag.name()).thenReturn("tag1");
    when(mockTag.comment()).thenReturn(null);

    TableFormat.output(mockTag, mockContext);
    String output = new String(outContent.toByteArray(), StandardCharsets.UTF_8).trim();
    Assertions.assertEquals(
        "+------+---------+\n"
            + "| Name | Comment |\n"
            + "+------+---------+\n"
            + "| tag1 | N/A     |\n"
            + "+------+---------+",
        output);
  }

  @Test
  void testListAllTagsWithTableFormat() {
    CommandContext mockContext = TestCliUtil.getMockContext();

    Tag mockTag1 = TestCliUtil.getMockTag("tag1", "comment for tag1");
    Tag mockTag2 = TestCliUtil.getMockTag("tag2", "comment for tag2");
    Tag mockTag3 = TestCliUtil.getMockTag("tag3", "comment for tag3");

    TableFormat.output(new Tag[] {mockTag1, mockTag2, mockTag3}, mockContext);
    String output = new String(outContent.toByteArray(), StandardCharsets.UTF_8).trim();
    Assertions.assertEquals(
        "+------+\n"
            + "| Name |\n"
            + "+------+\n"
            + "| tag1 |\n"
            + "| tag2 |\n"
            + "| tag3 |\n"
            + "+------+",
        output);
  }

  @Test
  void testListTagPropertiesWithTableFormat() {
    CommandContext mockContext = TestCliUtil.getMockContext();

    Tag mockTag1 = TestCliUtil.getMockTag("tag1", "comment for tag1");

    TableFormat.output(mockTag1.properties(), mockContext);
    String output = new String(outContent.toByteArray(), StandardCharsets.UTF_8).trim();
    Assertions.assertEquals(
        "+-----+-------+\n"
            + "| Key | Value |\n"
            + "+-----+-------+\n"
            + "| k1  | v2    |\n"
            + "| k2  | v2    |\n"
            + "+-----+-------+",
        output);
  }

  @Test
  void testListTagPropertiesWithTableFormatWithEmptyMap() {
    CommandContext mockContext = TestCliUtil.getMockContext();

    Tag mockTag1 = TestCliUtil.getMockTag("tag1", "comment for tag1", Collections.emptyMap());

    TableFormat.output(mockTag1.properties(), mockContext);
    String output = new String(outContent.toByteArray(), StandardCharsets.UTF_8).trim();
    Assertions.assertEquals(
        "+-----+-------+\n"
            + "| Key | Value |\n"
            + "+-----+-------+\n"
            + "| N/A | N/A   |\n"
            + "+-----+-------+",
        output);
  }

  @Test
  void testOutputWithUnsupportType() {
    CommandContext mockContext = TestCliUtil.getMockContext();
    Object mockObject = new Object();

    assertThrows(
        IllegalArgumentException.class,
        () -> {
          TableFormat.output(mockObject, mockContext);
        });
  }

  @Test
  void testRoleDetailsWithTableFormat() {
    CommandContext mockContext = TestCliUtil.getMockContext();
    Role admin = TestCliUtil.getMockRole("admin");

    TableFormat.output(admin, mockContext);
    String output = new String(outContent.toByteArray(), StandardCharsets.UTF_8).trim();
    Assertions.assertEquals(
        "+--------------+---------+----------------------+\n"
            + "|     Name     |  Type   |      Privileges      |\n"
            + "+--------------+---------+----------------------+\n"
            + "| demo_table   | TABLE   | ALLOW create table   |\n"
            + "|              |         | ALLOW select table   |\n"
            + "| demo_fileset | FILESET | ALLOW create fileset |\n"
            + "|              |         | ALLOW read fileset   |\n"
            + "+--------------+---------+----------------------+",
        output);
  }

  @Test
  void testRoleListWithTableFormat() {
    CommandContext mockContext = TestCliUtil.getMockContext();
    Role admin = TestCliUtil.getMockRole("admin");
    Role user = TestCliUtil.getMockRole("user");
    Role guest = TestCliUtil.getMockRole("guest");

    TableFormat.output(new Role[] {admin, user, guest}, mockContext);
    String output = new String(outContent.toByteArray(), StandardCharsets.UTF_8).trim();
    Assertions.assertEquals(
        "+-------+\n"
            + "| Name  |\n"
            + "+-------+\n"
            + "| admin |\n"
            + "| user  |\n"
            + "| guest |\n"
            + "+-------+",
        output);
  }

  @Test
  void testFilesetDetailsWithTableFormat() {
    CommandContext mockContext = TestCliUtil.getMockContext();
    Fileset mockFileset =
        TestCliUtil.getMockFileset(
            "demo_fileset",
            Fileset.Type.MANAGED,
            "This is a demo fileset",
            "hdfs" + "://demo_location");

    TableFormat.output(mockFileset, mockContext);
    String output = new String(outContent.toByteArray(), StandardCharsets.UTF_8).trim();
    Assertions.assertEquals(
        "+--------------+---------+------------------------+----------------------+\n"
            + "|     Name     |  Type   |        Comment         |       Location       |\n"
            + "+--------------+---------+------------------------+----------------------+\n"
            + "| demo_fileset | managed | This is a demo fileset | hdfs://demo_location |\n"
            + "+--------------+---------+------------------------+----------------------+",
        output);
  }

  @Test
  void testListFilesetWithTableFormat() {
    CommandContext mockContext = TestCliUtil.getMockContext();
    Fileset fileset1 =
        TestCliUtil.getMockFileset(
            "fileset1",
            Fileset.Type.MANAGED,
            "This is a demo fileset",
            "hdfs" + "://demo_location");
    Fileset fileset2 =
        TestCliUtil.getMockFileset(
            "fileset2",
            Fileset.Type.EXTERNAL,
            "This is another demo fileset",
            "s3" + "://demo_location");
    Fileset fileset3 =
        TestCliUtil.getMockFileset(
            "fileset3",
            Fileset.Type.MANAGED,
            "This is a third demo fileset",
            "hdfs" + "://demo_location");
    TableFormat.output(new Fileset[] {fileset1, fileset2, fileset3}, mockContext);
    String output = new String(outContent.toByteArray(), StandardCharsets.UTF_8).trim();
    Assertions.assertEquals(
        "+----------+\n"
            + "|   Name   |\n"
            + "+----------+\n"
            + "| fileset1 |\n"
            + "| fileset2 |\n"
            + "| fileset3 |\n"
            + "+----------+",
        output);
  }

  @Test
  void testTopicDetailsWithTableFormat() {
    CommandContext mockContext = TestCliUtil.getMockContext();
    Topic mockTopic = TestCliUtil.getMockTopic("demo_topic", "This is a demo topic");

    TableFormat.output(mockTopic, mockContext);
    String output = new String(outContent.toByteArray(), StandardCharsets.UTF_8).trim();
    Assertions.assertEquals(
        "+------------+----------------------+\n"
            + "|    Name    |       Comment        |\n"
            + "+------------+----------------------+\n"
            + "| demo_topic | This is a demo topic |\n"
            + "+------------+----------------------+",
        output);
  }

  @Test
  void testListTopicWithTableFormat() {
    CommandContext mockContext = TestCliUtil.getMockContext();
    Topic topic1 = TestCliUtil.getMockTopic("topic1", "This is a demo topic");
    Topic topic2 = TestCliUtil.getMockTopic("topic2", "This is another demo topic");
    Topic topic3 = TestCliUtil.getMockTopic("topic3", "This is a third demo topic");

    TableFormat.output(new Topic[] {topic1, topic2, topic3}, mockContext);
    String output = new String(outContent.toByteArray(), StandardCharsets.UTF_8).trim();
    Assertions.assertEquals(
        "+--------+\n"
            + "|  Name  |\n"
            + "+--------+\n"
            + "| topic1 |\n"
            + "| topic2 |\n"
            + "| topic3 |\n"
            + "+--------+",
        output);
  }

  private Model getMockModel(String name, String comment, int lastVersion) {
    Model mockModel = mock(Model.class);
    when(mockModel.name()).thenReturn(name);
    when(mockModel.comment()).thenReturn(comment);
    when(mockModel.latestVersion()).thenReturn(lastVersion);

    return mockModel;
  }

  private User getMockUser(String name, List<String> roles) {
    User mockUser = mock(User.class);
    when(mockUser.name()).thenReturn(name);
    when(mockUser.roles()).thenReturn(roles);

    return mockUser;
  }

  private Group getMockGroup(String name, List<String> roles) {
    Group mockGroup = mock(Group.class);
    when(mockGroup.name()).thenReturn(name);
    when(mockGroup.roles()).thenReturn(roles);

    return mockGroup;
  }

  private Tag getMockTag(String name, String comment) {
    return getMockTag(name, comment, ImmutableMap.of("k1", "v1", "k2", "v2"));
  }

  private Tag getMockTag(String name, String comment, Map<String, String> properties) {
    Tag mockTag = mock(Tag.class);
    when(mockTag.name()).thenReturn(name);
    when(mockTag.comment()).thenReturn(comment);
    when(mockTag.properties()).thenReturn(properties);

    return mockTag;
  }
}<|MERGE_RESOLUTION|>--- conflicted
+++ resolved
@@ -31,30 +31,19 @@
 import java.time.Instant;
 import java.util.Arrays;
 import java.util.Collections;
-<<<<<<< HEAD
-import java.util.List;
-import java.util.Map;
-=======
->>>>>>> 225e98dd
 import org.apache.gravitino.Audit;
 import org.apache.gravitino.Catalog;
 import org.apache.gravitino.Metalake;
 import org.apache.gravitino.Schema;
 import org.apache.gravitino.authorization.Group;
-<<<<<<< HEAD
-=======
 import org.apache.gravitino.authorization.Role;
->>>>>>> 225e98dd
 import org.apache.gravitino.authorization.User;
 import org.apache.gravitino.cli.CommandContext;
 import org.apache.gravitino.cli.TestCliUtil;
 import org.apache.gravitino.cli.outputs.Column;
 import org.apache.gravitino.cli.outputs.TableFormat;
-<<<<<<< HEAD
-=======
 import org.apache.gravitino.file.Fileset;
 import org.apache.gravitino.messaging.Topic;
->>>>>>> 225e98dd
 import org.apache.gravitino.model.Model;
 import org.apache.gravitino.rel.Table;
 import org.apache.gravitino.rel.expressions.Expression;
@@ -67,7 +56,6 @@
 import org.junit.jupiter.api.Assertions;
 import org.junit.jupiter.api.BeforeEach;
 import org.junit.jupiter.api.Test;
-import org.testcontainers.shaded.com.google.common.collect.ImmutableMap;
 
 public class TestTableFormat {
   private final ByteArrayOutputStream outContent = new ByteArrayOutputStream();
@@ -585,213 +573,10 @@
 
   @Test
   void testListModelWithTableFormat() {
-<<<<<<< HEAD
-    CommandContext mockContext = getMockContext();
-    Model model1 = getMockModel("model1", "This is a demo model", 1);
-    Model model2 = getMockModel("model2", "This is another demo model", 2);
-    Model model3 = getMockModel("model3", "This is a third demo model", 3);
-
-    TableFormat.output(new Model[] {model1, model2, model3}, mockContext);
-    String output = new String(outContent.toByteArray(), StandardCharsets.UTF_8).trim();
-    Assertions.assertEquals(
-        "+--------+\n"
-            + "|  Name  |\n"
-            + "+--------+\n"
-            + "| model1 |\n"
-            + "| model2 |\n"
-            + "| model3 |\n"
-            + "+--------+",
-        output);
-  }
-
-  @Test
-  void testModelDetailsWithTableFormat() {
-    CommandContext mockContext = getMockContext();
-    Model mockModel = getMockModel("demo_model", "This is a demo model", 1);
-
-    TableFormat.output(mockModel, mockContext);
-    String output = new String(outContent.toByteArray(), StandardCharsets.UTF_8).trim();
-    Assertions.assertEquals(
-        "+------------+----------------------+----------------+\n"
-            + "|    Name    |       Comment        | Latest version |\n"
-            + "+------------+----------------------+----------------+\n"
-            + "| demo_model | This is a demo model | 1              |\n"
-            + "+------------+----------------------+----------------+",
-        output);
-  }
-
-  @Test
-  void testListUserWithTableFormat() {
-    CommandContext mockContext = getMockContext();
-    User user1 = getMockUser("user1", Arrays.asList("role1", "role2"));
-    User user2 = getMockUser("user2", Arrays.asList("role3", "role4"));
-    User user3 = getMockUser("user3", Arrays.asList("role5"));
-
-    TableFormat.output(new User[] {user1, user2, user3}, mockContext);
-    String output = new String(outContent.toByteArray(), StandardCharsets.UTF_8).trim();
-    Assertions.assertEquals(
-        "+-------+\n"
-            + "| Name  |\n"
-            + "+-------+\n"
-            + "| user1 |\n"
-            + "| user2 |\n"
-            + "| user3 |\n"
-            + "+-------+",
-        output);
-  }
-
-  @Test
-  void testUserDetailsWithTableFormat() {
-    CommandContext mockContext = getMockContext();
-    User mockUser = getMockUser("demo_user", Arrays.asList("role1", "role2"));
-
-    TableFormat.output(mockUser, mockContext);
-    String output = new String(outContent.toByteArray(), StandardCharsets.UTF_8).trim();
-    Assertions.assertEquals(
-        "+-----------+--------------+\n"
-            + "|   Name    |    Roles     |\n"
-            + "+-----------+--------------+\n"
-            + "| demo_user | role1, role2 |\n"
-            + "+-----------+--------------+",
-        output);
-  }
-
-  @Test
-  void testListGroupWithTableFormat() {
-    CommandContext mockContext = getMockContext();
-    Group group1 = getMockGroup("group1", Arrays.asList("role1", "role2"));
-    Group group2 = getMockGroup("group2", Arrays.asList("role3", "role4"));
-    Group group3 = getMockGroup("group3", Arrays.asList("role5"));
-
-    TableFormat.output(new Group[] {group1, group2, group3}, mockContext);
-    String output = new String(outContent.toByteArray(), StandardCharsets.UTF_8).trim();
-    Assertions.assertEquals(
-        "+--------+\n"
-            + "|  Name  |\n"
-            + "+--------+\n"
-            + "| group1 |\n"
-            + "| group2 |\n"
-            + "| group3 |\n"
-            + "+--------+",
-        output);
-  }
-
-  @Test
-  void testGroupDetailsWithTableFormat() {
-    CommandContext mockContext = getMockContext();
-    Group mockGroup = getMockGroup("demo_group", Arrays.asList("role1", "role2"));
-
-    TableFormat.output(mockGroup, mockContext);
-    String output = new String(outContent.toByteArray(), StandardCharsets.UTF_8).trim();
-    Assertions.assertEquals(
-        "+------------+--------------+\n"
-            + "|    Name    |    Roles     |\n"
-            + "+------------+--------------+\n"
-            + "| demo_group | role1, role2 |\n"
-            + "+------------+--------------+",
-        output);
-  }
-
-  @Test
-  void testTagDetailsWithTableFormat() {
-    CommandContext mockContext = getMockContext();
-    Tag mockTag = getMockTag("tag1", "comment for tag1");
-
-    TableFormat.output(mockTag, mockContext);
-    String output = new String(outContent.toByteArray(), StandardCharsets.UTF_8).trim();
-    Assertions.assertEquals(
-        "+------+------------------+\n"
-            + "| Name |     Comment      |\n"
-            + "+------+------------------+\n"
-            + "| tag1 | comment for tag1 |\n"
-            + "+------+------------------+",
-        output);
-  }
-
-  @Test
-  void testTagDetailsWithTableFormatWithNullValues() {
-    CommandContext mockContext = getMockContext();
-    Tag mockTag = mock(Tag.class);
-    when(mockTag.name()).thenReturn("tag1");
-    when(mockTag.comment()).thenReturn(null);
-
-    TableFormat.output(mockTag, mockContext);
-    String output = new String(outContent.toByteArray(), StandardCharsets.UTF_8).trim();
-    Assertions.assertEquals(
-        "+------+---------+\n"
-            + "| Name | Comment |\n"
-            + "+------+---------+\n"
-            + "| tag1 | N/A     |\n"
-            + "+------+---------+",
-        output);
-  }
-
-  @Test
-  void testListAllTagsWithTableFormat() {
-    CommandContext mockContext = getMockContext();
-
-    Tag mockTag1 = getMockTag("tag1", "comment for tag1");
-    Tag mockTag2 = getMockTag("tag2", "comment for tag2");
-    Tag mockTag3 = getMockTag("tag3", "comment for tag3");
-
-    TableFormat.output(new Tag[] {mockTag1, mockTag2, mockTag3}, mockContext);
-    String output = new String(outContent.toByteArray(), StandardCharsets.UTF_8).trim();
-    Assertions.assertEquals(
-        "+------+\n"
-            + "| Name |\n"
-            + "+------+\n"
-            + "| tag1 |\n"
-            + "| tag2 |\n"
-            + "| tag3 |\n"
-            + "+------+",
-        output);
-  }
-
-  @Test
-  void testListTagPropertiesWithTableFormat() {
-    CommandContext mockContext = getMockContext();
-
-    Tag mockTag1 = getMockTag("tag1", "comment for tag1");
-
-    TableFormat.output(mockTag1.properties(), mockContext);
-    String output = new String(outContent.toByteArray(), StandardCharsets.UTF_8).trim();
-    Assertions.assertEquals(
-        "+-----+-------+\n"
-            + "| Key | Value |\n"
-            + "+-----+-------+\n"
-            + "| k1  | v1    |\n"
-            + "| k2  | v2    |\n"
-            + "+-----+-------+",
-        output);
-  }
-
-  @Test
-  void testListTagPropertiesWithTableFormatWithEmptyMap() {
-    CommandContext mockContext = getMockContext();
-
-    Tag mockTag1 = getMockTag("tag1", "comment for tag1", Collections.emptyMap());
-
-    TableFormat.output(mockTag1.properties(), mockContext);
-    String output = new String(outContent.toByteArray(), StandardCharsets.UTF_8).trim();
-    Assertions.assertEquals(
-        "+-----+-------+\n"
-            + "| Key | Value |\n"
-            + "+-----+-------+\n"
-            + "| N/A | N/A   |\n"
-            + "+-----+-------+",
-        output);
-  }
-
-  @Test
-  void testOutputWithUnsupportType() {
-    CommandContext mockContext = getMockContext();
-    Object mockObject = new Object();
-=======
     CommandContext mockContext = TestCliUtil.getMockContext();
     Model model1 = TestCliUtil.getMockModel("model1", "This is a demo model", 1);
     Model model2 = TestCliUtil.getMockModel("model2", "This is another demo model", 2);
     Model model3 = TestCliUtil.getMockModel("model3", "This is a third demo model", 3);
->>>>>>> 225e98dd
 
     TableFormat.output(new Model[] {model1, model2, model3}, mockContext);
     String output = new String(outContent.toByteArray(), StandardCharsets.UTF_8).trim();
@@ -1125,42 +910,4 @@
             + "+--------+",
         output);
   }
-
-  private Model getMockModel(String name, String comment, int lastVersion) {
-    Model mockModel = mock(Model.class);
-    when(mockModel.name()).thenReturn(name);
-    when(mockModel.comment()).thenReturn(comment);
-    when(mockModel.latestVersion()).thenReturn(lastVersion);
-
-    return mockModel;
-  }
-
-  private User getMockUser(String name, List<String> roles) {
-    User mockUser = mock(User.class);
-    when(mockUser.name()).thenReturn(name);
-    when(mockUser.roles()).thenReturn(roles);
-
-    return mockUser;
-  }
-
-  private Group getMockGroup(String name, List<String> roles) {
-    Group mockGroup = mock(Group.class);
-    when(mockGroup.name()).thenReturn(name);
-    when(mockGroup.roles()).thenReturn(roles);
-
-    return mockGroup;
-  }
-
-  private Tag getMockTag(String name, String comment) {
-    return getMockTag(name, comment, ImmutableMap.of("k1", "v1", "k2", "v2"));
-  }
-
-  private Tag getMockTag(String name, String comment, Map<String, String> properties) {
-    Tag mockTag = mock(Tag.class);
-    when(mockTag.name()).thenReturn(name);
-    when(mockTag.comment()).thenReturn(comment);
-    when(mockTag.properties()).thenReturn(properties);
-
-    return mockTag;
-  }
 }