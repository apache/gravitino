/*
 * Licensed to the Apache Software Foundation (ASF) under one
 * or more contributor license agreements.  See the NOTICE file
 * distributed with this work for additional information
 * regarding copyright ownership.  The ASF licenses this file
 * to you under the Apache License, Version 2.0 (the
 * "License"); you may not use this file except in compliance
 * with the License.  You may obtain a copy of the License at
 *
 *  http://www.apache.org/licenses/LICENSE-2.0
 *
 * Unless required by applicable law or agreed to in writing,
 * software distributed under the License is distributed on an
 * "AS IS" BASIS, WITHOUT WARRANTIES OR CONDITIONS OF ANY
 * KIND, either express or implied.  See the License for the
 * specific language governing permissions and limitations
 * under the License.
 */

package org.apache.gravitino.cli;

import static org.junit.jupiter.api.Assertions.assertEquals;
import static org.junit.jupiter.api.Assertions.assertTrue;

import java.io.ByteArrayOutputStream;
import java.io.PrintStream;
import java.io.UnsupportedEncodingException;
import org.apache.commons.cli.CommandLine;
import org.apache.commons.cli.CommandLineParser;
import org.apache.commons.cli.DefaultParser;
import org.apache.commons.cli.Options;
import org.apache.commons.cli.ParseException;
import org.junit.jupiter.api.AfterEach;
import org.junit.jupiter.api.BeforeEach;
import org.junit.jupiter.api.Test;

public class TestMain {

  private final ByteArrayOutputStream outContent = new ByteArrayOutputStream();
  private final ByteArrayOutputStream errContent = new ByteArrayOutputStream();
  private final PrintStream originalOut = System.out;
  private final PrintStream originalErr = System.err;

  @BeforeEach
  public void setUpStreams() {
    System.setOut(new PrintStream(outContent));
    System.setErr(new PrintStream(errContent));
  }

  @AfterEach
  public void restoreStreams() {
    System.setOut(originalOut);
    System.setErr(originalErr);
  }

  @Test
  public void withTwoArgsOnly() throws ParseException {
    Options options = new GravitinoOptions().options();
    CommandLineParser parser = new DefaultParser();
    String[] args = {"metalake", "details"};
    CommandLine line = parser.parse(options, args);

    String command = Main.resolveCommand(line);
    assertEquals(CommandActions.DETAILS, command);
    String entity = Main.resolveEntity(line);
    assertEquals(CommandEntities.METALAKE, entity);
  }

  @Test
  public void defaultToDetailsOneArg() throws ParseException {
    Options options = new GravitinoOptions().options();
    CommandLineParser parser = new DefaultParser();
<<<<<<< HEAD
    String[] args = {"metalake", "--name", "metalake_demo"};
=======
    String[] args = {"metalake"};
>>>>>>> 069f4255
    CommandLine line = parser.parse(options, args);

    String command = Main.resolveCommand(line);
    assertEquals(CommandActions.DETAILS, command);
    String entity = Main.resolveEntity(line);
    assertEquals(CommandEntities.METALAKE, entity);
<<<<<<< HEAD
=======
  }

  @Test
  public void withNoArgs() throws ParseException {
    Options options = new GravitinoOptions().options();
    CommandLineParser parser = new DefaultParser();
    String[] args = {};
    CommandLine line = parser.parse(options, args);

    String command = Main.resolveCommand(line);
    assertNull(command);
    String entity = Main.resolveEntity(line);
    assertNull(entity);
>>>>>>> 069f4255
  }

  @Test
  @SuppressWarnings("DefaultCharset")
  public void withHelpOption() throws ParseException, UnsupportedEncodingException {
    Options options = new GravitinoOptions().options();
    CommandLineParser parser = new DefaultParser();
    String[] args = {"--help"};
    CommandLine line = parser.parse(options, args);

    GravitinoCommandLine commandLine = new GravitinoCommandLine(line, options, null, "help");
    commandLine.handleSimpleLine();

    assertTrue(outContent.toString().contains("usage:")); // Expected help output
  }

  @Test
  @SuppressWarnings("DefaultCharset")
  public void parseError() throws UnsupportedEncodingException {
    String[] args = {"--invalidOption"};

    Main.main(args);

    assertTrue(errContent.toString().contains("Error parsing command line")); // Expect error
    assertTrue(outContent.toString().contains("usage:")); // Expect help output
  }

  @Test
  public void catalogWithOneArg() throws ParseException {
    Options options = new GravitinoOptions().options();
    CommandLineParser parser = new DefaultParser();
    String[] args = {"catalog", "--details", "--name", "metalake_demo.catalog_postgres"};
    CommandLine line = parser.parse(options, args);

    String command = Main.resolveCommand(line);
    assertEquals(CommandActions.DETAILS, command);
    String entity = Main.resolveEntity(line);
    assertEquals(CommandEntities.CATALOG, entity);
  }
}<|MERGE_RESOLUTION|>--- conflicted
+++ resolved
@@ -70,33 +70,26 @@
   public void defaultToDetailsOneArg() throws ParseException {
     Options options = new GravitinoOptions().options();
     CommandLineParser parser = new DefaultParser();
-<<<<<<< HEAD
-    String[] args = {"metalake", "--name", "metalake_demo"};
-=======
     String[] args = {"metalake"};
->>>>>>> 069f4255
     CommandLine line = parser.parse(options, args);
 
     String command = Main.resolveCommand(line);
     assertEquals(CommandActions.DETAILS, command);
     String entity = Main.resolveEntity(line);
     assertEquals(CommandEntities.METALAKE, entity);
-<<<<<<< HEAD
-=======
   }
 
   @Test
   public void withNoArgs() throws ParseException {
     Options options = new GravitinoOptions().options();
     CommandLineParser parser = new DefaultParser();
-    String[] args = {};
+    String[] args = {"metalake", "--name", "metalake_demo"};
     CommandLine line = parser.parse(options, args);
 
     String command = Main.resolveCommand(line);
     assertNull(command);
     String entity = Main.resolveEntity(line);
-    assertNull(entity);
->>>>>>> 069f4255
+    assertEquals(CommandEntities.METALAKE, entity);
   }
 
   @Test
