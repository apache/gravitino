--- conflicted
+++ resolved
@@ -144,8 +144,6 @@
     assertEquals(CommandEntities.CATALOG, entity);
   }
 
-  @Test
-<<<<<<< HEAD
   public void metalakeWithHelpOption() throws ParseException {
     Options options = new GravitinoOptions().options();
     CommandLineParser parser = new DefaultParser();
@@ -176,7 +174,8 @@
 
     assertEquals(Main.resolveEntity(line), CommandEntities.SCHEMA);
     assertEquals(Main.resolveCommand(line), CommandActions.HELP);
-=======
+  }
+
   @SuppressWarnings("DefaultCharset")
   public void CreateTagWithNoTag() {
     String[] args = {"tag", "create", "--metalake", "metalake_test_no_tag"};
@@ -194,6 +193,5 @@
     Main.main(args);
 
     assertTrue(errContent.toString().contains(ErrorMessages.TAG_EMPTY)); // Expect error
->>>>>>> 530cd95e
   }
 }