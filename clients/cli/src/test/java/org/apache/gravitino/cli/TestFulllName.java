--- conflicted
+++ resolved
@@ -94,16 +94,9 @@
 
   @Test
   public void hasPartNameMetalake() throws Exception {
-<<<<<<< HEAD
-    String[] args = {"metalake", "details", "--name", "metalake"};
-    CommandLine commandLine = new DefaultParser().parse(options, args);
-    FullName fullName = new FullName(commandLine);
-    assertTrue(fullName.hasMetalakeName());
-=======
     String[] args = {"metalake", "details", "--metalake", "metalake"};
     CommandLine commandLine = new DefaultParser().parse(options, args);
     FullName fullName = new FullName(commandLine);
->>>>>>> 73c78632
     assertFalse(fullName.hasCatalogName());
     assertFalse(fullName.hasSchemaName());
     assertFalse(fullName.hasTableName());
@@ -111,16 +104,9 @@
 
   @Test
   public void hasPartNameCatalog() throws Exception {
-<<<<<<< HEAD
-    String[] args = {"catalog", "details", "--name", "metalake.catalog"};
-    CommandLine commandLine = new DefaultParser().parse(options, args);
-    FullName fullName = new FullName(commandLine);
-    assertTrue(fullName.hasMetalakeName());
-=======
     String[] args = {"catalog", "details", "--metalake", "metalake", "--name", "catalog"};
     CommandLine commandLine = new DefaultParser().parse(options, args);
     FullName fullName = new FullName(commandLine);
->>>>>>> 73c78632
     assertTrue(fullName.hasCatalogName());
     assertFalse(fullName.hasSchemaName());
     assertFalse(fullName.hasTableName());
@@ -128,16 +114,9 @@
 
   @Test
   public void hasPartNameSchema() throws Exception {
-<<<<<<< HEAD
-    String[] args = {"schema", "details", "--name", "metalake.catalog.schema"};
-    CommandLine commandLine = new DefaultParser().parse(options, args);
-    FullName fullName = new FullName(commandLine);
-    assertTrue(fullName.hasMetalakeName());
-=======
     String[] args = {"schema", "details", "--metalake", "metalake", "--name", "catalog.schema"};
     CommandLine commandLine = new DefaultParser().parse(options, args);
     FullName fullName = new FullName(commandLine);
->>>>>>> 73c78632
     assertTrue(fullName.hasCatalogName());
     assertTrue(fullName.hasSchemaName());
     assertFalse(fullName.hasTableName());
@@ -145,18 +124,11 @@
 
   @Test
   public void hasPartNameTable() throws Exception {
-<<<<<<< HEAD
-    String[] args = {"table", "details", "--name", "metalake.catalog.schema.table"};
-    CommandLine commandLine = new DefaultParser().parse(options, args);
-    FullName fullName = new FullName(commandLine);
-    assertTrue(fullName.hasMetalakeName());
-=======
     String[] args = {
       "table", "details", "--metalake", "metalake", "--name", "catalog.schema.table"
     };
     CommandLine commandLine = new DefaultParser().parse(options, args);
     FullName fullName = new FullName(commandLine);
->>>>>>> 73c78632
     assertTrue(fullName.hasCatalogName());
     assertTrue(fullName.hasSchemaName());
     assertTrue(fullName.hasTableName());
