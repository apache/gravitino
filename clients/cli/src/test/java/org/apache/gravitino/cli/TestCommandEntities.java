--- conflicted
+++ resolved
@@ -41,11 +41,7 @@
     assertTrue(
         CommandEntities.isValidEntity(CommandEntities.FILESET), "FILESET should be a valid entity");
     assertTrue(
-<<<<<<< HEAD
-        CommandEntities.isValidEntity(CommandEntities.OWNER), "OWNER should be a valid entity");
-=======
         CommandEntities.isValidEntity(CommandEntities.ROLE), "ROLE should be a valid entity");
->>>>>>> c188d30f
   }
 
   @Test
