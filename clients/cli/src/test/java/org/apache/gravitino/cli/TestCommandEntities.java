/*
 * Licensed to the Apache Software Foundation (ASF) under one
 * or more contributor license agreements.  See the NOTICE file
 * distributed with this work for additional information
 * regarding copyright ownership.  The ASF licenses this file
 * to you under the Apache License, Version 2.0 (the
 * "License"); you may not use this file except in compliance
 * with the License.  You may obtain a copy of the License at
 *
 *  http://www.apache.org/licenses/LICENSE-2.0
 *
 * Unless required by applicable law or agreed to in writing,
 * software distributed under the License is distributed on an
 * "AS IS" BASIS, WITHOUT WARRANTIES OR CONDITIONS OF ANY
 * KIND, either express or implied.  See the License for the
 * specific language governing permissions and limitations
 * under the License.
 */

package org.apache.gravitino.cli;

import static org.junit.jupiter.api.Assertions.assertFalse;
import static org.junit.jupiter.api.Assertions.assertTrue;

import org.junit.jupiter.api.Test;

public class TestCommandEntities {

  @Test
  public void validEntities() {
    assertTrue(
        CommandEntities.isValidEntity(CommandEntities.METALAKE),
        "METALAKE should be a valid entity");
    assertTrue(
        CommandEntities.isValidEntity(CommandEntities.CATALOG), "CATALOG should be a valid entity");
    assertTrue(
        CommandEntities.isValidEntity(CommandEntities.SCHEMA), "SCHEMA should be a valid entity");
    assertTrue(
        CommandEntities.isValidEntity(CommandEntities.TABLE), "TABLE should be a valid entity");
    assertTrue(CommandEntities.isValidEntity(CommandEntities.TAG), "TAG should be a valid entity");
    assertTrue(
        CommandEntities.isValidEntity(CommandEntities.FILESET), "FILESET should be a valid entity");
    assertTrue(
<<<<<<< HEAD
        CommandEntities.isValidEntity(CommandEntities.OWNER), "OWNER should be a valid entity");
=======
        CommandEntities.isValidEntity(CommandEntities.ROLE), "ROLE should be a valid entity");
>>>>>>> 7a42199a
  }

  @Test
  public void invalidEntity() {
    assertFalse(
        CommandEntities.isValidEntity("invalidEntity"), "An invalid command should return false");
  }

  @Test
  public void nullEntity() {
    assertFalse(
        CommandEntities.isValidEntity(null), "Null should return false as it's not a valid entity");
  }

  @Test
  public void emptyEntity() {
    assertFalse(
        CommandEntities.isValidEntity(""),
        "Empty string should return false as it's not a valid entity");
  }

  @Test
  public void caseSensitive() {
    assertFalse(CommandEntities.isValidEntity("METALAKE"), "Entities should be case-sensitive");
  }
}<|MERGE_RESOLUTION|>--- conflicted
+++ resolved
@@ -39,13 +39,11 @@
         CommandEntities.isValidEntity(CommandEntities.TABLE), "TABLE should be a valid entity");
     assertTrue(CommandEntities.isValidEntity(CommandEntities.TAG), "TAG should be a valid entity");
     assertTrue(
+        CommandEntities.isValidEntity(CommandEntities.TOPIC), "TOPIC should be a valid entity");
+    assertTrue(
         CommandEntities.isValidEntity(CommandEntities.FILESET), "FILESET should be a valid entity");
     assertTrue(
-<<<<<<< HEAD
-        CommandEntities.isValidEntity(CommandEntities.OWNER), "OWNER should be a valid entity");
-=======
         CommandEntities.isValidEntity(CommandEntities.ROLE), "ROLE should be a valid entity");
->>>>>>> 7a42199a
   }
 
   @Test
