/*
 * Licensed to the Apache Software Foundation (ASF) under one
 * or more contributor license agreements.  See the NOTICE file
 * distributed with this work for additional information
 * regarding copyright ownership.  The ASF licenses this file
 * to you under the Apache License, Version 2.0 (the
 * "License"); you may not use this file except in compliance
 * with the License.  You may obtain a copy of the License at
 *
 *  http://www.apache.org/licenses/LICENSE-2.0
 *
 * Unless required by applicable law or agreed to in writing,
 * software distributed under the License is distributed on an
 * "AS IS" BASIS, WITHOUT WARRANTIES OR CONDITIONS OF ANY
 * KIND, either express or implied.  See the License for the
 * specific language governing permissions and limitations
 * under the License.
 */

package org.apache.gravitino.cli.commands;

import org.apache.gravitino.cli.ErrorMessages;
import org.apache.gravitino.client.GravitinoClient;
import org.apache.gravitino.exceptions.NoSuchMetalakeException;

/** Displays the details of a metalake. */
public class MetalakeDetails extends Command {
<<<<<<< HEAD

  protected String metalake;
=======
  protected final String metalake;
>>>>>>> 069f4255

  /**
   * Displays metalake details.
   *
   * @param url The URL of the Gravitino server.
   * @param ignoreVersions If true don't check the client/server versions match.
   * @param metalake The name of the metalake.
   */
  public MetalakeDetails(String url, boolean ignoreVersions, String metalake) {
    super(url, ignoreVersions);
    this.metalake = metalake;
  }

  /** Displays the name and comment of a metalake. */
  public void handle() {
    String comment = "";
    try {
      GravitinoClient client = buildClient(metalake);
      comment = client.loadMetalake(metalake).comment();
    } catch (NoSuchMetalakeException err) {
      System.err.println(ErrorMessages.UNKNOWN_METALAKE);
      return;
    } catch (Exception exp) {
      System.err.println(exp.getMessage());
      return;
    }

    System.out.println(metalake + "," + comment);
  }
}<|MERGE_RESOLUTION|>--- conflicted
+++ resolved
@@ -25,12 +25,7 @@
 
 /** Displays the details of a metalake. */
 public class MetalakeDetails extends Command {
-<<<<<<< HEAD
-
-  protected String metalake;
-=======
   protected final String metalake;
->>>>>>> 069f4255
 
   /**
    * Displays metalake details.
