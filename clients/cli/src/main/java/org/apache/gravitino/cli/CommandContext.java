--- conflicted
+++ resolved
@@ -31,12 +31,10 @@
   private final String url;
   private final boolean quiet;
   private final CommandLine line;
-<<<<<<< HEAD
   // TODO make it final
   private int outputLimit;
-=======
   private final String auth;
->>>>>>> 74435c9b
+
 
   private String ignoreEnv;
   private boolean ignoreSet = false;
@@ -60,15 +58,12 @@
             ? line.getOptionValue(GravitinoOptions.OUTPUT)
             : Command.OUTPUT_FORMAT_PLAIN;
     this.quiet = line.hasOption(GravitinoOptions.QUIET);
+     // TODO add limit option to CLI
+    this.outputLimit = -1;
 
     this.url = getUrl();
     this.ignoreVersions = getIgnore();
-<<<<<<< HEAD
-    // TODO add limit option to CLI
-    this.outputLimit = -1;
-=======
     this.auth = this.getAuth();
->>>>>>> 74435c9b
   }
 
   /**
@@ -117,21 +112,21 @@
   }
 
   /**
-<<<<<<< HEAD
+
    * Returns the output limit.
    *
    * @return The output limit.
    */
   public int outputLimit() {
     return outputLimit;
-=======
+  }
+
    * Returns the authentication type.
    *
    * @return The authentication type.
    */
   public String auth() {
     return auth;
->>>>>>> 74435c9b
   }
 
   /**
