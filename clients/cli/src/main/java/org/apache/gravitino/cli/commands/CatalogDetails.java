/*
 * Licensed to the Apache Software Foundation (ASF) under one
 * or more contributor license agreements.  See the NOTICE file
 * distributed with this work for additional information
 * regarding copyright ownership.  The ASF licenses this file
 * to you under the Apache License, Version 2.0 (the
 * "License"); you may not use this file except in compliance
 * with the License.  You may obtain a copy of the License at
 *
 *  http://www.apache.org/licenses/LICENSE-2.0
 *
 * Unless required by applicable law or agreed to in writing,
 * software distributed under the License is distributed on an
 * "AS IS" BASIS, WITHOUT WARRANTIES OR CONDITIONS OF ANY
 * KIND, either express or implied.  See the License for the
 * specific language governing permissions and limitations
 * under the License.
 */

package org.apache.gravitino.cli.commands;

import org.apache.gravitino.Catalog;
import org.apache.gravitino.cli.ErrorMessages;
import org.apache.gravitino.client.GravitinoClient;
import org.apache.gravitino.exceptions.NoSuchCatalogException;
import org.apache.gravitino.exceptions.NoSuchMetalakeException;

public class CatalogDetails extends Command {

  protected final String metalake;
  protected final String catalog;

  /**
   * Displays the name and comment of a catalog.
   *
   * @param url The URL of the Gravitino server.
   * @param ignoreVersions If true don't check the client/server versions match.
   * @param authentication Authentication type i.e. "simple"
   * @param userName User name for simple authentication.
   * @param metalake The name of the metalake.
   * @param catalog The name of the catalog.
   * @param outputFormat The output format.
   */
  public CatalogDetails(
<<<<<<< HEAD
      String url,
      boolean ignoreVersions,
      String authentication,
      String userName,
      String metalake,
      String catalog) {
    super(url, ignoreVersions, authentication, userName);
=======
      String url, boolean ignoreVersions, String metalake, String catalog, String outputFormat) {
    super(url, ignoreVersions, outputFormat);
>>>>>>> 626bc794
    this.metalake = metalake;
    this.catalog = catalog;
  }

  /** Displays the name and details of a specified catalog. */
  @Override
  public void handle() {
    Catalog result = null;

    try {
      GravitinoClient client = buildClient(metalake);
      result = client.loadCatalog(catalog);
      output(result);
    } catch (NoSuchMetalakeException err) {
      System.err.println(ErrorMessages.UNKNOWN_METALAKE);
    } catch (NoSuchCatalogException err) {
      System.err.println(ErrorMessages.UNKNOWN_CATALOG);
    } catch (Exception exp) {
      System.err.println(exp.getMessage());
    }
  }
}<|MERGE_RESOLUTION|>--- conflicted
+++ resolved
@@ -37,23 +37,19 @@
    * @param ignoreVersions If true don't check the client/server versions match.
    * @param authentication Authentication type i.e. "simple"
    * @param userName User name for simple authentication.
+   * @param outputFormat The output format.
    * @param metalake The name of the metalake.
    * @param catalog The name of the catalog.
-   * @param outputFormat The output format.
    */
   public CatalogDetails(
-<<<<<<< HEAD
       String url,
       boolean ignoreVersions,
       String authentication,
       String userName,
+      String outputFormat,
       String metalake,
       String catalog) {
-    super(url, ignoreVersions, authentication, userName);
-=======
-      String url, boolean ignoreVersions, String metalake, String catalog, String outputFormat) {
-    super(url, ignoreVersions, outputFormat);
->>>>>>> 626bc794
+    super(url, ignoreVersions, authentication, userName, outputFormat);
     this.metalake = metalake;
     this.catalog = catalog;
   }
