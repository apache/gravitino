/*
 * Licensed to the Apache Software Foundation (ASF) under one
 * or more contributor license agreements.  See the NOTICE file
 * distributed with this work for additional information
 * regarding copyright ownership.  The ASF licenses this file
 * to you under the Apache License, Version 2.0 (the
 * "License"); you may not use this file except in compliance
 * with the License.  You may obtain a copy of the License at
 *
 *  http://www.apache.org/licenses/LICENSE-2.0
 *
 * Unless required by applicable law or agreed to in writing,
 * software distributed under the License is distributed on an
 * "AS IS" BASIS, WITHOUT WARRANTIES OR CONDITIONS OF ANY
 * KIND, either express or implied.  See the License for the
 * specific language governing permissions and limitations
 * under the License.
 */

package org.apache.gravitino.cli.commands;

import org.apache.gravitino.Metalake;
import org.apache.gravitino.client.GravitinoAdminClient;

/** Lists all metalakes. */
public class ListMetalakes extends Command {

  /**
   * List all metalakes.
   *
   * @param url The URL of the Gravitino server.
   * @param authentication Authentication type i.e. "simple"
   * @param ignoreVersions If true don't check the client/server versions match.
<<<<<<< HEAD
   * @param userName User name for simple authentication.
   */
  public ListMetalakes(String url, boolean ignoreVersions, String authentication, String userName) {
    super(url, ignoreVersions, authentication, userName);
=======
   * @param outputFormat The output format.
   */
  public ListMetalakes(String url, boolean ignoreVersions, String outputFormat) {
    super(url, ignoreVersions, outputFormat);
>>>>>>> 626bc794
  }

  /** Lists all metalakes. */
  @Override
  public void handle() {
    Metalake[] metalakes;
    try {
      GravitinoAdminClient client = buildAdminClient();
      metalakes = client.listMetalakes();
      output(metalakes);
    } catch (Exception exp) {
      System.err.println(exp.getMessage());
    }
  }
}<|MERGE_RESOLUTION|>--- conflicted
+++ resolved
@@ -29,19 +29,18 @@
    * List all metalakes.
    *
    * @param url The URL of the Gravitino server.
+   * @param ignoreVersions If true don't check the client/server versions match.
    * @param authentication Authentication type i.e. "simple"
-   * @param ignoreVersions If true don't check the client/server versions match.
-<<<<<<< HEAD
    * @param userName User name for simple authentication.
-   */
-  public ListMetalakes(String url, boolean ignoreVersions, String authentication, String userName) {
-    super(url, ignoreVersions, authentication, userName);
-=======
    * @param outputFormat The output format.
    */
-  public ListMetalakes(String url, boolean ignoreVersions, String outputFormat) {
-    super(url, ignoreVersions, outputFormat);
->>>>>>> 626bc794
+  public ListMetalakes(
+      String url,
+      boolean ignoreVersions,
+      String authentication,
+      String userName,
+      String outputFormat) {
+    super(url, ignoreVersions, authentication, userName, outputFormat);
   }
 
   /** Lists all metalakes. */
