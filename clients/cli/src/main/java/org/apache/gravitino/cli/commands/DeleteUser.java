--- conflicted
+++ resolved
@@ -37,10 +37,6 @@
    * @param url The URL of the Gravitino server.
    * @param ignoreVersions If true don't check the client/server versions match.
    * @param force Force operation.
-<<<<<<< HEAD
-   * @param force Force operation.
-=======
->>>>>>> fd71e6cd
    * @param metalake The name of the metalake.
    * @param user The name of the user.
    */
