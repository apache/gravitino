--- conflicted
+++ resolved
@@ -157,17 +157,10 @@
 
   /** Handles the "REVOKE" command. */
   private void handleRevokeCommand() {
-<<<<<<< HEAD
-    String[] revokeRoles = line.getOptionValues(GravitinoOptions.ROLE);
-    for (String role : revokeRoles) {
-      this.gravitinoCommandLine
-          .newRemoveRoleFromUser(this.url, this.ignore, quiet, this.metalake, user, role)
-=======
     boolean removeAll = line.hasOption(GravitinoOptions.ALL);
     if (removeAll) {
       gravitinoCommandLine
           .newRemoveAllRoles(url, ignore, metalake, user, CommandEntities.USER)
->>>>>>> e6225a01
           .validate()
           .handle();
       System.out.printf("Removed all roles from user %s%n", user);
