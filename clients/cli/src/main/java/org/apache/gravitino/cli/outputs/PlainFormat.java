--- conflicted
+++ resolved
@@ -27,10 +27,6 @@
 import org.apache.gravitino.Metalake;
 import org.apache.gravitino.Schema;
 import org.apache.gravitino.authorization.Group;
-<<<<<<< HEAD
-import org.apache.gravitino.authorization.User;
-import org.apache.gravitino.cli.CommandContext;
-=======
 import org.apache.gravitino.authorization.Privilege;
 import org.apache.gravitino.authorization.Role;
 import org.apache.gravitino.authorization.SecurableObject;
@@ -38,7 +34,6 @@
 import org.apache.gravitino.cli.CommandContext;
 import org.apache.gravitino.file.Fileset;
 import org.apache.gravitino.messaging.Topic;
->>>>>>> 225e98dd
 import org.apache.gravitino.model.Model;
 import org.apache.gravitino.rel.Column;
 import org.apache.gravitino.rel.Table;
@@ -89,8 +84,6 @@
       new AuditPlainFormat(context).output((Audit) entity);
     } else if (entity instanceof Column[]) {
       new ColumnListPlainFormat(context).output((Column[]) entity);
-<<<<<<< HEAD
-=======
     } else if (entity instanceof Role) {
       new RoleDetailsPlainFormat(context).output((Role) entity);
     } else if (entity instanceof Role[]) {
@@ -103,7 +96,6 @@
       new TopicDetailsPlainFormat(context).output((Topic) entity);
     } else if (entity instanceof Topic[]) {
       new TopicListPlainFormat(context).output((Topic[]) entity);
->>>>>>> 225e98dd
     } else if (entity instanceof Tag) {
       new TagDetailsPlainFormat(context).output((Tag) entity);
     } else if (entity instanceof Tag[]) {
@@ -511,8 +503,6 @@
       return data.toString();
     }
   }
-<<<<<<< HEAD
-=======
 
   /**
    * Format a {@link Role} instance with their details. Output format: securable object details
@@ -653,5 +643,4 @@
       return String.join(",", topicList);
     }
   }
->>>>>>> 225e98dd
 }