/*
 * Licensed to the Apache Software Foundation (ASF) under one
 * or more contributor license agreements.  See the NOTICE file
 * distributed with this work for additional information
 * regarding copyright ownership.  The ASF licenses this file
 * to you under the Apache License, Version 2.0 (the
 * "License"); you may not use this file except in compliance
 * with the License.  You may obtain a copy of the License at
 *
 *  http://www.apache.org/licenses/LICENSE-2.0
 *
 * Unless required by applicable law or agreed to in writing,
 * software distributed under the License is distributed on an
 * "AS IS" BASIS, WITHOUT WARRANTIES OR CONDITIONS OF ANY
 * KIND, either express or implied.  See the License for the
 * specific language governing permissions and limitations
 * under the License.
 */

package org.apache.gravitino.cli;

import org.apache.commons.cli.CommandLine;
import org.apache.gravitino.cli.commands.Command;

/** Handles the command execution for Groups based on command type and the command line options. */
public class GroupCommandHandler extends CommandHandler {
  private final GravitinoCommandLine gravitinoCommandLine;
  private final CommandLine line;
  private final String command;
  private final boolean ignore;
  private final boolean quiet;
  private final String url;
  private final FullName name;
  private final String metalake;
  private String group;

  /**
   * Constructs a {@link GroupCommandHandler} instance.
   *
   * @param gravitinoCommandLine The Gravitino command line instance.
   * @param line The command line arguments.
   * @param command The command to execute.
   * @param ignore Ignore server version mismatch.
   * @param quiet Suppress output.
   */
  public GroupCommandHandler(
      GravitinoCommandLine gravitinoCommandLine,
      CommandLine line,
      String command,
      boolean ignore,
      boolean quiet) {
    this.gravitinoCommandLine = gravitinoCommandLine;
    this.line = line;
    this.command = command;
    this.ignore = ignore;
    this.quiet = quiet;

    this.url = getUrl(line);
    this.name = new FullName(line);
    this.metalake = name.getMetalakeName();
  }

  /** Handles the command execution logic based on the provided command. */
  @Override
  protected void handle() {
    String userName = line.getOptionValue(GravitinoOptions.LOGIN);
    Command.setAuthenticationMode(getAuth(line), userName);

    if (CommandActions.LIST.equals(command)) {
      handleListCommand();
      return;
    }

    group = line.getOptionValue(GravitinoOptions.GROUP);
    if (group == null) {
      System.err.println(ErrorMessages.MISSING_GROUP);
      Main.exit(-1);
    }

    if (!executeCommand()) {
      System.err.println(ErrorMessages.UNSUPPORTED_COMMAND);
      Main.exit(-1);
    }
  }

  /**
   * Executes the specific command based on the command type.
   *
   * @return true if the command is supported, false otherwise
   */
  private boolean executeCommand() {
    switch (command) {
      case CommandActions.DETAILS:
        handleDetailsCommand();
        return true;

      case CommandActions.CREATE:
        handleCreateCommand();
        return true;

      case CommandActions.DELETE:
        handleDeleteCommand();
        return true;

      case CommandActions.REVOKE:
        handleRevokeCommand();
        return true;

      case CommandActions.GRANT:
        handleGrantCommand();
        return true;

      default:
        return false;
    }
  }

  /** Handles the "DETAILS" command. */
  private void handleDetailsCommand() {
    if (line.hasOption(GravitinoOptions.AUDIT)) {
      gravitinoCommandLine.newGroupAudit(url, ignore, metalake, group).validate().handle();
    } else {
      gravitinoCommandLine.newGroupDetails(url, ignore, metalake, group).validate().handle();
    }
  }

  /** Handles the "CREATE" command. */
  private void handleCreateCommand() {
    gravitinoCommandLine.newCreateGroup(url, ignore, quiet, metalake, group).validate().handle();
  }

  /** Handles the "DELETE" command. */
  private void handleDeleteCommand() {
    boolean force = line.hasOption(GravitinoOptions.FORCE);
    gravitinoCommandLine
        .newDeleteGroup(url, ignore, quiet, force, metalake, group)
        .validate()
        .handle();
  }

  /** Handles the "REVOKE" command. */
  private void handleRevokeCommand() {
    boolean revokeAll = line.hasOption(GravitinoOptions.ALL);
    if (revokeAll) {
      gravitinoCommandLine
<<<<<<< HEAD
          .newRemoveRoleFromGroup(url, ignore, quiet, metalake, group, role)
=======
          .newRemoveAllRoles(url, ignore, metalake, group, CommandEntities.GROUP)
>>>>>>> e6225a01
          .validate()
          .handle();
      System.out.printf("Removed all roles from group %s%n", group);
    } else {
      String[] revokeRoles = line.getOptionValues(GravitinoOptions.ROLE);
      for (String role : revokeRoles) {
        gravitinoCommandLine
            .newRemoveRoleFromGroup(url, ignore, metalake, group, role)
            .validate()
            .handle();
      }
      System.out.printf("Removed roles %s from group %s%n", COMMA_JOINER.join(revokeRoles), group);
    }
  }

  /** Handles the "GRANT" command. */
  private void handleGrantCommand() {
    String[] grantRoles = line.getOptionValues(GravitinoOptions.ROLE);
    for (String role : grantRoles) {
      gravitinoCommandLine
          .newAddRoleToGroup(url, ignore, quiet, metalake, group, role)
          .validate()
          .handle();
    }
    System.out.printf("Grant roles %s to group %s%n", COMMA_JOINER.join(grantRoles), group);
  }

  /** Handles the "LIST" command. */
  private void handleListCommand() {
    gravitinoCommandLine.newListGroups(url, ignore, metalake).validate().handle();
  }
}<|MERGE_RESOLUTION|>--- conflicted
+++ resolved
@@ -143,11 +143,7 @@
     boolean revokeAll = line.hasOption(GravitinoOptions.ALL);
     if (revokeAll) {
       gravitinoCommandLine
-<<<<<<< HEAD
-          .newRemoveRoleFromGroup(url, ignore, quiet, metalake, group, role)
-=======
           .newRemoveAllRoles(url, ignore, metalake, group, CommandEntities.GROUP)
->>>>>>> e6225a01
           .validate()
           .handle();
       System.out.printf("Removed all roles from group %s%n", group);
