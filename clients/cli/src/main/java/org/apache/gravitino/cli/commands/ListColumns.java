/*
 * Licensed to the Apache Software Foundation (ASF) under one
 * or more contributor license agreements.  See the NOTICE file
 * distributed with this work for additional information
 * regarding copyright ownership.  The ASF licenses this file
 * to you under the Apache License, Version 2.0 (the
 * "License"); you may not use this file except in compliance
 * with the License.  You may obtain a copy of the License at
 *
 *  http://www.apache.org/licenses/LICENSE-2.0
 *
 * Unless required by applicable law or agreed to in writing,
 * software distributed under the License is distributed on an
 * "AS IS" BASIS, WITHOUT WARRANTIES OR CONDITIONS OF ANY
 * KIND, either express or implied.  See the License for the
 * specific language governing permissions and limitations
 * under the License.
 */

package org.apache.gravitino.cli.commands;

import org.apache.gravitino.NameIdentifier;
import org.apache.gravitino.cli.CommandContext;
import org.apache.gravitino.cli.ErrorMessages;
import org.apache.gravitino.exceptions.NoSuchTableException;
import org.apache.gravitino.rel.Column;

import com.google.common.base.Joiner;

/** Displays the details of a table's columns. */
public class ListColumns extends TableCommand {

  protected final String schema;
  protected final String table;

  /**
   * Displays the details of a table's columns.
   *
   * @param context The command context.
   * @param metalake The name of the metalake.
   * @param catalog The name of the catalog.
   * @param schema The name of the schenma.
   * @param table The name of the table.
   */
  public ListColumns(
      CommandContext context, String metalake, String catalog, String schema, String table) {
    super(context, metalake, catalog);
    this.schema = schema;
    this.table = table;
  }

  /** Displays the details of a table's columns. */
  @Override
  public void handle() {
    Column[] columns = null;

    try {
      NameIdentifier name = NameIdentifier.of(schema, table);
      columns = tableCatalog().loadTable(name).columns();
    } catch (NoSuchTableException noSuchTableException) {
      exitWithError(
          ErrorMessages.UNKNOWN_TABLE + Joiner.on(".").join(metalake, catalog, schema, table));
      return;
    } catch (Exception exp) {
      exitWithError(exp.getMessage());
      return;
    }

    // Null / empty check before processing columns
    if (columns == null || columns.length == 0) {
      exitWithError("No columns found for table: " + table);
      return;
    }

<<<<<<< HEAD
    StringBuilder all = new StringBuilder();
    all.append("name,datatype,comment,nullable,auto_increment").append(System.lineSeparator());

    for (Column column : columns) {
      if (column == null) continue; // Skip any unexpected null columns

      String name = column.name();
        String dataType = column.dataType() != null ? column.dataType().simpleString() : "UNKNOWN";
        String comment = column.comment() != null ? column.comment() : "N/A";
        String nullable = column.nullable() ? "true" : "false";
        String autoIncrement = column.autoIncrement() ? "true" : "false";

        all.append(
            name + "," + dataType + "," + comment + "," + nullable + "," + autoIncrement
        ).append(System.lineSeparator());
    }

    printResults(all.toString());
=======
    printResults(columns);
>>>>>>> 2af41cad
  }
}<|MERGE_RESOLUTION|>--- conflicted
+++ resolved
@@ -72,27 +72,31 @@
       return;
     }
 
-<<<<<<< HEAD
-    StringBuilder all = new StringBuilder();
-    all.append("name,datatype,comment,nullable,auto_increment").append(System.lineSeparator());
+StringBuilder all = new StringBuilder();
+all.append("name,datatype,comment,nullable,auto_increment").append(System.lineSeparator());
 
-    for (Column column : columns) {
-      if (column == null) continue; // Skip any unexpected null columns
+for (Column column : columns) {
+  if (column == null) continue; // Skip any unexpected null columns
 
-      String name = column.name();
-        String dataType = column.dataType() != null ? column.dataType().simpleString() : "UNKNOWN";
-        String comment = column.comment() != null ? column.comment() : "N/A";
-        String nullable = column.nullable() ? "true" : "false";
-        String autoIncrement = column.autoIncrement() ? "true" : "false";
+  String name = column.name();
+  String dataType = column.dataType() != null ? column.dataType().simpleString() : "UNKNOWN";
+  String comment = column.comment() != null ? column.comment() : "N/A";
+  String nullable = column.nullable() ? "true" : "false";
+  String autoIncrement = column.autoIncrement() ? "true" : "false";
 
-        all.append(
-            name + "," + dataType + "," + comment + "," + nullable + "," + autoIncrement
-        ).append(System.lineSeparator());
-    }
+  all.append(name)
+      .append(",")
+      .append(dataType)
+      .append(",")
+      .append(comment)
+      .append(",")
+      .append(nullable)
+      .append(",")
+      .append(autoIncrement)
+      .append(System.lineSeparator());
+  }
 
-    printResults(all.toString());
-=======
-    printResults(columns);
->>>>>>> 2af41cad
+  printResults(all.toString());
+
   }
 }