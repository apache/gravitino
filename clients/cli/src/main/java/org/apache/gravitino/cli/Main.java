--- conflicted
+++ resolved
@@ -34,16 +34,12 @@
 
     try {
       CommandLine line = parser.parse(options, args);
-<<<<<<< HEAD
+      String entity = resolveEntity(line);
       String[] extra = line.getArgs();
       if (extra.length > 2) {
         System.err.println(ErrorMessages.TOO_MANY_ARGUMENTS);
         return;
       }
-      String command = resolveCommand(line);
-=======
->>>>>>> 069f4255
-      String entity = resolveEntity(line);
       String command = resolveCommand(line);
       GravitinoCommandLine commandLine = new GravitinoCommandLine(line, options, entity, command);
 
