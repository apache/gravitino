--- conflicted
+++ resolved
@@ -47,12 +47,8 @@
     this.tag = tag;
   }
 
-<<<<<<< HEAD
-  /** Delete a catalog. */
-=======
   /** Delete a tag. */
   @Override
->>>>>>> 3ccd89a2
   public void handle() {
     boolean deleted = false;
 
