/*
 * Licensed to the Apache Software Foundation (ASF) under one
 * or more contributor license agreements.  See the NOTICE file
 * distributed with this work for additional information
 * regarding copyright ownership.  The ASF licenses this file
 * to you under the Apache License, Version 2.0 (the
 * "License"); you may not use this file except in compliance
 * with the License.  You may obtain a copy of the License at
 *
 *  http://www.apache.org/licenses/LICENSE-2.0
 *
 * Unless required by applicable law or agreed to in writing,
 * software distributed under the License is distributed on an
 * "AS IS" BASIS, WITHOUT WARRANTIES OR CONDITIONS OF ANY
 * KIND, either express or implied.  See the License for the
 * specific language governing permissions and limitations
 * under the License.
 */

package org.apache.gravitino.cli.commands;

import org.apache.gravitino.cli.AreYouSure;
import org.apache.gravitino.cli.ErrorMessages;
import org.apache.gravitino.client.GravitinoClient;
import org.apache.gravitino.exceptions.NoSuchMetalakeException;
import org.apache.gravitino.exceptions.NoSuchTagException;

public class DeleteTag extends Command {

  protected final String metalake;
  protected final String tag;
  protected final boolean force;

  /**
   * Delete a tag.
   *
   * @param url The URL of the Gravitino server.
   * @param ignoreVersions If true don't check the client/server versions match.
   * @param force Force operation.
   * @param metalake The name of the metalake.
   * @param tag The name of the tag.
   */
  public DeleteTag(String url, boolean ignoreVersions, boolean force, String metalake, String tag) {
    super(url, ignoreVersions);
    this.force = force;
    this.metalake = metalake;
    this.tag = tag;
  }

<<<<<<< HEAD
  /** Delete a catalog. */
=======
  /** Delete a tag. */
  @Override
>>>>>>> fd71e6cd
  public void handle() {
    boolean deleted = false;

    if (!AreYouSure.really(force)) {
      return;
    }

    try {
      GravitinoClient client = buildClient(metalake);
      deleted = client.deleteTag(tag);
    } catch (NoSuchMetalakeException err) {
      System.err.println(ErrorMessages.UNKNOWN_METALAKE);
      return;
    } catch (NoSuchTagException err) {
      System.err.println(ErrorMessages.UNKNOWN_TAG);
      return;
    } catch (Exception exp) {
      System.err.println(exp.getMessage());
      return;
    }

    if (deleted) {
      System.out.println(tag + " deleted.");
    } else {
      System.out.println(tag + " not deleted.");
    }
  }
}<|MERGE_RESOLUTION|>--- conflicted
+++ resolved
@@ -47,12 +47,8 @@
     this.tag = tag;
   }
 
-<<<<<<< HEAD
-  /** Delete a catalog. */
-=======
   /** Delete a tag. */
   @Override
->>>>>>> fd71e6cd
   public void handle() {
     boolean deleted = false;
 
