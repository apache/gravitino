/*
 * Licensed to the Apache Software Foundation (ASF) under one
 * or more contributor license agreements.  See the NOTICE file
 * distributed with this work for additional information
 * regarding copyright ownership.  The ASF licenses this file
 * to you under the Apache License, Version 2.0 (the
 * "License"); you may not use this file except in compliance
 * with the License.  You may obtain a copy of the License at
 *
 *  http://www.apache.org/licenses/LICENSE-2.0
 *
 * Unless required by applicable law or agreed to in writing,
 * software distributed under the License is distributed on an
 * "AS IS" BASIS, WITHOUT WARRANTIES OR CONDITIONS OF ANY
 * KIND, either express or implied.  See the License for the
 * specific language governing permissions and limitations
 * under the License.
 */

package org.apache.gravitino.cli;

import java.util.HashSet;

/**
 * The {@code CommandEntities} class defines a set of standard entities that can be used in the
 * Gravitino CLI. It also can validate if a given entity is a valid entity.
 */
public class CommandEntities {
  public static final String METALAKE = "metalake";
  public static final String CATALOG = "catalog";
  public static final String SCHEMA = "schema";
  public static final String TABLE = "table";
  public static final String COLUMN = "column";
  public static final String USER = "user";
  public static final String GROUP = "group";
  public static final String TAG = "tag";
  public static final String FILESET = "fileset";
<<<<<<< HEAD
  public static final String OWNER = "owner";
=======
  public static final String ROLE = "role";
>>>>>>> c188d30f

  private static final HashSet<String> VALID_ENTITIES = new HashSet<>();

  static {
    VALID_ENTITIES.add(METALAKE);
    VALID_ENTITIES.add(CATALOG);
    VALID_ENTITIES.add(SCHEMA);
    VALID_ENTITIES.add(TABLE);
    VALID_ENTITIES.add(COLUMN);
    VALID_ENTITIES.add(USER);
    VALID_ENTITIES.add(GROUP);
    VALID_ENTITIES.add(TAG);
    VALID_ENTITIES.add(FILESET);
<<<<<<< HEAD
    VALID_ENTITIES.add(OWNER);
=======
    VALID_ENTITIES.add(ROLE);
>>>>>>> c188d30f
  }

  /**
   * Checks if a given command is a valid entity.
   *
   * @param entity The entity to check.
   * @return true if the command is valid, false otherwise.
   */
  public static boolean isValidEntity(String entity) {
    return VALID_ENTITIES.contains(entity);
  }
}<|MERGE_RESOLUTION|>--- conflicted
+++ resolved
@@ -35,11 +35,7 @@
   public static final String GROUP = "group";
   public static final String TAG = "tag";
   public static final String FILESET = "fileset";
-<<<<<<< HEAD
-  public static final String OWNER = "owner";
-=======
   public static final String ROLE = "role";
->>>>>>> c188d30f
 
   private static final HashSet<String> VALID_ENTITIES = new HashSet<>();
 
@@ -53,11 +49,7 @@
     VALID_ENTITIES.add(GROUP);
     VALID_ENTITIES.add(TAG);
     VALID_ENTITIES.add(FILESET);
-<<<<<<< HEAD
-    VALID_ENTITIES.add(OWNER);
-=======
     VALID_ENTITIES.add(ROLE);
->>>>>>> c188d30f
   }
 
   /**
