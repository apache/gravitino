--- conflicted
+++ resolved
@@ -34,11 +34,8 @@
   public static final String USER = "user";
   public static final String GROUP = "group";
   public static final String TAG = "tag";
-<<<<<<< HEAD
   public static final String FILESET = "fileset";
-=======
   public static final String OWNER = "owner";
->>>>>>> 9642ae69
 
   private static final HashSet<String> VALID_ENTITIES = new HashSet<>();
 
@@ -51,11 +48,8 @@
     VALID_ENTITIES.add(USER);
     VALID_ENTITIES.add(GROUP);
     VALID_ENTITIES.add(TAG);
-<<<<<<< HEAD
     VALID_ENTITIES.add(FILESET);
-=======
     VALID_ENTITIES.add(OWNER);
->>>>>>> 9642ae69
   }
 
   /**
