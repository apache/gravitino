--- conflicted
+++ resolved
@@ -35,12 +35,8 @@
   public static final String GROUP = "group";
   public static final String TAG = "tag";
   public static final String TOPIC = "topic";
-<<<<<<< HEAD
-  public static final String OWNER = "owner";
-=======
   public static final String FILESET = "fileset";
   public static final String ROLE = "role";
->>>>>>> 0119e0e4
 
   private static final HashSet<String> VALID_ENTITIES = new HashSet<>();
 
@@ -54,12 +50,8 @@
     VALID_ENTITIES.add(GROUP);
     VALID_ENTITIES.add(TAG);
     VALID_ENTITIES.add(TOPIC);
-<<<<<<< HEAD
-    VALID_ENTITIES.add(OWNER);
-=======
     VALID_ENTITIES.add(FILESET);
     VALID_ENTITIES.add(ROLE);
->>>>>>> 0119e0e4
   }
 
   /**
