--- conflicted
+++ resolved
@@ -34,15 +34,9 @@
   public static final String USER = "user";
   public static final String GROUP = "group";
   public static final String TAG = "tag";
-<<<<<<< HEAD
-  public static final String FILESET = "fileset";
-  public static final String TOPIC = "topic";
-  public static final String OWNER = "owner";
-=======
   public static final String TOPIC = "topic";
   public static final String FILESET = "fileset";
   public static final String ROLE = "role";
->>>>>>> d5aa571c
 
   private static final HashSet<String> VALID_ENTITIES = new HashSet<>();
 
@@ -55,15 +49,9 @@
     VALID_ENTITIES.add(USER);
     VALID_ENTITIES.add(GROUP);
     VALID_ENTITIES.add(TAG);
-<<<<<<< HEAD
-    VALID_ENTITIES.add(FILESET);
-    VALID_ENTITIES.add(TOPIC);
-    VALID_ENTITIES.add(OWNER);
-=======
     VALID_ENTITIES.add(TOPIC);
     VALID_ENTITIES.add(FILESET);
     VALID_ENTITIES.add(ROLE);
->>>>>>> d5aa571c
   }
 
   /**
