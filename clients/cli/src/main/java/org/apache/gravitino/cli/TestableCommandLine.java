/* Methods used for testing - basically a seam where we can see what it passed and use mocks to see if the correct command is created. */
/*
 * Licensed to the Apache Software Foundation (ASF) under one
 * or more contributor license agreements.  See the NOTICE file
 * distributed with this work for additional information
 * regarding copyright ownership.  The ASF licenses this file
 * to you under the Apache License, Version 2.0 (the
 * "License"); you may not use this file except in compliance
 * with the License.  You may obtain a copy of the License at
 *
 *  http://www.apache.org/licenses/LICENSE-2.0
 *
 * Unless required by applicable law or agreed to in writing,
 * software distributed under the License is distributed on an
 * "AS IS" BASIS, WITHOUT WARRANTIES OR CONDITIONS OF ANY
 * KIND, either express or implied.  See the License for the
 * specific language governing permissions and limitations
 * under the License.
 */

package org.apache.gravitino.cli;

import java.util.Map;
import org.apache.gravitino.cli.commands.AddRoleToGroup;
import org.apache.gravitino.cli.commands.AddRoleToUser;
import org.apache.gravitino.cli.commands.CatalogAudit;
import org.apache.gravitino.cli.commands.CatalogDetails;
import org.apache.gravitino.cli.commands.ClientVersion;
import org.apache.gravitino.cli.commands.CreateCatalog;
import org.apache.gravitino.cli.commands.CreateFileset;
import org.apache.gravitino.cli.commands.CreateGroup;
import org.apache.gravitino.cli.commands.CreateMetalake;
import org.apache.gravitino.cli.commands.CreateRole;
import org.apache.gravitino.cli.commands.CreateSchema;
import org.apache.gravitino.cli.commands.CreateTag;
import org.apache.gravitino.cli.commands.CreateTopic;
import org.apache.gravitino.cli.commands.CreateUser;
import org.apache.gravitino.cli.commands.DeleteCatalog;
import org.apache.gravitino.cli.commands.DeleteFileset;
import org.apache.gravitino.cli.commands.DeleteGroup;
import org.apache.gravitino.cli.commands.DeleteMetalake;
import org.apache.gravitino.cli.commands.DeleteRole;
import org.apache.gravitino.cli.commands.DeleteSchema;
import org.apache.gravitino.cli.commands.DeleteTable;
import org.apache.gravitino.cli.commands.DeleteTag;
import org.apache.gravitino.cli.commands.DeleteTopic;
import org.apache.gravitino.cli.commands.DeleteUser;
import org.apache.gravitino.cli.commands.FilesetDetails;
import org.apache.gravitino.cli.commands.GroupDetails;
import org.apache.gravitino.cli.commands.ListAllTags;
import org.apache.gravitino.cli.commands.ListCatalogProperties;
import org.apache.gravitino.cli.commands.ListCatalogs;
import org.apache.gravitino.cli.commands.ListColumns;
import org.apache.gravitino.cli.commands.ListEntityTags;
import org.apache.gravitino.cli.commands.ListFilesets;
import org.apache.gravitino.cli.commands.ListGroups;
import org.apache.gravitino.cli.commands.ListIndexes;
import org.apache.gravitino.cli.commands.ListMetalakeProperties;
import org.apache.gravitino.cli.commands.ListMetalakes;
import org.apache.gravitino.cli.commands.ListRoles;
import org.apache.gravitino.cli.commands.ListSchema;
import org.apache.gravitino.cli.commands.ListSchemaProperties;
import org.apache.gravitino.cli.commands.ListTables;
import org.apache.gravitino.cli.commands.ListTagProperties;
import org.apache.gravitino.cli.commands.ListTopics;
import org.apache.gravitino.cli.commands.ListUsers;
import org.apache.gravitino.cli.commands.MetalakeAudit;
import org.apache.gravitino.cli.commands.MetalakeDetails;
import org.apache.gravitino.cli.commands.OwnerDetails;
import org.apache.gravitino.cli.commands.RemoveCatalogProperty;
import org.apache.gravitino.cli.commands.RemoveMetalakeProperty;
import org.apache.gravitino.cli.commands.RemoveRoleFromGroup;
import org.apache.gravitino.cli.commands.RemoveRoleFromUser;
import org.apache.gravitino.cli.commands.RemoveSchemaProperty;
import org.apache.gravitino.cli.commands.RemoveTagProperty;
import org.apache.gravitino.cli.commands.RoleDetails;
import org.apache.gravitino.cli.commands.SchemaAudit;
import org.apache.gravitino.cli.commands.SchemaDetails;
import org.apache.gravitino.cli.commands.ServerVersion;
import org.apache.gravitino.cli.commands.SetCatalogProperty;
import org.apache.gravitino.cli.commands.SetMetalakeProperty;
import org.apache.gravitino.cli.commands.SetOwner;
import org.apache.gravitino.cli.commands.SetSchemaProperty;
import org.apache.gravitino.cli.commands.SetTagProperty;
import org.apache.gravitino.cli.commands.TableAudit;
import org.apache.gravitino.cli.commands.TableDetails;
import org.apache.gravitino.cli.commands.TableDistribution;
import org.apache.gravitino.cli.commands.TablePartition;
import org.apache.gravitino.cli.commands.TagDetails;
import org.apache.gravitino.cli.commands.TagEntity;
import org.apache.gravitino.cli.commands.TopicDetails;
import org.apache.gravitino.cli.commands.UntagEntity;
import org.apache.gravitino.cli.commands.UpdateCatalogComment;
import org.apache.gravitino.cli.commands.UpdateCatalogName;
import org.apache.gravitino.cli.commands.UpdateMetalakeComment;
import org.apache.gravitino.cli.commands.UpdateMetalakeName;
import org.apache.gravitino.cli.commands.UpdateTagComment;
import org.apache.gravitino.cli.commands.UpdateTagName;
import org.apache.gravitino.cli.commands.UpdateTopicComment;
import org.apache.gravitino.cli.commands.UserDetails;

/*
 * Methods used for testing
 *
 * Basically a seam where we can see what is passed and use mocks to see if the correct command is created.
 */
public class TestableCommandLine {

  protected ClientVersion newClientVersion(String url, boolean ignore) {
    return new ClientVersion(url, ignore);
  }

  protected ServerVersion newServerVersion(String url, boolean ignore) {
    return new ServerVersion(url, ignore);
  }

  protected MetalakeAudit newMetalakeAudit(String url, boolean ignore, String metalake) {
    return new MetalakeAudit(url, ignore, metalake);
  }

  protected MetalakeDetails newMetalakeDetails(String url, boolean ignore, String metalake) {
    return new MetalakeDetails(url, ignore, metalake);
  }

  protected ListMetalakes newListMetalakes(String url, boolean ignore) {
    return new ListMetalakes(url, ignore);
  }

  protected CreateMetalake newCreateMetalake(
      String url, boolean ignore, String metalake, String comment) {
    return new CreateMetalake(url, ignore, metalake, comment);
  }

  protected DeleteMetalake newDeleteMetalake(
      String url, boolean ignore, boolean force, String metalake) {
    return new DeleteMetalake(url, ignore, force, metalake);
  }

  protected SetMetalakeProperty newSetMetalakeProperty(
      String url, boolean ignore, String metalake, String property, String value) {
    return new SetMetalakeProperty(url, ignore, metalake, property, value);
  }

  protected RemoveMetalakeProperty newRemoveMetalakeProperty(
      String url, boolean ignore, String metalake, String property) {
    return new RemoveMetalakeProperty(url, ignore, metalake, property);
  }

  protected ListMetalakeProperties newListMetalakeProperties(
      String url, boolean ignore, String metalake) {
    return new ListMetalakeProperties(url, ignore, metalake);
  }

  protected UpdateMetalakeComment newUpdateMetalakeComment(
      String url, boolean ignore, String metalake, String comment) {
    return new UpdateMetalakeComment(url, ignore, metalake, comment);
  }

  protected UpdateMetalakeName newUpdateMetalakeName(
      String url, boolean ignore, boolean force, String metalake, String newName) {
    return new UpdateMetalakeName(url, ignore, force, metalake, newName);
  }

  protected CatalogAudit newCatalogAudit(
      String url, boolean ignore, String metalake, String catalog) {
    return new CatalogAudit(url, ignore, metalake, catalog);
  }

  protected CatalogDetails newCatalogDetails(
      String url, boolean ignore, String metalake, String catalog) {
    return new CatalogDetails(url, ignore, metalake, catalog);
  }

  protected ListCatalogs newListCatalogs(String url, boolean ignore, String metalake) {
    return new ListCatalogs(url, ignore, metalake);
  }

  protected CreateCatalog newCreateCatalog(
      String url,
      boolean ignore,
      String metalake,
      String catalog,
      String provider,
      String comment,
      Map<String, String> properties) {
    return new CreateCatalog(url, ignore, metalake, catalog, provider, comment, properties);
  }

  protected DeleteCatalog newDeleteCatalog(
      String url, boolean ignore, boolean force, String metalake, String catalog) {
    return new DeleteCatalog(url, ignore, force, metalake, catalog);
  }

  protected SetCatalogProperty newSetCatalogProperty(
      String url, boolean ignore, String metalake, String catalog, String property, String value) {
    return new SetCatalogProperty(url, ignore, metalake, catalog, property, value);
  }

  protected RemoveCatalogProperty newRemoveCatalogProperty(
      String url, boolean ignore, String metalake, String catalog, String property) {
    return new RemoveCatalogProperty(url, ignore, metalake, catalog, property);
  }

  protected ListCatalogProperties newListCatalogProperties(
      String url, boolean ignore, String metalake, String catalog) {
    return new ListCatalogProperties(url, ignore, metalake, catalog);
  }

  protected UpdateCatalogComment newUpdateCatalogComment(
      String url, boolean ignore, String metalake, String catalog, String comment) {
    return new UpdateCatalogComment(url, ignore, metalake, catalog, comment);
  }

  protected UpdateCatalogName newUpdateCatalogName(
      String url, boolean ignore, String metalake, String catalog, String newName) {
    return new UpdateCatalogName(url, ignore, metalake, catalog, newName);
  }

  protected SchemaAudit newSchemaAudit(
      String url, boolean ignore, String metalake, String catalog, String schema) {
    return new SchemaAudit(url, ignore, metalake, catalog, schema);
  }

  protected SchemaDetails newSchemaDetails(
      String url, boolean ignore, String metalake, String catalog, String schema) {
    return new SchemaDetails(url, ignore, metalake, catalog, schema);
  }

  protected ListSchema newListSchema(String url, boolean ignore, String metalake, String catalog) {
    return new ListSchema(url, ignore, metalake, catalog);
  }

  protected CreateSchema newCreateSchema(
      String url, boolean ignore, String metalake, String catalog, String schema, String comment) {
    return new CreateSchema(url, ignore, metalake, catalog, schema, comment);
  }

  protected DeleteSchema newDeleteSchema(
      String url, boolean ignore, boolean force, String metalake, String catalog, String schema) {
    return new DeleteSchema(url, ignore, force, metalake, catalog, schema);
  }

  protected SetSchemaProperty newSetSchemaProperty(
      String url,
      boolean ignore,
      String metalake,
      String catalog,
      String schema,
      String property,
      String value) {
    return new SetSchemaProperty(url, ignore, metalake, catalog, schema, property, value);
  }

  protected RemoveSchemaProperty newRemoveSchemaProperty(
      String url, boolean ignore, String metalake, String catalog, String schema, String property) {
    return new RemoveSchemaProperty(url, ignore, metalake, catalog, schema, property);
  }

  protected ListSchemaProperties newListSchemaProperties(
      String url, boolean ignore, String metalake, String catalog, String schema) {
    return new ListSchemaProperties(url, ignore, metalake, catalog, schema);
  }

  protected TableAudit newTableAudit(
      String url, boolean ignore, String metalake, String catalog, String schema, String table) {
    return new TableAudit(url, ignore, metalake, catalog, schema, table);
  }

  protected TableDetails newTableDetails(
      String url, boolean ignore, String metalake, String catalog, String schema, String table) {
    return new TableDetails(url, ignore, metalake, catalog, schema, table);
  }

  protected ListTables newListTables(
      String url, boolean ignore, String metalake, String catalog, String table) {
    return new ListTables(url, ignore, metalake, catalog, table);
  }

  protected DeleteTable newDeleteTable(
      String url,
      boolean ignore,
      boolean force,
      String metalake,
      String catalog,
      String schema,
      String table) {
    return new DeleteTable(url, ignore, force, metalake, catalog, schema, table);
  }

  protected ListIndexes newListIndexes(
      String url, boolean ignore, String metalake, String catalog, String schema, String table) {
    return new ListIndexes(url, ignore, metalake, catalog, schema, table);
  }

  protected TablePartition newTablePartition(
      String url, boolean ignore, String metalake, String catalog, String schema, String table) {
    return new TablePartition(url, ignore, metalake, catalog, schema, table);
  }

  protected TableDistribution newTableDistribution(
      String url, boolean ignore, String metalake, String catalog, String schema, String table) {
    return new TableDistribution(url, ignore, metalake, catalog, schema, table);
  }

  protected UserDetails newUserDetails(String url, boolean ignore, String metalake, String user) {
    return new UserDetails(url, ignore, metalake, user);
  }

  protected ListUsers newListUsers(String url, boolean ignore, String metalake) {
    return new ListUsers(url, ignore, metalake);
  }

  protected CreateUser newCreateUser(String url, boolean ignore, String metalake, String user) {
    return new CreateUser(url, ignore, metalake, user);
  }

  protected DeleteUser newDeleteUser(
      String url, boolean ignore, boolean force, String metalake, String user) {
    return new DeleteUser(url, ignore, force, metalake, user);
  }

  protected RemoveRoleFromUser newRemoveRoleFromUser(
      String url, boolean ignore, String metalake, String user, String role) {
    return new RemoveRoleFromUser(url, ignore, metalake, user, role);
  }

  protected AddRoleToUser newAddRoleToUser(
      String url, boolean ignore, String metalake, String user, String role) {
    return new AddRoleToUser(url, ignore, metalake, user, role);
  }

  protected GroupDetails newGroupDetails(String url, boolean ignore, String metalake, String user) {
    return new GroupDetails(url, ignore, metalake, user);
  }

  protected ListGroups newListGroups(String url, boolean ignore, String metalake) {
    return new ListGroups(url, ignore, metalake);
  }

  protected CreateGroup newCreateGroup(String url, boolean ignore, String metalake, String user) {
    return new CreateGroup(url, ignore, metalake, user);
  }

  protected DeleteGroup newDeleteGroup(
      String url, boolean ignore, boolean force, String metalake, String user) {
    return new DeleteGroup(url, ignore, force, metalake, user);
  }

  protected RemoveRoleFromGroup newRemoveRoleFromGroup(
      String url, boolean ignore, String metalake, String user, String role) {
    return new RemoveRoleFromGroup(url, ignore, metalake, user, role);
  }

  protected AddRoleToGroup newAddRoleToGroup(
      String url, boolean ignore, String metalake, String user, String role) {
    return new AddRoleToGroup(url, ignore, metalake, user, role);
  }

  protected RoleDetails newRoleDetails(String url, boolean ignore, String metalake, String role) {
    return new RoleDetails(url, ignore, metalake, role);
  }

  protected ListRoles newListRoles(String url, boolean ignore, String metalake) {
    return new ListRoles(url, ignore, metalake);
  }

  protected CreateRole newCreateRole(String url, boolean ignore, String metalake, String role) {
    return new CreateRole(url, ignore, metalake, role);
  }

  protected DeleteRole newDeleteRole(
      String url, boolean ignore, boolean force, String metalake, String role) {
    return new DeleteRole(url, ignore, force, metalake, role);
  }

  protected TagDetails newTagDetails(String url, boolean ignore, String metalake, String tag) {
    return new TagDetails(url, ignore, metalake, tag);
  }

  protected ListAllTags newListTags(String url, boolean ignore, String metalake) {
    return new ListAllTags(url, ignore, metalake);
  }

  protected CreateTag newCreateTags(
      String url, boolean ignore, String metalake, String[] tags, String comment) {
    return new CreateTag(url, ignore, metalake, tags, comment);
  }

  protected DeleteTag newDeleteTag(
      String url, boolean ignore, boolean force, String metalake, String[] tags) {
    return new DeleteTag(url, ignore, force, metalake, tags);
  }

  protected SetTagProperty newSetTagProperty(
      String url, boolean ignore, String metalake, String tag, String property, String value) {
    return new SetTagProperty(url, ignore, metalake, tag, property, value);
  }

  protected RemoveTagProperty newRemoveTagProperty(
      String url, boolean ignore, String metalake, String tag, String property) {
    return new RemoveTagProperty(url, ignore, metalake, tag, property);
  }

  protected ListTagProperties newListTagProperties(
      String url, boolean ignore, String metalake, String tag) {
    return new ListTagProperties(url, ignore, metalake, tag);
  }

  protected UpdateTagComment newUpdateTagComment(
      String url, boolean ignore, String metalake, String tag, String comment) {
    return new UpdateTagComment(url, ignore, metalake, tag, comment);
  }

  protected UpdateTagName newUpdateTagName(
      String url, boolean ignore, String metalake, String tag, String newName) {
    return new UpdateTagName(url, ignore, metalake, tag, newName);
  }

  protected ListEntityTags newListEntityTags(
      String url, boolean ignore, String metalake, FullName name) {
    return new ListEntityTags(url, ignore, metalake, name);
  }

  protected TagEntity newTagEntity(
      String url, boolean ignore, String metalake, FullName name, String[] tags) {
    return new TagEntity(url, ignore, metalake, name, tags);
  }

  protected UntagEntity newUntagEntity(
      String url, boolean ignore, String metalake, FullName name, String[] tags) {
    return new UntagEntity(url, ignore, metalake, name, tags);
  }

  protected ListColumns newListColumns(
      String url, boolean ignore, String metalake, String catalog, String schema, String table) {
    return new ListColumns(url, ignore, metalake, catalog, schema, table);
  }

  protected SetOwner newSetOwner(
      String url,
      boolean ignore,
      String metalake,
      String entity,
      String entityType,
      String owner,
      boolean isGroup) {
    return new SetOwner(url, ignore, metalake, entity, entityType, owner, isGroup);
  }

  protected OwnerDetails newOwnerDetails(
      String url, boolean ignore, String metalake, String entity, String entityType) {
    return new OwnerDetails(url, ignore, metalake, entity, entityType);
  }

<<<<<<< HEAD
  protected ListTopics newListTopics(
      String url, boolean ignore, String metalake, String catalog, String schema) {
    return new ListTopics(url, ignore, metalake, catalog, schema);
  }

  protected TopicDetails newTopicDetails(
      String url, boolean ignore, String metalake, String catalog, String schema, String topic) {
    return new TopicDetails(url, ignore, metalake, catalog, schema, topic);
  }

  protected CreateTopic newCreateTopic(
=======
  protected FilesetDetails newFilesetDetails(
      String url, boolean ignore, String metalake, String catalog, String schema, String fileset) {
    return new FilesetDetails(url, ignore, metalake, catalog, schema, fileset);
  }

  protected ListFilesets newListFilesets(
      String url, boolean ignore, String metalake, String catalog, String schema) {
    return new ListFilesets(url, ignore, metalake, catalog, schema);
  }

  protected CreateFileset newCreateFileset(
>>>>>>> 7a42199a
      String url,
      boolean ignore,
      String metalake,
      String catalog,
      String schema,
<<<<<<< HEAD
      String topic,
      String comment) {
    return new CreateTopic(url, ignore, metalake, catalog, schema, topic, comment);
  }

  protected DeleteTopic newDeleteTopic(
=======
      String fileset,
      String comment,
      Map<String, String> propertyMap) {
    return new CreateFileset(url, ignore, metalake, catalog, schema, fileset, comment, propertyMap);
  }

  protected DeleteFileset newDeleteFileset(
>>>>>>> 7a42199a
      String url,
      boolean ignore,
      boolean force,
      String metalake,
      String catalog,
      String schema,
<<<<<<< HEAD
      String topic) {
    return new DeleteTopic(url, ignore, force, metalake, catalog, schema, topic);
  }

  protected UpdateTopicComment newUpdateTopicComment(
      String url,
      boolean ignore,
      String metalake,
      String catalog,
      String schema,
      String topic,
      String comment) {
    return new UpdateTopicComment(url, ignore, metalake, catalog, schema, topic, comment);
=======
      String fileset) {
    return new DeleteFileset(url, ignore, force, metalake, catalog, schema, fileset);
>>>>>>> 7a42199a
  }
}<|MERGE_RESOLUTION|>--- conflicted
+++ resolved
@@ -452,7 +452,6 @@
     return new OwnerDetails(url, ignore, metalake, entity, entityType);
   }
 
-<<<<<<< HEAD
   protected ListTopics newListTopics(
       String url, boolean ignore, String metalake, String catalog, String schema) {
     return new ListTopics(url, ignore, metalake, catalog, schema);
@@ -464,7 +463,38 @@
   }
 
   protected CreateTopic newCreateTopic(
-=======
+      String url,
+      boolean ignore,
+      String metalake,
+      String catalog,
+      String schema,
+      String topic,
+      String comment) {
+    return new CreateTopic(url, ignore, metalake, catalog, schema, topic, comment);
+  }
+
+  protected DeleteTopic newDeleteTopic(
+      String url,
+      boolean ignore,
+      boolean force,
+      String metalake,
+      String catalog,
+      String schema,
+      String topic) {
+    return new DeleteTopic(url, ignore, force, metalake, catalog, schema, topic);
+  }
+
+  protected UpdateTopicComment newUpdateTopicComment(
+      String url,
+      boolean ignore,
+      String metalake,
+      String catalog,
+      String schema,
+      String topic,
+      String comment) {
+    return new UpdateTopicComment(url, ignore, metalake, catalog, schema, topic, comment);
+  }
+
   protected FilesetDetails newFilesetDetails(
       String url, boolean ignore, String metalake, String catalog, String schema, String fileset) {
     return new FilesetDetails(url, ignore, metalake, catalog, schema, fileset);
@@ -476,20 +506,11 @@
   }
 
   protected CreateFileset newCreateFileset(
->>>>>>> 7a42199a
-      String url,
-      boolean ignore,
-      String metalake,
-      String catalog,
-      String schema,
-<<<<<<< HEAD
-      String topic,
-      String comment) {
-    return new CreateTopic(url, ignore, metalake, catalog, schema, topic, comment);
-  }
-
-  protected DeleteTopic newDeleteTopic(
-=======
+      String url,
+      boolean ignore,
+      String metalake,
+      String catalog,
+      String schema,
       String fileset,
       String comment,
       Map<String, String> propertyMap) {
@@ -497,30 +518,13 @@
   }
 
   protected DeleteFileset newDeleteFileset(
->>>>>>> 7a42199a
       String url,
       boolean ignore,
       boolean force,
       String metalake,
       String catalog,
       String schema,
-<<<<<<< HEAD
-      String topic) {
-    return new DeleteTopic(url, ignore, force, metalake, catalog, schema, topic);
-  }
-
-  protected UpdateTopicComment newUpdateTopicComment(
-      String url,
-      boolean ignore,
-      String metalake,
-      String catalog,
-      String schema,
-      String topic,
-      String comment) {
-    return new UpdateTopicComment(url, ignore, metalake, catalog, schema, topic, comment);
-=======
       String fileset) {
     return new DeleteFileset(url, ignore, force, metalake, catalog, schema, fileset);
->>>>>>> 7a42199a
   }
 }