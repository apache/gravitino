/* Methods used for testing - basically a seam where we can see what it passed and use mocks to see if the correct command is created. */
/*
 * Licensed to the Apache Software Foundation (ASF) under one
 * or more contributor license agreements.  See the NOTICE file
 * distributed with this work for additional information
 * regarding copyright ownership.  The ASF licenses this file
 * to you under the Apache License, Version 2.0 (the
 * "License"); you may not use this file except in compliance
 * with the License.  You may obtain a copy of the License at
 *
 *  http://www.apache.org/licenses/LICENSE-2.0
 *
 * Unless required by applicable law or agreed to in writing,
 * software distributed under the License is distributed on an
 * "AS IS" BASIS, WITHOUT WARRANTIES OR CONDITIONS OF ANY
 * KIND, either express or implied.  See the License for the
 * specific language governing permissions and limitations
 * under the License.
 */

package org.apache.gravitino.cli;

import java.util.Map;
import org.apache.gravitino.cli.commands.AddColumn;
import org.apache.gravitino.cli.commands.AddRoleToGroup;
import org.apache.gravitino.cli.commands.AddRoleToUser;
import org.apache.gravitino.cli.commands.CatalogAudit;
import org.apache.gravitino.cli.commands.CatalogDetails;
import org.apache.gravitino.cli.commands.CatalogDisable;
import org.apache.gravitino.cli.commands.CatalogEnable;
import org.apache.gravitino.cli.commands.ClientVersion;
import org.apache.gravitino.cli.commands.ColumnAudit;
import org.apache.gravitino.cli.commands.CreateCatalog;
import org.apache.gravitino.cli.commands.CreateFileset;
import org.apache.gravitino.cli.commands.CreateGroup;
import org.apache.gravitino.cli.commands.CreateMetalake;
import org.apache.gravitino.cli.commands.CreateModel;
import org.apache.gravitino.cli.commands.CreateRole;
import org.apache.gravitino.cli.commands.CreateSchema;
import org.apache.gravitino.cli.commands.CreateTable;
import org.apache.gravitino.cli.commands.CreateTag;
import org.apache.gravitino.cli.commands.CreateTopic;
import org.apache.gravitino.cli.commands.CreateUser;
import org.apache.gravitino.cli.commands.DeleteCatalog;
import org.apache.gravitino.cli.commands.DeleteColumn;
import org.apache.gravitino.cli.commands.DeleteFileset;
import org.apache.gravitino.cli.commands.DeleteGroup;
import org.apache.gravitino.cli.commands.DeleteMetalake;
import org.apache.gravitino.cli.commands.DeleteModel;
import org.apache.gravitino.cli.commands.DeleteRole;
import org.apache.gravitino.cli.commands.DeleteSchema;
import org.apache.gravitino.cli.commands.DeleteTable;
import org.apache.gravitino.cli.commands.DeleteTag;
import org.apache.gravitino.cli.commands.DeleteTopic;
import org.apache.gravitino.cli.commands.DeleteUser;
import org.apache.gravitino.cli.commands.FilesetDetails;
import org.apache.gravitino.cli.commands.GrantPrivilegesToRole;
import org.apache.gravitino.cli.commands.GroupAudit;
import org.apache.gravitino.cli.commands.GroupDetails;
import org.apache.gravitino.cli.commands.LinkModel;
import org.apache.gravitino.cli.commands.ListAllTags;
import org.apache.gravitino.cli.commands.ListCatalogProperties;
import org.apache.gravitino.cli.commands.ListCatalogs;
import org.apache.gravitino.cli.commands.ListColumns;
import org.apache.gravitino.cli.commands.ListEntityTags;
import org.apache.gravitino.cli.commands.ListFilesetProperties;
import org.apache.gravitino.cli.commands.ListFilesets;
import org.apache.gravitino.cli.commands.ListGroups;
import org.apache.gravitino.cli.commands.ListIndexes;
import org.apache.gravitino.cli.commands.ListMetalakeProperties;
import org.apache.gravitino.cli.commands.ListMetalakes;
import org.apache.gravitino.cli.commands.ListModel;
import org.apache.gravitino.cli.commands.ListRoles;
import org.apache.gravitino.cli.commands.ListSchema;
import org.apache.gravitino.cli.commands.ListSchemaProperties;
import org.apache.gravitino.cli.commands.ListTableProperties;
import org.apache.gravitino.cli.commands.ListTables;
import org.apache.gravitino.cli.commands.ListTagProperties;
import org.apache.gravitino.cli.commands.ListTopicProperties;
import org.apache.gravitino.cli.commands.ListTopics;
import org.apache.gravitino.cli.commands.ListUsers;
import org.apache.gravitino.cli.commands.MetalakeAudit;
import org.apache.gravitino.cli.commands.MetalakeDetails;
import org.apache.gravitino.cli.commands.MetalakeDisable;
import org.apache.gravitino.cli.commands.MetalakeEnable;
import org.apache.gravitino.cli.commands.ModelAudit;
import org.apache.gravitino.cli.commands.ModelDetails;
import org.apache.gravitino.cli.commands.OwnerDetails;
import org.apache.gravitino.cli.commands.RegisterModel;
import org.apache.gravitino.cli.commands.RemoveAllTags;
import org.apache.gravitino.cli.commands.RemoveCatalogProperty;
import org.apache.gravitino.cli.commands.RemoveFilesetProperty;
import org.apache.gravitino.cli.commands.RemoveMetalakeProperty;
import org.apache.gravitino.cli.commands.RemoveRoleFromGroup;
import org.apache.gravitino.cli.commands.RemoveRoleFromUser;
import org.apache.gravitino.cli.commands.RemoveSchemaProperty;
import org.apache.gravitino.cli.commands.RemoveTableProperty;
import org.apache.gravitino.cli.commands.RemoveTagProperty;
import org.apache.gravitino.cli.commands.RemoveTopicProperty;
import org.apache.gravitino.cli.commands.RevokePrivilegesFromRole;
import org.apache.gravitino.cli.commands.RoleAudit;
import org.apache.gravitino.cli.commands.RoleDetails;
import org.apache.gravitino.cli.commands.SchemaAudit;
import org.apache.gravitino.cli.commands.SchemaDetails;
import org.apache.gravitino.cli.commands.ServerVersion;
import org.apache.gravitino.cli.commands.SetCatalogProperty;
import org.apache.gravitino.cli.commands.SetFilesetProperty;
import org.apache.gravitino.cli.commands.SetMetalakeProperty;
import org.apache.gravitino.cli.commands.SetOwner;
import org.apache.gravitino.cli.commands.SetSchemaProperty;
import org.apache.gravitino.cli.commands.SetTableProperty;
import org.apache.gravitino.cli.commands.SetTagProperty;
import org.apache.gravitino.cli.commands.SetTopicProperty;
import org.apache.gravitino.cli.commands.TableAudit;
import org.apache.gravitino.cli.commands.TableDetails;
import org.apache.gravitino.cli.commands.TableDistribution;
import org.apache.gravitino.cli.commands.TablePartition;
import org.apache.gravitino.cli.commands.TableSortOrder;
import org.apache.gravitino.cli.commands.TagDetails;
import org.apache.gravitino.cli.commands.TagEntity;
import org.apache.gravitino.cli.commands.TopicDetails;
import org.apache.gravitino.cli.commands.UntagEntity;
import org.apache.gravitino.cli.commands.UpdateCatalogComment;
import org.apache.gravitino.cli.commands.UpdateCatalogName;
import org.apache.gravitino.cli.commands.UpdateColumnAutoIncrement;
import org.apache.gravitino.cli.commands.UpdateColumnComment;
import org.apache.gravitino.cli.commands.UpdateColumnDatatype;
import org.apache.gravitino.cli.commands.UpdateColumnDefault;
import org.apache.gravitino.cli.commands.UpdateColumnName;
import org.apache.gravitino.cli.commands.UpdateColumnNullability;
import org.apache.gravitino.cli.commands.UpdateColumnPosition;
import org.apache.gravitino.cli.commands.UpdateFilesetComment;
import org.apache.gravitino.cli.commands.UpdateFilesetName;
import org.apache.gravitino.cli.commands.UpdateMetalakeComment;
import org.apache.gravitino.cli.commands.UpdateMetalakeName;
import org.apache.gravitino.cli.commands.UpdateTableComment;
import org.apache.gravitino.cli.commands.UpdateTableName;
import org.apache.gravitino.cli.commands.UpdateTagComment;
import org.apache.gravitino.cli.commands.UpdateTagName;
import org.apache.gravitino.cli.commands.UpdateTopicComment;
import org.apache.gravitino.cli.commands.UserAudit;
import org.apache.gravitino.cli.commands.UserDetails;

/*
 * Methods used for testing
 *
 * Basically a seam where we can see what is passed and use mocks to see if the correct command is created.
 */
public class TestableCommandLine {

  protected ClientVersion newClientVersion(String url, boolean ignore) {
    return new ClientVersion(url, ignore);
  }

  protected ServerVersion newServerVersion(String url, boolean ignore) {
    return new ServerVersion(url, ignore);
  }

  protected MetalakeAudit newMetalakeAudit(String url, boolean ignore, String metalake) {
    return new MetalakeAudit(url, ignore, metalake);
  }

  protected MetalakeDetails newMetalakeDetails(
      String url, boolean ignore, String outputFormat, String metalake) {
    return new MetalakeDetails(url, ignore, outputFormat, metalake);
  }

  protected ListMetalakes newListMetalakes(String url, boolean ignore, String outputFormat) {
    return new ListMetalakes(url, ignore, outputFormat);
  }

  protected CreateMetalake newCreateMetalake(
      String url, boolean ignore, String metalake, String comment) {
    return new CreateMetalake(url, ignore, metalake, comment);
  }

  protected DeleteMetalake newDeleteMetalake(
      String url, boolean ignore, boolean force, String metalake) {
    return new DeleteMetalake(url, ignore, force, metalake);
  }

  protected SetMetalakeProperty newSetMetalakeProperty(
      String url, boolean ignore, String metalake, String property, String value) {
    return new SetMetalakeProperty(url, ignore, metalake, property, value);
  }

  protected RemoveMetalakeProperty newRemoveMetalakeProperty(
      String url, boolean ignore, String metalake, String property) {
    return new RemoveMetalakeProperty(url, ignore, metalake, property);
  }

  protected ListMetalakeProperties newListMetalakeProperties(
      String url, boolean ignore, String metalake) {
    return new ListMetalakeProperties(url, ignore, metalake);
  }

  protected UpdateMetalakeComment newUpdateMetalakeComment(
      String url, boolean ignore, String metalake, String comment) {
    return new UpdateMetalakeComment(url, ignore, metalake, comment);
  }

  protected UpdateMetalakeName newUpdateMetalakeName(
      String url, boolean ignore, boolean force, String metalake, String newName) {
    return new UpdateMetalakeName(url, ignore, force, metalake, newName);
  }

  protected CatalogAudit newCatalogAudit(
      String url, boolean ignore, String metalake, String catalog) {
    return new CatalogAudit(url, ignore, metalake, catalog);
  }

  protected CatalogDetails newCatalogDetails(
      String url, boolean ignore, String outputFormat, String metalake, String catalog) {
    return new CatalogDetails(url, ignore, outputFormat, metalake, catalog);
  }

  protected ListCatalogs newListCatalogs(
      String url, boolean ignore, String outputFormat, String metalake) {
    return new ListCatalogs(url, ignore, outputFormat, metalake);
  }

  protected CreateCatalog newCreateCatalog(
      String url,
      boolean ignore,
      String metalake,
      String catalog,
      String provider,
      String comment,
      Map<String, String> properties) {
    return new CreateCatalog(url, ignore, metalake, catalog, provider, comment, properties);
  }

  protected DeleteCatalog newDeleteCatalog(
      String url, boolean ignore, boolean force, String metalake, String catalog) {
    return new DeleteCatalog(url, ignore, force, metalake, catalog);
  }

  protected SetCatalogProperty newSetCatalogProperty(
      String url, boolean ignore, String metalake, String catalog, String property, String value) {
    return new SetCatalogProperty(url, ignore, metalake, catalog, property, value);
  }

  protected RemoveCatalogProperty newRemoveCatalogProperty(
      String url, boolean ignore, String metalake, String catalog, String property) {
    return new RemoveCatalogProperty(url, ignore, metalake, catalog, property);
  }

  protected ListCatalogProperties newListCatalogProperties(
      String url, boolean ignore, String metalake, String catalog) {
    return new ListCatalogProperties(url, ignore, metalake, catalog);
  }

  protected UpdateCatalogComment newUpdateCatalogComment(
      String url, boolean ignore, String metalake, String catalog, String comment) {
    return new UpdateCatalogComment(url, ignore, metalake, catalog, comment);
  }

  protected UpdateCatalogName newUpdateCatalogName(
      String url, boolean ignore, String metalake, String catalog, String newName) {
    return new UpdateCatalogName(url, ignore, metalake, catalog, newName);
  }

  protected SchemaAudit newSchemaAudit(
      String url, boolean ignore, String metalake, String catalog, String schema) {
    return new SchemaAudit(url, ignore, metalake, catalog, schema);
  }

  protected SchemaDetails newSchemaDetails(
      String url, boolean ignore, String metalake, String catalog, String schema) {
    return new SchemaDetails(url, ignore, metalake, catalog, schema);
  }

  protected ListSchema newListSchema(String url, boolean ignore, String metalake, String catalog) {
    return new ListSchema(url, ignore, metalake, catalog);
  }

  protected CreateSchema newCreateSchema(
      String url, boolean ignore, String metalake, String catalog, String schema, String comment) {
    return new CreateSchema(url, ignore, metalake, catalog, schema, comment);
  }

  protected DeleteSchema newDeleteSchema(
      String url, boolean ignore, boolean force, String metalake, String catalog, String schema) {
    return new DeleteSchema(url, ignore, force, metalake, catalog, schema);
  }

  protected SetSchemaProperty newSetSchemaProperty(
      String url,
      boolean ignore,
      String metalake,
      String catalog,
      String schema,
      String property,
      String value) {
    return new SetSchemaProperty(url, ignore, metalake, catalog, schema, property, value);
  }

  protected RemoveSchemaProperty newRemoveSchemaProperty(
      String url, boolean ignore, String metalake, String catalog, String schema, String property) {
    return new RemoveSchemaProperty(url, ignore, metalake, catalog, schema, property);
  }

  protected ListSchemaProperties newListSchemaProperties(
      String url, boolean ignore, String metalake, String catalog, String schema) {
    return new ListSchemaProperties(url, ignore, metalake, catalog, schema);
  }

  protected TableAudit newTableAudit(
      String url, boolean ignore, String metalake, String catalog, String schema, String table) {
    return new TableAudit(url, ignore, metalake, catalog, schema, table);
  }

  protected TableDetails newTableDetails(
      String url, boolean ignore, String metalake, String catalog, String schema, String table) {
    return new TableDetails(url, ignore, metalake, catalog, schema, table);
  }

  protected ListTables newListTables(
      String url, boolean ignore, String metalake, String catalog, String table) {
    return new ListTables(url, ignore, metalake, catalog, table);
  }

  protected DeleteTable newDeleteTable(
      String url,
      boolean ignore,
      boolean force,
      String metalake,
      String catalog,
      String schema,
      String table) {
    return new DeleteTable(url, ignore, force, metalake, catalog, schema, table);
  }

  protected ListIndexes newListIndexes(
      String url, boolean ignore, String metalake, String catalog, String schema, String table) {
    return new ListIndexes(url, ignore, metalake, catalog, schema, table);
  }

  protected TablePartition newTablePartition(
      String url, boolean ignore, String metalake, String catalog, String schema, String table) {
    return new TablePartition(url, ignore, metalake, catalog, schema, table);
  }

  protected TableDistribution newTableDistribution(
      String url, boolean ignore, String metalake, String catalog, String schema, String table) {
    return new TableDistribution(url, ignore, metalake, catalog, schema, table);
  }

  protected TableSortOrder newTableSortOrder(
      String url, boolean ignore, String metalake, String catalog, String schema, String table) {
    return new TableSortOrder(url, ignore, metalake, catalog, schema, table);
  }

  protected UpdateTableComment newUpdateTableComment(
      String url,
      boolean ignore,
      String metalake,
      String catalog,
      String schema,
      String table,
      String comment) {
    return new UpdateTableComment(url, ignore, metalake, catalog, schema, table, comment);
  }

  protected UpdateTableName newUpdateTableName(
      String url,
      boolean ignore,
      String metalake,
      String catalog,
      String schema,
      String table,
      String rename) {
    return new UpdateTableName(url, ignore, metalake, catalog, schema, table, rename);
  }

  protected SetTableProperty newSetTableProperty(
      String url,
      boolean ignore,
      String metalake,
      String catalog,
      String schema,
      String table,
      String property,
      String value) {
    return new SetTableProperty(url, ignore, metalake, catalog, schema, table, property, value);
  }

  protected RemoveTableProperty newRemoveTableProperty(
      String url,
      boolean ignore,
      String metalake,
      String catalog,
      String schema,
      String table,
      String property) {
    return new RemoveTableProperty(url, ignore, metalake, catalog, schema, table, property);
  }

  protected ListTableProperties newListTableProperties(
      String url, boolean ignore, String metalake, String catalog, String schema, String table) {
    return new ListTableProperties(url, ignore, metalake, catalog, schema, table);
  }

  protected UserDetails newUserDetails(String url, boolean ignore, String metalake, String user) {
    return new UserDetails(url, ignore, metalake, user);
  }

  protected ListUsers newListUsers(String url, boolean ignore, String metalake) {
    return new ListUsers(url, ignore, metalake);
  }

  protected UserAudit newUserAudit(String url, boolean ignore, String metalake, String user) {
    return new UserAudit(url, ignore, metalake, user);
  }

  protected CreateUser newCreateUser(String url, boolean ignore, String metalake, String user) {
    return new CreateUser(url, ignore, metalake, user);
  }

  protected DeleteUser newDeleteUser(
      String url, boolean ignore, boolean force, String metalake, String user) {
    return new DeleteUser(url, ignore, force, metalake, user);
  }

  protected RemoveRoleFromUser newRemoveRoleFromUser(
      String url, boolean ignore, String metalake, String user, String role) {
    return new RemoveRoleFromUser(url, ignore, metalake, user, role);
  }

  protected AddRoleToUser newAddRoleToUser(
      String url, boolean ignore, String metalake, String user, String role) {
    return new AddRoleToUser(url, ignore, metalake, user, role);
  }

  protected GroupDetails newGroupDetails(String url, boolean ignore, String metalake, String user) {
    return new GroupDetails(url, ignore, metalake, user);
  }

  protected ListGroups newListGroups(String url, boolean ignore, String metalake) {
    return new ListGroups(url, ignore, metalake);
  }

  protected GroupAudit newGroupAudit(String url, boolean ignore, String metalake, String group) {
    return new GroupAudit(url, ignore, metalake, group);
  }

  protected CreateGroup newCreateGroup(String url, boolean ignore, String metalake, String user) {
    return new CreateGroup(url, ignore, metalake, user);
  }

  protected DeleteGroup newDeleteGroup(
      String url, boolean ignore, boolean force, String metalake, String user) {
    return new DeleteGroup(url, ignore, force, metalake, user);
  }

  protected RemoveRoleFromGroup newRemoveRoleFromGroup(
      String url, boolean ignore, String metalake, String group, String role) {
    return new RemoveRoleFromGroup(url, ignore, metalake, group, role);
  }

  protected AddRoleToGroup newAddRoleToGroup(
      String url, boolean ignore, String metalake, String group, String role) {
    return new AddRoleToGroup(url, ignore, metalake, group, role);
  }

  protected RoleDetails newRoleDetails(String url, boolean ignore, String metalake, String role) {
    return new RoleDetails(url, ignore, metalake, role);
  }

  protected ListRoles newListRoles(String url, boolean ignore, String metalake) {
    return new ListRoles(url, ignore, metalake);
  }

  protected RoleAudit newRoleAudit(String url, boolean ignore, String metalake, String role) {
    return new RoleAudit(url, ignore, metalake, role);
  }

  protected CreateRole newCreateRole(String url, boolean ignore, String metalake, String[] roles) {
    return new CreateRole(url, ignore, metalake, roles);
  }

  protected DeleteRole newDeleteRole(
      String url, boolean ignore, boolean force, String metalake, String[] roles) {
    return new DeleteRole(url, ignore, force, metalake, roles);
  }

  protected TagDetails newTagDetails(String url, boolean ignore, String metalake, String tag) {
    return new TagDetails(url, ignore, metalake, tag);
  }

  protected ListAllTags newListTags(String url, boolean ignore, String metalake) {
    return new ListAllTags(url, ignore, metalake);
  }

  protected CreateTag newCreateTags(
      String url, boolean ignore, String metalake, String[] tags, String comment) {
    return new CreateTag(url, ignore, metalake, tags, comment);
  }

  protected DeleteTag newDeleteTag(
      String url, boolean ignore, boolean force, String metalake, String[] tags) {
    return new DeleteTag(url, ignore, force, metalake, tags);
  }

  protected SetTagProperty newSetTagProperty(
      String url, boolean ignore, String metalake, String tag, String property, String value) {
    return new SetTagProperty(url, ignore, metalake, tag, property, value);
  }

  protected RemoveTagProperty newRemoveTagProperty(
      String url, boolean ignore, String metalake, String tag, String property) {
    return new RemoveTagProperty(url, ignore, metalake, tag, property);
  }

  protected RemoveAllTags newRemoveAllTags(
      String url, boolean ignore, String metalake, FullName name, boolean force) {
    return new RemoveAllTags(url, ignore, metalake, name, force);
  }

  protected ListTagProperties newListTagProperties(
      String url, boolean ignore, String metalake, String tag) {
    return new ListTagProperties(url, ignore, metalake, tag);
  }

  protected UpdateTagComment newUpdateTagComment(
      String url, boolean ignore, String metalake, String tag, String comment) {
    return new UpdateTagComment(url, ignore, metalake, tag, comment);
  }

  protected UpdateTagName newUpdateTagName(
      String url, boolean ignore, String metalake, String tag, String newName) {
    return new UpdateTagName(url, ignore, metalake, tag, newName);
  }

  protected ListEntityTags newListEntityTags(
      String url, boolean ignore, String metalake, FullName name) {
    return new ListEntityTags(url, ignore, metalake, name);
  }

  protected TagEntity newTagEntity(
      String url, boolean ignore, String metalake, FullName name, String[] tags) {
    return new TagEntity(url, ignore, metalake, name, tags);
  }

  protected UntagEntity newUntagEntity(
      String url, boolean ignore, String metalake, FullName name, String[] tags) {
    return new UntagEntity(url, ignore, metalake, name, tags);
  }

  protected ColumnAudit newColumnAudit(
      String url,
      boolean ignore,
      String metalake,
      String catalog,
      String schema,
      String table,
      String column) {
    return new ColumnAudit(url, ignore, metalake, catalog, schema, table, column);
  }

  protected ListColumns newListColumns(
      String url, boolean ignore, String metalake, String catalog, String schema, String table) {
    return new ListColumns(url, ignore, metalake, catalog, schema, table);
  }

  protected SetOwner newSetOwner(
      String url,
      boolean ignore,
      String metalake,
      String entity,
      String entityType,
      String owner,
      boolean isGroup) {
    return new SetOwner(url, ignore, metalake, entity, entityType, owner, isGroup);
  }

  protected OwnerDetails newOwnerDetails(
      String url, boolean ignore, String metalake, String entity, String entityType) {
    return new OwnerDetails(url, ignore, metalake, entity, entityType);
  }

  protected ListTopics newListTopics(
      String url, boolean ignore, String metalake, String catalog, String schema) {
    return new ListTopics(url, ignore, metalake, catalog, schema);
  }

  protected TopicDetails newTopicDetails(
      String url, boolean ignore, String metalake, String catalog, String schema, String topic) {
    return new TopicDetails(url, ignore, metalake, catalog, schema, topic);
  }

  protected CreateTopic newCreateTopic(
      String url,
      boolean ignore,
      String metalake,
      String catalog,
      String schema,
      String topic,
      String comment) {
    return new CreateTopic(url, ignore, metalake, catalog, schema, topic, comment);
  }

  protected DeleteTopic newDeleteTopic(
      String url,
      boolean ignore,
      boolean force,
      String metalake,
      String catalog,
      String schema,
      String topic) {
    return new DeleteTopic(url, ignore, force, metalake, catalog, schema, topic);
  }

  protected UpdateTopicComment newUpdateTopicComment(
      String url,
      boolean ignore,
      String metalake,
      String catalog,
      String schema,
      String topic,
      String comment) {
    return new UpdateTopicComment(url, ignore, metalake, catalog, schema, topic, comment);
  }

  protected SetTopicProperty newSetTopicProperty(
      String url,
      boolean ignore,
      String metalake,
      String catalog,
      String schema,
      String topic,
      String property,
      String value) {
    return new SetTopicProperty(url, ignore, metalake, catalog, schema, topic, property, value);
  }

  protected RemoveTopicProperty newRemoveTopicProperty(
      String url,
      boolean ignore,
      String metalake,
      String catalog,
      String schema,
      String topic,
      String property) {
    return new RemoveTopicProperty(url, ignore, metalake, catalog, schema, topic, property);
  }

  protected ListTopicProperties newListTopicProperties(
      String url, boolean ignore, String metalake, String catalog, String schema, String topic) {
    return new ListTopicProperties(url, ignore, metalake, catalog, schema, topic);
  }

  protected FilesetDetails newFilesetDetails(
      String url, boolean ignore, String metalake, String catalog, String schema, String fileset) {
    return new FilesetDetails(url, ignore, metalake, catalog, schema, fileset);
  }

  protected ListFilesets newListFilesets(
      String url, boolean ignore, String metalake, String catalog, String schema) {
    return new ListFilesets(url, ignore, metalake, catalog, schema);
  }

  protected CreateFileset newCreateFileset(
      String url,
      boolean ignore,
      String metalake,
      String catalog,
      String schema,
      String fileset,
      String comment,
      Map<String, String> propertyMap) {
    return new CreateFileset(url, ignore, metalake, catalog, schema, fileset, comment, propertyMap);
  }

  protected DeleteFileset newDeleteFileset(
      String url,
      boolean ignore,
      boolean force,
      String metalake,
      String catalog,
      String schema,
      String fileset) {
    return new DeleteFileset(url, ignore, force, metalake, catalog, schema, fileset);
  }

  protected UpdateFilesetComment newUpdateFilesetComment(
      String url,
      boolean ignore,
      String metalake,
      String catalog,
      String schema,
      String fileset,
      String comment) {
    return new UpdateFilesetComment(url, ignore, metalake, catalog, schema, fileset, comment);
  }

  protected UpdateFilesetName newUpdateFilesetName(
      String url,
      boolean ignore,
      String metalake,
      String catalog,
      String schema,
      String fileset,
      String rename) {
    return new UpdateFilesetName(url, ignore, metalake, catalog, schema, fileset, rename);
  }

  protected ListFilesetProperties newListFilesetProperties(
      String url, boolean ignore, String metalake, String catalog, String schema, String fileset) {
    return new ListFilesetProperties(url, ignore, metalake, catalog, schema, fileset);
  }

  protected SetFilesetProperty newSetFilesetProperty(
      String url,
      boolean ignore,
      String metalake,
      String catalog,
      String schema,
      String fileset,
      String property,
      String value) {
    return new SetFilesetProperty(url, ignore, metalake, catalog, schema, fileset, property, value);
  }

  protected RemoveFilesetProperty newRemoveFilesetProperty(
      String url,
      boolean ignore,
      String metalake,
      String catalog,
      String schema,
      String fileset,
      String property) {
    return new RemoveFilesetProperty(url, ignore, metalake, catalog, schema, fileset, property);
  }

  protected AddColumn newAddColumn(
      String url,
      boolean ignore,
      String metalake,
      String catalog,
      String schema,
      String table,
      String column,
      String datatype,
      String comment,
      String position,
      boolean nullable,
      boolean autoIncrement,
      String defaultValue) {
    return new AddColumn(
        url,
        ignore,
        metalake,
        catalog,
        schema,
        table,
        column,
        datatype,
        comment,
        position,
        nullable,
        autoIncrement,
        defaultValue);
  }

  protected DeleteColumn newDeleteColumn(
      String url,
      boolean ignore,
      String metalake,
      String catalog,
      String schema,
      String table,
      String column) {
    return new DeleteColumn(url, ignore, metalake, catalog, schema, table, column);
  }

  protected UpdateColumnComment newUpdateColumnComment(
      String url,
      boolean ignore,
      String metalake,
      String catalog,
      String schema,
      String table,
      String column,
      String comment) {
    return new UpdateColumnComment(url, ignore, metalake, catalog, schema, table, column, comment);
  }

  protected UpdateColumnName newUpdateColumnName(
      String url,
      boolean ignore,
      String metalake,
      String catalog,
      String schema,
      String table,
      String column,
      String rename) {
    return new UpdateColumnName(url, ignore, metalake, catalog, schema, table, column, rename);
  }

  protected UpdateColumnDatatype newUpdateColumnDatatype(
      String url,
      boolean ignore,
      String metalake,
      String catalog,
      String schema,
      String table,
      String column,
      String datatype) {
    return new UpdateColumnDatatype(
        url, ignore, metalake, catalog, schema, table, column, datatype);
  }

  protected UpdateColumnPosition newUpdateColumnPosition(
      String url,
      boolean ignore,
      String metalake,
      String catalog,
      String schema,
      String table,
      String column,
      String position) {
    return new UpdateColumnPosition(
        url, ignore, metalake, catalog, schema, table, column, position);
  }

  protected UpdateColumnNullability newUpdateColumnNullability(
      String url,
      boolean ignore,
      String metalake,
      String catalog,
      String schema,
      String table,
      String column,
      boolean nullable) {
    return new UpdateColumnNullability(
        url, ignore, metalake, catalog, schema, table, column, nullable);
  }

  protected UpdateColumnAutoIncrement newUpdateColumnAutoIncrement(
      String url,
      boolean ignore,
      String metalake,
      String catalog,
      String schema,
      String table,
      String column,
      boolean autoIncrement) {
    return new UpdateColumnAutoIncrement(
        url, ignore, metalake, catalog, schema, table, column, autoIncrement);
  }

  protected UpdateColumnDefault newUpdateColumnDefault(
      String url,
      boolean ignore,
      String metalake,
      String catalog,
      String schema,
      String table,
      String column,
      String defaultValue,
      String dataType) {
    return new UpdateColumnDefault(
        url, ignore, metalake, catalog, schema, table, column, defaultValue, dataType);
  }

  protected CreateTable newCreateTable(
      String url,
      boolean ignore,
      String metalake,
      String catalog,
      String schema,
      String table,
      String columnFile,
      String comment) {
    return new CreateTable(url, ignore, metalake, catalog, schema, table, columnFile, comment);
  }

  protected GrantPrivilegesToRole newGrantPrivilegesToRole(
      String url,
      boolean ignore,
      String metalake,
      String role,
      FullName entity,
      String[] privileges) {
    return new GrantPrivilegesToRole(url, ignore, metalake, role, entity, privileges);
  }

  protected RevokePrivilegesFromRole newRevokePrivilegesFromRole(
      String url,
      boolean ignore,
      String metalake,
      String role,
      FullName entity,
      String[] privileges) {
    return new RevokePrivilegesFromRole(url, ignore, metalake, role, entity, privileges);
  }

  protected MetalakeEnable newMetalakeEnable(
      String url, boolean ignore, String metalake, boolean enableAllCatalogs) {
    return new MetalakeEnable(url, ignore, metalake, enableAllCatalogs);
  }

  protected MetalakeDisable newMetalakeDisable(String url, boolean ignore, String metalake) {
    return new MetalakeDisable(url, ignore, metalake);
  }

  protected CatalogEnable newCatalogEnable(
      String url, boolean ignore, String metalake, String catalog, boolean enableMetalake) {
    return new CatalogEnable(url, ignore, metalake, catalog, enableMetalake);
  }

  protected CatalogDisable newCatalogDisable(
      String url, boolean ignore, String metalake, String catalog) {
    return new CatalogDisable(url, ignore, metalake, catalog);
  }

  protected ListModel newListModel(
      String url, boolean ignore, String metalake, String catalog, String schema) {
    return new ListModel(url, ignore, metalake, catalog, schema);
  }

  protected ModelAudit newModelAudit(
      String url, boolean ignore, String metalake, String catalog, String schema, String model) {
    return new ModelAudit(url, ignore, metalake, catalog, schema, model);
  }

  protected ModelDetails newModelDetails(
      String url, boolean ignore, String metalake, String catalog, String schema, String model) {
    return new ModelDetails(url, ignore, metalake, catalog, schema, model);
  }

<<<<<<< HEAD
  protected CreateModel newCreateModel(
=======
  protected RegisterModel newCreateModel(
>>>>>>> bfb85680
      String url,
      boolean ignore,
      String metalake,
      String catalog,
      String schema,
      String model,
      String comment,
      Map<String, String> properties) {
<<<<<<< HEAD
    return new CreateModel(url, ignore, metalake, catalog, schema, model, comment, properties);
  }

  protected DeleteModel newDeleteModel(
      String url,
      boolean ignore,
      boolean force,
      String metalake,
      String catalog,
      String schema,
      String model) {
    return new DeleteModel(url, ignore, force, metalake, catalog, schema, model);
=======
    return new RegisterModel(url, ignore, metalake, catalog, schema, model, comment, properties);
  }

  protected LinkModel newLinkModel(
      String url,
      boolean ignore,
      String metalake,
      String catalog,
      String schema,
      String model,
      String uri,
      String[] alias,
      String comment,
      Map<String, String> properties) {
    return new LinkModel(
        url, ignore, metalake, catalog, schema, model, uri, alias, comment, properties);
>>>>>>> bfb85680
  }
}<|MERGE_RESOLUTION|>--- conflicted
+++ resolved
@@ -34,7 +34,6 @@
 import org.apache.gravitino.cli.commands.CreateFileset;
 import org.apache.gravitino.cli.commands.CreateGroup;
 import org.apache.gravitino.cli.commands.CreateMetalake;
-import org.apache.gravitino.cli.commands.CreateModel;
 import org.apache.gravitino.cli.commands.CreateRole;
 import org.apache.gravitino.cli.commands.CreateSchema;
 import org.apache.gravitino.cli.commands.CreateTable;
@@ -930,11 +929,7 @@
     return new ModelDetails(url, ignore, metalake, catalog, schema, model);
   }
 
-<<<<<<< HEAD
-  protected CreateModel newCreateModel(
-=======
   protected RegisterModel newCreateModel(
->>>>>>> bfb85680
       String url,
       boolean ignore,
       String metalake,
@@ -943,8 +938,7 @@
       String model,
       String comment,
       Map<String, String> properties) {
-<<<<<<< HEAD
-    return new CreateModel(url, ignore, metalake, catalog, schema, model, comment, properties);
+    return new RegisterModel(url, ignore, metalake, catalog, schema, model, comment, properties);
   }
 
   protected DeleteModel newDeleteModel(
@@ -956,8 +950,6 @@
       String schema,
       String model) {
     return new DeleteModel(url, ignore, force, metalake, catalog, schema, model);
-=======
-    return new RegisterModel(url, ignore, metalake, catalog, schema, model, comment, properties);
   }
 
   protected LinkModel newLinkModel(
@@ -973,6 +965,5 @@
       Map<String, String> properties) {
     return new LinkModel(
         url, ignore, metalake, catalog, schema, model, uri, alias, comment, properties);
->>>>>>> bfb85680
   }
 }