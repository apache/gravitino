/*
 * Licensed to the Apache Software Foundation (ASF) under one
 * or more contributor license agreements.  See the NOTICE file
 * distributed with this work for additional information
 * regarding copyright ownership.  The ASF licenses this file
 * to you under the Apache License, Version 2.0 (the
 * "License"); you may not use this file except in compliance
 * with the License.  You may obtain a copy of the License at
 *
 *  http://www.apache.org/licenses/LICENSE-2.0
 *
 * Unless required by applicable law or agreed to in writing,
 * software distributed under the License is distributed on an
 * "AS IS" BASIS, WITHOUT WARRANTIES OR CONDITIONS OF ANY
 * KIND, either express or implied.  See the License for the
 * specific language governing permissions and limitations
 * under the License.
 */

package org.apache.gravitino.cli;

/* User friendly error messages. */
public class ErrorMessages {
  public static final String UNSUPPORTED_COMMAND = "Unsupported or unknown command.";
  public static final String UNKNOWN_ENTITY = "Unknown entity.";
  public static final String TOO_MANY_ARGUMENTS = "Too many arguments.";
  public static final String UNKNOWN_METALAKE = "Unknown metalake name.";
  public static final String UNKNOWN_CATALOG = "Unknown catalog name.";
  public static final String UNKNOWN_SCHEMA = "Unknown schema name.";
  public static final String UNKNOWN_TABLE = "Unknown table name.";
  public static final String MALFORMED_NAME = "Malformed entity name.";
  public static final String MISSING_NAME = "Missing name.";
  public static final String METALAKE_EXISTS = "Metalake already exists.";
  public static final String CATALOG_EXISTS = "Catalog already exists.";
  public static final String SCHEMA_EXISTS = "Schema already exists.";
  public static final String UNKNOWN_USER = "Unknown user.";
  public static final String USER_EXISTS = "User already exists.";
  public static final String UNKNOWN_GROUP = "Unknown group.";
  public static final String GROUP_EXISTS = "Group already exists.";
  public static final String UNKNOWN_TAG = "Unknown tag.";
  public static final String MULTIPLE_TAG_COMMAND_ERROR =
      "Error: The current command only supports one --tag option.";
  public static final String TAG_EXISTS = "Tag already exists.";
  public static final String UNKNOWN_COLUMN = "Unknown column.";
  public static final String COLUMN_EXISTS = "Column already exists.";
<<<<<<< HEAD
=======
  public static final String UNKNOWN_TOPIC = "Unknown topic.";
  public static final String TOPIC_EXISTS = "Topic already exists.";
>>>>>>> 7deb6e6b
  public static final String UNKNOWN_FILESET = "Unknown fileset.";
  public static final String FILESET_EXISTS = "Fileset already exists.";
  public static final String TAG_EMPTY = "Error: Must configure --tag option.";
  public static final String UNKNOWN_ROLE = "Unknown role.";
  public static final String ROLE_EXISTS = "Role already exists.";
<<<<<<< HEAD
  public static final String TABLE_EXISTS = "Table already exists.";
=======

>>>>>>> 7deb6e6b
  public static final String INVALID_SET_COMMAND =
      "Unsupported combination of options either use --name, --user, --group or --property and --value.";
  public static final String INVALID_REMOVE_COMMAND =
      "Unsupported combination of options either use --name or --property.";
  public static final String INVALID_OWNER_COMMAND =
      "Unsupported combination of options either use --user or --group.";
  public static final String UNSUPPORTED_ACTION = "Entity doesn't support this action.";
}<|MERGE_RESOLUTION|>--- conflicted
+++ resolved
@@ -43,21 +43,14 @@
   public static final String TAG_EXISTS = "Tag already exists.";
   public static final String UNKNOWN_COLUMN = "Unknown column.";
   public static final String COLUMN_EXISTS = "Column already exists.";
-<<<<<<< HEAD
-=======
   public static final String UNKNOWN_TOPIC = "Unknown topic.";
   public static final String TOPIC_EXISTS = "Topic already exists.";
->>>>>>> 7deb6e6b
   public static final String UNKNOWN_FILESET = "Unknown fileset.";
   public static final String FILESET_EXISTS = "Fileset already exists.";
   public static final String TAG_EMPTY = "Error: Must configure --tag option.";
   public static final String UNKNOWN_ROLE = "Unknown role.";
   public static final String ROLE_EXISTS = "Role already exists.";
-<<<<<<< HEAD
   public static final String TABLE_EXISTS = "Table already exists.";
-=======
-
->>>>>>> 7deb6e6b
   public static final String INVALID_SET_COMMAND =
       "Unsupported combination of options either use --name, --user, --group or --property and --value.";
   public static final String INVALID_REMOVE_COMMAND =
