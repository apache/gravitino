/*
 * Licensed to the Apache Software Foundation (ASF) under one
 * or more contributor license agreements.  See the NOTICE file
 * distributed with this work for additional information
 * regarding copyright ownership.  The ASF licenses this file
 * to you under the Apache License, Version 2.0 (the
 * "License"); you may not use this file except in compliance
 * with the License.  You may obtain a copy of the License at
 *
 *  http://www.apache.org/licenses/LICENSE-2.0
 *
 * Unless required by applicable law or agreed to in writing,
 * software distributed under the License is distributed on an
 * "AS IS" BASIS, WITHOUT WARRANTIES OR CONDITIONS OF ANY
 * KIND, either express or implied.  See the License for the
 * specific language governing permissions and limitations
 * under the License.
 */

package org.apache.gravitino.cli;

/* User friendly error messages. */
public class ErrorMessages {
  public static final String CATALOG_EXISTS = "Catalog already exists.";
  public static final String COLUMN_EXISTS = "Column already exists.";
  public static final String FILESET_EXISTS = "Fileset already exists.";
  public static final String GROUP_EXISTS = "Group already exists.";
  public static final String METALAKE_EXISTS = "Metalake already exists.";
  public static final String MODEL_EXISTS = "Model already exists.";
  public static final String ROLE_EXISTS = "Role already exists.";
  public static final String SCHEMA_EXISTS = "Schema already exists.";
  public static final String TABLE_EXISTS = "Table already exists.";
  public static final String TAG_EXISTS = "Tag already exists.";
  public static final String TOPIC_EXISTS = "Topic already exists.";
  public static final String USER_EXISTS = "User already exists.";

  public static final String ENTITY_IN_USE = " in use, please disable it first.";

  public static final String INVALID_ENABLE_DISABLE =
      "Unable to us --enable and --disable at the same time";
  public static final String INVALID_OWNER_COMMAND =
      "Unsupported combination of options either use --user or --group.";
  public static final String INVALID_REMOVE_COMMAND =
      "Unsupported combination of options either use --name or --property.";
  public static final String INVALID_SET_COMMAND =
      "Unsupported combination of options either use --name, --user, --group or --property and --value.";

  public static final String HELP_FAILED = "Failed to load help message: ";

  public static final String MALFORMED_NAME = "Malformed entity name.";
  public static final String MISSING_ENTITIES = "Missing required entity names: ";

  public static final String MISSING_GROUP = "Missing --group option.";
  public static final String MISSING_METALAKE = "Missing --metalake option.";
  public static final String MISSING_NAME = "Missing --name option.";
  public static final String MISSING_PROPERTY = "Missing --property option.";
  public static final String MISSING_ROLE = "Missing --role option.";
  public static final String MISSING_TAG = "Missing --tag option.";
  public static final String MISSING_URI = "Missing --uri option.";
  public static final String MISSING_USER = "Missing --user option.";
  public static final String MISSING_VALUE = "Missing --value option.";

  public static final String MULTIPLE_TAG_COMMAND_ERROR =
      "This command only supports one --tag option.";
<<<<<<< HEAD
  public static final String MISSING_PROPERTY_AND_VALUE = "Missing --property and --value options.";
  public static final String MISSING_PROVIDER = "Missing --provider option.";
=======
>>>>>>> 900fef32

  public static final String REGISTER_FAILED = "Failed to register model: ";

  public static final String UNKNOWN_CATALOG = "Unknown catalog name.";
  public static final String UNKNOWN_COLUMN = "Unknown column name.";
  public static final String UNKNOWN_ENTITY = "Unknown entity.";
  public static final String UNKNOWN_FILESET = "Unknown fileset name.";
  public static final String UNKNOWN_GROUP = "Unknown group.";
  public static final String UNKNOWN_METALAKE = "Unknown metalake name.";
  public static final String UNKNOWN_MODEL = "Unknown model name.";
  public static final String UNKNOWN_PRIVILEGE = "Unknown privilege";
  public static final String UNKNOWN_ROLE = "Unknown role.";
  public static final String UNKNOWN_SCHEMA = "Unknown schema name.";
  public static final String UNKNOWN_TABLE = "Unknown table name.";
  public static final String UNKNOWN_TAG = "Unknown tag.";
  public static final String UNKNOWN_TOPIC = "Unknown topic name.";
  public static final String UNKNOWN_USER = "Unknown user.";

  public static final String PARSE_ERROR = "Error parsing command line: ";
  public static final String TOO_MANY_ARGUMENTS = "Too many arguments.";
  public static final String UNSUPPORTED_ACTION = "Entity doesn't support this action.";
  public static final String UNSUPPORTED_COMMAND = "Unsupported or unknown command.";
}<|MERGE_RESOLUTION|>--- conflicted
+++ resolved
@@ -62,11 +62,9 @@
 
   public static final String MULTIPLE_TAG_COMMAND_ERROR =
       "This command only supports one --tag option.";
-<<<<<<< HEAD
   public static final String MISSING_PROPERTY_AND_VALUE = "Missing --property and --value options.";
   public static final String MISSING_PROVIDER = "Missing --provider option.";
-=======
->>>>>>> 900fef32
+
 
   public static final String REGISTER_FAILED = "Failed to register model: ";
 
