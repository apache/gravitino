--- conflicted
+++ resolved
@@ -41,18 +41,13 @@
   public static final String MULTIPLE_TAG_COMMAND_ERROR =
       "Error: The current command only supports one --tag option.";
   public static final String TAG_EXISTS = "Tag already exists.";
-<<<<<<< HEAD
   public static final String UNKNOWN_COLUMN = "Unknown column.";
   public static final String COLUMN_EXISTS = "Column already exists.";
-  public static final String UNKNOWN_FILESET = "Unknown fileset.";
-  public static final String FILESET_EXISTS = "Fileset already exists.";
-=======
   public static final String UNKNOWN_TOPIC = "Unknown topic.";
   public static final String TOPIC_EXISTS = "Topic already exists.";
   public static final String UNKNOWN_FILESET = "Unknown fileset.";
   public static final String FILESET_EXISTS = "Fileset already exists.";
   public static final String TAG_EMPTY = "Error: Must configure --tag option.";
->>>>>>> 8672ad73
   public static final String UNKNOWN_ROLE = "Unknown role.";
   public static final String ROLE_EXISTS = "Role already exists.";
 
