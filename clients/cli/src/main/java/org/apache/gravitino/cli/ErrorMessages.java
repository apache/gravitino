/*
 * Licensed to the Apache Software Foundation (ASF) under one
 * or more contributor license agreements.  See the NOTICE file
 * distributed with this work for additional information
 * regarding copyright ownership.  The ASF licenses this file
 * to you under the Apache License, Version 2.0 (the
 * "License"); you may not use this file except in compliance
 * with the License.  You may obtain a copy of the License at
 *
 *  http://www.apache.org/licenses/LICENSE-2.0
 *
 * Unless required by applicable law or agreed to in writing,
 * software distributed under the License is distributed on an
 * "AS IS" BASIS, WITHOUT WARRANTIES OR CONDITIONS OF ANY
 * KIND, either express or implied.  See the License for the
 * specific language governing permissions and limitations
 * under the License.
 */

package org.apache.gravitino.cli;

/* User friendly error messages. */
public class ErrorMessages {
  public static final String UNSUPPORTED_COMMAND = "Unsupported or unknown command.";
  public static final String UNKNOWN_ENTITY = "Unknown entity.";
  public static final String TOO_MANY_ARGUMENTS = "Too many arguments.";
  public static final String UNKNOWN_METALAKE = "Unknown metalake name.";
  public static final String UNKNOWN_CATALOG = "Unknown catalog name.";
  public static final String UNKNOWN_SCHEMA = "Unknown schema name.";
  public static final String UNKNOWN_TABLE = "Unknown table name.";
  public static final String MALFORMED_NAME = "Malformed entity name.";
  public static final String MISSING_NAME = "Missing name.";
  public static final String METALAKE_EXISTS = "Metalake already exists.";
  public static final String CATALOG_EXISTS = "Catalog already exists.";
  public static final String SCHEMA_EXISTS = "Schema already exists.";
  public static final String UNKNOWN_USER = "Unknown user.";
  public static final String USER_EXISTS = "User already exists.";
  public static final String UNKNOWN_GROUP = "Unknown group.";
  public static final String GROUP_EXISTS = "Group already exists.";
  public static final String UNKNOWN_TAG = "Unknown tag.";
  public static final String TAG_EXISTS = "Tag already exists.";
  public static final String UNKNOWN_ROLE = "Unknown role.";
<<<<<<< HEAD
=======
  public static final String ROLE_EXISTS = "Role already exists.";
>>>>>>> eba65cd8
  public static final String INVALID_SET_COMMAND =
      "Unsupported combination of options either use --name, --user, --group or --property and --value.";
  public static final String INVALID_REMOVE_COMMAND =
      "Unsupported combination of options either use --name or --property.";
  public static final String INVALID_OWNER_COMMAND =
      "Unsupported combination of options either use --user or --group.";
  public static final String UNSUPPORTED_ACTION = "Entity doesn't support this action.";
}<|MERGE_RESOLUTION|>--- conflicted
+++ resolved
@@ -40,10 +40,8 @@
   public static final String UNKNOWN_TAG = "Unknown tag.";
   public static final String TAG_EXISTS = "Tag already exists.";
   public static final String UNKNOWN_ROLE = "Unknown role.";
-<<<<<<< HEAD
-=======
   public static final String ROLE_EXISTS = "Role already exists.";
->>>>>>> eba65cd8
+
   public static final String INVALID_SET_COMMAND =
       "Unsupported combination of options either use --name, --user, --group or --property and --value.";
   public static final String INVALID_REMOVE_COMMAND =
