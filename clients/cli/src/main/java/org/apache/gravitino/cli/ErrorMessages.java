/*
 * Licensed to the Apache Software Foundation (ASF) under one
 * or more contributor license agreements.  See the NOTICE file
 * distributed with this work for additional information
 * regarding copyright ownership.  The ASF licenses this file
 * to you under the Apache License, Version 2.0 (the
 * "License"); you may not use this file except in compliance
 * with the License.  You may obtain a copy of the License at
 *
 *  http://www.apache.org/licenses/LICENSE-2.0
 *
 * Unless required by applicable law or agreed to in writing,
 * software distributed under the License is distributed on an
 * "AS IS" BASIS, WITHOUT WARRANTIES OR CONDITIONS OF ANY
 * KIND, either express or implied.  See the License for the
 * specific language governing permissions and limitations
 * under the License.
 */

package org.apache.gravitino.cli;

/* User friendly error messages. */
public class ErrorMessages {
  public static final String UNSUPPORTED_COMMAND = "Unsupported or unknown command.";
  public static final String UNKNOWN_ENTITY = "Unknown entity.";
  public static final String TOO_MANY_ARGUMENTS = "Too many arguments.";
  public static final String UNKNOWN_METALAKE = "Unknown metalake name.";
  public static final String UNKNOWN_CATALOG = "Unknown catalog name.";
  public static final String UNKNOWN_SCHEMA = "Unknown schema name.";
  public static final String UNKNOWN_TABLE = "Unknown table name.";
  public static final String MALFORMED_NAME = "Malformed entity name.";
  public static final String MISSING_NAME = "Missing --name option.";
  public static final String MISSING_GROUP = "Missing --group option.";
  public static final String MISSING_USER = "Missing --user option.";
<<<<<<< HEAD
  public static final String MISSING_ROLE = "Missing --role option.";
=======
  public static final String MISSING_TAG = "Missing --tag option.";
>>>>>>> 061f24bc
  public static final String METALAKE_EXISTS = "Metalake already exists.";
  public static final String CATALOG_EXISTS = "Catalog already exists.";
  public static final String SCHEMA_EXISTS = "Schema already exists.";
  public static final String UNKNOWN_USER = "Unknown user.";
  public static final String USER_EXISTS = "User already exists.";
  public static final String UNKNOWN_GROUP = "Unknown group.";
  public static final String GROUP_EXISTS = "Group already exists.";
  public static final String UNKNOWN_TAG = "Unknown tag.";
  public static final String MULTIPLE_TAG_COMMAND_ERROR =
      "Error: The current command only supports one --tag option.";
  public static final String TAG_EXISTS = "Tag already exists.";
  public static final String UNKNOWN_COLUMN = "Unknown column.";
  public static final String COLUMN_EXISTS = "Column already exists.";
  public static final String UNKNOWN_TOPIC = "Unknown topic.";
  public static final String TOPIC_EXISTS = "Topic already exists.";
  public static final String UNKNOWN_FILESET = "Unknown fileset.";
  public static final String FILESET_EXISTS = "Fileset already exists.";
  public static final String TAG_EMPTY = "Error: Must configure --tag option.";
  public static final String UNKNOWN_ROLE = "Unknown role.";
  public static final String ROLE_EXISTS = "Role already exists.";
  public static final String TABLE_EXISTS = "Table already exists.";
  public static final String INVALID_SET_COMMAND =
      "Unsupported combination of options either use --name, --user, --group or --property and --value.";
  public static final String INVALID_REMOVE_COMMAND =
      "Unsupported combination of options either use --name or --property.";
  public static final String INVALID_OWNER_COMMAND =
      "Unsupported combination of options either use --user or --group.";
  public static final String UNSUPPORTED_ACTION = "Entity doesn't support this action.";
}<|MERGE_RESOLUTION|>--- conflicted
+++ resolved
@@ -32,11 +32,8 @@
   public static final String MISSING_NAME = "Missing --name option.";
   public static final String MISSING_GROUP = "Missing --group option.";
   public static final String MISSING_USER = "Missing --user option.";
-<<<<<<< HEAD
   public static final String MISSING_ROLE = "Missing --role option.";
-=======
   public static final String MISSING_TAG = "Missing --tag option.";
->>>>>>> 061f24bc
   public static final String METALAKE_EXISTS = "Metalake already exists.";
   public static final String CATALOG_EXISTS = "Catalog already exists.";
   public static final String SCHEMA_EXISTS = "Schema already exists.";
