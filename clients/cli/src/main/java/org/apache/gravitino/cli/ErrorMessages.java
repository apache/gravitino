--- conflicted
+++ resolved
@@ -41,12 +41,9 @@
   public static final String MULTIPLE_TAG_COMMAND_ERROR =
       "Error: The current command only supports one --tag option.";
   public static final String TAG_EXISTS = "Tag already exists.";
-<<<<<<< HEAD
   public static final String UNKNOWN_FILESET = "Unknown fileset.";
   public static final String FILESET_EXISTS = "Fileset already exists.";
-=======
   public static final String TAG_EMPTY = "Error: Must configure --tag option.";
->>>>>>> b953226a
   public static final String UNKNOWN_ROLE = "Unknown role.";
   public static final String ROLE_EXISTS = "Role already exists.";
 
