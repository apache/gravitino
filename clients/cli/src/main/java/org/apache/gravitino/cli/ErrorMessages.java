--- conflicted
+++ resolved
@@ -42,10 +42,7 @@
   public static final String UNKNOWN_FILESET = "Unknown fileset.";
   public static final String FILESET_EXISTS = "Fileset already exists.";
   public static final String UNKNOWN_ROLE = "Unknown role.";
-<<<<<<< HEAD
-=======
   public static final String ROLE_EXISTS = "Role already exists.";
->>>>>>> c188d30f
   public static final String INVALID_SET_COMMAND =
       "Unsupported combination of options either use --name or --property and --value.";
   public static final String INVALID_REMOVE_COMMAND =
