--- conflicted
+++ resolved
@@ -40,20 +40,17 @@
   public static final String USER = "user";
   public static final String GROUP = "group";
   public static final String TAG = "tag";
-<<<<<<< HEAD
   public static final String DATATYPE = "datatype";
   public static final String POSITION = "position";
   public static final String NULL = "null";
   public static final String AUTO = "auto";
   public static final String DEFAULT = "default";
-=======
   public static final String FILESET = "fileset";
   public static final String MANAGED = "managed";
   public static final String LOCATION = "location";
   public static final String OWNER = "owner";
   public static final String AUDIT = "audit";
   public static final String FORCE = "force";
->>>>>>> dac35e33
 
   /**
    * Builds and returns the CLI options for Gravitino.
@@ -83,18 +80,15 @@
             "z", PROVIDER, "provider one of hadoop, hive, mysql, postgres, iceberg, kafka"));
     options.addOption(createArgOption("l", USER, "user name"));
     options.addOption(createArgOption("g", GROUP, "group name"));
-    options.addOption(createArgOption("a", TAG, "tag name"));
-<<<<<<< HEAD
+    options.addOption(createArgOption("t", TAG, "tag name"));
     options.addOption(createArgOption(DATATYPE, "column data type"));
     options.addOption(createArgOption(POSITION, "position of column"));
     options.addOption(createSimpleOption(NULL, "column value can be null"));
     options.addOption(createSimpleOption(AUTO, "column value auto-increments"));
     options.addOption(createArgOption(DEFAULT, "default column value"));
-=======
     options.addOption(createArgOption("f", FILESET, "fileset name"));
     options.addOption(createSimpleOption("m", MANAGED, "a managed fileset"));
     options.addOption(createArgOption("l", LOCATION, "fieset location"));
-    options.addOption(createArgOption("t", TAG, "tag name"));
     options.addOption(createSimpleOption("o", OWNER, "display entity owner"));
 
     // Properties option can have multiple values
@@ -104,7 +98,6 @@
 
     // Force delete entity and rename metalake operations
     options.addOption(createSimpleOption("f", FORCE, "force operation"));
->>>>>>> dac35e33
 
     return options;
   }
