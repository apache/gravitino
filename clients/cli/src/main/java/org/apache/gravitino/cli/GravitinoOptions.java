--- conflicted
+++ resolved
@@ -41,14 +41,8 @@
   public static final String GROUP = "group";
   public static final String TAG = "tag";
   public static final String FILESET = "fileset";
-<<<<<<< HEAD
-  public static final String MANAGED = "managed";
-  public static final String LOCATION = "location";
-  public static final String OWNER = "owner";
-=======
   public static final String OWNER = "owner";
   public static final String ROLE = "role";
->>>>>>> c188d30f
   public static final String AUDIT = "audit";
   public static final String FORCE = "force";
 
@@ -81,18 +75,10 @@
     options.addOption(createArgOption("l", USER, "user name"));
     options.addOption(createArgOption("g", GROUP, "group name"));
     options.addOption(createArgOption("a", TAG, "tag name"));
-<<<<<<< HEAD
-    options.addOption(createArgOption("f", FILESET, "fileset name"));
-    options.addOption(createSimpleOption("m", MANAGED, "a managed fileset"));
-    options.addOption(createArgOption("l", LOCATION, "fieset location"));
-    options.addOption(createArgOption("t", TAG, "tag name"));
-    options.addOption(createSimpleOption("o", OWNER, "display entity owner"));
-=======
     options.addOption(createArgOption(null, FILESET, "fileset name"));
     options.addOption(createArgOption("t", TAG, "tag name"));
     options.addOption(createSimpleOption("o", OWNER, "entity owner"));
     options.addOption(createArgOption("r", ROLE, "role name"));
->>>>>>> c188d30f
 
     // Properties option can have multiple values
     Option properties =
