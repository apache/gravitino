--- conflicted
+++ resolved
@@ -42,15 +42,11 @@
   public static final String TAG = "tag";
   public static final String ROLE = "role";
   public static final String AUDIT = "audit";
-<<<<<<< HEAD
   public static final String FORCE = "force";
   public static final String SIMPLE = "simple";
   public static final String LOGIN = "login";
-=======
   public static final String INDEX = "index";
-  public static final String FORCE = "force";
   public static final String DISTRIBUTION = "distribution";
->>>>>>> bcc4c42f
 
   /**
    * Builds and returns the CLI options for Gravitino.
@@ -69,13 +65,10 @@
     options.addOption(createArgOption("m", METALAKE, "metalake name"));
     options.addOption(createSimpleOption("i", IGNORE, "ignore client/sever version check"));
     options.addOption(createSimpleOption("a", AUDIT, "display audit information"));
-<<<<<<< HEAD
     options.addOption(createSimpleOption(null, SIMPLE, "simple authentication"));
     options.addOption(createArgOption(null, LOGIN, "user name"));
-=======
     options.addOption(createSimpleOption("x", INDEX, "Display index infromation"));
     options.addOption(createSimpleOption("d", DISTRIBUTION, "Display distribution information"));
->>>>>>> bcc4c42f
 
     // Create/update options
     options.addOption(createArgOption(null, RENAME, "new entity name"));
