--- conflicted
+++ resolved
@@ -50,14 +50,11 @@
   public static final String ROLE = "role";
   public static final String AUDIT = "audit";
   public static final String FORCE = "force";
-<<<<<<< HEAD
   public static final String COLUMNFILE = "csv";
-=======
   public static final String INDEX = "index";
   public static final String DISTRIBUTION = "distribution";
   public static final String PARTITION = "partition";
   public static final String OUTPUT = "output";
->>>>>>> 7deb6e6b
 
   /**
    * Builds and returns the CLI options for Gravitino.
@@ -91,21 +88,12 @@
             "z", PROVIDER, "provider one of hadoop, hive, mysql, postgres, iceberg, kafka"));
     options.addOption(createArgOption("l", USER, "user name"));
     options.addOption(createArgOption("g", GROUP, "group name"));
-<<<<<<< HEAD
-    options.addOption(createArgOption("t", TAG, "tag name"));
-=======
->>>>>>> 7deb6e6b
     options.addOption(createArgOption(DATATYPE, "column data type"));
     options.addOption(createArgOption(POSITION, "position of column"));
     options.addOption(createSimpleOption(NULL, "column value can be null"));
     options.addOption(createSimpleOption(AUTO, "column value auto-increments"));
     options.addOption(createArgOption(DEFAULT, "default column value"));
     options.addOption(createSimpleOption("o", OWNER, "display entity owner"));
-<<<<<<< HEAD
-    options.addOption(createArgOption(FILESET, "fileset name"));
-    options.addOption(createArgOption("t", TAG, "tag name"));
-=======
->>>>>>> 7deb6e6b
     options.addOption(createArgOption("r", ROLE, "role name"));
     options.addOption(createArgOption(COLUMNFILE, "CSV file describing columns"));
 
@@ -116,7 +104,7 @@
     // Force delete entities and rename metalake operations
     options.addOption(createSimpleOption("f", FORCE, "force operation"));
 
-    options.addOption(createArgOption(null, OUTPUT, "output format (plain/table)"));
+    options.addOption(createArgOption(OUTPUT, "output format (plain/table)"));
 
     return options;
   }
@@ -166,8 +154,6 @@
   public Option createArgOption(String longName, String description) {
     return new Option(null, longName, true, description);
   }
-<<<<<<< HEAD
-=======
 
   /**
    * Helper method to create an Option that requires multiple argument.
@@ -180,5 +166,4 @@
   public Option createArgsOption(String shortName, String longName, String description) {
     return Option.builder().option(shortName).longOpt(longName).hasArgs().desc(description).build();
   }
->>>>>>> 7deb6e6b
 }