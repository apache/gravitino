--- conflicted
+++ resolved
@@ -40,15 +40,12 @@
   public static final String USER = "user";
   public static final String GROUP = "group";
   public static final String TAG = "tag";
-<<<<<<< HEAD
   public static final String TOPIC = "topic";
-=======
->>>>>>> b953226a
   public static final String OWNER = "owner";
   public static final String ROLE = "role";
   public static final String AUDIT = "audit";
+  public static final String FORCE = "force";
   public static final String INDEX = "index";
-  public static final String FORCE = "force";
   public static final String DISTRIBUTION = "distribution";
   public static final String PARTITION = "partition";
 
@@ -69,9 +66,6 @@
     options.addOption(createArgOption("m", METALAKE, "metalake name"));
     options.addOption(createSimpleOption("i", IGNORE, "ignore client/sever version check"));
     options.addOption(createSimpleOption("a", AUDIT, "display audit information"));
-    options.addOption(createSimpleOption("x", INDEX, "Display index infromation"));
-    options.addOption(createSimpleOption("d", DISTRIBUTION, "Display distribution information"));
-    options.addOption(createSimpleOption(null, PARTITION, "Display partition information"));
 
     // Create/update options
     options.addOption(createArgOption(null, RENAME, "new entity name"));
@@ -84,12 +78,8 @@
     options.addOption(createArgOption("l", USER, "user name"));
     options.addOption(createArgOption("g", GROUP, "group name"));
     options.addOption(createArgOption("t", TAG, "tag name"));
-<<<<<<< HEAD
     options.addOption(createArgOption("t", TOPIC, "topic name"));
     options.addOption(createSimpleOption("o", OWNER, "display entity owner"));
-=======
-    options.addOption(createSimpleOption("o", OWNER, "entity owner"));
->>>>>>> b953226a
     options.addOption(createArgOption("r", ROLE, "role name"));
 
     // Properties option can have multiple values
@@ -126,9 +116,4 @@
   public Option createArgOption(String shortName, String longName, String description) {
     return new Option(shortName, longName, true, description);
   }
-
-  public Option createArgsOption(String shortName, String longName, String description) {
-    // Support multiple arguments
-    return Option.builder().option(shortName).longOpt(longName).hasArgs().desc(description).build();
-  }
 }