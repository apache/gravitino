/*
 * Licensed to the Apache Software Foundation (ASF) under one
 * or more contributor license agreements.  See the NOTICE file
 * distributed with this work for additional information
 * regarding copyright ownership.  The ASF licenses this file
 * to you under the Apache License, Version 2.0 (the
 * "License"); you may not use this file except in compliance
 * with the License.  You may obtain a copy of the License at
 *
 *  http://www.apache.org/licenses/LICENSE-2.0
 *
 * Unless required by applicable law or agreed to in writing,
 * software distributed under the License is distributed on an
 * "AS IS" BASIS, WITHOUT WARRANTIES OR CONDITIONS OF ANY
 * KIND, either express or implied.  See the License for the
 * specific language governing permissions and limitations
 * under the License.
 */

package org.apache.gravitino.cli;

import org.apache.commons.cli.Option;
import org.apache.commons.cli.Options;

/* Gravitino Command line options */
public class GravitinoOptions {
  public static final String HELP = "help";
  public static final String VERSION = "version";
  public static final String SERVER = "server";
  public static final String URL = "url";
  public static final String NAME = "name";
  public static final String METALAKE = "metalake";
  public static final String IGNORE = "ignore";
  public static final String COMMENT = "comment";
  public static final String RENAME = "rename";
  public static final String PROPERTY = "property";
  public static final String VALUE = "value";
  public static final String PROVIDER = "provider";
  public static final String PROPERTIES = "properties";
  public static final String USER = "user";
  public static final String GROUP = "group";
  public static final String TAG = "tag";
  public static final String DATATYPE = "datatype";
  public static final String POSITION = "position";
  public static final String NULL = "null";
  public static final String AUTO = "auto";
  public static final String DEFAULT = "default";
  public static final String FILESET = "fileset";
  public static final String OWNER = "owner";
  public static final String ROLE = "role";
  public static final String AUDIT = "audit";
  public static final String FORCE = "force";

  /**
   * Builds and returns the CLI options for Gravitino.
   *
   * @return Valid CLI command options.
   */
  public Options options() {
    Options options = new Options();

    // Add options using helper method to avoid repetition
    options.addOption(createSimpleOption("h", HELP, "command help information"));
    options.addOption(createSimpleOption("v", VERSION, "Gravitino client version"));
    options.addOption(createSimpleOption("s", SERVER, "Gravitino server version"));
    options.addOption(createArgOption("u", URL, "Gravitino URL (default: http://localhost:8090)"));
    options.addOption(createArgOption("n", NAME, "full entity name (dot separated)"));
    options.addOption(createArgOption("m", METALAKE, "metalake name"));
    options.addOption(createSimpleOption("i", IGNORE, "ignore client/sever version check"));
    options.addOption(createSimpleOption("a", AUDIT, "display audit information"));

    // Create/update options
    options.addOption(createArgOption(null, RENAME, "new entity name"));
    options.addOption(createArgOption("c", COMMENT, "entity comment"));
    options.addOption(createArgOption("P", PROPERTY, "property name"));
    options.addOption(createArgOption("V", VALUE, "property value"));
    options.addOption(
        createArgOption(
            "z", PROVIDER, "provider one of hadoop, hive, mysql, postgres, iceberg, kafka"));
    options.addOption(createArgOption("l", USER, "user name"));
    options.addOption(createArgOption("g", GROUP, "group name"));
<<<<<<< HEAD
    options.addOption(createArgOption("t", TAG, "tag name"));
    options.addOption(createArgOption(DATATYPE, "column data type"));
    options.addOption(createArgOption(POSITION, "position of column"));
    options.addOption(createSimpleOption(NULL, "column value can be null"));
    options.addOption(createSimpleOption(AUTO, "column value auto-increments"));
    options.addOption(createArgOption(DEFAULT, "default column value"));
    options.addOption(createArgOption("f", FILESET, "fileset name"));
    options.addOption(createSimpleOption("m", MANAGED, "a managed fileset"));
    options.addOption(createArgOption("l", LOCATION, "fieset location"));
    options.addOption(createSimpleOption("o", OWNER, "display entity owner"));
=======
    options.addOption(createArgOption("a", TAG, "tag name"));
    options.addOption(createArgOption(null, FILESET, "fileset name"));
    options.addOption(createArgOption("t", TAG, "tag name"));
    options.addOption(createSimpleOption("o", OWNER, "entity owner"));
    options.addOption(createArgOption("r", ROLE, "role name"));
>>>>>>> c188d30f

    // Properties option can have multiple values
    Option properties =
        Option.builder("p").longOpt(PROPERTIES).desc("property name/value pairs").hasArgs().build();
    options.addOption(properties);

    // Force delete entity and rename metalake operations
    options.addOption(createSimpleOption("f", FORCE, "force operation"));

    return options;
  }

  /**
   * Helper method to create an Option that does not require arguments.
   *
   * @param shortName The option name as a single letter
   * @param longName The long option name.
   * @param description The option description.
   * @return The Option object.
   */
  public Option createSimpleOption(String shortName, String longName, String description) {
    return new Option(shortName, longName, false, description);
  }

  /**
   * Helper method to create an Option that does not require arguments.
   *
   * @param longName The long option name.
   * @param description The option description.
   * @return The Option object.
   */
  public Option createSimpleOption(String longName, String description) {
    return new Option(null, longName, false, description);
  }

  /**
   * Helper method to create an Option that requires an argument.
   *
   * @param shortName The option name as a single letter
   * @param longName The long option name.
   * @param description The option description.
   * @return The Option object.
   */
  public Option createArgOption(String shortName, String longName, String description) {
    return new Option(shortName, longName, true, description);
  }

  /**
   * Helper method to create an Option that requires an argument.
   *
   * @param longName The long option name.
   * @param description The option description.
   * @return The Option object.
   */
  public Option createArgOption(String longName, String description) {
    return new Option(null, longName, true, description);
  }
}<|MERGE_RESOLUTION|>--- conflicted
+++ resolved
@@ -79,24 +79,16 @@
             "z", PROVIDER, "provider one of hadoop, hive, mysql, postgres, iceberg, kafka"));
     options.addOption(createArgOption("l", USER, "user name"));
     options.addOption(createArgOption("g", GROUP, "group name"));
-<<<<<<< HEAD
     options.addOption(createArgOption("t", TAG, "tag name"));
     options.addOption(createArgOption(DATATYPE, "column data type"));
     options.addOption(createArgOption(POSITION, "position of column"));
     options.addOption(createSimpleOption(NULL, "column value can be null"));
     options.addOption(createSimpleOption(AUTO, "column value auto-increments"));
     options.addOption(createArgOption(DEFAULT, "default column value"));
-    options.addOption(createArgOption("f", FILESET, "fileset name"));
-    options.addOption(createSimpleOption("m", MANAGED, "a managed fileset"));
-    options.addOption(createArgOption("l", LOCATION, "fieset location"));
     options.addOption(createSimpleOption("o", OWNER, "display entity owner"));
-=======
-    options.addOption(createArgOption("a", TAG, "tag name"));
     options.addOption(createArgOption(null, FILESET, "fileset name"));
     options.addOption(createArgOption("t", TAG, "tag name"));
-    options.addOption(createSimpleOption("o", OWNER, "entity owner"));
     options.addOption(createArgOption("r", ROLE, "role name"));
->>>>>>> c188d30f
 
     // Properties option can have multiple values
     Option properties =
