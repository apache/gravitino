--- conflicted
+++ resolved
@@ -40,16 +40,8 @@
   public static final String USER = "user";
   public static final String GROUP = "group";
   public static final String TAG = "tag";
-<<<<<<< HEAD
-  public static final String FILESET = "fileset";
-  public static final String MANAGED = "managed";
-  public static final String LOCATION = "location";
-  public static final String TOPIC = "topic";
-  public static final String OWNER = "owner";
-=======
   public static final String OWNER = "owner";
   public static final String ROLE = "role";
->>>>>>> d5aa571c
   public static final String AUDIT = "audit";
   public static final String FORCE = "force";
   public static final String INDEX = "index";
@@ -88,18 +80,8 @@
             "z", PROVIDER, "provider one of hadoop, hive, mysql, postgres, iceberg, kafka"));
     options.addOption(createArgOption("l", USER, "user name"));
     options.addOption(createArgOption("g", GROUP, "group name"));
-<<<<<<< HEAD
-    options.addOption(createArgOption("a", TAG, "tag name"));
-    options.addOption(createArgOption("f", FILESET, "fileset name"));
-    options.addOption(createSimpleOption("m", MANAGED, "a managed fileset"));
-    options.addOption(createArgOption("l", LOCATION, "fieset location"));
-    options.addOption(createArgOption("t", TAG, "tag name"));
-    options.addOption(createArgOption("t", TOPIC, "topic name"));
-    options.addOption(createSimpleOption("o", OWNER, "display entity owner"));
-=======
     options.addOption(createSimpleOption("o", OWNER, "display entity owner"));
     options.addOption(createArgOption("r", ROLE, "role name"));
->>>>>>> d5aa571c
 
     // Properties and tags can have multiple values
     options.addOption(createArgsOption("p", PROPERTIES, "property name/value pairs"));
