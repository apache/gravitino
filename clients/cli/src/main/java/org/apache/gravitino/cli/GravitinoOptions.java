/*
 * Licensed to the Apache Software Foundation (ASF) under one
 * or more contributor license agreements.  See the NOTICE file
 * distributed with this work for additional information
 * regarding copyright ownership.  The ASF licenses this file
 * to you under the Apache License, Version 2.0 (the
 * "License"); you may not use this file except in compliance
 * with the License.  You may obtain a copy of the License at
 *
 *  http://www.apache.org/licenses/LICENSE-2.0
 *
 * Unless required by applicable law or agreed to in writing,
 * software distributed under the License is distributed on an
 * "AS IS" BASIS, WITHOUT WARRANTIES OR CONDITIONS OF ANY
 * KIND, either express or implied.  See the License for the
 * specific language governing permissions and limitations
 * under the License.
 */

package org.apache.gravitino.cli;

import org.apache.commons.cli.Option;
import org.apache.commons.cli.Options;

/* Gravitino Command line options */
public class GravitinoOptions {
  public static final String HELP = "help";
  public static final String VERSION = "version";
  public static final String SERVER = "server";
  public static final String URL = "url";
  public static final String NAME = "name";
  public static final String METALAKE = "metalake";
  public static final String IGNORE = "ignore";
  public static final String COMMENT = "comment";
  public static final String RENAME = "rename";
  public static final String PROPERTY = "property";
  public static final String VALUE = "value";
  public static final String PROVIDER = "provider";
  public static final String PROPERTIES = "properties";
  public static final String USER = "user";
  public static final String GROUP = "group";
  public static final String TAG = "tag";
  public static final String ROLE = "role";
  public static final String AUDIT = "audit";
  public static final String INDEX = "index";
  public static final String FORCE = "force";
  public static final String DISTRIBUTION = "distribution";

  /**
   * Builds and returns the CLI options for Gravitino.
   *
   * @return Valid CLI command options.
   */
  public Options options() {
    Options options = new Options();

    // Add options using helper method to avoid repetition
    options.addOption(createSimpleOption("h", HELP, "command help information"));
    options.addOption(createSimpleOption("v", VERSION, "Gravitino client version"));
    options.addOption(createSimpleOption("s", SERVER, "Gravitino server version"));
    options.addOption(createArgOption("u", URL, "Gravitino URL (default: http://localhost:8090)"));
    options.addOption(createArgOption("n", NAME, "full entity name (dot separated)"));
    options.addOption(createArgOption("m", METALAKE, "metalake name"));
    options.addOption(createSimpleOption("i", IGNORE, "ignore client/sever version check"));
    options.addOption(createSimpleOption("a", AUDIT, "display audit information"));
<<<<<<< HEAD
    options.addOption(createSimpleOption("d", INDEX, "Display index infromation"));
=======
    options.addOption(createSimpleOption("d", DISTRIBUTION, "Display distribution information"));
>>>>>>> d1709ae1

    // Create/update options
    options.addOption(createArgOption(null, RENAME, "new entity name"));
    options.addOption(createArgOption("c", COMMENT, "entity comment"));
    options.addOption(createArgOption("P", PROPERTY, "property name"));
    options.addOption(createArgOption("V", VALUE, "property value"));
    options.addOption(
        createArgOption(
            "z", PROVIDER, "provider one of hadoop, hive, mysql, postgres, iceberg, kafka"));
    options.addOption(createArgOption("l", USER, "user name"));
    options.addOption(createArgOption("g", GROUP, "group name"));
    options.addOption(createArgOption("t", TAG, "tag name"));
    options.addOption(createArgOption("r", ROLE, "role name"));

    // Properties option can have multiple values
    Option properties =
        Option.builder("p").longOpt(PROPERTIES).desc("property name/value pairs").hasArgs().build();
    options.addOption(properties);

    // Force delete entity and rename metalake operations
    options.addOption(createSimpleOption("f", FORCE, "force operation"));

    return options;
  }

  /**
   * Helper method to create an Option that does not require arguments.
   *
   * @param shortName The option name as a single letter
   * @param longName The long option name.
   * @param description The option description.
   * @return The Option object.
   */
  public Option createSimpleOption(String shortName, String longName, String description) {
    return new Option(shortName, longName, false, description);
  }

  /**
   * Helper method to create an Option that requires an argument.
   *
   * @param shortName The option name as a single letter
   * @param longName The long option name.
   * @param description The option description.
   * @return The Option object.
   */
  public Option createArgOption(String shortName, String longName, String description) {
    return new Option(shortName, longName, true, description);
  }
}<|MERGE_RESOLUTION|>--- conflicted
+++ resolved
@@ -63,11 +63,8 @@
     options.addOption(createArgOption("m", METALAKE, "metalake name"));
     options.addOption(createSimpleOption("i", IGNORE, "ignore client/sever version check"));
     options.addOption(createSimpleOption("a", AUDIT, "display audit information"));
-<<<<<<< HEAD
-    options.addOption(createSimpleOption("d", INDEX, "Display index infromation"));
-=======
+    options.addOption(createSimpleOption("x", INDEX, "Display index infromation"));
     options.addOption(createSimpleOption("d", DISTRIBUTION, "Display distribution information"));
->>>>>>> d1709ae1
 
     // Create/update options
     options.addOption(createArgOption(null, RENAME, "new entity name"));
