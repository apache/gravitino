/*
 * Licensed to the Apache Software Foundation (ASF) under one
 * or more contributor license agreements.  See the NOTICE file
 * distributed with this work for additional information
 * regarding copyright ownership.  The ASF licenses this file
 * to you under the Apache License, Version 2.0 (the
 * "License"); you may not use this file except in compliance
 * with the License.  You may obtain a copy of the License at
 *
 *  http://www.apache.org/licenses/LICENSE-2.0
 *
 * Unless required by applicable law or agreed to in writing,
 * software distributed under the License is distributed on an
 * "AS IS" BASIS, WITHOUT WARRANTIES OR CONDITIONS OF ANY
 * KIND, either express or implied.  See the License for the
 * specific language governing permissions and limitations
 * under the License.
 */

package org.apache.gravitino.cli;

import org.apache.commons.cli.Option;
import org.apache.commons.cli.Options;

/* Gravitino Command line options */
public class GravitinoOptions {
  public static final String HELP = "help";
  public static final String VERSION = "version";
  public static final String SERVER = "server";
  public static final String URL = "url";
  public static final String NAME = "name";
  public static final String METALAKE = "metalake";
  public static final String IGNORE = "ignore";
  public static final String COMMENT = "comment";
  public static final String RENAME = "rename";
  public static final String PROPERTY = "property";
  public static final String VALUE = "value";
  public static final String PROVIDER = "provider";
  public static final String PROPERTIES = "properties";
  public static final String USER = "user";
  public static final String GROUP = "group";
<<<<<<< HEAD
  public static final String TAG = "tag";
=======
>>>>>>> 3a21ce46
  public static final String AUDIT = "audit";

  /**
   * Builds and returns the CLI options for Gravitino.
   *
   * @return Valid CLI command options.
   */
  public Options options() {
    Options options = new Options();

    // Add options using helper method to avoid repetition
    options.addOption(createSimpleOption("h", HELP, "command help information"));
    options.addOption(createSimpleOption("v", VERSION, "Gravitino client version"));
    options.addOption(createSimpleOption("s", SERVER, "Gravitino server version"));
    options.addOption(createArgOption("u", URL, "Gravitino URL (default: http://localhost:8090)"));
    options.addOption(createArgOption("n", NAME, "full entity name (dot separated)"));
    options.addOption(createArgOption("m", METALAKE, "Metalake name"));
    options.addOption(createSimpleOption("i", IGNORE, "Ignore client/sever version check"));
    options.addOption(createSimpleOption("a", AUDIT, "Display audit information"));

    // Create/update options
    options.addOption(createArgOption("r", RENAME, "new entity name"));
    options.addOption(createArgOption("c", COMMENT, "entity comment"));
    options.addOption(createArgOption("P", PROPERTY, "property name"));
    options.addOption(createArgOption("V", VALUE, "property value"));
    options.addOption(
        createArgOption(
            "t", PROVIDER, "provider one of hadoop, hive, mysql, postgres, iceberg, kafka"));
    options.addOption(createArgOption("l", USER, "user name"));
    options.addOption(createArgOption("g", GROUP, "group name"));
<<<<<<< HEAD
    options.addOption(createArgOption("a", TAG, "tag name"));
=======
>>>>>>> 3a21ce46

    // Properties option can have multiple values
    Option properties =
        Option.builder("p").longOpt(PROPERTIES).desc("property name/value pairs").hasArgs().build();
    options.addOption(properties);

    return options;
  }

  /**
   * Helper method to create an Option that does not require arguments.
   *
   * @param shortName The option name as a single letter
   * @param longName The long option name.
   * @param description The option description.
   * @return The Option object.
   */
  public Option createSimpleOption(String shortName, String longName, String description) {
    return new Option(shortName, longName, false, description);
  }

  /**
   * Helper method to create an Option that requires an argument.
   *
   * @param shortName The option name as a single letter
   * @param longName The long option name.
   * @param description The option description.
   * @return The Option object.
   */
  public Option createArgOption(String shortName, String longName, String description) {
    return new Option(shortName, longName, true, description);
  }
}<|MERGE_RESOLUTION|>--- conflicted
+++ resolved
@@ -39,10 +39,7 @@
   public static final String PROPERTIES = "properties";
   public static final String USER = "user";
   public static final String GROUP = "group";
-<<<<<<< HEAD
   public static final String TAG = "tag";
-=======
->>>>>>> 3a21ce46
   public static final String AUDIT = "audit";
 
   /**
@@ -70,13 +67,10 @@
     options.addOption(createArgOption("V", VALUE, "property value"));
     options.addOption(
         createArgOption(
-            "t", PROVIDER, "provider one of hadoop, hive, mysql, postgres, iceberg, kafka"));
+            "z", PROVIDER, "provider one of hadoop, hive, mysql, postgres, iceberg, kafka"));
     options.addOption(createArgOption("l", USER, "user name"));
     options.addOption(createArgOption("g", GROUP, "group name"));
-<<<<<<< HEAD
-    options.addOption(createArgOption("a", TAG, "tag name"));
-=======
->>>>>>> 3a21ce46
+    options.addOption(createArgOption("t", TAG, "tag name"));
 
     // Properties option can have multiple values
     Option properties =
