/*
 * Licensed to the Apache Software Foundation (ASF) under one
 * or more contributor license agreements.  See the NOTICE file
 * distributed with this work for additional information
 * regarding copyright ownership.  The ASF licenses this file
 * to you under the Apache License, Version 2.0 (the
 * "License"); you may not use this file except in compliance
 * with the License.  You may obtain a copy of the License at
 *
 *  http://www.apache.org/licenses/LICENSE-2.0
 *
 * Unless required by applicable law or agreed to in writing,
 * software distributed under the License is distributed on an
 * "AS IS" BASIS, WITHOUT WARRANTIES OR CONDITIONS OF ANY
 * KIND, either express or implied.  See the License for the
 * specific language governing permissions and limitations
 * under the License.
 */

package org.apache.gravitino.cli;

import org.apache.commons.cli.Option;
import org.apache.commons.cli.Options;

/* Gravitino Command line options */
public class GravitinoOptions {
  public static final String HELP = "help";
  public static final String VERSION = "version";
  public static final String SERVER = "server";
  public static final String URL = "url";
  public static final String NAME = "name";
  public static final String METALAKE = "metalake";
  public static final String IGNORE = "ignore";
  public static final String COMMENT = "comment";
  public static final String RENAME = "rename";
  public static final String PROPERTY = "property";
  public static final String VALUE = "value";
  public static final String PROVIDER = "provider";
  public static final String PROPERTIES = "properties";
  public static final String USER = "user";
  public static final String GROUP = "group";
  public static final String TAG = "tag";
  public static final String DATATYPE = "datatype";
  public static final String POSITION = "position";
  public static final String NULL = "null";
  public static final String AUTO = "auto";
  public static final String DEFAULT = "default";
  public static final String FILESET = "fileset";
  public static final String OWNER = "owner";
  public static final String ROLE = "role";
  public static final String AUDIT = "audit";
  public static final String FORCE = "force";
  public static final String COLUMNFILE = "csv";
  public static final String INDEX = "index";
  public static final String DISTRIBUTION = "distribution";
  public static final String PARTITION = "partition";
  public static final String OUTPUT = "output";

  /**
   * Builds and returns the CLI options for Gravitino.
   *
   * @return Valid CLI command options.
   */
  public Options options() {
    Options options = new Options();

    // Add options using helper method to avoid repetition
    options.addOption(createSimpleOption("h", HELP, "command help information"));
    options.addOption(createSimpleOption("v", VERSION, "Gravitino client version"));
    options.addOption(createSimpleOption("s", SERVER, "Gravitino server version"));
    options.addOption(createArgOption("u", URL, "Gravitino URL (default: http://localhost:8090)"));
    options.addOption(createArgOption("n", NAME, "full entity name (dot separated)"));
    options.addOption(createArgOption("m", METALAKE, "metalake name"));
    options.addOption(createSimpleOption("i", IGNORE, "ignore client/sever version check"));
    options.addOption(createSimpleOption("a", AUDIT, "display audit information"));
    options.addOption(createSimpleOption("x", INDEX, "display index information"));
    options.addOption(createSimpleOption("d", DISTRIBUTION, "display distribution information"));
    options.addOption(createSimpleOption(PARTITION, "display partition information"));
    options.addOption(createSimpleOption("o", OWNER, "display entity owner"));

    // Create/update options
    options.addOption(createArgOption(RENAME, "new entity name"));
    options.addOption(createArgOption("c", COMMENT, "entity comment"));
    options.addOption(createArgOption("P", PROPERTY, "property name"));
    options.addOption(createArgOption("V", VALUE, "property value"));
    options.addOption(
        createArgOption(
            "z", PROVIDER, "provider one of hadoop, hive, mysql, postgres, iceberg, kafka"));
    options.addOption(createArgOption("l", USER, "user name"));
    options.addOption(createArgOption("g", GROUP, "group name"));
    options.addOption(createArgOption(DATATYPE, "column data type"));
    options.addOption(createArgOption(POSITION, "position of column"));
<<<<<<< HEAD
    options.addOption(createSimpleOption(NULL, "column value can be null"));
    options.addOption(createSimpleOption(AUTO, "column value auto-increments"));
=======
    options.addOption(createArgOption(NULL, "column value can be null (true/false)"));
    options.addOption(createArgOption(AUTO, "column value auto-increments (true/false)"));
>>>>>>> 698fc8c2
    options.addOption(createArgOption(DEFAULT, "default column value"));
    options.addOption(createSimpleOption("o", OWNER, "display entity owner"));
    options.addOption(createArgOption("r", ROLE, "role name"));
    options.addOption(createArgOption(COLUMNFILE, "CSV file describing columns"));

    // Properties and tags can have multiple values
    options.addOption(createArgsOption("p", PROPERTIES, "property name/value pairs"));
    options.addOption(createArgsOption("t", TAG, "tag name"));

    // Force delete entities and rename metalake operations
    options.addOption(createSimpleOption("f", FORCE, "force operation"));

    options.addOption(createArgOption(OUTPUT, "output format (plain/table)"));

    return options;
  }

  /**
   * Helper method to create an Option that does not require arguments.
   *
   * @param shortName The option name as a single letter
   * @param longName The long option name.
   * @param description The option description.
   * @return The Option object.
   */
  public Option createSimpleOption(String shortName, String longName, String description) {
    return new Option(shortName, longName, false, description);
  }

  /**
   * Helper method to create an Option that does not require arguments.
   *
   * @param longName The long option name.
   * @param description The option description.
   * @return The Option object.
   */
  public Option createSimpleOption(String longName, String description) {
    return new Option(null, longName, false, description);
  }

  /**
   * Helper method to create an Option that requires an argument.
   *
   * @param shortName The option name as a single letter
   * @param longName The long option name.
   * @param description The option description.
   * @return The Option object.
   */
  public Option createArgOption(String shortName, String longName, String description) {
    return new Option(shortName, longName, true, description);
  }

  /**
   * Helper method to create an Option that requires an argument.
   *
   * @param longName The long option name.
   * @param description The option description.
   * @return The Option object.
   */
  public Option createArgOption(String longName, String description) {
    return new Option(null, longName, true, description);
  }

  /**
   * Helper method to create an Option that requires multiple argument.
   *
   * @param shortName The option name as a single letter
   * @param longName The long option name.
   * @param description The option description.
   * @return The Option object.
   */
  public Option createArgsOption(String shortName, String longName, String description) {
    return Option.builder().option(shortName).longOpt(longName).hasArgs().desc(description).build();
  }
}<|MERGE_RESOLUTION|>--- conflicted
+++ resolved
@@ -90,13 +90,8 @@
     options.addOption(createArgOption("g", GROUP, "group name"));
     options.addOption(createArgOption(DATATYPE, "column data type"));
     options.addOption(createArgOption(POSITION, "position of column"));
-<<<<<<< HEAD
-    options.addOption(createSimpleOption(NULL, "column value can be null"));
-    options.addOption(createSimpleOption(AUTO, "column value auto-increments"));
-=======
     options.addOption(createArgOption(NULL, "column value can be null (true/false)"));
     options.addOption(createArgOption(AUTO, "column value auto-increments (true/false)"));
->>>>>>> 698fc8c2
     options.addOption(createArgOption(DEFAULT, "default column value"));
     options.addOption(createSimpleOption("o", OWNER, "display entity owner"));
     options.addOption(createArgOption("r", ROLE, "role name"));
