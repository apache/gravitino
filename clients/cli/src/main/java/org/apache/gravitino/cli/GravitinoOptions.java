--- conflicted
+++ resolved
@@ -36,18 +36,7 @@
   public static final String PROPERTY = "property";
   public static final String VALUE = "value";
   public static final String PROVIDER = "provider";
-<<<<<<< HEAD
-  public static final String METASTORE = "metastore";
-  public static final String WAREHOUSE = "warehouse";
-  public static final String JDBCURL = "jdbcurl";
-  public static final String USER = "user";
-  public static final String PASSWORD = "password";
-  public static final String DATABASE = "database";
-  public static final String BOOTSTRAP = "bootstrap";
-  public static final String GROUP = "group";
-=======
   public static final String PROPERTIES = "properties";
->>>>>>> e133affb
 
   /**
    * Builds and returns the CLI options for Gravitino.
@@ -73,17 +62,6 @@
     options.addOption(createArgOption("V", VALUE, "property value"));
     options.addOption(
         createArgOption(
-<<<<<<< HEAD
-            "p", PROVIDER, "the provider one of hadoop, hive, mysql, postgres, iceberg or kafka"));
-    options.addOption(createArgOption("m", METASTORE, "Hive metastore URI"));
-    options.addOption(createArgOption("w", WAREHOUSE, "warehouse name"));
-    options.addOption(createArgOption("b", BOOTSTRAP, "Kafka bootstrap servers"));
-    options.addOption(createArgOption("j", JDBCURL, "JDBC URL"));
-    options.addOption(createArgOption("l", USER, "database username"));
-    options.addOption(createArgOption("z", PASSWORD, "database password"));
-    options.addOption(createArgOption("d", DATABASE, "database name"));
-    options.addOption(createArgOption("g", GROUP, "group name"));
-=======
             "g", PROVIDER, "provider one of hadoop, hive, mysql, postgres, iceberg, kafka"));
 
     // Properties option can have multiple values
@@ -91,7 +69,6 @@
         createArgOption("p", PROPERTIES, "comma separated property name/value pairs");
     properties.hasArgs();
     options.addOption(properties);
->>>>>>> e133affb
 
     return options;
   }
