--- conflicted
+++ resolved
@@ -40,10 +40,6 @@
   public static final String USER = "user";
   public static final String GROUP = "group";
   public static final String TAG = "tag";
-<<<<<<< HEAD
-  public static final String FILESET = "fileset";
-=======
->>>>>>> 9cd7674e
   public static final String OWNER = "owner";
   public static final String ROLE = "role";
   public static final String AUDIT = "audit";
@@ -84,14 +80,7 @@
             "z", PROVIDER, "provider one of hadoop, hive, mysql, postgres, iceberg, kafka"));
     options.addOption(createArgOption("l", USER, "user name"));
     options.addOption(createArgOption("g", GROUP, "group name"));
-<<<<<<< HEAD
-    options.addOption(createArgOption("a", TAG, "tag name"));
-    options.addOption(createArgOption(null, FILESET, "fileset name"));
-    options.addOption(createArgOption("t", TAG, "tag name"));
-    options.addOption(createSimpleOption("o", OWNER, "entity owner"));
-=======
     options.addOption(createSimpleOption("o", OWNER, "display entity owner"));
->>>>>>> 9cd7674e
     options.addOption(createArgOption("r", ROLE, "role name"));
 
     // Properties and tags can have multiple values
