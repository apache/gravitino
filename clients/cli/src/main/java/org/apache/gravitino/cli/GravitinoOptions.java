/*
 * Licensed to the Apache Software Foundation (ASF) under one
 * or more contributor license agreements.  See the NOTICE file
 * distributed with this work for additional information
 * regarding copyright ownership.  The ASF licenses this file
 * to you under the Apache License, Version 2.0 (the
 * "License"); you may not use this file except in compliance
 * with the License.  You may obtain a copy of the License at
 *
 *  http://www.apache.org/licenses/LICENSE-2.0
 *
 * Unless required by applicable law or agreed to in writing,
 * software distributed under the License is distributed on an
 * "AS IS" BASIS, WITHOUT WARRANTIES OR CONDITIONS OF ANY
 * KIND, either express or implied.  See the License for the
 * specific language governing permissions and limitations
 * under the License.
 */

package org.apache.gravitino.cli;

import org.apache.commons.cli.Option;
import org.apache.commons.cli.Options;

/* Gravitino Command line options */
public class GravitinoOptions {
  public static final String HELP = "help";
  public static final String VERSION = "version";
  public static final String SERVER = "server";
  public static final String URL = "url";
  public static final String NAME = "name";
  public static final String METALAKE = "metalake";
  public static final String IGNORE = "ignore";
  public static final String COMMENT = "comment";
  public static final String RENAME = "rename";
  public static final String PROPERTY = "property";
  public static final String VALUE = "value";
  public static final String PROVIDER = "provider";
  public static final String PROPERTIES = "properties";
  public static final String USER = "user";
  public static final String GROUP = "group";
  public static final String TAG = "tag";
  public static final String OWNER = "owner";
  public static final String ROLE = "role";
  public static final String AUDIT = "audit";
  public static final String INDEX = "index";
  public static final String FORCE = "force";
  public static final String DISTRIBUTION = "distribution";
  public static final String PARTITION = "partition";

  /**
   * Builds and returns the CLI options for Gravitino.
   *
   * @return Valid CLI command options.
   */
  public Options options() {
    Options options = new Options();

    // Add options using helper method to avoid repetition
    options.addOption(createSimpleOption("h", HELP, "command help information"));
    options.addOption(createSimpleOption("v", VERSION, "Gravitino client version"));
    options.addOption(createSimpleOption("s", SERVER, "Gravitino server version"));
    options.addOption(createArgOption("u", URL, "Gravitino URL (default: http://localhost:8090)"));
    options.addOption(createArgOption("n", NAME, "full entity name (dot separated)"));
    options.addOption(createArgOption("m", METALAKE, "metalake name"));
    options.addOption(createSimpleOption("i", IGNORE, "ignore client/sever version check"));
    options.addOption(createSimpleOption("a", AUDIT, "display audit information"));
    options.addOption(createSimpleOption("x", INDEX, "Display index infromation"));
    options.addOption(createSimpleOption("d", DISTRIBUTION, "Display distribution information"));
    options.addOption(createSimpleOption(null, PARTITION, "Display partition information"));

    // Create/update options
    options.addOption(createArgOption(null, RENAME, "new entity name"));
    options.addOption(createArgOption("c", COMMENT, "entity comment"));
    options.addOption(createArgOption("P", PROPERTY, "property name"));
    options.addOption(createArgOption("V", VALUE, "property value"));
    options.addOption(
        createArgOption(
            "z", PROVIDER, "provider one of hadoop, hive, mysql, postgres, iceberg, kafka"));
    options.addOption(createArgOption("l", USER, "user name"));
    options.addOption(createArgOption("g", GROUP, "group name"));
<<<<<<< HEAD
    options.addOption(createArgOption("t", TAG, "tag name"));
    options.addOption(createSimpleOption("o", OWNER, "entity owner"));
=======
    options.addOption(createArgsOption("t", TAG, "tag name"));
>>>>>>> 98266b75
    options.addOption(createArgOption("r", ROLE, "role name"));

    // Properties option can have multiple values
    Option properties =
        Option.builder("p").longOpt(PROPERTIES).desc("property name/value pairs").hasArgs().build();
    options.addOption(properties);

    // Force delete entity and rename metalake operations
    options.addOption(createSimpleOption("f", FORCE, "force operation"));

    return options;
  }

  /**
   * Helper method to create an Option that does not require arguments.
   *
   * @param shortName The option name as a single letter
   * @param longName The long option name.
   * @param description The option description.
   * @return The Option object.
   */
  public Option createSimpleOption(String shortName, String longName, String description) {
    return new Option(shortName, longName, false, description);
  }

  /**
   * Helper method to create an Option that requires an argument.
   *
   * @param shortName The option name as a single letter
   * @param longName The long option name.
   * @param description The option description.
   * @return The Option object.
   */
  public Option createArgOption(String shortName, String longName, String description) {
    return new Option(shortName, longName, true, description);
  }

  public Option createArgsOption(String shortName, String longName, String description) {
    // Support multiple arguments
    return Option.builder().option(shortName).longOpt(longName).hasArgs().desc(description).build();
  }
}<|MERGE_RESOLUTION|>--- conflicted
+++ resolved
@@ -79,12 +79,8 @@
             "z", PROVIDER, "provider one of hadoop, hive, mysql, postgres, iceberg, kafka"));
     options.addOption(createArgOption("l", USER, "user name"));
     options.addOption(createArgOption("g", GROUP, "group name"));
-<<<<<<< HEAD
     options.addOption(createArgOption("t", TAG, "tag name"));
     options.addOption(createSimpleOption("o", OWNER, "entity owner"));
-=======
-    options.addOption(createArgsOption("t", TAG, "tag name"));
->>>>>>> 98266b75
     options.addOption(createArgOption("r", ROLE, "role name"));
 
     // Properties option can have multiple values
