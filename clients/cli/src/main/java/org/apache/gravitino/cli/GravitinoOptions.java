--- conflicted
+++ resolved
@@ -29,12 +29,8 @@
   public static final String SERVER = "server";
   public static final String URL = "url";
   public static final String NAME = "name";
-<<<<<<< HEAD
-  public static final String LIST = "list";
-  public static final String DETAILS = "details";
-  public static final String CREATE = "create";
-  public static final String UPDATE = "update";
-  public static final String DELETE = "delete";
+  public static final String METALAKE = "metalake";
+  public static final String IGNORE = "ignore";
   public static final String COMMENT = "comment";
   public static final String RENAME = "rename";
   public static final String PROPERTY = "property";
@@ -48,10 +44,6 @@
   public static final String PASSWORD = "password";
   public static final String DATABASE = "database";
   public static final String BOOTSTRAP = "bootstrap";
-=======
-  public static final String METALAKE = "metalake";
-  public static final String IGNORE = "ignore";
->>>>>>> 069f4255
 
   /**
    * Builds and returns the CLI options for Gravitino.
@@ -66,16 +58,9 @@
     options.addOption(createSimpleOption("v", VERSION, "Gravitino client version"));
     options.addOption(createSimpleOption("r", SERVER, "Gravitino server version"));
     options.addOption(createArgOption("u", URL, "Gravitino URL (default: http://localhost:8090)"));
-<<<<<<< HEAD
     options.addOption(createArgOption("n", NAME, "full entity name (dot separated)"));
-
-    //  specifying the command
-    options.addOption(createSimpleOption("L", LIST, "list entity children"));
-    options.addOption(createSimpleOption("D", DETAILS, "list details about an entity"));
-    options.addOption(createSimpleOption("C", CREATE, "create an entity"));
-    options.addOption(createSimpleOption("U", UPDATE, "update an entity"));
-    options.addOption(createSimpleOption("R", DELETE, "delete an entity"));
-    options.addOption(createSimpleOption("P", PROPERTIES, "show an entities properties"));
+    options.addOption(createArgOption("m", METALAKE, "Metalake name"));
+    options.addOption(createSimpleOption("i", IGNORE, "Ignore client/sever version check"));
 
     // Create/update options
     options.addOption(createArgOption("r", RENAME, "new entity name"));
@@ -92,11 +77,6 @@
     options.addOption(createArgOption("l", USER, "database username"));
     options.addOption(createArgOption("z", PASSWORD, "database password"));
     options.addOption(createArgOption("d", DATABASE, "database name"));
-=======
-    options.addOption(createArgOption("f", NAME, "full entity name (dot separated)"));
-    options.addOption(createArgOption("m", METALAKE, "Metalake name"));
-    options.addOption(createSimpleOption("i", IGNORE, "Ignore client/sever version check"));
->>>>>>> 069f4255
 
     return options;
   }
