--- conflicted
+++ resolved
@@ -40,21 +40,14 @@
   public static final String USER = "user";
   public static final String GROUP = "group";
   public static final String TAG = "tag";
-<<<<<<< HEAD
   public static final String DATATYPE = "datatype";
   public static final String POSITION = "position";
   public static final String NULL = "null";
   public static final String AUTO = "auto";
   public static final String DEFAULT = "default";
   public static final String FILESET = "fileset";
-  public static final String MANAGED = "managed";
-  public static final String LOCATION = "location";
-  public static final String OWNER = "owner";
-=======
-  public static final String FILESET = "fileset";
   public static final String OWNER = "owner";
   public static final String ROLE = "role";
->>>>>>> c188d30f
   public static final String AUDIT = "audit";
   public static final String FORCE = "force";
 
@@ -87,23 +80,15 @@
     options.addOption(createArgOption("l", USER, "user name"));
     options.addOption(createArgOption("g", GROUP, "group name"));
     options.addOption(createArgOption("a", TAG, "tag name"));
-<<<<<<< HEAD
     options.addOption(createArgOption(DATATYPE, "column data type"));
     options.addOption(createArgOption(POSITION, "position of column"));
     options.addOption(createSimpleOption(NULL, "column value can be null"));
     options.addOption(createSimpleOption(AUTO, "column value auto-increments"));
     options.addOption(createArgOption(DEFAULT, "default column value"));
-    options.addOption(createArgOption("f", FILESET, "fileset name"));
-    options.addOption(createSimpleOption("m", MANAGED, "a managed fileset"));
-    options.addOption(createArgOption("l", LOCATION, "fieset location"));
-    options.addOption(createArgOption("t", TAG, "tag name"));
-    options.addOption(createSimpleOption("o", OWNER, "display entity owner"));
-=======
     options.addOption(createArgOption(null, FILESET, "fileset name"));
     options.addOption(createArgOption("t", TAG, "tag name"));
     options.addOption(createSimpleOption("o", OWNER, "entity owner"));
     options.addOption(createArgOption("r", ROLE, "role name"));
->>>>>>> c188d30f
 
     // Properties option can have multiple values
     Option properties =
