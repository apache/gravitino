--- conflicted
+++ resolved
@@ -40,15 +40,12 @@
   public static final String USER = "user";
   public static final String GROUP = "group";
   public static final String TAG = "tag";
-<<<<<<< HEAD
   public static final String FILESET = "fileset";
   public static final String MANAGED = "managed";
   public static final String LOCATION = "location";
-=======
   public static final String OWNER = "owner";
   public static final String AUDIT = "audit";
   public static final String FORCE = "force";
->>>>>>> 9642ae69
 
   /**
    * Builds and returns the CLI options for Gravitino.
@@ -78,12 +75,10 @@
             "z", PROVIDER, "provider one of hadoop, hive, mysql, postgres, iceberg, kafka"));
     options.addOption(createArgOption("l", USER, "user name"));
     options.addOption(createArgOption("g", GROUP, "group name"));
-<<<<<<< HEAD
     options.addOption(createArgOption("a", TAG, "tag name"));
     options.addOption(createArgOption("f", FILESET, "fileset name"));
     options.addOption(createSimpleOption("m", MANAGED, "a managed fileset"));
     options.addOption(createArgOption("l", LOCATION, "fieset location"));
-=======
     options.addOption(createArgOption("t", TAG, "tag name"));
     options.addOption(createSimpleOption("o", OWNER, "display entity owner"));
 
@@ -94,7 +89,6 @@
 
     // Force delete entity and rename metalake operations
     options.addOption(createSimpleOption("f", FORCE, "force operation"));
->>>>>>> 9642ae69
 
     return options;
   }
