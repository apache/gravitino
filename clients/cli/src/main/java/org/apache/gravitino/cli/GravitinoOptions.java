/*
 * Licensed to the Apache Software Foundation (ASF) under one
 * or more contributor license agreements.  See the NOTICE file
 * distributed with this work for additional information
 * regarding copyright ownership.  The ASF licenses this file
 * to you under the Apache License, Version 2.0 (the
 * "License"); you may not use this file except in compliance
 * with the License.  You may obtain a copy of the License at
 *
 *  http://www.apache.org/licenses/LICENSE-2.0
 *
 * Unless required by applicable law or agreed to in writing,
 * software distributed under the License is distributed on an
 * "AS IS" BASIS, WITHOUT WARRANTIES OR CONDITIONS OF ANY
 * KIND, either express or implied.  See the License for the
 * specific language governing permissions and limitations
 * under the License.
 */

package org.apache.gravitino.cli;

import org.apache.commons.cli.Option;
import org.apache.commons.cli.Options;

/* Gravitino Command line options */
public class GravitinoOptions {
  public static final String HELP = "help";
  public static final String VERSION = "version";
  public static final String SERVER = "server";
  public static final String URL = "url";
  public static final String NAME = "name";
  public static final String METALAKE = "metalake";
  public static final String IGNORE = "ignore";
  public static final String COMMENT = "comment";
  public static final String RENAME = "rename";
  public static final String PROPERTY = "property";
  public static final String VALUE = "value";
  public static final String PROVIDER = "provider";
  public static final String PROPERTIES = "properties";
  public static final String USER = "user";
  public static final String GROUP = "group";
  public static final String TAG = "tag";
<<<<<<< HEAD
  public static final String OWNER = "owner";
=======
  public static final String AUDIT = "audit";
  public static final String FORCE = "force";
>>>>>>> c94be3d8

  /**
   * Builds and returns the CLI options for Gravitino.
   *
   * @return Valid CLI command options.
   */
  public Options options() {
    Options options = new Options();

    // Add options using helper method to avoid repetition
    options.addOption(createSimpleOption("h", HELP, "command help information"));
    options.addOption(createSimpleOption("v", VERSION, "Gravitino client version"));
    options.addOption(createSimpleOption("s", SERVER, "Gravitino server version"));
    options.addOption(createArgOption("u", URL, "Gravitino URL (default: http://localhost:8090)"));
    options.addOption(createArgOption("n", NAME, "full entity name (dot separated)"));
    options.addOption(createArgOption("m", METALAKE, "metalake name"));
    options.addOption(createSimpleOption("i", IGNORE, "ignore client/sever version check"));
    options.addOption(createSimpleOption("a", AUDIT, "display audit information"));

    // Create/update options
    options.addOption(createArgOption("r", RENAME, "new entity name"));
    options.addOption(createArgOption("c", COMMENT, "entity comment"));
    options.addOption(createArgOption("P", PROPERTY, "property name"));
    options.addOption(createArgOption("V", VALUE, "property value"));
    options.addOption(
        createArgOption(
            "z", PROVIDER, "provider one of hadoop, hive, mysql, postgres, iceberg, kafka"));
    options.addOption(createArgOption("l", USER, "user name"));
    options.addOption(createArgOption("g", GROUP, "group name"));
<<<<<<< HEAD
    options.addOption(createArgOption("a", TAG, "tag name"));
    options.addOption(createSimpleOption("o", OWNER, "display entity owner"));
=======
    options.addOption(createArgOption("t", TAG, "tag name"));

    // Properties option can have multiple values
    Option properties =
        Option.builder("p").longOpt(PROPERTIES).desc("property name/value pairs").hasArgs().build();
    options.addOption(properties);

    // Force delete entity and rename metalake operations
    options.addOption(createSimpleOption("f", FORCE, "force operation"));
>>>>>>> c94be3d8

    return options;
  }

  /**
   * Helper method to create an Option that does not require arguments.
   *
   * @param shortName The option name as a single letter
   * @param longName The long option name.
   * @param description The option description.
   * @return The Option object.
   */
  public Option createSimpleOption(String shortName, String longName, String description) {
    return new Option(shortName, longName, false, description);
  }

  /**
   * Helper method to create an Option that requires an argument.
   *
   * @param shortName The option name as a single letter
   * @param longName The long option name.
   * @param description The option description.
   * @return The Option object.
   */
  public Option createArgOption(String shortName, String longName, String description) {
    return new Option(shortName, longName, true, description);
  }
}<|MERGE_RESOLUTION|>--- conflicted
+++ resolved
@@ -40,12 +40,9 @@
   public static final String USER = "user";
   public static final String GROUP = "group";
   public static final String TAG = "tag";
-<<<<<<< HEAD
   public static final String OWNER = "owner";
-=======
   public static final String AUDIT = "audit";
   public static final String FORCE = "force";
->>>>>>> c94be3d8
 
   /**
    * Builds and returns the CLI options for Gravitino.
@@ -75,11 +72,8 @@
             "z", PROVIDER, "provider one of hadoop, hive, mysql, postgres, iceberg, kafka"));
     options.addOption(createArgOption("l", USER, "user name"));
     options.addOption(createArgOption("g", GROUP, "group name"));
-<<<<<<< HEAD
-    options.addOption(createArgOption("a", TAG, "tag name"));
+    options.addOption(createArgOption("t", TAG, "tag name"));
     options.addOption(createSimpleOption("o", OWNER, "display entity owner"));
-=======
-    options.addOption(createArgOption("t", TAG, "tag name"));
 
     // Properties option can have multiple values
     Option properties =
@@ -88,7 +82,6 @@
 
     // Force delete entity and rename metalake operations
     options.addOption(createSimpleOption("f", FORCE, "force operation"));
->>>>>>> c94be3d8
 
     return options;
   }
