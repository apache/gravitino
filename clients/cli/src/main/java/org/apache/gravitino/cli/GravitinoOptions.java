--- conflicted
+++ resolved
@@ -40,14 +40,9 @@
   public static final String USER = "user";
   public static final String GROUP = "group";
   public static final String TAG = "tag";
-<<<<<<< HEAD
   public static final String FILESET = "fileset";
-  public static final String MANAGED = "managed";
-  public static final String LOCATION = "location";
   public static final String OWNER = "owner";
-=======
   public static final String ROLE = "role";
->>>>>>> 32a6e534
   public static final String AUDIT = "audit";
   public static final String FORCE = "force";
 
@@ -82,11 +77,8 @@
     options.addOption(createArgOption("a", TAG, "tag name"));
     options.addOption(createArgOption(null, FILESET, "fileset name"));
     options.addOption(createArgOption("t", TAG, "tag name"));
-<<<<<<< HEAD
-    options.addOption(createSimpleOption("o", OWNER, "display entity owner"));
-=======
+    options.addOption(createSimpleOption("o", OWNER, "entity owner"));
     options.addOption(createArgOption("r", ROLE, "role name"));
->>>>>>> 32a6e534
 
     // Properties option can have multiple values
     Option properties =
