--- conflicted
+++ resolved
@@ -80,12 +80,8 @@
             "z", PROVIDER, "provider one of hadoop, hive, mysql, postgres, iceberg, kafka"));
     options.addOption(createArgOption("l", USER, "user name"));
     options.addOption(createArgOption("g", GROUP, "group name"));
-<<<<<<< HEAD
-    options.addOption(createArgOption("t", TAG, "tag name"));
-=======
     options.addOption(createSimpleOption("o", OWNER, "display entity owner"));
     options.addOption(createArgOption("r", ROLE, "role name"));
->>>>>>> 0119e0e4
 
     // Properties and tags can have multiple values
     options.addOption(createArgsOption("p", PROPERTIES, "property name/value pairs"));
