/*
 * Licensed to the Apache Software Foundation (ASF) under one
 * or more contributor license agreements.  See the NOTICE file
 * distributed with this work for additional information
 * regarding copyright ownership.  The ASF licenses this file
 * to you under the Apache License, Version 2.0 (the
 * "License"); you may not use this file except in compliance
 * with the License.  You may obtain a copy of the License at
 *
 *  http://www.apache.org/licenses/LICENSE-2.0
 *
 * Unless required by applicable law or agreed to in writing,
 * software distributed under the License is distributed on an
 * "AS IS" BASIS, WITHOUT WARRANTIES OR CONDITIONS OF ANY
 * KIND, either express or implied.  See the License for the
 * specific language governing permissions and limitations
 * under the License.
 */

package org.apache.gravitino.cli;

import org.apache.commons.cli.CommandLine;

/**
 * Extracts different arts of a full name (dot seperated) from the command line input. This includes
 * metalake, catalog, schema, and table names.
 */
public class FullName {
  private final CommandLine line;
  private String metalakeEnv;
  private boolean matalakeSet = false;

  /**
   * Constructor for the {@code FullName} class.
   *
   * @param line The parsed command line arguments.
   */
  public FullName(CommandLine line) {
    this.line = line;
  }

  /**
   * Retrieves the metalake name from the command line options, the GRAVITINO_METALAKE environment
   * variable.
   *
   * @return The metalake name, or null if not found.
   */
  public String getMetalakeName() {
<<<<<<< HEAD
    GravitinoConfig config = new GravitinoConfig(null);
=======
    // If specified on the command line use that
    if (line.hasOption(GravitinoOptions.METALAKE)) {
      return line.getOptionValue(GravitinoOptions.METALAKE);
    }
>>>>>>> 069f4255

    // Cache the metalake environment variable
    if (metalakeEnv == null && !matalakeSet) {
      metalakeEnv = System.getenv("GRAVITINO_METALAKE");
      matalakeSet = true;
    }

    // Check if the metalake name is set as an environment variable
    if (metalakeEnv != null) {
      return metalakeEnv;
<<<<<<< HEAD
      // Check if the metalake name is specified in the configuration file
    } else if (config.fileExists()) {
      config.read();
      String configName = config.getMetalakeName();
      if (configName != null) {
        return config.getMetalakeName();
      }
    }

    // Extract the metalake name from the full name option
    if (line.hasOption(GravitinoOptions.NAME)) {
      return line.getOptionValue(GravitinoOptions.NAME).split("\\.")[0];
=======
>>>>>>> 069f4255
    }

    return null;
  }

  /**
   * Retrieves the catalog name from the second part of the full name option.
   *
   * @return The catalog name, or null if not found.
   */
  public String getCatalogName() {
    return getNamePart(0);
  }

  /**
   * Retrieves the schema name from the third part of the full name option.
   *
   * @return The schema name, or null if not found.
   */
  public String getSchemaName() {
    return getNamePart(1);
  }

  /**
   * Retrieves the table name from the fourth part of the full name option.
   *
   * @return The table name, or null if not found.
   */
  public String getTableName() {
    return getNamePart(2);
  }

  /**
   * Helper method to retrieve a specific part of the full name based on the position of the part.
   *
   * @param position The position of the name part in the full name string.
   * @return The extracted part of the name, or {@code null} if the name part is missing or
   *     malformed.
   */
  public String getNamePart(int position) {
    /* Extract the name part from the full name if available. */
    if (line.hasOption(GravitinoOptions.NAME)) {
      String[] names = line.getOptionValue(GravitinoOptions.NAME).split("\\.");

<<<<<<< HEAD
      /* Adjust position if metalake is part of the full name. */
      String metalakeEnv = System.getenv("GRAVITINO_METALAKE");
      if (metalakeEnv != null) {
        position = position - 1;
      }

      if (names.length - 1 < position) {
=======
      if (names.length <= position) {
>>>>>>> 069f4255
        System.err.println(ErrorMessages.MALFORMED_NAME);
        return null;
      }

      return names[position];
    }

    System.err.println(ErrorMessages.MISSING_NAME);
    return null;
  }
}<|MERGE_RESOLUTION|>--- conflicted
+++ resolved
@@ -46,14 +46,12 @@
    * @return The metalake name, or null if not found.
    */
   public String getMetalakeName() {
-<<<<<<< HEAD
     GravitinoConfig config = new GravitinoConfig(null);
-=======
+
     // If specified on the command line use that
     if (line.hasOption(GravitinoOptions.METALAKE)) {
       return line.getOptionValue(GravitinoOptions.METALAKE);
     }
->>>>>>> 069f4255
 
     // Cache the metalake environment variable
     if (metalakeEnv == null && !matalakeSet) {
@@ -64,7 +62,6 @@
     // Check if the metalake name is set as an environment variable
     if (metalakeEnv != null) {
       return metalakeEnv;
-<<<<<<< HEAD
       // Check if the metalake name is specified in the configuration file
     } else if (config.fileExists()) {
       config.read();
@@ -77,8 +74,6 @@
     // Extract the metalake name from the full name option
     if (line.hasOption(GravitinoOptions.NAME)) {
       return line.getOptionValue(GravitinoOptions.NAME).split("\\.")[0];
-=======
->>>>>>> 069f4255
     }
 
     return null;
@@ -123,17 +118,7 @@
     if (line.hasOption(GravitinoOptions.NAME)) {
       String[] names = line.getOptionValue(GravitinoOptions.NAME).split("\\.");
 
-<<<<<<< HEAD
-      /* Adjust position if metalake is part of the full name. */
-      String metalakeEnv = System.getenv("GRAVITINO_METALAKE");
-      if (metalakeEnv != null) {
-        position = position - 1;
-      }
-
-      if (names.length - 1 < position) {
-=======
       if (names.length <= position) {
->>>>>>> 069f4255
         System.err.println(ErrorMessages.MALFORMED_NAME);
         return null;
       }
