--- conflicted
+++ resolved
@@ -107,11 +107,6 @@
   }
 
   /**
-<<<<<<< HEAD
-   * Retrieves the column name from the fourth part of the full name option.
-   *
-   * @return The table name, or null if not found.
-=======
    * Retrieves the topic name from the third part of the full name option.
    *
    * @return The topic name, or null if not found.
@@ -133,7 +128,6 @@
    * Retrieves the column name from the fourth part of the full name option.
    *
    * @return The column name, or null if not found.
->>>>>>> 7deb6e6b
    */
   public String getColumnName() {
     return getNamePart(3);
