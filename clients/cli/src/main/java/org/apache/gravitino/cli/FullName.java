--- conflicted
+++ resolved
@@ -150,28 +150,12 @@
   }
 
   /**
-<<<<<<< HEAD
-   * Does the metalake name exist?
-   *
-   * @return True if the catalog name exists, or false if it does not.
-   */
-  public boolean hasMetalakeName() {
-    return hasNamePart(1);
-  }
-
-  /**
-=======
->>>>>>> 73c78632
    * Does the catalog name exist?
    *
    * @return True if the catalog name exists, or false if it does not.
    */
   public boolean hasCatalogName() {
-<<<<<<< HEAD
-    return hasNamePart(2);
-=======
     return hasNamePart(1);
->>>>>>> 73c78632
   }
 
   /**
@@ -180,11 +164,7 @@
    * @return True if the schema name exists, or false if it does not.
    */
   public boolean hasSchemaName() {
-<<<<<<< HEAD
-    return hasNamePart(3);
-=======
     return hasNamePart(2);
->>>>>>> 73c78632
   }
 
   /**
@@ -193,10 +173,6 @@
    * @return True if the table name exists, or false if it does not.
    */
   public boolean hasTableName() {
-<<<<<<< HEAD
-    return hasNamePart(4);
-=======
     return hasNamePart(3);
->>>>>>> 73c78632
   }
 }