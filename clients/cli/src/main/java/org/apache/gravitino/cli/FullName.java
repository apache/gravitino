--- conflicted
+++ resolved
@@ -107,30 +107,30 @@
   }
 
   /**
-<<<<<<< HEAD
+   * Retrieves the topic name from the third part of the full name option.
+   *
+   * @return The topic name, or null if not found.
+   */
+  public String getTopicName() {
+    return getNamePart(2);
+  }
+
+  /**
+   * Retrieves the fileset name from the third part of the full name option.
+   *
+   * @return The fileset name, or null if not found.
+   */
+  public String getFilesetName() {
+    return getNamePart(2);
+  }
+
+    /**
    * Retrieves the column name from the fourth part of the full name option.
    *
-   * @return The table name, or null if not found.
+   * @return The column name, or null if not found.
    */
   public String getColumnName() {
     return getNamePart(3);
-=======
-   * Retrieves the topic name from the third part of the full name option.
-   *
-   * @return The topic name, or null if not found.
-   */
-  public String getTopicName() {
-    return getNamePart(2);
-  }
-
-  /**
-   * Retrieves the fileset name from the third part of the full name option.
-   *
-   * @return The table name, or null if not found.
-   */
-  public String getFilesetName() {
-    return getNamePart(2);
->>>>>>> 8672ad73
   }
 
   /**
