/*
 * Licensed to the Apache Software Foundation (ASF) under one
 * or more contributor license agreements.  See the NOTICE file
 * distributed with this work for additional information
 * regarding copyright ownership.  The ASF licenses this file
 * to you under the Apache License, Version 2.0 (the
 * "License"); you may not use this file except in compliance
 * with the License.  You may obtain a copy of the License at
 *
 *  http://www.apache.org/licenses/LICENSE-2.0
 *
 * Unless required by applicable law or agreed to in writing,
 * software distributed under the License is distributed on an
 * "AS IS" BASIS, WITHOUT WARRANTIES OR CONDITIONS OF ANY
 * KIND, either express or implied.  See the License for the
 * specific language governing permissions and limitations
 * under the License.
 */

package org.apache.gravitino.cli;

import com.google.common.base.Joiner;
import com.google.common.base.Preconditions;
import java.io.BufferedReader;
import java.io.IOException;
import java.io.InputStream;
import java.io.InputStreamReader;
import java.nio.charset.StandardCharsets;
import java.util.Arrays;
import java.util.List;
import java.util.Map;
import java.util.Objects;
import java.util.stream.Collectors;
import java.util.stream.Stream;
import org.apache.commons.cli.CommandLine;
import org.apache.commons.cli.HelpFormatter;
import org.apache.commons.cli.Options;
import org.apache.gravitino.cli.commands.Command;

/* Gravitino Command line */
public class GravitinoCommandLine extends TestableCommandLine {

  private final CommandLine line;
  private final Options options;
  private final String entity;
  private final String command;
  private String urlEnv;
  private boolean urlSet = false;
  private boolean ignore = false;
  private String ignoreEnv;
  private boolean ignoreSet = false;
  private String authEnv;
  private boolean authSet = false;

  public static final String CMD = "gcli"; // recommended name
  public static final String DEFAULT_URL = "http://localhost:8090";
  // This joiner is used to join multiple outputs to be displayed, e.g. roles or groups
  private static final Joiner COMMA_JOINER = Joiner.on(", ").skipNulls();

  /**
   * Gravitino Command line.
   *
   * @param line Parsed command line object.
   * @param options Available options for the CLI.
   * @param entity The entity to apply the command to e.g. metalake, catalog, schema, table etc.
   * @param command The type of command to run i.e. list, details, update, delete, or create.
   */
  public GravitinoCommandLine(CommandLine line, Options options, String entity, String command) {
    this.line = line;
    this.options = options;
    this.entity = entity;
    this.command = command;
  }

  /** Handles the parsed command line arguments and executes the corresponding actions. */
  public void handleCommandLine() {
    GravitinoConfig config = new GravitinoConfig(null);

    /* Check if you should ignore client/version versions */
    if (line.hasOption(GravitinoOptions.IGNORE)) {
      ignore = true;
    } else {
      // Cache the ignore environment variable
      if (ignoreEnv == null && !ignoreSet) {
        ignoreEnv = System.getenv("GRAVITINO_IGNORE");
        ignore = ignoreEnv != null && ignoreEnv.equals("true");
        ignoreSet = true;
      }

      // Check if the ignore name is specified in the configuration file
      if (ignoreEnv == null) {
        if (config.fileExists()) {
          config.read();
          ignore = config.getIgnore();
        }
      }
    }

    executeCommand();
  }

  /** Handles the parsed command line arguments and executes the corresponding actions. */
  public void handleSimpleLine() {
    /* Display command usage. */
    if (line.hasOption(GravitinoOptions.HELP)) {
      displayHelp(options);
    }
    /* Display Gravitino client version. */
    else if (line.hasOption(GravitinoOptions.VERSION)) {
      newClientVersion(getUrl(), ignore).handle();
    }
    /* Display Gravitino server version. */
    else if (line.hasOption(GravitinoOptions.SERVER)) {
      newServerVersion(getUrl(), ignore).handle();
    }
  }

  /**
   * Displays the help message for the command line tool.
   *
   * @param options The command options.
   */
  public static void displayHelp(Options options) {
    HelpFormatter formatter = new HelpFormatter();
    formatter.printHelp(CMD, options);
  }

  /** Executes the appropriate command based on the command type. */
  private void executeCommand() {
    if (CommandActions.HELP.equals(command)) {
      handleHelpCommand();
    } else if (line.hasOption(GravitinoOptions.OWNER)) {
      handleOwnerCommand();
    } else if (entity.equals(CommandEntities.COLUMN)) {
      handleColumnCommand();
    } else if (entity.equals(CommandEntities.TABLE)) {
      handleTableCommand();
    } else if (entity.equals(CommandEntities.SCHEMA)) {
      handleSchemaCommand();
    } else if (entity.equals(CommandEntities.CATALOG)) {
      handleCatalogCommand();
    } else if (entity.equals(CommandEntities.METALAKE)) {
      handleMetalakeCommand();
    } else if (entity.equals(CommandEntities.TOPIC)) {
      handleTopicCommand();
    } else if (entity.equals(CommandEntities.FILESET)) {
      handleFilesetCommand();
    } else if (entity.equals(CommandEntities.USER)) {
      handleUserCommand();
    } else if (entity.equals(CommandEntities.GROUP)) {
      handleGroupCommand();
    } else if (entity.equals(CommandEntities.TAG)) {
      handleTagCommand();
    } else if (entity.equals(CommandEntities.ROLE)) {
      handleRoleCommand();
    }
  }

  /**
   * Handles the command execution for Metalakes based on command type and the command line options.
   */
  private void handleMetalakeCommand() {
    String url = getUrl();
    String auth = getAuth();
    String userName = line.getOptionValue(GravitinoOptions.LOGIN);
    FullName name = new FullName(line);
    String metalake = name.getMetalakeName();
    String outputFormat = line.getOptionValue(GravitinoOptions.OUTPUT);

    Command.setAuthenticationMode(auth, userName);

    switch (command) {
      case CommandActions.DETAILS:
        if (line.hasOption(GravitinoOptions.AUDIT)) {
          newMetalakeAudit(url, ignore, metalake).handle();
        } else {
          newMetalakeDetails(url, ignore, outputFormat, metalake).handle();
        }
        break;

      case CommandActions.LIST:
        newListMetalakes(url, ignore, outputFormat).handle();
        break;

      case CommandActions.CREATE:
        if (Objects.isNull(metalake)) {
          System.err.println(CommandEntities.METALAKE + " is not defined");
          Main.exit(-1);
        }
        String comment = line.getOptionValue(GravitinoOptions.COMMENT);
        newCreateMetalake(url, ignore, metalake, comment).handle();
        break;

      case CommandActions.DELETE:
        boolean force = line.hasOption(GravitinoOptions.FORCE);
        newDeleteMetalake(url, ignore, force, metalake).handle();
        break;

      case CommandActions.SET:
        String property = line.getOptionValue(GravitinoOptions.PROPERTY);
        String value = line.getOptionValue(GravitinoOptions.VALUE);
        newSetMetalakeProperty(url, ignore, metalake, property, value).handle();
        break;

      case CommandActions.REMOVE:
        property = line.getOptionValue(GravitinoOptions.PROPERTY);
        newRemoveMetalakeProperty(url, ignore, metalake, property).handle();
        break;

      case CommandActions.PROPERTIES:
        newListMetalakeProperties(url, ignore, metalake).handle();
        break;

      case CommandActions.UPDATE:
        if (line.hasOption(GravitinoOptions.COMMENT)) {
          comment = line.getOptionValue(GravitinoOptions.COMMENT);
          newUpdateMetalakeComment(url, ignore, metalake, comment).handle();
        }
        if (line.hasOption(GravitinoOptions.RENAME)) {
          String newName = line.getOptionValue(GravitinoOptions.RENAME);
          force = line.hasOption(GravitinoOptions.FORCE);
          newUpdateMetalakeName(url, ignore, force, metalake, newName).handle();
        }
        break;

      default:
        System.err.println(ErrorMessages.UNSUPPORTED_COMMAND);
        Main.exit(-1);
        break;
    }
  }

  /**
   * Handles the command execution for Catalogs based on command type and the command line options.
   */
  private void handleCatalogCommand() {
    String url = getUrl();
    String auth = getAuth();
    String userName = line.getOptionValue(GravitinoOptions.LOGIN);
    FullName name = new FullName(line);
    String metalake = name.getMetalakeName();
    String outputFormat = line.getOptionValue(GravitinoOptions.OUTPUT);

    Command.setAuthenticationMode(auth, userName);

    // Handle the CommandActions.LIST action separately as it doesn't use `catalog`
    if (CommandActions.LIST.equals(command)) {
      newListCatalogs(url, ignore, outputFormat, metalake).handle();
      return;
    }

    String catalog = name.getCatalogName();

    switch (command) {
      case CommandActions.DETAILS:
        if (line.hasOption(GravitinoOptions.AUDIT)) {
          newCatalogAudit(url, ignore, metalake, catalog).handle();
        } else {
          newCatalogDetails(url, ignore, outputFormat, metalake, catalog).handle();
        }
        break;

      case CommandActions.CREATE:
        String comment = line.getOptionValue(GravitinoOptions.COMMENT);
        String provider = line.getOptionValue(GravitinoOptions.PROVIDER);
        String[] properties = line.getOptionValues(CommandActions.PROPERTIES);
        Map<String, String> propertyMap = new Properties().parse(properties);
        newCreateCatalog(url, ignore, metalake, catalog, provider, comment, propertyMap).handle();
        break;

      case CommandActions.DELETE:
        boolean force = line.hasOption(GravitinoOptions.FORCE);
        newDeleteCatalog(url, ignore, force, metalake, catalog).handle();
        break;

      case CommandActions.SET:
        String property = line.getOptionValue(GravitinoOptions.PROPERTY);
        String value = line.getOptionValue(GravitinoOptions.VALUE);
        newSetCatalogProperty(url, ignore, metalake, catalog, property, value).handle();
        break;

      case CommandActions.REMOVE:
        property = line.getOptionValue(GravitinoOptions.PROPERTY);
        newRemoveCatalogProperty(url, ignore, metalake, catalog, property).handle();
        break;

      case CommandActions.PROPERTIES:
        newListCatalogProperties(url, ignore, metalake, catalog).handle();
        break;

      case CommandActions.UPDATE:
        if (line.hasOption(GravitinoOptions.COMMENT)) {
          String updateComment = line.getOptionValue(GravitinoOptions.COMMENT);
          newUpdateCatalogComment(url, ignore, metalake, catalog, updateComment).handle();
        }
        if (line.hasOption(GravitinoOptions.RENAME)) {
          String newName = line.getOptionValue(GravitinoOptions.RENAME);
          newUpdateCatalogName(url, ignore, metalake, catalog, newName).handle();
        }
        break;

      default:
        System.err.println(ErrorMessages.UNSUPPORTED_COMMAND);
        Main.exit(-1);
        break;
    }
  }

  /**
   * Handles the command execution for Schemas based on command type and the command line options.
   */
  private void handleSchemaCommand() {
    String url = getUrl();
    String auth = getAuth();
    String userName = line.getOptionValue(GravitinoOptions.LOGIN);
    FullName name = new FullName(line);
    String metalake = name.getMetalakeName();
    String catalog = name.getCatalogName();

    Command.setAuthenticationMode(auth, userName);

    // Handle the CommandActions.LIST action separately as it doesn't use `schema`
    if (CommandActions.LIST.equals(command)) {
      newListSchema(url, ignore, metalake, catalog).handle();
      return;
    }

    String schema = name.getSchemaName();

    switch (command) {
      case CommandActions.DETAILS:
        if (line.hasOption(GravitinoOptions.AUDIT)) {
          newSchemaAudit(url, ignore, metalake, catalog, schema).handle();
        } else {
          newSchemaDetails(url, ignore, metalake, catalog, schema).handle();
        }
        break;

      case CommandActions.CREATE:
        String comment = line.getOptionValue(GravitinoOptions.COMMENT);
        newCreateSchema(url, ignore, metalake, catalog, schema, comment).handle();
        break;

      case CommandActions.DELETE:
        boolean force = line.hasOption(GravitinoOptions.FORCE);
        newDeleteSchema(url, ignore, force, metalake, catalog, schema).handle();
        break;

      case CommandActions.SET:
        String property = line.getOptionValue(GravitinoOptions.PROPERTY);
        String value = line.getOptionValue(GravitinoOptions.VALUE);
        newSetSchemaProperty(url, ignore, metalake, catalog, schema, property, value).handle();
        break;

      case CommandActions.REMOVE:
        property = line.getOptionValue(GravitinoOptions.PROPERTY);
        newRemoveSchemaProperty(url, ignore, metalake, catalog, schema, property).handle();
        break;

      case CommandActions.PROPERTIES:
        newListSchemaProperties(url, ignore, metalake, catalog, schema).handle();
        break;

      default:
        System.err.println(ErrorMessages.UNSUPPORTED_COMMAND);
        Main.exit(-1);
        break;
    }
  }

  /**
   * Handles the command execution for Tables based on command type and the command line options.
   */
  private void handleTableCommand() {
    String url = getUrl();
    String auth = getAuth();
    String userName = line.getOptionValue(GravitinoOptions.LOGIN);
    FullName name = new FullName(line);
    String metalake = name.getMetalakeName();
    String catalog = name.getCatalogName();
    String schema = name.getSchemaName();

    Command.setAuthenticationMode(auth, userName);

    // Handle CommandActions.LIST action separately as it doesn't require the `table`
    if (CommandActions.LIST.equals(command)) {
      List<String> missingEntities =
          Stream.of(
                  metalake == null ? CommandEntities.METALAKE : null,
                  catalog == null ? CommandEntities.CATALOG : null,
                  schema == null ? CommandEntities.SCHEMA : null)
              .filter(Objects::nonNull)
              .collect(Collectors.toList());
      if (!missingEntities.isEmpty()) {
        System.err.println(
            "Missing required argument(s): " + Joiner.on(", ").join(missingEntities));
        Main.exit(-1);
      }

      newListTables(url, ignore, metalake, catalog, schema).handle();
      return;
    }

    String table = name.getTableName();

    switch (command) {
      case CommandActions.DETAILS:
        if (line.hasOption(GravitinoOptions.AUDIT)) {
          newTableAudit(url, ignore, metalake, catalog, schema, table).handle();
        } else if (line.hasOption(GravitinoOptions.INDEX)) {
          newListIndexes(url, ignore, metalake, catalog, schema, table).handle();
        } else if (line.hasOption(GravitinoOptions.DISTRIBUTION)) {
          newTableDistribution(url, ignore, metalake, catalog, schema, table).handle();
        } else if (line.hasOption(GravitinoOptions.PARTITION)) {
          newTablePartition(url, ignore, metalake, catalog, schema, table).handle();
        } else if (line.hasOption(GravitinoOptions.SORTORDER)) {
          newTableSortOrder(url, ignore, metalake, catalog, schema, table).handle();
        } else {
          newTableDetails(url, ignore, metalake, catalog, schema, table).handle();
        }
        break;

      case CommandActions.CREATE:
        {
          String columnFile = line.getOptionValue(GravitinoOptions.COLUMNFILE);
          String comment = line.getOptionValue(GravitinoOptions.COMMENT);
          newCreateTable(url, ignore, metalake, catalog, schema, table, columnFile, comment)
              .handle();
          break;
        }
      case CommandActions.DELETE:
        boolean force = line.hasOption(GravitinoOptions.FORCE);
        newDeleteTable(url, ignore, force, metalake, catalog, schema, table).handle();
        break;

      case CommandActions.SET:
        String property = line.getOptionValue(GravitinoOptions.PROPERTY);
        String value = line.getOptionValue(GravitinoOptions.VALUE);
        newSetTableProperty(url, ignore, metalake, catalog, schema, table, property, value)
            .handle();
        break;

      case CommandActions.REMOVE:
        property = line.getOptionValue(GravitinoOptions.PROPERTY);
        newRemoveTableProperty(url, ignore, metalake, catalog, schema, table, property).handle();
        break;

      case CommandActions.PROPERTIES:
        newListTableProperties(url, ignore, metalake, catalog, schema, table).handle();
        break;

      case CommandActions.UPDATE:
        {
          if (line.hasOption(GravitinoOptions.COMMENT)) {
            String comment = line.getOptionValue(GravitinoOptions.COMMENT);
            newUpdateTableComment(url, ignore, metalake, catalog, schema, table, comment).handle();
          }
          if (line.hasOption(GravitinoOptions.RENAME)) {
            String newName = line.getOptionValue(GravitinoOptions.RENAME);
            newUpdateTableName(url, ignore, metalake, catalog, schema, table, newName).handle();
          }
          break;
        }

      default:
        System.err.println(ErrorMessages.UNSUPPORTED_COMMAND);
        break;
    }
  }

  /** Handles the command execution for Users based on command type and the command line options. */
  protected void handleUserCommand() {
    String url = getUrl();
    String auth = getAuth();
    String userName = line.getOptionValue(GravitinoOptions.LOGIN);
    FullName name = new FullName(line);
    String metalake = name.getMetalakeName();
    String user = line.getOptionValue(GravitinoOptions.USER);

    Command.setAuthenticationMode(auth, userName);

<<<<<<< HEAD
    if (user == null && !CommandActions.LIST.equals(command)) {
      System.err.println(ErrorMessages.MISSING_USER);
=======
    if (CommandActions.LIST.equals(command)) {
      newListUsers(url, ignore, metalake).handle();
      return;
    }

    if (Objects.isNull(user)) {
      System.err.println("User is undefined. Please use --user to specify a user.");
>>>>>>> 040903a2
      return;
    }

    switch (command) {
      case CommandActions.DETAILS:
        if (line.hasOption(GravitinoOptions.AUDIT)) {
          newUserAudit(url, ignore, metalake, user).handle();
        } else {
          newUserDetails(url, ignore, metalake, user).handle();
        }
        break;

      case CommandActions.CREATE:
        newCreateUser(url, ignore, metalake, user).handle();
        break;

      case CommandActions.DELETE:
        boolean force = line.hasOption(GravitinoOptions.FORCE);
        newDeleteUser(url, ignore, force, metalake, user).handle();
        break;

      case CommandActions.REVOKE:
        String[] revokeRoles = line.getOptionValues(GravitinoOptions.ROLE);
        for (String role : revokeRoles) {
          newRemoveRoleFromUser(url, ignore, metalake, user, role).handle();
        }
        System.out.printf("Remove roles %s from user %s%n", COMMA_JOINER.join(revokeRoles), user);
        break;

      case CommandActions.GRANT:
        String[] grantRoles = line.getOptionValues(GravitinoOptions.ROLE);
        for (String role : grantRoles) {
          newAddRoleToUser(url, ignore, metalake, user, role).handle();
        }
        System.out.printf("Grant roles %s to user %s%n", COMMA_JOINER.join(grantRoles), user);
        break;

      default:
        System.err.println(ErrorMessages.UNSUPPORTED_COMMAND);
        Main.exit(-1);
        break;
    }
  }

  /** Handles the command execution for Group based on command type and the command line options. */
  protected void handleGroupCommand() {
    String url = getUrl();
    String auth = getAuth();
    String userName = line.getOptionValue(GravitinoOptions.LOGIN);
    FullName name = new FullName(line);
    String metalake = name.getMetalakeName();
    String group = line.getOptionValue(GravitinoOptions.GROUP);

    Command.setAuthenticationMode(auth, userName);

    switch (command) {
      case CommandActions.DETAILS:
        if (line.hasOption(GravitinoOptions.AUDIT)) {
          newGroupAudit(url, ignore, metalake, group).handle();
        } else {
          newGroupDetails(url, ignore, metalake, group).handle();
        }
        break;

      case CommandActions.LIST:
        newListGroups(url, ignore, metalake).handle();
        break;

      case CommandActions.CREATE:
        newCreateGroup(url, ignore, metalake, group).handle();
        break;

      case CommandActions.DELETE:
        boolean force = line.hasOption(GravitinoOptions.FORCE);
        newDeleteGroup(url, ignore, force, metalake, group).handle();
        break;

      case CommandActions.REVOKE:
        String[] revokeRoles = line.getOptionValues(GravitinoOptions.ROLE);
        for (String role : revokeRoles) {
          newRemoveRoleFromGroup(url, ignore, metalake, group, role).handle();
        }
        System.out.printf("Remove roles %s from group %s%n", COMMA_JOINER.join(revokeRoles), group);
        break;

      case CommandActions.GRANT:
        String[] grantRoles = line.getOptionValues(GravitinoOptions.ROLE);
        for (String role : grantRoles) {
          newAddRoleToGroup(url, ignore, metalake, group, role).handle();
        }
        System.out.printf("Grant roles %s to group %s%n", COMMA_JOINER.join(grantRoles), group);
        break;

      default:
        System.err.println(ErrorMessages.UNSUPPORTED_ACTION);
        Main.exit(-1);
        break;
    }
  }

  /** Handles the command execution for Tags based on command type and the command line options. */
  protected void handleTagCommand() {
    String url = getUrl();
    String auth = getAuth();
    String userName = line.getOptionValue(GravitinoOptions.LOGIN);
    FullName name = new FullName(line);
    String metalake = name.getMetalakeName();

    Command.setAuthenticationMode(auth, userName);

    String[] tags = line.getOptionValues(GravitinoOptions.TAG);
    if (tags != null) {
      tags = Arrays.stream(tags).distinct().toArray(String[]::new);
    }

    switch (command) {
      case CommandActions.DETAILS:
        newTagDetails(url, ignore, metalake, getOneTag(tags)).handle();
        break;

      case CommandActions.LIST:
        if (!name.hasCatalogName()) {
          newListTags(url, ignore, metalake).handle();
        } else {
          newListEntityTags(url, ignore, metalake, name).handle();
        }
        break;

      case CommandActions.CREATE:
        String comment = line.getOptionValue(GravitinoOptions.COMMENT);
        newCreateTags(url, ignore, metalake, tags, comment).handle();
        break;

      case CommandActions.DELETE:
        boolean forceDelete = line.hasOption(GravitinoOptions.FORCE);
        newDeleteTag(url, ignore, forceDelete, metalake, tags).handle();
        break;

      case CommandActions.SET:
        String propertySet = line.getOptionValue(GravitinoOptions.PROPERTY);
        String valueSet = line.getOptionValue(GravitinoOptions.VALUE);
        if (propertySet != null && valueSet != null) {
          newSetTagProperty(url, ignore, metalake, getOneTag(tags), propertySet, valueSet).handle();
        } else if (propertySet == null && valueSet == null) {
          newTagEntity(url, ignore, metalake, name, tags).handle();
        }
        break;

      case CommandActions.REMOVE:
        boolean isTag = line.hasOption(GravitinoOptions.TAG);
        if (!isTag) {
          boolean forceRemove = line.hasOption(GravitinoOptions.FORCE);
          newRemoveAllTags(url, ignore, metalake, name, forceRemove).handle();
        } else {
          String propertyRemove = line.getOptionValue(GravitinoOptions.PROPERTY);
          if (propertyRemove != null) {
            newRemoveTagProperty(url, ignore, metalake, getOneTag(tags), propertyRemove).handle();
          } else {
            newUntagEntity(url, ignore, metalake, name, tags).handle();
          }
        }
        break;

      case CommandActions.PROPERTIES:
        newListTagProperties(url, ignore, metalake, getOneTag(tags)).handle();
        break;

      case CommandActions.UPDATE:
        if (line.hasOption(GravitinoOptions.COMMENT)) {
          String updateComment = line.getOptionValue(GravitinoOptions.COMMENT);
          newUpdateTagComment(url, ignore, metalake, getOneTag(tags), updateComment).handle();
        }
        if (line.hasOption(GravitinoOptions.RENAME)) {
          String newName = line.getOptionValue(GravitinoOptions.RENAME);
          newUpdateTagName(url, ignore, metalake, getOneTag(tags), newName).handle();
        }
        break;

      default:
        System.err.println(ErrorMessages.UNSUPPORTED_ACTION);
        Main.exit(-1);
        break;
    }
  }

  private String getOneTag(String[] tags) {
    Preconditions.checkArgument(tags.length <= 1, ErrorMessages.MULTIPLE_TAG_COMMAND_ERROR);
    return tags[0];
  }

  /** Handles the command execution for Roles based on command type and the command line options. */
  protected void handleRoleCommand() {
    String url = getUrl();
    String auth = getAuth();
    String userName = line.getOptionValue(GravitinoOptions.LOGIN);
    FullName name = new FullName(line);
    String metalake = name.getMetalakeName();
    String role = line.getOptionValue(GravitinoOptions.ROLE);
    String[] privileges = line.getOptionValues(GravitinoOptions.PRIVILEGE);

    Command.setAuthenticationMode(auth, userName);

    switch (command) {
      case CommandActions.DETAILS:
        if (line.hasOption(GravitinoOptions.AUDIT)) {
          newRoleAudit(url, ignore, metalake, role).handle();
        } else {
          newRoleDetails(url, ignore, metalake, role).handle();
        }
        break;

      case CommandActions.LIST:
        newListRoles(url, ignore, metalake).handle();
        break;

      case CommandActions.CREATE:
        newCreateRole(url, ignore, metalake, role).handle();
        break;

      case CommandActions.DELETE:
        boolean forceDelete = line.hasOption(GravitinoOptions.FORCE);
        newDeleteRole(url, ignore, forceDelete, metalake, role).handle();
        break;

      case CommandActions.GRANT:
        newGrantPrivilegesToRole(url, ignore, metalake, role, name, privileges).handle();
        break;

      case CommandActions.REVOKE:
        newRevokePrivilegesFromRole(url, ignore, metalake, role, name, privileges).handle();
        break;

      default:
        System.err.println(ErrorMessages.UNSUPPORTED_ACTION);
        Main.exit(-1);
        break;
    }
  }

  /**
   * Handles the command execution for Columns based on command type and the command line options.
   */
  private void handleColumnCommand() {
    String url = getUrl();
    String auth = getAuth();
    String userName = line.getOptionValue(GravitinoOptions.LOGIN);
    FullName name = new FullName(line);
    String metalake = name.getMetalakeName();
    String catalog = name.getCatalogName();
    String schema = name.getSchemaName();
    String table = name.getTableName();

    Command.setAuthenticationMode(auth, userName);

    if (CommandActions.LIST.equals(command)) {
      newListColumns(url, ignore, metalake, catalog, schema, table).handle();
      return;
    }

    String column = name.getColumnName();

    switch (command) {
      case CommandActions.DETAILS:
        if (line.hasOption(GravitinoOptions.AUDIT)) {
          newColumnAudit(url, ignore, metalake, catalog, schema, table, column).handle();
        }
        break;

      case CommandActions.CREATE:
        {
          String datatype = line.getOptionValue(GravitinoOptions.DATATYPE);
          String comment = line.getOptionValue(GravitinoOptions.COMMENT);
          String position = line.getOptionValue(GravitinoOptions.POSITION);
          boolean nullable =
              !line.hasOption(GravitinoOptions.NULL)
                  || line.getOptionValue(GravitinoOptions.NULL).equals("true");
          boolean autoIncrement =
              line.hasOption(GravitinoOptions.AUTO)
                  && line.getOptionValue(GravitinoOptions.AUTO).equals("true");
          String defaultValue = line.getOptionValue(GravitinoOptions.DEFAULT);

          newAddColumn(
                  url,
                  ignore,
                  metalake,
                  catalog,
                  schema,
                  table,
                  column,
                  datatype,
                  comment,
                  position,
                  nullable,
                  autoIncrement,
                  defaultValue)
              .handle();
          break;
        }

      case CommandActions.DELETE:
        newDeleteColumn(url, ignore, metalake, catalog, schema, table, column).handle();
        break;

      case CommandActions.UPDATE:
        {
          if (line.hasOption(GravitinoOptions.COMMENT)) {
            String comment = line.getOptionValue(GravitinoOptions.COMMENT);
            newUpdateColumnComment(url, ignore, metalake, catalog, schema, table, column, comment)
                .handle();
          }
          if (line.hasOption(GravitinoOptions.RENAME)) {
            String newName = line.getOptionValue(GravitinoOptions.RENAME);
            newUpdateColumnName(url, ignore, metalake, catalog, schema, table, column, newName)
                .handle();
          }
          if (line.hasOption(GravitinoOptions.DATATYPE)
              && !line.hasOption(GravitinoOptions.DEFAULT)) {
            String datatype = line.getOptionValue(GravitinoOptions.DATATYPE);
            newUpdateColumnDatatype(url, ignore, metalake, catalog, schema, table, column, datatype)
                .handle();
          }
          if (line.hasOption(GravitinoOptions.POSITION)) {
            String position = line.getOptionValue(GravitinoOptions.POSITION);
            newUpdateColumnPosition(url, ignore, metalake, catalog, schema, table, column, position)
                .handle();
          }
          if (line.hasOption(GravitinoOptions.NULL)) {
            boolean nullable = line.getOptionValue(GravitinoOptions.NULL).equals("true");
            newUpdateColumnNullability(
                    url, ignore, metalake, catalog, schema, table, column, nullable)
                .handle();
          }
          if (line.hasOption(GravitinoOptions.AUTO)) {
            boolean autoIncrement = line.getOptionValue(GravitinoOptions.AUTO).equals("true");
            newUpdateColumnAutoIncrement(
                    url, ignore, metalake, catalog, schema, table, column, autoIncrement)
                .handle();
          }
          if (line.hasOption(GravitinoOptions.DEFAULT)) {
            String defaultValue = line.getOptionValue(GravitinoOptions.DEFAULT);
            String dataType = line.getOptionValue(GravitinoOptions.DATATYPE);
            newUpdateColumnDefault(
                    url, ignore, metalake, catalog, schema, table, column, defaultValue, dataType)
                .handle();
          }
          break;
        }

      default:
        System.err.println(ErrorMessages.UNSUPPORTED_ACTION);
        Main.exit(-1);
        break;
    }
  }

  private void handleHelpCommand() {
    String helpFile = entity.toLowerCase() + "_help.txt";

    try (InputStream inputStream = this.getClass().getClassLoader().getResourceAsStream(helpFile);
        BufferedReader reader =
            new BufferedReader(new InputStreamReader(inputStream, StandardCharsets.UTF_8))) {
      StringBuilder helpMessage = new StringBuilder();
      String helpLine;
      while ((helpLine = reader.readLine()) != null) {
        helpMessage.append(helpLine).append(System.lineSeparator());
      }
      System.out.print(helpMessage.toString());
    } catch (IOException e) {
      System.err.println("Failed to load help message: " + e.getMessage());
      Main.exit(-1);
    }
  }

  /**
   * Handles the command execution for Objects based on command type and the command line options.
   */
  private void handleOwnerCommand() {
    String url = getUrl();
    String auth = getAuth();
    String userName = line.getOptionValue(GravitinoOptions.LOGIN);
    FullName name = new FullName(line);
    String metalake = name.getMetalakeName();
    String entityName = line.getOptionValue(GravitinoOptions.NAME);

    Command.setAuthenticationMode(auth, userName);

    switch (command) {
      case CommandActions.DETAILS:
        newOwnerDetails(url, ignore, metalake, entityName, entity).handle();
        break;

      case CommandActions.SET:
        {
          String owner = line.getOptionValue(GravitinoOptions.USER);
          String group = line.getOptionValue(GravitinoOptions.GROUP);

          if (owner != null && group == null) {
            newSetOwner(url, ignore, metalake, entityName, entity, owner, false).handle();
          } else if (owner == null && group != null) {
            newSetOwner(url, ignore, metalake, entityName, entity, group, true).handle();
          } else {
            System.err.println(ErrorMessages.INVALID_SET_COMMAND);
          }
          break;
        }

      default:
        System.err.println(ErrorMessages.UNSUPPORTED_ACTION);
        break;
    }
  }

  /**
   * Handles the command execution for topics based on command type and the command line options.
   */
  private void handleTopicCommand() {
    String url = getUrl();
    String auth = getAuth();
    String userName = line.getOptionValue(GravitinoOptions.LOGIN);
    FullName name = new FullName(line);
    String metalake = name.getMetalakeName();
    String catalog = name.getCatalogName();
    String schema = name.getSchemaName();

    Command.setAuthenticationMode(auth, userName);

    if (CommandActions.LIST.equals(command)) {
      newListTopics(url, ignore, metalake, catalog, schema).handle();
      return;
    }

    String topic = name.getTopicName();

    switch (command) {
      case CommandActions.DETAILS:
        newTopicDetails(url, ignore, metalake, catalog, schema, topic).handle();
        break;

      case CommandActions.CREATE:
        {
          String comment = line.getOptionValue(GravitinoOptions.COMMENT);
          newCreateTopic(url, ignore, metalake, catalog, schema, topic, comment).handle();
          break;
        }

      case CommandActions.DELETE:
        {
          boolean force = line.hasOption(GravitinoOptions.FORCE);
          newDeleteTopic(url, ignore, force, metalake, catalog, schema, topic).handle();
          break;
        }

      case CommandActions.UPDATE:
        {
          if (line.hasOption(GravitinoOptions.COMMENT)) {
            String comment = line.getOptionValue(GravitinoOptions.COMMENT);
            newUpdateTopicComment(url, ignore, metalake, catalog, schema, topic, comment).handle();
          }
          break;
        }

      case CommandActions.SET:
        {
          String property = line.getOptionValue(GravitinoOptions.PROPERTY);
          String value = line.getOptionValue(GravitinoOptions.VALUE);
          newSetTopicProperty(url, ignore, metalake, catalog, schema, topic, property, value)
              .handle();
          break;
        }

      case CommandActions.REMOVE:
        {
          String property = line.getOptionValue(GravitinoOptions.PROPERTY);
          newRemoveTopicProperty(url, ignore, metalake, catalog, schema, topic, property).handle();
          break;
        }

      case CommandActions.PROPERTIES:
        newListTopicProperties(url, ignore, metalake, catalog, schema, topic).handle();
        break;

      default:
        System.err.println(ErrorMessages.UNSUPPORTED_ACTION);
        break;
    }
  }

  /**
   * Handles the command execution for filesets based on command type and the command line options.
   */
  private void handleFilesetCommand() {
    String url = getUrl();
    String auth = getAuth();
    String userName = line.getOptionValue(GravitinoOptions.LOGIN);
    FullName name = new FullName(line);
    String metalake = name.getMetalakeName();
    String catalog = name.getCatalogName();
    String schema = name.getSchemaName();

    Command.setAuthenticationMode(auth, userName);

    if (CommandActions.LIST.equals(command)) {
      newListFilesets(url, ignore, metalake, catalog, schema).handle();
      return;
    }

    String fileset = name.getFilesetName();

    switch (command) {
      case CommandActions.DETAILS:
        newFilesetDetails(url, ignore, metalake, catalog, schema, fileset).handle();
        break;

      case CommandActions.CREATE:
        {
          String comment = line.getOptionValue(GravitinoOptions.COMMENT);
          String[] properties = line.getOptionValues(CommandActions.PROPERTIES);
          Map<String, String> propertyMap = new Properties().parse(properties);
          newCreateFileset(url, ignore, metalake, catalog, schema, fileset, comment, propertyMap)
              .handle();
          break;
        }

      case CommandActions.DELETE:
        {
          boolean force = line.hasOption(GravitinoOptions.FORCE);
          newDeleteFileset(url, ignore, force, metalake, catalog, schema, fileset).handle();
          break;
        }

      case CommandActions.SET:
        {
          String property = line.getOptionValue(GravitinoOptions.PROPERTY);
          String value = line.getOptionValue(GravitinoOptions.VALUE);
          newSetFilesetProperty(url, ignore, metalake, catalog, schema, fileset, property, value)
              .handle();
          break;
        }

      case CommandActions.REMOVE:
        {
          String property = line.getOptionValue(GravitinoOptions.PROPERTY);
          newRemoveFilesetProperty(url, ignore, metalake, catalog, schema, fileset, property)
              .handle();
          break;
        }

      case CommandActions.PROPERTIES:
        newListFilesetProperties(url, ignore, metalake, catalog, schema, fileset).handle();
        break;

      case CommandActions.UPDATE:
        {
          if (line.hasOption(GravitinoOptions.COMMENT)) {
            String comment = line.getOptionValue(GravitinoOptions.COMMENT);
            newUpdateFilesetComment(url, ignore, metalake, catalog, schema, fileset, comment)
                .handle();
          }
          if (line.hasOption(GravitinoOptions.RENAME)) {
            String newName = line.getOptionValue(GravitinoOptions.RENAME);
            newUpdateFilesetName(url, ignore, metalake, catalog, schema, fileset, newName).handle();
          }
          break;
        }

      default:
        System.err.println(ErrorMessages.UNSUPPORTED_ACTION);
        break;
    }
  }

  /**
   * Retrieves the Gravitinno URL from the command line options or the GRAVITINO_URL environment
   * variable or the Gravitio config file.
   *
   * @return The Gravitinno URL, or null if not found.
   */
  public String getUrl() {
    GravitinoConfig config = new GravitinoConfig(null);

    // If specified on the command line use that
    if (line.hasOption(GravitinoOptions.URL)) {
      return line.getOptionValue(GravitinoOptions.URL);
    }

    // Cache the Gravitino URL environment variable
    if (urlEnv == null && !urlSet) {
      urlEnv = System.getenv("GRAVITINO_URL");
      urlSet = true;
    }

    // If set return the Gravitino URL environment variable
    if (urlEnv != null) {
      return urlEnv;
    }

    // Check if the Gravitino URL is specified in the configuration file
    if (config.fileExists()) {
      config.read();
      String configURL = config.getGravitinoURL();
      if (configURL != null) {
        return configURL;
      }
    }

    // Return the default localhost URL
    return DEFAULT_URL;
  }

  /**
   * Retrieves the Gravitinno authentication from the command line options or the GRAVITINO_AUTH
   * environment variable or the Gravitio config file.
   *
   * @return The Gravitinno authentication, or null if not found.
   */
  public String getAuth() {
    // If specified on the command line use that
    if (line.hasOption(GravitinoOptions.SIMPLE)) {
      return GravitinoOptions.SIMPLE;
    }

    // Cache the Gravitino authentication type environment variable
    if (authEnv == null && !authSet) {
      authEnv = System.getenv("GRAVITINO_AUTH");
      authSet = true;
    }

    // If set return the Gravitino authentication type environment variable
    if (authEnv != null) {
      return authEnv;
    }

    // Check if the authentication type is specified in the configuration file
    GravitinoConfig config = new GravitinoConfig(null);
    if (config.fileExists()) {
      config.read();
      String configAuthType = config.getGravitinoAuthType();
      if (configAuthType != null) {
        return configAuthType;
      }
    }

    return null;
  }
}<|MERGE_RESOLUTION|>--- conflicted
+++ resolved
@@ -479,18 +479,8 @@
 
     Command.setAuthenticationMode(auth, userName);
 
-<<<<<<< HEAD
     if (user == null && !CommandActions.LIST.equals(command)) {
       System.err.println(ErrorMessages.MISSING_USER);
-=======
-    if (CommandActions.LIST.equals(command)) {
-      newListUsers(url, ignore, metalake).handle();
-      return;
-    }
-
-    if (Objects.isNull(user)) {
-      System.err.println("User is undefined. Please use --user to specify a user.");
->>>>>>> 040903a2
       return;
     }
 
@@ -501,6 +491,10 @@
         } else {
           newUserDetails(url, ignore, metalake, user).handle();
         }
+        break;
+
+      case CommandActions.LIST:
+        newListUsers(url, ignore, metalake).handle();
         break;
 
       case CommandActions.CREATE:
@@ -1004,6 +998,10 @@
         newFilesetDetails(url, ignore, metalake, catalog, schema, fileset).handle();
         break;
 
+      case CommandActions.LIST:
+        newListFilesets(url, ignore, metalake, catalog, schema).handle();
+        break;
+
       case CommandActions.CREATE:
         {
           String comment = line.getOptionValue(GravitinoOptions.COMMENT);
