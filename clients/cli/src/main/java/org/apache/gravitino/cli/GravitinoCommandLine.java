/*
 * Licensed to the Apache Software Foundation (ASF) under one
 * or more contributor license agreements.  See the NOTICE file
 * distributed with this work for additional information
 * regarding copyright ownership.  The ASF licenses this file
 * to you under the Apache License, Version 2.0 (the
 * "License"); you may not use this file except in compliance
 * with the License.  You may obtain a copy of the License at
 *
 *  http://www.apache.org/licenses/LICENSE-2.0
 *
 * Unless required by applicable law or agreed to in writing,
 * software distributed under the License is distributed on an
 * "AS IS" BASIS, WITHOUT WARRANTIES OR CONDITIONS OF ANY
 * KIND, either express or implied.  See the License for the
 * specific language governing permissions and limitations
 * under the License.
 */

package org.apache.gravitino.cli;

import java.util.Map;
import org.apache.commons.cli.CommandLine;
import org.apache.commons.cli.HelpFormatter;
import org.apache.commons.cli.Options;
import org.apache.gravitino.cli.commands.AddRoleToGroup;
import org.apache.gravitino.cli.commands.AddRoleToUser;
import org.apache.gravitino.cli.commands.CatalogAudit;
import org.apache.gravitino.cli.commands.CatalogDetails;
import org.apache.gravitino.cli.commands.ClientVersion;
import org.apache.gravitino.cli.commands.CreateCatalog;
import org.apache.gravitino.cli.commands.CreateGroup;
import org.apache.gravitino.cli.commands.CreateMetalake;
import org.apache.gravitino.cli.commands.CreateRole;
import org.apache.gravitino.cli.commands.CreateSchema;
import org.apache.gravitino.cli.commands.CreateTag;
import org.apache.gravitino.cli.commands.CreateUser;
import org.apache.gravitino.cli.commands.DeleteCatalog;
import org.apache.gravitino.cli.commands.DeleteGroup;
import org.apache.gravitino.cli.commands.DeleteMetalake;
import org.apache.gravitino.cli.commands.DeleteRole;
import org.apache.gravitino.cli.commands.DeleteSchema;
import org.apache.gravitino.cli.commands.DeleteTable;
import org.apache.gravitino.cli.commands.DeleteTag;
import org.apache.gravitino.cli.commands.DeleteUser;
import org.apache.gravitino.cli.commands.GroupDetails;
import org.apache.gravitino.cli.commands.ListAllTags;
import org.apache.gravitino.cli.commands.ListCatalogProperties;
import org.apache.gravitino.cli.commands.ListCatalogs;
import org.apache.gravitino.cli.commands.ListColumns;
import org.apache.gravitino.cli.commands.ListEntityTags;
import org.apache.gravitino.cli.commands.ListGroups;
import org.apache.gravitino.cli.commands.ListIndexes;
import org.apache.gravitino.cli.commands.ListMetalakeProperties;
import org.apache.gravitino.cli.commands.ListMetalakes;
import org.apache.gravitino.cli.commands.ListRoles;
import org.apache.gravitino.cli.commands.ListSchema;
import org.apache.gravitino.cli.commands.ListSchemaProperties;
import org.apache.gravitino.cli.commands.ListTables;
import org.apache.gravitino.cli.commands.ListTagProperties;
import org.apache.gravitino.cli.commands.ListUsers;
import org.apache.gravitino.cli.commands.MetalakeAudit;
import org.apache.gravitino.cli.commands.MetalakeDetails;
import org.apache.gravitino.cli.commands.RemoveCatalogProperty;
import org.apache.gravitino.cli.commands.RemoveMetalakeProperty;
import org.apache.gravitino.cli.commands.RemoveRoleFromGroup;
import org.apache.gravitino.cli.commands.RemoveRoleFromUser;
import org.apache.gravitino.cli.commands.RemoveSchemaProperty;
import org.apache.gravitino.cli.commands.RemoveTagProperty;
import org.apache.gravitino.cli.commands.RoleDetails;
import org.apache.gravitino.cli.commands.SchemaAudit;
import org.apache.gravitino.cli.commands.SchemaDetails;
import org.apache.gravitino.cli.commands.ServerVersion;
import org.apache.gravitino.cli.commands.SetCatalogProperty;
import org.apache.gravitino.cli.commands.SetMetalakeProperty;
import org.apache.gravitino.cli.commands.SetSchemaProperty;
import org.apache.gravitino.cli.commands.SetTagProperty;
import org.apache.gravitino.cli.commands.TableAudit;
import org.apache.gravitino.cli.commands.TableDetails;
import org.apache.gravitino.cli.commands.TableDistribution;
import org.apache.gravitino.cli.commands.TagDetails;
import org.apache.gravitino.cli.commands.TagEntity;
import org.apache.gravitino.cli.commands.UntagEntity;
import org.apache.gravitino.cli.commands.UpdateCatalogComment;
import org.apache.gravitino.cli.commands.UpdateCatalogName;
import org.apache.gravitino.cli.commands.UpdateMetalakeComment;
import org.apache.gravitino.cli.commands.UpdateMetalakeName;
import org.apache.gravitino.cli.commands.UpdateTagComment;
import org.apache.gravitino.cli.commands.UpdateTagName;
import org.apache.gravitino.cli.commands.UserDetails;

/* Gravitino Command line */
public class GravitinoCommandLine {

  private final CommandLine line;
  private final Options options;
  private final String entity;
  private final String command;
  private String urlEnv;
  private boolean urlSet = false;
  private boolean ignore = false;
  private String ignoreEnv;
  private boolean ignoreSet = false;
  private String authEnv;
  private boolean authSet = false;

  public static final String CMD = "gcli"; // recommended name
  public static final String DEFAULT_URL = "http://localhost:8090";

  /**
   * Gravitino Command line.
   *
   * @param line Parsed command line object.
   * @param options Available options for the CLI.
<<<<<<< HEAD
   * @param entity The entity to apply the command to e.g. metalake, catalog, schema, table etc etc.
=======
   * @param entity The entity to apply the command to e.g. metalake, catalog, schema, table etc.
>>>>>>> bcc4c42f
   * @param command The type of command to run i.e. list, details, update, delete, or create.
   */
  public GravitinoCommandLine(CommandLine line, Options options, String entity, String command) {
    this.line = line;
    this.options = options;
    this.entity = entity;
    this.command = command;
  }

  /** Handles the parsed command line arguments and executes the corresponding actions. */
  public void handleCommandLine() {
    GravitinoConfig config = new GravitinoConfig(null);

    /* Check if you should ignore client/version versions */
    if (line.hasOption(GravitinoOptions.IGNORE)) {
      ignore = true;
    } else {
      // Cache the ignore environment variable
      if (ignoreEnv == null && !ignoreSet) {
        ignoreEnv = System.getenv("GRAVITINO_IGNORE");
        ignore = ignoreEnv != null && ignoreEnv.equals("true");
        ignoreSet = true;
      }

      // Check if the ignore name is specified in the configuration file
      if (ignoreEnv == null) {
        if (config.fileExists()) {
          config.read();
          ignore = config.getIgnore();
        }
      }
    }

    executeCommand();
  }

  /** Handles the parsed command line arguments and executes the corresponding actions. */
  public void handleSimpleLine() {
    /* Display command usage. */
    if (line.hasOption(GravitinoOptions.HELP)) {
      displayHelp(options);
    }
    /* Display Gravitino client version. */
    else if (line.hasOption(GravitinoOptions.VERSION)) {
      new ClientVersion(getUrl(), ignore).handle();
    }
    /* Display Gravitino server version. */
    else if (line.hasOption(GravitinoOptions.SERVER)) {
      new ServerVersion(getUrl(), ignore).handle();
    }
  }

  /**
   * Displays the help message for the command line tool.
   *
   * @param options The command options.
   */
  public static void displayHelp(Options options) {
    HelpFormatter formatter = new HelpFormatter();
    formatter.printHelp(CMD, options);
  }

  /** Executes the appropriate command based on the command type. */
  private void executeCommand() {
    if (entity.equals(CommandEntities.COLUMN)) {
      handleColumnCommand();
    } else if (entity.equals(CommandEntities.TABLE)) {
      handleTableCommand();
    } else if (entity.equals(CommandEntities.SCHEMA)) {
      handleSchemaCommand();
    } else if (entity.equals(CommandEntities.CATALOG)) {
      handleCatalogCommand();
    } else if (entity.equals(CommandEntities.METALAKE)) {
      handleMetalakeCommand();
    } else if (entity.equals(CommandEntities.USER)) {
      handleUserCommand();
    } else if (entity.equals(CommandEntities.GROUP)) {
      handleGroupCommand();
    } else if (entity.equals(CommandEntities.TAG)) {
      handleTagCommand();
    } else if (entity.equals(CommandEntities.ROLE)) {
      handleRoleCommand();
    }
  }

  /**
   * Handles the command execution for Metalakes based on command type and the command line options.
   */
  private void handleMetalakeCommand() {
    String url = getUrl();
    String auth = getAuth();
    String userName = line.getOptionValue(GravitinoOptions.LOGIN);
    FullName name = new FullName(line);
    String metalake = name.getMetalakeName();

    if (CommandActions.DETAILS.equals(command)) {
      if (line.hasOption(GravitinoOptions.AUDIT)) {
        new MetalakeAudit(url, ignore, auth, userName, metalake).handle();
      } else {
        new MetalakeDetails(url, ignore, auth, userName, metalake).handle();
      }
    } else if (CommandActions.LIST.equals(command)) {
      new ListMetalakes(url, ignore, auth, userName).handle();
    } else if (CommandActions.CREATE.equals(command)) {
      String comment = line.getOptionValue(GravitinoOptions.COMMENT);
      new CreateMetalake(url, ignore, auth, userName, metalake, comment).handle();
    } else if (CommandActions.DELETE.equals(command)) {
      boolean force = line.hasOption(GravitinoOptions.FORCE);
<<<<<<< HEAD
      new DeleteMetalake(url, ignore, auth, userName, force, metalake).handle();
=======
      new DeleteMetalake(url, ignore, force, metalake).handle();
>>>>>>> bcc4c42f
    } else if (CommandActions.SET.equals(command)) {
      String property = line.getOptionValue(GravitinoOptions.PROPERTY);
      String value = line.getOptionValue(GravitinoOptions.VALUE);
      new SetMetalakeProperty(url, ignore, auth, userName, metalake, property, value).handle();
    } else if (CommandActions.REMOVE.equals(command)) {
      String property = line.getOptionValue(GravitinoOptions.PROPERTY);
      new RemoveMetalakeProperty(url, ignore, auth, userName, metalake, property).handle();
    } else if (CommandActions.PROPERTIES.equals(command)) {
      new ListMetalakeProperties(url, ignore, auth, userName, metalake).handle();
    } else if (CommandActions.UPDATE.equals(command)) {
      if (line.hasOption(GravitinoOptions.COMMENT)) {
        String comment = line.getOptionValue(GravitinoOptions.COMMENT);
        new UpdateMetalakeComment(url, ignore, auth, userName, metalake, comment).handle();
      }
      if (line.hasOption(GravitinoOptions.RENAME)) {
        String newName = line.getOptionValue(GravitinoOptions.RENAME);
        boolean force = line.hasOption(GravitinoOptions.FORCE);
<<<<<<< HEAD
        new UpdateMetalakeName(url, ignore, auth, userName, force, metalake, newName).handle();
=======
        new UpdateMetalakeName(url, ignore, force, metalake, newName).handle();
>>>>>>> bcc4c42f
      }
    }
  }

  /**
   * Handles the command execution for Catalogs based on command type and the command line options.
   */
  private void handleCatalogCommand() {
    String url = getUrl();
    String auth = getAuth();
    String userName = line.getOptionValue(GravitinoOptions.LOGIN);
    FullName name = new FullName(line);
    String metalake = name.getMetalakeName();

    if (CommandActions.LIST.equals(command)) {
      new ListCatalogs(url, ignore, auth, userName, metalake).handle();
      return;
    }

    String catalog = name.getCatalogName();

    if (CommandActions.DETAILS.equals(command)) {
      if (line.hasOption(GravitinoOptions.AUDIT)) {
        new CatalogAudit(url, ignore, auth, userName, metalake, catalog).handle();
      } else {
        new CatalogDetails(url, ignore, auth, userName, metalake, catalog).handle();
      }
    } else if (CommandActions.CREATE.equals(command)) {
      String comment = line.getOptionValue(GravitinoOptions.COMMENT);
      String provider = line.getOptionValue(GravitinoOptions.PROVIDER);
      String[] properties = line.getOptionValues(GravitinoOptions.PROPERTIES);
      Map<String, String> propertyMap = new Properties().parse(properties);
      new CreateCatalog(
              url, ignore, auth, userName, metalake, catalog, provider, comment, propertyMap)
          .handle();
    } else if (CommandActions.DELETE.equals(command)) {
      boolean force = line.hasOption(GravitinoOptions.FORCE);
<<<<<<< HEAD
      new DeleteCatalog(url, ignore, auth, userName, force, metalake, catalog).handle();
=======
      new DeleteCatalog(url, ignore, force, metalake, catalog).handle();
>>>>>>> bcc4c42f
    } else if (CommandActions.SET.equals(command)) {
      String property = line.getOptionValue(GravitinoOptions.PROPERTY);
      String value = line.getOptionValue(GravitinoOptions.VALUE);
      new SetCatalogProperty(url, ignore, auth, userName, metalake, catalog, property, value)
          .handle();
    } else if (CommandActions.REMOVE.equals(command)) {
      String property = line.getOptionValue(GravitinoOptions.PROPERTY);
      new RemoveCatalogProperty(url, ignore, auth, userName, metalake, catalog, property).handle();
    } else if (CommandActions.PROPERTIES.equals(command)) {
      new ListCatalogProperties(url, ignore, auth, userName, metalake, catalog).handle();
    } else if (CommandActions.UPDATE.equals(command)) {
      if (line.hasOption(GravitinoOptions.COMMENT)) {
        String comment = line.getOptionValue(GravitinoOptions.COMMENT);
        new UpdateCatalogComment(url, ignore, auth, userName, metalake, catalog, comment).handle();
      }
      if (line.hasOption(GravitinoOptions.RENAME)) {
        String newName = line.getOptionValue(GravitinoOptions.RENAME);
        new UpdateCatalogName(url, ignore, auth, userName, metalake, catalog, newName).handle();
      }
    }
  }

  /**
   * Handles the command execution for Schemas based on command type and the command line options.
   */
  private void handleSchemaCommand() {
    String url = getUrl();
    String auth = getAuth();
    String userName = line.getOptionValue(GravitinoOptions.LOGIN);
    FullName name = new FullName(line);
    String metalake = name.getMetalakeName();
    String catalog = name.getCatalogName();

    if (CommandActions.LIST.equals(command)) {
      new ListSchema(url, ignore, auth, userName, metalake, catalog).handle();
      return;
    }

    String schema = name.getSchemaName();

    if (CommandActions.DETAILS.equals(command)) {
      if (line.hasOption(GravitinoOptions.AUDIT)) {
        new SchemaAudit(url, ignore, auth, userName, metalake, catalog, schema).handle();
      } else {
        new SchemaDetails(url, ignore, auth, userName, metalake, catalog, schema).handle();
      }
    } else if (CommandActions.CREATE.equals(command)) {
      String comment = line.getOptionValue(GravitinoOptions.COMMENT);
      new CreateSchema(url, ignore, auth, userName, metalake, catalog, schema, comment).handle();
    } else if (CommandActions.DELETE.equals(command)) {
      boolean force = line.hasOption(GravitinoOptions.FORCE);
<<<<<<< HEAD
      new DeleteSchema(url, ignore, auth, userName, force, metalake, catalog, schema).handle();
=======
      new DeleteSchema(url, ignore, force, metalake, catalog, schema).handle();
>>>>>>> bcc4c42f
    } else if (CommandActions.SET.equals(command)) {
      String property = line.getOptionValue(GravitinoOptions.PROPERTY);
      String value = line.getOptionValue(GravitinoOptions.VALUE);
      new SetSchemaProperty(url, ignore, auth, userName, metalake, catalog, schema, property, value)
          .handle();
    } else if (CommandActions.REMOVE.equals(command)) {
      String property = line.getOptionValue(GravitinoOptions.PROPERTY);
      new RemoveSchemaProperty(url, ignore, auth, userName, metalake, catalog, schema, property)
          .handle();
    } else if (CommandActions.PROPERTIES.equals(command)) {
      new ListSchemaProperties(url, ignore, auth, userName, metalake, catalog, schema).handle();
    }
  }

  /**
   * Handles the command execution for Tables based on command type and the command line options.
   */
  private void handleTableCommand() {
    String url = getUrl();
    String auth = getAuth();
    String userName = line.getOptionValue(GravitinoOptions.LOGIN);
    FullName name = new FullName(line);
    String metalake = name.getMetalakeName();
    String catalog = name.getCatalogName();
    String schema = name.getSchemaName();

    if (CommandActions.LIST.equals(command)) {
      new ListTables(url, ignore, auth, userName, metalake, catalog, schema).handle();
      return;
    }

    String table = name.getTableName();

    if (CommandActions.DETAILS.equals(command)) {
      if (line.hasOption(GravitinoOptions.AUDIT)) {
<<<<<<< HEAD
        new TableAudit(url, ignore, auth, userName, metalake, catalog, schema, table).handle();
=======
        new TableAudit(url, ignore, metalake, catalog, schema, table).handle();
      } else if (line.hasOption(GravitinoOptions.INDEX)) {
        new ListIndexes(url, ignore, metalake, catalog, schema, table).handle();
      } else if (line.hasOption(GravitinoOptions.DISTRIBUTION)) {
        new TableDistribution(url, ignore, metalake, catalog, schema, table).handle();
>>>>>>> bcc4c42f
      } else {
        new TableDetails(url, ignore, auth, userName, metalake, catalog, schema, table).handle();
      }
    } else if (CommandActions.CREATE.equals(command)) {
      // TODO
    } else if (CommandActions.DELETE.equals(command)) {
      boolean force = line.hasOption(GravitinoOptions.FORCE);
<<<<<<< HEAD
      new DeleteTable(url, ignore, auth, userName, force, metalake, catalog, schema, table)
          .handle();
=======
      new DeleteTable(url, ignore, force, metalake, catalog, schema, table).handle();
>>>>>>> bcc4c42f
    }
  }

  /** Handles the command execution for Users based on command type and the command line options. */
  protected void handleUserCommand() {
    String url = getUrl();
    String auth = getAuth();
    String userName = line.getOptionValue(GravitinoOptions.LOGIN);
    FullName name = new FullName(line);
    String metalake = name.getMetalakeName();
    String user = line.getOptionValue(GravitinoOptions.USER);

    if (CommandActions.DETAILS.equals(command)) {
      new UserDetails(url, ignore, auth, userName, metalake, user).handle();
    } else if (CommandActions.LIST.equals(command)) {
      new ListUsers(url, ignore, auth, userName, metalake).handle();
    } else if (CommandActions.CREATE.equals(command)) {
      new CreateUser(url, ignore, auth, userName, metalake, user).handle();
    } else if (CommandActions.DELETE.equals(command)) {
      boolean force = line.hasOption(GravitinoOptions.FORCE);
<<<<<<< HEAD
      new DeleteUser(url, ignore, auth, userName, force, metalake, user).handle();
=======
      new DeleteUser(url, ignore, force, metalake, user).handle();
    } else if (CommandActions.REVOKE.equals(command)) {
      String role = line.getOptionValue(GravitinoOptions.ROLE);
      if (role != null) {
        new RemoveRoleFromUser(url, ignore, metalake, user, role).handle();
      }
    } else if (CommandActions.GRANT.equals(command)) {
      String role = line.getOptionValue(GravitinoOptions.ROLE);
      if (role != null) {
        new AddRoleToUser(url, ignore, metalake, user, role).handle();
      }
>>>>>>> bcc4c42f
    }
  }

  /** Handles the command execution for Group based on command type and the command line options. */
  protected void handleGroupCommand() {
    String url = getUrl();
    String auth = getAuth();
    String userName = line.getOptionValue(GravitinoOptions.LOGIN);
    FullName name = new FullName(line);
    String metalake = name.getMetalakeName();
    String group = line.getOptionValue(GravitinoOptions.GROUP);

    if (CommandActions.DETAILS.equals(command)) {
      new GroupDetails(url, ignore, auth, userName, metalake, group).handle();
    } else if (CommandActions.LIST.equals(command)) {
      new ListGroups(url, ignore, auth, userName, metalake).handle();
    } else if (CommandActions.CREATE.equals(command)) {
      new CreateGroup(url, ignore, auth, userName, metalake, group).handle();
    } else if (CommandActions.DELETE.equals(command)) {
      boolean force = line.hasOption(GravitinoOptions.FORCE);
<<<<<<< HEAD
      new DeleteGroup(url, ignore, auth, userName, force, metalake, group).handle();
=======
      new DeleteGroup(url, ignore, force, metalake, group).handle();
    } else if (CommandActions.REVOKE.equals(command)) {
      String role = line.getOptionValue(GravitinoOptions.ROLE);
      if (role != null) {
        new RemoveRoleFromGroup(url, ignore, metalake, group, role).handle();
      }
    } else if (CommandActions.GRANT.equals(command)) {
      String role = line.getOptionValue(GravitinoOptions.ROLE);
      if (role != null) {
        new AddRoleToGroup(url, ignore, metalake, group, role).handle();
      }
>>>>>>> bcc4c42f
    }
  }

  /** Handles the command execution for Tags based on command type and the command line options. */
  protected void handleTagCommand() {
    String url = getUrl();
    String auth = getAuth();
    String userName = line.getOptionValue(GravitinoOptions.LOGIN);
    FullName name = new FullName(line);
    String metalake = name.getMetalakeName();
    String tag = line.getOptionValue(GravitinoOptions.TAG);

    if (CommandActions.DETAILS.equals(command)) {
      new TagDetails(url, ignore, auth, userName, metalake, tag).handle();
    } else if (CommandActions.LIST.equals(command)) {
      if (!name.hasCatalogName()) {
        new ListAllTags(url, ignore, auth, userName, metalake).handle();
      } else {
        new ListEntityTags(url, ignore, auth, userName, metalake, name).handle();
      }
    } else if (CommandActions.CREATE.equals(command)) {
      String comment = line.getOptionValue(GravitinoOptions.COMMENT);
      new CreateTag(url, ignore, auth, userName, metalake, tag, comment).handle();
    } else if (CommandActions.DELETE.equals(command)) {
      boolean force = line.hasOption(GravitinoOptions.FORCE);
<<<<<<< HEAD
      new DeleteTag(url, ignore, auth, userName, force, metalake, tag).handle();
=======
      new DeleteTag(url, ignore, force, metalake, tag).handle();
>>>>>>> bcc4c42f
    } else if (CommandActions.SET.equals(command)) {
      String property = line.getOptionValue(GravitinoOptions.PROPERTY);
      String value = line.getOptionValue(GravitinoOptions.VALUE);

      if (name == null && property != null && value != null) {
        new SetTagProperty(url, ignore, auth, userName, metalake, tag, property, value).handle();
      } else if (name != null && property == null && value == null) {
        new TagEntity(url, ignore, auth, userName, metalake, name, tag).handle();
      } else {
        System.err.println(ErrorMessages.INVALID_SET_COMMAND);
      }
    } else if (CommandActions.REMOVE.equals(command)) {
      String property = line.getOptionValue(GravitinoOptions.PROPERTY);
      if (property != null) {
        new RemoveTagProperty(url, ignore, auth, userName, metalake, tag, property).handle();
      } else if (name != null) {
        new UntagEntity(url, ignore, auth, userName, metalake, name, tag).handle();
      } else {
        System.err.println(ErrorMessages.INVALID_REMOVE_COMMAND);
      }
    } else if (CommandActions.PROPERTIES.equals(command)) {
      new ListTagProperties(url, ignore, auth, userName, metalake, tag).handle();
    } else if (CommandActions.UPDATE.equals(command)) {
      if (line.hasOption(GravitinoOptions.COMMENT)) {
        String comment = line.getOptionValue(GravitinoOptions.COMMENT);
        new UpdateTagComment(url, ignore, auth, userName, metalake, tag, comment).handle();
      }
      if (line.hasOption(GravitinoOptions.RENAME)) {
        String newName = line.getOptionValue(GravitinoOptions.RENAME);
        new UpdateTagName(url, ignore, auth, userName, metalake, tag, newName).handle();
      }
    }
  }

  /** Handles the command execution for Roles based on command type and the command line options. */
  protected void handleRoleCommand() {
    String url = getUrl();
    FullName name = new FullName(line);
    String metalake = name.getMetalakeName();
    String role = line.getOptionValue(GravitinoOptions.ROLE);

    if (CommandActions.DETAILS.equals(command)) {
      new RoleDetails(url, ignore, metalake, role).handle();
    } else if (CommandActions.LIST.equals(command)) {
      new ListRoles(url, ignore, metalake).handle();
    } else if (CommandActions.CREATE.equals(command)) {
      new CreateRole(url, ignore, metalake, role).handle();
    } else if (CommandActions.DELETE.equals(command)) {
      boolean force = line.hasOption(GravitinoOptions.FORCE);
      new DeleteRole(url, ignore, force, metalake, role).handle();
    }
  }

  /**
   * Handles the command execution for Columns based on command type and the command line options.
   */
  private void handleColumnCommand() {
    String url = getUrl();
    String auth = getAuth();
    String userName = line.getOptionValue(GravitinoOptions.LOGIN);
    FullName name = new FullName(line);
    String metalake = name.getMetalakeName();
    String catalog = name.getCatalogName();
    String schema = name.getSchemaName();
    String table = name.getTableName();

    if (CommandActions.LIST.equals(command)) {
      new ListColumns(url, ignore, auth, userName, metalake, catalog, schema, table).handle();
    }
  }

  /**
   * Retrieves the Gravitinno URL from the command line options or the GRAVITINO_URL environment
   * variable or the Gravitio config file.
   *
   * @return The Gravitinno URL, or null if not found.
   */
  public String getUrl() {
    GravitinoConfig config = new GravitinoConfig(null);

    // If specified on the command line use that
    if (line.hasOption(GravitinoOptions.URL)) {
      return line.getOptionValue(GravitinoOptions.URL);
    }

    // Cache the Gravitino URL environment variable
    if (urlEnv == null && !urlSet) {
      urlEnv = System.getenv("GRAVITINO_URL");
      urlSet = true;
    }

    // If set return the Gravitino URL environment variable
    if (urlEnv != null) {
      return urlEnv;
    }

    // Check if the metalake name is specified in the configuration file
    if (config.fileExists()) {
      config.read();
      String configURL = config.getGravitinoURL();
      if (configURL != null) {
        return configURL;
      }
    }

    // Return the default localhost URL
    return DEFAULT_URL;
  }

  /**
   * Retrieves the Gravitinno authentication from the command line options or the GRAVITINO_AUTH
   * environment variable or the Gravitio config file.
   *
   * @return The Gravitinno authentication, or null if not found.
   */
  public String getAuth() {
    GravitinoConfig config = new GravitinoConfig(null);

    // If specified on the command line use that
    if (line.hasOption(GravitinoOptions.SIMPLE)) {
      return GravitinoOptions.SIMPLE;
    }

    // Cache the Gravitino URL environment variable
    if (authEnv == null && !authSet) {
      authEnv = System.getenv("GRAVITINO_AUTH");
      authSet = true;
    }

    // If set return the Gravitino URL environment variable
    if (authEnv != null) {
      return authEnv;
    }

    // Check if the metalake name is specified in the configuration file
    if (config.fileExists()) {
      config.read();
      String configAuth = config.getGravitinoAuth();
      if (configAuth != null) {
        return configAuth;
      }
    }

    return null;
  }
}<|MERGE_RESOLUTION|>--- conflicted
+++ resolved
@@ -23,8 +23,6 @@
 import org.apache.commons.cli.CommandLine;
 import org.apache.commons.cli.HelpFormatter;
 import org.apache.commons.cli.Options;
-import org.apache.gravitino.cli.commands.AddRoleToGroup;
-import org.apache.gravitino.cli.commands.AddRoleToUser;
 import org.apache.gravitino.cli.commands.CatalogAudit;
 import org.apache.gravitino.cli.commands.CatalogDetails;
 import org.apache.gravitino.cli.commands.ClientVersion;
@@ -63,8 +61,6 @@
 import org.apache.gravitino.cli.commands.MetalakeDetails;
 import org.apache.gravitino.cli.commands.RemoveCatalogProperty;
 import org.apache.gravitino.cli.commands.RemoveMetalakeProperty;
-import org.apache.gravitino.cli.commands.RemoveRoleFromGroup;
-import org.apache.gravitino.cli.commands.RemoveRoleFromUser;
 import org.apache.gravitino.cli.commands.RemoveSchemaProperty;
 import org.apache.gravitino.cli.commands.RemoveTagProperty;
 import org.apache.gravitino.cli.commands.RoleDetails;
@@ -111,12 +107,11 @@
    * Gravitino Command line.
    *
    * @param line Parsed command line object.
-   * @param options Available options for the CLI.
-<<<<<<< HEAD
+   * @param options Available options for the CLI. <<<<<<< HEAD
    * @param entity The entity to apply the command to e.g. metalake, catalog, schema, table etc etc.
-=======
+   *     =======
    * @param entity The entity to apply the command to e.g. metalake, catalog, schema, table etc.
->>>>>>> bcc4c42f
+   *     >>>>>>> main
    * @param command The type of command to run i.e. list, details, update, delete, or create.
    */
   public GravitinoCommandLine(CommandLine line, Options options, String entity, String command) {
@@ -225,11 +220,7 @@
       new CreateMetalake(url, ignore, auth, userName, metalake, comment).handle();
     } else if (CommandActions.DELETE.equals(command)) {
       boolean force = line.hasOption(GravitinoOptions.FORCE);
-<<<<<<< HEAD
       new DeleteMetalake(url, ignore, auth, userName, force, metalake).handle();
-=======
-      new DeleteMetalake(url, ignore, force, metalake).handle();
->>>>>>> bcc4c42f
     } else if (CommandActions.SET.equals(command)) {
       String property = line.getOptionValue(GravitinoOptions.PROPERTY);
       String value = line.getOptionValue(GravitinoOptions.VALUE);
@@ -247,11 +238,7 @@
       if (line.hasOption(GravitinoOptions.RENAME)) {
         String newName = line.getOptionValue(GravitinoOptions.RENAME);
         boolean force = line.hasOption(GravitinoOptions.FORCE);
-<<<<<<< HEAD
         new UpdateMetalakeName(url, ignore, auth, userName, force, metalake, newName).handle();
-=======
-        new UpdateMetalakeName(url, ignore, force, metalake, newName).handle();
->>>>>>> bcc4c42f
       }
     }
   }
@@ -289,11 +276,7 @@
           .handle();
     } else if (CommandActions.DELETE.equals(command)) {
       boolean force = line.hasOption(GravitinoOptions.FORCE);
-<<<<<<< HEAD
       new DeleteCatalog(url, ignore, auth, userName, force, metalake, catalog).handle();
-=======
-      new DeleteCatalog(url, ignore, force, metalake, catalog).handle();
->>>>>>> bcc4c42f
     } else if (CommandActions.SET.equals(command)) {
       String property = line.getOptionValue(GravitinoOptions.PROPERTY);
       String value = line.getOptionValue(GravitinoOptions.VALUE);
@@ -345,11 +328,7 @@
       new CreateSchema(url, ignore, auth, userName, metalake, catalog, schema, comment).handle();
     } else if (CommandActions.DELETE.equals(command)) {
       boolean force = line.hasOption(GravitinoOptions.FORCE);
-<<<<<<< HEAD
       new DeleteSchema(url, ignore, auth, userName, force, metalake, catalog, schema).handle();
-=======
-      new DeleteSchema(url, ignore, force, metalake, catalog, schema).handle();
->>>>>>> bcc4c42f
     } else if (CommandActions.SET.equals(command)) {
       String property = line.getOptionValue(GravitinoOptions.PROPERTY);
       String value = line.getOptionValue(GravitinoOptions.VALUE);
@@ -385,15 +364,12 @@
 
     if (CommandActions.DETAILS.equals(command)) {
       if (line.hasOption(GravitinoOptions.AUDIT)) {
-<<<<<<< HEAD
         new TableAudit(url, ignore, auth, userName, metalake, catalog, schema, table).handle();
-=======
-        new TableAudit(url, ignore, metalake, catalog, schema, table).handle();
       } else if (line.hasOption(GravitinoOptions.INDEX)) {
-        new ListIndexes(url, ignore, metalake, catalog, schema, table).handle();
+        new ListIndexes(url, ignore, auth, userName, metalake, catalog, schema, table).handle();
       } else if (line.hasOption(GravitinoOptions.DISTRIBUTION)) {
-        new TableDistribution(url, ignore, metalake, catalog, schema, table).handle();
->>>>>>> bcc4c42f
+        new TableDistribution(url, ignore, auth, userName, metalake, catalog, schema, table)
+            .handle();
       } else {
         new TableDetails(url, ignore, auth, userName, metalake, catalog, schema, table).handle();
       }
@@ -401,12 +377,8 @@
       // TODO
     } else if (CommandActions.DELETE.equals(command)) {
       boolean force = line.hasOption(GravitinoOptions.FORCE);
-<<<<<<< HEAD
       new DeleteTable(url, ignore, auth, userName, force, metalake, catalog, schema, table)
           .handle();
-=======
-      new DeleteTable(url, ignore, force, metalake, catalog, schema, table).handle();
->>>>>>> bcc4c42f
     }
   }
 
@@ -427,21 +399,7 @@
       new CreateUser(url, ignore, auth, userName, metalake, user).handle();
     } else if (CommandActions.DELETE.equals(command)) {
       boolean force = line.hasOption(GravitinoOptions.FORCE);
-<<<<<<< HEAD
       new DeleteUser(url, ignore, auth, userName, force, metalake, user).handle();
-=======
-      new DeleteUser(url, ignore, force, metalake, user).handle();
-    } else if (CommandActions.REVOKE.equals(command)) {
-      String role = line.getOptionValue(GravitinoOptions.ROLE);
-      if (role != null) {
-        new RemoveRoleFromUser(url, ignore, metalake, user, role).handle();
-      }
-    } else if (CommandActions.GRANT.equals(command)) {
-      String role = line.getOptionValue(GravitinoOptions.ROLE);
-      if (role != null) {
-        new AddRoleToUser(url, ignore, metalake, user, role).handle();
-      }
->>>>>>> bcc4c42f
     }
   }
 
@@ -462,21 +420,7 @@
       new CreateGroup(url, ignore, auth, userName, metalake, group).handle();
     } else if (CommandActions.DELETE.equals(command)) {
       boolean force = line.hasOption(GravitinoOptions.FORCE);
-<<<<<<< HEAD
       new DeleteGroup(url, ignore, auth, userName, force, metalake, group).handle();
-=======
-      new DeleteGroup(url, ignore, force, metalake, group).handle();
-    } else if (CommandActions.REVOKE.equals(command)) {
-      String role = line.getOptionValue(GravitinoOptions.ROLE);
-      if (role != null) {
-        new RemoveRoleFromGroup(url, ignore, metalake, group, role).handle();
-      }
-    } else if (CommandActions.GRANT.equals(command)) {
-      String role = line.getOptionValue(GravitinoOptions.ROLE);
-      if (role != null) {
-        new AddRoleToGroup(url, ignore, metalake, group, role).handle();
-      }
->>>>>>> bcc4c42f
     }
   }
 
@@ -502,11 +446,7 @@
       new CreateTag(url, ignore, auth, userName, metalake, tag, comment).handle();
     } else if (CommandActions.DELETE.equals(command)) {
       boolean force = line.hasOption(GravitinoOptions.FORCE);
-<<<<<<< HEAD
       new DeleteTag(url, ignore, auth, userName, force, metalake, tag).handle();
-=======
-      new DeleteTag(url, ignore, force, metalake, tag).handle();
->>>>>>> bcc4c42f
     } else if (CommandActions.SET.equals(command)) {
       String property = line.getOptionValue(GravitinoOptions.PROPERTY);
       String value = line.getOptionValue(GravitinoOptions.VALUE);
@@ -544,19 +484,21 @@
   /** Handles the command execution for Roles based on command type and the command line options. */
   protected void handleRoleCommand() {
     String url = getUrl();
+    String auth = getAuth();
+    String userName = line.getOptionValue(GravitinoOptions.LOGIN);
     FullName name = new FullName(line);
     String metalake = name.getMetalakeName();
     String role = line.getOptionValue(GravitinoOptions.ROLE);
 
     if (CommandActions.DETAILS.equals(command)) {
-      new RoleDetails(url, ignore, metalake, role).handle();
+      new RoleDetails(url, ignore, auth, userName, metalake, role).handle();
     } else if (CommandActions.LIST.equals(command)) {
-      new ListRoles(url, ignore, metalake).handle();
-    } else if (CommandActions.CREATE.equals(command)) {
-      new CreateRole(url, ignore, metalake, role).handle();
-    } else if (CommandActions.DELETE.equals(command)) {
-      boolean force = line.hasOption(GravitinoOptions.FORCE);
-      new DeleteRole(url, ignore, force, metalake, role).handle();
+      new ListRoles(url, ignore, auth, userName, metalake).handle();
+    } else if (CommandActions.CREATE.equals(command)) {
+      new CreateRole(url, ignore, auth, userName, metalake, role).handle();
+    } else if (CommandActions.DELETE.equals(command)) {
+      boolean force = line.hasOption(GravitinoOptions.FORCE);
+      new DeleteRole(url, ignore, auth, userName, force, metalake, role).handle();
     }
   }
 
