/*
 * Licensed to the Apache Software Foundation (ASF) under one
 * or more contributor license agreements.  See the NOTICE file
 * distributed with this work for additional information
 * regarding copyright ownership.  The ASF licenses this file
 * to you under the Apache License, Version 2.0 (the
 * "License"); you may not use this file except in compliance
 * with the License.  You may obtain a copy of the License at
 *
 *  http://www.apache.org/licenses/LICENSE-2.0
 *
 * Unless required by applicable law or agreed to in writing,
 * software distributed under the License is distributed on an
 * "AS IS" BASIS, WITHOUT WARRANTIES OR CONDITIONS OF ANY
 * KIND, either express or implied.  See the License for the
 * specific language governing permissions and limitations
 * under the License.
 */

package org.apache.gravitino.cli;

import java.util.Map;
import org.apache.commons.cli.CommandLine;
import org.apache.commons.cli.HelpFormatter;
import org.apache.commons.cli.Options;
import org.apache.gravitino.cli.commands.CatalogAudit;
import org.apache.gravitino.cli.commands.CatalogDetails;
import org.apache.gravitino.cli.commands.ClientVersion;
import org.apache.gravitino.cli.commands.CreateCatalog;
import org.apache.gravitino.cli.commands.CreateGroup;
import org.apache.gravitino.cli.commands.CreateMetalake;
import org.apache.gravitino.cli.commands.CreateRole;
import org.apache.gravitino.cli.commands.CreateSchema;
import org.apache.gravitino.cli.commands.CreateTag;
import org.apache.gravitino.cli.commands.CreateUser;
import org.apache.gravitino.cli.commands.DeleteCatalog;
import org.apache.gravitino.cli.commands.DeleteGroup;
import org.apache.gravitino.cli.commands.DeleteMetalake;
import org.apache.gravitino.cli.commands.DeleteRole;
import org.apache.gravitino.cli.commands.DeleteSchema;
import org.apache.gravitino.cli.commands.DeleteTable;
import org.apache.gravitino.cli.commands.DeleteTag;
import org.apache.gravitino.cli.commands.DeleteUser;
import org.apache.gravitino.cli.commands.GroupDetails;
import org.apache.gravitino.cli.commands.ListAllTags;
import org.apache.gravitino.cli.commands.ListCatalogProperties;
import org.apache.gravitino.cli.commands.ListCatalogs;
import org.apache.gravitino.cli.commands.ListColumns;
import org.apache.gravitino.cli.commands.ListEntityTags;
import org.apache.gravitino.cli.commands.ListGroups;
import org.apache.gravitino.cli.commands.ListIndexes;
import org.apache.gravitino.cli.commands.ListMetalakeProperties;
import org.apache.gravitino.cli.commands.ListMetalakes;
import org.apache.gravitino.cli.commands.ListRoles;
import org.apache.gravitino.cli.commands.ListSchema;
import org.apache.gravitino.cli.commands.ListSchemaProperties;
import org.apache.gravitino.cli.commands.ListTables;
import org.apache.gravitino.cli.commands.ListTagProperties;
import org.apache.gravitino.cli.commands.ListUsers;
import org.apache.gravitino.cli.commands.MetalakeAudit;
import org.apache.gravitino.cli.commands.MetalakeDetails;
import org.apache.gravitino.cli.commands.RemoveCatalogProperty;
import org.apache.gravitino.cli.commands.RemoveMetalakeProperty;
import org.apache.gravitino.cli.commands.RemoveSchemaProperty;
import org.apache.gravitino.cli.commands.RemoveTagProperty;
import org.apache.gravitino.cli.commands.RoleDetails;
import org.apache.gravitino.cli.commands.SchemaAudit;
import org.apache.gravitino.cli.commands.SchemaDetails;
import org.apache.gravitino.cli.commands.ServerVersion;
import org.apache.gravitino.cli.commands.SetCatalogProperty;
import org.apache.gravitino.cli.commands.SetMetalakeProperty;
import org.apache.gravitino.cli.commands.SetSchemaProperty;
import org.apache.gravitino.cli.commands.SetTagProperty;
import org.apache.gravitino.cli.commands.TableAudit;
import org.apache.gravitino.cli.commands.TableDetails;
import org.apache.gravitino.cli.commands.TagDetails;
import org.apache.gravitino.cli.commands.TagEntity;
import org.apache.gravitino.cli.commands.UntagEntity;
import org.apache.gravitino.cli.commands.UpdateCatalogComment;
import org.apache.gravitino.cli.commands.UpdateCatalogName;
import org.apache.gravitino.cli.commands.UpdateMetalakeComment;
import org.apache.gravitino.cli.commands.UpdateMetalakeName;
import org.apache.gravitino.cli.commands.UpdateTagComment;
import org.apache.gravitino.cli.commands.UpdateTagName;
import org.apache.gravitino.cli.commands.UserDetails;

/* Gravitino Command line */
public class GravitinoCommandLine {

  private final CommandLine line;
  private final Options options;
  private final String entity;
  private final String command;
  private String urlEnv;
  private boolean urlSet = false;
  private boolean ignore = false;
  private String ignoreEnv;
  private boolean ignoreSet = false;

  public static final String CMD = "gcli"; // recommended name
  public static final String DEFAULT_URL = "http://localhost:8090";

  /**
   * Gravitino Command line.
   *
   * @param line Parsed command line object.
   * @param options Available options for the CLI.
<<<<<<< HEAD
   * @param entity The entity to apply the command to e.g. metlake, catalog, schema, table etc.
=======
   * @param entity The entity to apply the command to e.g. metalake, catalog, schema, table etc etc.
>>>>>>> 4de70846
   * @param command The type of command to run i.e. list, details, update, delete, or create.
   */
  public GravitinoCommandLine(CommandLine line, Options options, String entity, String command) {
    this.line = line;
    this.options = options;
    this.entity = entity;
    this.command = command;
  }

  /** Handles the parsed command line arguments and executes the corresponding actions. */
  public void handleCommandLine() {
    GravitinoConfig config = new GravitinoConfig(null);

    /* Check if you should ignore client/version versions */
    if (line.hasOption(GravitinoOptions.IGNORE)) {
      ignore = true;
    } else {
      // Cache the ignore environment variable
      if (ignoreEnv == null && !ignoreSet) {
        ignoreEnv = System.getenv("GRAVITINO_IGNORE");
        ignore = ignoreEnv != null && ignoreEnv.equals("true");
        ignoreSet = true;
      }

      // Check if the ignore name is specified in the configuration file
      if (ignoreEnv == null) {
        if (config.fileExists()) {
          config.read();
          ignore = config.getIgnore();
        }
      }
    }

    executeCommand();
  }

  /** Handles the parsed command line arguments and executes the corresponding actions. */
  public void handleSimpleLine() {
    /* Display command usage. */
    if (line.hasOption(GravitinoOptions.HELP)) {
      displayHelp(options);
    }
    /* Display Gravitino client version. */
    else if (line.hasOption(GravitinoOptions.VERSION)) {
      new ClientVersion(getUrl(), ignore).handle();
    }
    /* Display Gravitino server version. */
    else if (line.hasOption(GravitinoOptions.SERVER)) {
      new ServerVersion(getUrl(), ignore).handle();
    }
  }

  /**
   * Displays the help message for the command line tool.
   *
   * @param options The command options.
   */
  public static void displayHelp(Options options) {
    HelpFormatter formatter = new HelpFormatter();
    formatter.printHelp(CMD, options);
  }

  /** Executes the appropriate command based on the command type. */
  private void executeCommand() {
    if (entity.equals(CommandEntities.COLUMN)) {
      handleColumnCommand();
    } else if (entity.equals(CommandEntities.TABLE)) {
      handleTableCommand();
    } else if (entity.equals(CommandEntities.SCHEMA)) {
      handleSchemaCommand();
    } else if (entity.equals(CommandEntities.CATALOG)) {
      handleCatalogCommand();
    } else if (entity.equals(CommandEntities.METALAKE)) {
      handleMetalakeCommand();
    } else if (entity.equals(CommandEntities.USER)) {
      handleUserCommand();
    } else if (entity.equals(CommandEntities.GROUP)) {
      handleGroupCommand();
    } else if (entity.equals(CommandEntities.TAG)) {
      handleTagCommand();
    } else if (entity.equals(CommandEntities.ROLE)) {
      handleRoleCommand();
    }
  }

  /**
   * Handles the command execution for Metalakes based on command type and the command line options.
   */
  private void handleMetalakeCommand() {
    String url = getUrl();
    FullName name = new FullName(line);
    String metalake = name.getMetalakeName();

    if (CommandActions.DETAILS.equals(command)) {
      if (line.hasOption(GravitinoOptions.AUDIT)) {
        new MetalakeAudit(url, ignore, metalake).handle();
      } else {
        new MetalakeDetails(url, ignore, metalake).handle();
      }
    } else if (CommandActions.LIST.equals(command)) {
      new ListMetalakes(url, ignore).handle();
    } else if (CommandActions.CREATE.equals(command)) {
      String comment = line.getOptionValue(GravitinoOptions.COMMENT);
      new CreateMetalake(url, ignore, metalake, comment).handle();
    } else if (CommandActions.DELETE.equals(command)) {
      boolean force = line.hasOption(GravitinoOptions.FORCE);
      new DeleteMetalake(url, ignore, force, metalake).handle();
    } else if (CommandActions.SET.equals(command)) {
      String property = line.getOptionValue(GravitinoOptions.PROPERTY);
      String value = line.getOptionValue(GravitinoOptions.VALUE);
      new SetMetalakeProperty(url, ignore, metalake, property, value).handle();
    } else if (CommandActions.REMOVE.equals(command)) {
      String property = line.getOptionValue(GravitinoOptions.PROPERTY);
      new RemoveMetalakeProperty(url, ignore, metalake, property).handle();
    } else if (CommandActions.PROPERTIES.equals(command)) {
      new ListMetalakeProperties(url, ignore, metalake).handle();
    } else if (CommandActions.UPDATE.equals(command)) {
      if (line.hasOption(GravitinoOptions.COMMENT)) {
        String comment = line.getOptionValue(GravitinoOptions.COMMENT);
        new UpdateMetalakeComment(url, ignore, metalake, comment).handle();
      }
      if (line.hasOption(GravitinoOptions.RENAME)) {
        String newName = line.getOptionValue(GravitinoOptions.RENAME);
        boolean force = line.hasOption(GravitinoOptions.FORCE);
        new UpdateMetalakeName(url, ignore, force, metalake, newName).handle();
      }
    }
  }

  /**
   * Handles the command execution for Catalogs based on command type and the command line options.
   */
  private void handleCatalogCommand() {
    String url = getUrl();
    FullName name = new FullName(line);
    String metalake = name.getMetalakeName();

    if (CommandActions.LIST.equals(command)) {
      new ListCatalogs(url, ignore, metalake).handle();
      return;
    }

    String catalog = name.getCatalogName();

    if (CommandActions.DETAILS.equals(command)) {
      if (line.hasOption(GravitinoOptions.AUDIT)) {
        new CatalogAudit(url, ignore, metalake, catalog).handle();
      } else {
        new CatalogDetails(url, ignore, metalake, catalog).handle();
      }
    } else if (CommandActions.CREATE.equals(command)) {
      String comment = line.getOptionValue(GravitinoOptions.COMMENT);
      String provider = line.getOptionValue(GravitinoOptions.PROVIDER);
      String[] properties = line.getOptionValues(GravitinoOptions.PROPERTIES);
      Map<String, String> propertyMap = new Properties().parse(properties);
      new CreateCatalog(url, ignore, metalake, catalog, provider, comment, propertyMap).handle();
    } else if (CommandActions.DELETE.equals(command)) {
      boolean force = line.hasOption(GravitinoOptions.FORCE);
      new DeleteCatalog(url, ignore, force, metalake, catalog).handle();
    } else if (CommandActions.SET.equals(command)) {
      String property = line.getOptionValue(GravitinoOptions.PROPERTY);
      String value = line.getOptionValue(GravitinoOptions.VALUE);
      new SetCatalogProperty(url, ignore, metalake, catalog, property, value).handle();
    } else if (CommandActions.REMOVE.equals(command)) {
      String property = line.getOptionValue(GravitinoOptions.PROPERTY);
      new RemoveCatalogProperty(url, ignore, metalake, catalog, property).handle();
    } else if (CommandActions.PROPERTIES.equals(command)) {
      new ListCatalogProperties(url, ignore, metalake, catalog).handle();
    } else if (CommandActions.UPDATE.equals(command)) {
      if (line.hasOption(GravitinoOptions.COMMENT)) {
        String comment = line.getOptionValue(GravitinoOptions.COMMENT);
        new UpdateCatalogComment(url, ignore, metalake, catalog, comment).handle();
      }
      if (line.hasOption(GravitinoOptions.RENAME)) {
        String newName = line.getOptionValue(GravitinoOptions.RENAME);
        new UpdateCatalogName(url, ignore, metalake, catalog, newName).handle();
      }
    }
  }

  /**
   * Handles the command execution for Schemas based on command type and the command line options.
   */
  private void handleSchemaCommand() {
    String url = getUrl();
    FullName name = new FullName(line);
    String metalake = name.getMetalakeName();
    String catalog = name.getCatalogName();

    if (CommandActions.LIST.equals(command)) {
      new ListSchema(url, ignore, metalake, catalog).handle();
      return;
    }

    String schema = name.getSchemaName();

    if (CommandActions.DETAILS.equals(command)) {
      if (line.hasOption(GravitinoOptions.AUDIT)) {
        new SchemaAudit(url, ignore, metalake, catalog, schema).handle();
      } else {
        new SchemaDetails(url, ignore, metalake, catalog, schema).handle();
      }
    } else if (CommandActions.CREATE.equals(command)) {
      String comment = line.getOptionValue(GravitinoOptions.COMMENT);
      new CreateSchema(url, ignore, metalake, catalog, schema, comment).handle();
    } else if (CommandActions.DELETE.equals(command)) {
      boolean force = line.hasOption(GravitinoOptions.FORCE);
      new DeleteSchema(url, ignore, force, metalake, catalog, schema).handle();
    } else if (CommandActions.SET.equals(command)) {
      String property = line.getOptionValue(GravitinoOptions.PROPERTY);
      String value = line.getOptionValue(GravitinoOptions.VALUE);
      new SetSchemaProperty(url, ignore, metalake, catalog, schema, property, value).handle();
    } else if (CommandActions.REMOVE.equals(command)) {
      String property = line.getOptionValue(GravitinoOptions.PROPERTY);
      new RemoveSchemaProperty(url, ignore, metalake, catalog, schema, property).handle();
    } else if (CommandActions.PROPERTIES.equals(command)) {
      new ListSchemaProperties(url, ignore, metalake, catalog, schema).handle();
    }
  }

  /**
   * Handles the command execution for Tables based on command type and the command line options.
   */
  private void handleTableCommand() {
    String url = getUrl();
    FullName name = new FullName(line);
    String metalake = name.getMetalakeName();
    String catalog = name.getCatalogName();
    String schema = name.getSchemaName();

    if (CommandActions.LIST.equals(command)) {
      new ListTables(url, ignore, metalake, catalog, schema).handle();
      return;
    }

    String table = name.getTableName();

    if (CommandActions.DETAILS.equals(command)) {
      if (line.hasOption(GravitinoOptions.AUDIT)) {
        new TableAudit(url, ignore, metalake, catalog, schema, table).handle();
      } else if (line.hasOption(GravitinoOptions.INDEX)) {
        new ListIndexes(url, ignore, metalake, catalog, schema, table).handle();
      } else {
        new TableDetails(url, ignore, metalake, catalog, schema, table).handle();
      }
    } else if (CommandActions.CREATE.equals(command)) {
      // TODO
    } else if (CommandActions.DELETE.equals(command)) {
      boolean force = line.hasOption(GravitinoOptions.FORCE);
      new DeleteTable(url, ignore, force, metalake, catalog, schema, table).handle();
    }
  }

  /** Handles the command execution for Users based on command type and the command line options. */
  protected void handleUserCommand() {
    String url = getUrl();
    FullName name = new FullName(line);
    String metalake = name.getMetalakeName();
    String user = line.getOptionValue(GravitinoOptions.USER);

    if (CommandActions.DETAILS.equals(command)) {
      new UserDetails(url, ignore, metalake, user).handle();
    } else if (CommandActions.LIST.equals(command)) {
      new ListUsers(url, ignore, metalake).handle();
    } else if (CommandActions.CREATE.equals(command)) {
      new CreateUser(url, ignore, metalake, user).handle();
    } else if (CommandActions.DELETE.equals(command)) {
      boolean force = line.hasOption(GravitinoOptions.FORCE);
      new DeleteUser(url, ignore, force, metalake, user).handle();
    }
  }

  /** Handles the command execution for Group based on command type and the command line options. */
  protected void handleGroupCommand() {
    String url = getUrl();
    FullName name = new FullName(line);
    String metalake = name.getMetalakeName();
    String group = line.getOptionValue(GravitinoOptions.GROUP);

    if (CommandActions.DETAILS.equals(command)) {
      new GroupDetails(url, ignore, metalake, group).handle();
    } else if (CommandActions.LIST.equals(command)) {
      new ListGroups(url, ignore, metalake).handle();
    } else if (CommandActions.CREATE.equals(command)) {
      new CreateGroup(url, ignore, metalake, group).handle();
    } else if (CommandActions.DELETE.equals(command)) {
      boolean force = line.hasOption(GravitinoOptions.FORCE);
      new DeleteGroup(url, ignore, force, metalake, group).handle();
    }
  }

  /** Handles the command execution for Tags based on command type and the command line options. */
  protected void handleTagCommand() {
    String url = getUrl();
    FullName name = new FullName(line);
    String metalake = name.getMetalakeName();
    String tag = line.getOptionValue(GravitinoOptions.TAG);

    if (CommandActions.DETAILS.equals(command)) {
      new TagDetails(url, ignore, metalake, tag).handle();
    } else if (CommandActions.LIST.equals(command)) {
      if (!name.hasCatalogName()) {
        new ListAllTags(url, ignore, metalake).handle();
      } else {
        new ListEntityTags(url, ignore, metalake, name).handle();
      }
    } else if (CommandActions.CREATE.equals(command)) {
      String comment = line.getOptionValue(GravitinoOptions.COMMENT);
      new CreateTag(url, ignore, metalake, tag, comment).handle();
    } else if (CommandActions.DELETE.equals(command)) {
      boolean force = line.hasOption(GravitinoOptions.FORCE);
      new DeleteTag(url, ignore, force, metalake, tag).handle();
    } else if (CommandActions.SET.equals(command)) {
      String property = line.getOptionValue(GravitinoOptions.PROPERTY);
      String value = line.getOptionValue(GravitinoOptions.VALUE);

      if (name == null && property != null && value != null) {
        new SetTagProperty(url, ignore, metalake, tag, property, value).handle();
      } else if (name != null && property == null && value == null) {
        new TagEntity(url, ignore, metalake, name, tag).handle();
      } else {
        System.err.println(ErrorMessages.INVALID_SET_COMMAND);
      }
    } else if (CommandActions.REMOVE.equals(command)) {
      String property = line.getOptionValue(GravitinoOptions.PROPERTY);
      if (property != null) {
        new RemoveTagProperty(url, ignore, metalake, tag, property).handle();
      } else if (name != null) {
        new UntagEntity(url, ignore, metalake, name, tag).handle();
      } else {
        System.err.println(ErrorMessages.INVALID_REMOVE_COMMAND);
      }
    } else if (CommandActions.PROPERTIES.equals(command)) {
      new ListTagProperties(url, ignore, metalake, tag).handle();
    } else if (CommandActions.UPDATE.equals(command)) {
      if (line.hasOption(GravitinoOptions.COMMENT)) {
        String comment = line.getOptionValue(GravitinoOptions.COMMENT);
        new UpdateTagComment(url, ignore, metalake, tag, comment).handle();
      }
      if (line.hasOption(GravitinoOptions.RENAME)) {
        String newName = line.getOptionValue(GravitinoOptions.RENAME);
        new UpdateTagName(url, ignore, metalake, tag, newName).handle();
      }
    }
  }

  /** Handles the command execution for Roles based on command type and the command line options. */
  protected void handleRoleCommand() {
    String url = getUrl();
    FullName name = new FullName(line);
    String metalake = name.getMetalakeName();
    String role = line.getOptionValue(GravitinoOptions.ROLE);

    if (CommandActions.DETAILS.equals(command)) {
      new RoleDetails(url, ignore, metalake, role).handle();
    } else if (CommandActions.LIST.equals(command)) {
      new ListRoles(url, ignore, metalake).handle();
    } else if (CommandActions.CREATE.equals(command)) {
      new CreateRole(url, ignore, metalake, role).handle();
    } else if (CommandActions.DELETE.equals(command)) {
      boolean force = line.hasOption(GravitinoOptions.FORCE);
      new DeleteRole(url, ignore, force, metalake, role).handle();
    }
  }

  /**
   * Handles the command execution for Columns based on command type and the command line options.
   */
  private void handleColumnCommand() {
    String url = getUrl();
    FullName name = new FullName(line);
    String metalake = name.getMetalakeName();
    String catalog = name.getCatalogName();
    String schema = name.getSchemaName();
    String table = name.getTableName();

    if (CommandActions.LIST.equals(command)) {
      new ListColumns(url, ignore, metalake, catalog, schema, table).handle();
    }
  }

  /**
   * Retrieves the Gravitinno URL from the command line options or the GRAVITINO_URL environment
   * variable or the Gravitio config file.
   *
   * @return The Gravitinno URL, or null if not found.
   */
  public String getUrl() {
    GravitinoConfig config = new GravitinoConfig(null);

    // If specified on the command line use that
    if (line.hasOption(GravitinoOptions.URL)) {
      return line.getOptionValue(GravitinoOptions.URL);
    }

    // Cache the Gravitino URL environment variable
    if (urlEnv == null && !urlSet) {
      urlEnv = System.getenv("GRAVITINO_URL");
      urlSet = true;
    }

    // If set return the Gravitino URL environment variable
    if (urlEnv != null) {
      return urlEnv;
    }

    // Check if the metalake name is specified in the configuration file
    if (config.fileExists()) {
      config.read();
      String configURL = config.getGravitinoURL();
      if (configURL != null) {
        return configURL;
      }
    }

    // Return the default localhost URL
    return DEFAULT_URL;
  }
}<|MERGE_RESOLUTION|>--- conflicted
+++ resolved
@@ -105,11 +105,7 @@
    *
    * @param line Parsed command line object.
    * @param options Available options for the CLI.
-<<<<<<< HEAD
    * @param entity The entity to apply the command to e.g. metlake, catalog, schema, table etc.
-=======
-   * @param entity The entity to apply the command to e.g. metalake, catalog, schema, table etc etc.
->>>>>>> 4de70846
    * @param command The type of command to run i.e. list, details, update, delete, or create.
    */
   public GravitinoCommandLine(CommandLine line, Options options, String entity, String command) {
