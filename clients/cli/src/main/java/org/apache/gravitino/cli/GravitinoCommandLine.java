/*
 * Licensed to the Apache Software Foundation (ASF) under one
 * or more contributor license agreements.  See the NOTICE file
 * distributed with this work for additional information
 * regarding copyright ownership.  The ASF licenses this file
 * to you under the Apache License, Version 2.0 (the
 * "License"); you may not use this file except in compliance
 * with the License.  You may obtain a copy of the License at
 *
 *  http://www.apache.org/licenses/LICENSE-2.0
 *
 * Unless required by applicable law or agreed to in writing,
 * software distributed under the License is distributed on an
 * "AS IS" BASIS, WITHOUT WARRANTIES OR CONDITIONS OF ANY
 * KIND, either express or implied.  See the License for the
 * specific language governing permissions and limitations
 * under the License.
 */

package org.apache.gravitino.cli;

import java.util.Map;
import org.apache.commons.cli.CommandLine;
import org.apache.commons.cli.HelpFormatter;
import org.apache.commons.cli.Options;
import org.apache.gravitino.cli.commands.CatalogAudit;
import org.apache.gravitino.cli.commands.CatalogDetails;
import org.apache.gravitino.cli.commands.ClientVersion;
<<<<<<< HEAD
import org.apache.gravitino.cli.commands.CreateFileset;
=======
import org.apache.gravitino.cli.commands.CreateCatalog;
>>>>>>> 9642ae69
import org.apache.gravitino.cli.commands.CreateGroup;
import org.apache.gravitino.cli.commands.CreateMetalake;
import org.apache.gravitino.cli.commands.CreateSchema;
import org.apache.gravitino.cli.commands.CreateTag;
import org.apache.gravitino.cli.commands.CreateUser;
import org.apache.gravitino.cli.commands.DeleteCatalog;
import org.apache.gravitino.cli.commands.DeleteFileset;
import org.apache.gravitino.cli.commands.DeleteGroup;
import org.apache.gravitino.cli.commands.DeleteMetalake;
import org.apache.gravitino.cli.commands.DeleteSchema;
import org.apache.gravitino.cli.commands.DeleteTable;
import org.apache.gravitino.cli.commands.DeleteTag;
import org.apache.gravitino.cli.commands.DeleteUser;
import org.apache.gravitino.cli.commands.FilesetDetails;
import org.apache.gravitino.cli.commands.GroupDetails;
import org.apache.gravitino.cli.commands.ListAllTags;
import org.apache.gravitino.cli.commands.ListCatalogProperties;
import org.apache.gravitino.cli.commands.ListCatalogs;
import org.apache.gravitino.cli.commands.ListColumns;
import org.apache.gravitino.cli.commands.ListEntityTags;
import org.apache.gravitino.cli.commands.ListFilesets;
import org.apache.gravitino.cli.commands.ListGroups;
import org.apache.gravitino.cli.commands.ListMetalakeProperties;
import org.apache.gravitino.cli.commands.ListMetalakes;
import org.apache.gravitino.cli.commands.ListSchema;
import org.apache.gravitino.cli.commands.ListSchemaProperties;
import org.apache.gravitino.cli.commands.ListTables;
import org.apache.gravitino.cli.commands.ListTagProperties;
import org.apache.gravitino.cli.commands.ListUsers;
import org.apache.gravitino.cli.commands.MetalakeAudit;
import org.apache.gravitino.cli.commands.MetalakeDetails;
import org.apache.gravitino.cli.commands.OwnerDetails;
import org.apache.gravitino.cli.commands.RemoveCatalogProperty;
import org.apache.gravitino.cli.commands.RemoveMetalakeProperty;
import org.apache.gravitino.cli.commands.RemoveSchemaProperty;
import org.apache.gravitino.cli.commands.RemoveTagProperty;
import org.apache.gravitino.cli.commands.SchemaAudit;
import org.apache.gravitino.cli.commands.SchemaDetails;
import org.apache.gravitino.cli.commands.ServerVersion;
import org.apache.gravitino.cli.commands.SetCatalogProperty;
import org.apache.gravitino.cli.commands.SetMetalakeProperty;
import org.apache.gravitino.cli.commands.SetOwner;
import org.apache.gravitino.cli.commands.SetSchemaProperty;
import org.apache.gravitino.cli.commands.SetTagProperty;
import org.apache.gravitino.cli.commands.TableAudit;
import org.apache.gravitino.cli.commands.TableDetails;
import org.apache.gravitino.cli.commands.TagDetails;
import org.apache.gravitino.cli.commands.TagEntity;
import org.apache.gravitino.cli.commands.UntagEntity;
import org.apache.gravitino.cli.commands.UpdateCatalogComment;
import org.apache.gravitino.cli.commands.UpdateCatalogName;
import org.apache.gravitino.cli.commands.UpdateFilesetComment;
import org.apache.gravitino.cli.commands.UpdateFilesetName;
import org.apache.gravitino.cli.commands.UpdateMetalakeComment;
import org.apache.gravitino.cli.commands.UpdateMetalakeName;
import org.apache.gravitino.cli.commands.UpdateTagComment;
import org.apache.gravitino.cli.commands.UpdateTagName;
import org.apache.gravitino.cli.commands.UserDetails;

/* Gravitino Command line */
public class GravitinoCommandLine {

  private final CommandLine line;
  private final Options options;
  private final String entity;
  private final String command;
  private String urlEnv;
  private boolean urlSet = false;
  private boolean ignore = false;
  private String ignoreEnv;
  private boolean ignoreSet = false;

  public static final String CMD = "gcli"; // recommended name
  public static final String DEFAULT_URL = "http://localhost:8090";

  /**
   * Gravitino Command line.
   *
   * @param line Parsed command line object.
   * @param options Available options for the CLI.
   * @param entity The entity to apply the command to e.g. metalake, catalog, schema, table etc etc.
   * @param command The type of command to run i.e. list, details, update, delete, or create.
   */
  public GravitinoCommandLine(CommandLine line, Options options, String entity, String command) {
    this.line = line;
    this.options = options;
    this.entity = entity;
    this.command = command;
  }

  /** Handles the parsed command line arguments and executes the corresponding actions. */
  public void handleCommandLine() {
    GravitinoConfig config = new GravitinoConfig(null);

    /* Check if you should ignore client/version versions */
    if (line.hasOption(GravitinoOptions.IGNORE)) {
      ignore = true;
    } else {
      // Cache the ignore environment variable
      if (ignoreEnv == null && !ignoreSet) {
        ignoreEnv = System.getenv("GRAVITINO_IGNORE");
        ignore = ignoreEnv != null && ignoreEnv.equals("true");
        ignoreSet = true;
      }

      // Check if the ignore name is specified in the configuration file
      if (ignoreEnv == null) {
        if (config.fileExists()) {
          config.read();
          ignore = config.getIgnore();
        }
      }
    }

    executeCommand();
  }

  /** Handles the parsed command line arguments and executes the corresponding actions. */
  public void handleSimpleLine() {
    /* Display command usage. */
    if (line.hasOption(GravitinoOptions.HELP)) {
      displayHelp(options);
    }
    /* Display Gravitino client version. */
    else if (line.hasOption(GravitinoOptions.VERSION)) {
      new ClientVersion(getUrl(), ignore).handle();
    }
    /* Display Gravitino server version. */
    else if (line.hasOption(GravitinoOptions.SERVER)) {
      new ServerVersion(getUrl(), ignore).handle();
    }
  }

  /**
   * Displays the help message for the command line tool.
   *
   * @param options The command options.
   */
  public static void displayHelp(Options options) {
    HelpFormatter formatter = new HelpFormatter();
    formatter.printHelp(CMD, options);
  }

  /** Executes the appropriate command based on the command type. */
  private void executeCommand() {
    if (line.hasOption(GravitinoOptions.OWNER)) {
      handleOwnerCommand();
    } else if (entity.equals(CommandEntities.COLUMN)) {
      handleColumnCommand();
    } else if (entity.equals(CommandEntities.TABLE)) {
      handleTableCommand();
    } else if (entity.equals(CommandEntities.SCHEMA)) {
      handleSchemaCommand();
    } else if (entity.equals(CommandEntities.CATALOG)) {
      handleCatalogCommand();
    } else if (entity.equals(CommandEntities.METALAKE)) {
      handleMetalakeCommand();
<<<<<<< HEAD
    } else if (entity.equals(CommandEntities.FILESET)) {
      handleFilesetCommand();
=======
    } else if (entity.equals(CommandEntities.USER)) {
      handleUserCommand();
    } else if (entity.equals(CommandEntities.GROUP)) {
      handleGroupCommand();
    } else if (entity.equals(CommandEntities.TAG)) {
      handleTagCommand();
>>>>>>> 9642ae69
    }
  }

  /**
   * Handles the command execution for Metalakes based on command type and the command line options.
   */
  private void handleMetalakeCommand() {
    String url = getUrl();
    FullName name = new FullName(line);
    String metalake = name.getMetalakeName();

    if (CommandActions.DETAILS.equals(command)) {
      if (line.hasOption(GravitinoOptions.AUDIT)) {
        new MetalakeAudit(url, ignore, metalake).handle();
      } else {
        new MetalakeDetails(url, ignore, metalake).handle();
      }
    } else if (CommandActions.LIST.equals(command)) {
      new ListMetalakes(url, ignore).handle();
    } else if (CommandActions.CREATE.equals(command)) {
      String comment = line.getOptionValue(GravitinoOptions.COMMENT);
      new CreateMetalake(url, ignore, metalake, comment).handle();
    } else if (CommandActions.DELETE.equals(command)) {
      boolean force = line.hasOption(GravitinoOptions.FORCE);
      new DeleteMetalake(url, ignore, force, metalake).handle();
    } else if (CommandActions.SET.equals(command)) {
      String property = line.getOptionValue(GravitinoOptions.PROPERTY);
      String value = line.getOptionValue(GravitinoOptions.VALUE);
      new SetMetalakeProperty(url, ignore, metalake, property, value).handle();
    } else if (CommandActions.REMOVE.equals(command)) {
      String property = line.getOptionValue(GravitinoOptions.PROPERTY);
      new RemoveMetalakeProperty(url, ignore, metalake, property).handle();
    } else if (CommandActions.PROPERTIES.equals(command)) {
      new ListMetalakeProperties(url, ignore, metalake).handle();
    } else if (CommandActions.UPDATE.equals(command)) {
      if (line.hasOption(GravitinoOptions.COMMENT)) {
        String comment = line.getOptionValue(GravitinoOptions.COMMENT);
        new UpdateMetalakeComment(url, ignore, metalake, comment).handle();
      }
      if (line.hasOption(GravitinoOptions.RENAME)) {
        String newName = line.getOptionValue(GravitinoOptions.RENAME);
        boolean force = line.hasOption(GravitinoOptions.FORCE);
        new UpdateMetalakeName(url, ignore, force, metalake, newName).handle();
      }
    }
  }

  /**
   * Handles the command execution for Catalogs based on command type and the command line options.
   */
  private void handleCatalogCommand() {
    String url = getUrl();
    FullName name = new FullName(line);
    String metalake = name.getMetalakeName();

    if (CommandActions.LIST.equals(command)) {
      new ListCatalogs(url, ignore, metalake).handle();
      return;
    }

    String catalog = name.getCatalogName();

    if (CommandActions.DETAILS.equals(command)) {
      if (line.hasOption(GravitinoOptions.AUDIT)) {
        new CatalogAudit(url, ignore, metalake, catalog).handle();
      } else {
        new CatalogDetails(url, ignore, metalake, catalog).handle();
      }
    } else if (CommandActions.CREATE.equals(command)) {
      String comment = line.getOptionValue(GravitinoOptions.COMMENT);
      String provider = line.getOptionValue(GravitinoOptions.PROVIDER);
      String[] properties = line.getOptionValues(GravitinoOptions.PROPERTIES);
      Map<String, String> propertyMap = new Properties().parse(properties);
      new CreateCatalog(url, ignore, metalake, catalog, provider, comment, propertyMap).handle();
    } else if (CommandActions.DELETE.equals(command)) {
      boolean force = line.hasOption(GravitinoOptions.FORCE);
      new DeleteCatalog(url, ignore, force, metalake, catalog).handle();
    } else if (CommandActions.SET.equals(command)) {
      String property = line.getOptionValue(GravitinoOptions.PROPERTY);
      String value = line.getOptionValue(GravitinoOptions.VALUE);
      new SetCatalogProperty(url, ignore, metalake, catalog, property, value).handle();
    } else if (CommandActions.REMOVE.equals(command)) {
      String property = line.getOptionValue(GravitinoOptions.PROPERTY);
      new RemoveCatalogProperty(url, ignore, metalake, catalog, property).handle();
    } else if (CommandActions.PROPERTIES.equals(command)) {
      new ListCatalogProperties(url, ignore, metalake, catalog).handle();
    } else if (CommandActions.UPDATE.equals(command)) {
      if (line.hasOption(GravitinoOptions.COMMENT)) {
        String comment = line.getOptionValue(GravitinoOptions.COMMENT);
        new UpdateCatalogComment(url, ignore, metalake, catalog, comment).handle();
      }
      if (line.hasOption(GravitinoOptions.RENAME)) {
        String newName = line.getOptionValue(GravitinoOptions.RENAME);
        new UpdateCatalogName(url, ignore, metalake, catalog, newName).handle();
      }
    }
  }

  /**
   * Handles the command execution for Schemas based on command type and the command line options.
   */
  private void handleSchemaCommand() {
    String url = getUrl();
    FullName name = new FullName(line);
    String metalake = name.getMetalakeName();
    String catalog = name.getCatalogName();

    if (CommandActions.LIST.equals(command)) {
      new ListSchema(url, ignore, metalake, catalog).handle();
      return;
    }

    String schema = name.getSchemaName();

    if (CommandActions.DETAILS.equals(command)) {
      if (line.hasOption(GravitinoOptions.AUDIT)) {
        new SchemaAudit(url, ignore, metalake, catalog, schema).handle();
      } else {
        new SchemaDetails(url, ignore, metalake, catalog, schema).handle();
      }
    } else if (CommandActions.CREATE.equals(command)) {
      String comment = line.getOptionValue(GravitinoOptions.COMMENT);
      new CreateSchema(url, ignore, metalake, catalog, schema, comment).handle();
    } else if (CommandActions.DELETE.equals(command)) {
      boolean force = line.hasOption(GravitinoOptions.FORCE);
      new DeleteSchema(url, ignore, force, metalake, catalog, schema).handle();
    } else if (CommandActions.SET.equals(command)) {
      String property = line.getOptionValue(GravitinoOptions.PROPERTY);
      String value = line.getOptionValue(GravitinoOptions.VALUE);
      new SetSchemaProperty(url, ignore, metalake, catalog, schema, property, value).handle();
    } else if (CommandActions.REMOVE.equals(command)) {
      String property = line.getOptionValue(GravitinoOptions.PROPERTY);
      new RemoveSchemaProperty(url, ignore, metalake, catalog, schema, property).handle();
    } else if (CommandActions.PROPERTIES.equals(command)) {
      new ListSchemaProperties(url, ignore, metalake, catalog, schema).handle();
    }
  }

  /**
   * Handles the command execution for Tables based on command type and the command line options.
   */
  private void handleTableCommand() {
    String url = getUrl();
    FullName name = new FullName(line);
    String metalake = name.getMetalakeName();
    String catalog = name.getCatalogName();
    String schema = name.getSchemaName();

    if (CommandActions.LIST.equals(command)) {
      new ListTables(url, ignore, metalake, catalog, schema).handle();
      return;
    }

    String table = name.getTableName();

    if (CommandActions.DETAILS.equals(command)) {
      if (line.hasOption(GravitinoOptions.AUDIT)) {
        new TableAudit(url, ignore, metalake, catalog, schema, table).handle();
      } else {
        new TableDetails(url, ignore, metalake, catalog, schema, table).handle();
      }
    } else if (CommandActions.CREATE.equals(command)) {
      // TODO
    } else if (CommandActions.DELETE.equals(command)) {
      boolean force = line.hasOption(GravitinoOptions.FORCE);
      new DeleteTable(url, ignore, force, metalake, catalog, schema, table).handle();
    }
  }

  /** Handles the command execution for Users based on command type and the command line options. */
  protected void handleUserCommand() {
    String url = getUrl();
    FullName name = new FullName(line);
    String metalake = name.getMetalakeName();
    String user = line.getOptionValue(GravitinoOptions.USER);

    if (CommandActions.DETAILS.equals(command)) {
      new UserDetails(url, ignore, metalake, user).handle();
    } else if (CommandActions.LIST.equals(command)) {
      new ListUsers(url, ignore, metalake).handle();
    } else if (CommandActions.CREATE.equals(command)) {
      new CreateUser(url, ignore, metalake, user).handle();
    } else if (CommandActions.DELETE.equals(command)) {
      boolean force = line.hasOption(GravitinoOptions.FORCE);
      new DeleteUser(url, ignore, force, metalake, user).handle();
    }
  }

  /** Handles the command execution for Group based on command type and the command line options. */
  protected void handleGroupCommand() {
    String url = getUrl();
    FullName name = new FullName(line);
    String metalake = name.getMetalakeName();
    String group = line.getOptionValue(GravitinoOptions.GROUP);

    if (CommandActions.DETAILS.equals(command)) {
      new GroupDetails(url, ignore, metalake, group).handle();
    } else if (CommandActions.LIST.equals(command)) {
      new ListGroups(url, ignore, metalake).handle();
    } else if (CommandActions.CREATE.equals(command)) {
      new CreateGroup(url, ignore, metalake, group).handle();
    } else if (CommandActions.DELETE.equals(command)) {
      boolean force = line.hasOption(GravitinoOptions.FORCE);
      new DeleteGroup(url, ignore, force, metalake, group).handle();
    }
  }

  /** Handles the command execution for Tags based on command type and the command line options. */
  protected void handleTagCommand() {
    String url = getUrl();
    FullName name = new FullName(line);
    String metalake = name.getMetalakeName();
    String tag = line.getOptionValue(GravitinoOptions.TAG);

    if (CommandActions.DETAILS.equals(command)) {
      new TagDetails(url, ignore, metalake, tag).handle();
    } else if (CommandActions.LIST.equals(command)) {
      if (!name.hasCatalogName()) {
        new ListAllTags(url, ignore, metalake).handle();
      } else {
        new ListEntityTags(url, ignore, metalake, name).handle();
      }
    } else if (CommandActions.CREATE.equals(command)) {
      String comment = line.getOptionValue(GravitinoOptions.COMMENT);
      new CreateTag(url, ignore, metalake, tag, comment).handle();
    } else if (CommandActions.DELETE.equals(command)) {
      boolean force = line.hasOption(GravitinoOptions.FORCE);
      new DeleteTag(url, ignore, force, metalake, tag).handle();
    } else if (CommandActions.SET.equals(command)) {
      String property = line.getOptionValue(GravitinoOptions.PROPERTY);
      String value = line.getOptionValue(GravitinoOptions.VALUE);

      if (name == null && property != null && value != null) {
        new SetTagProperty(url, ignore, metalake, tag, property, value).handle();
      } else if (name != null && property == null && value == null) {
        new TagEntity(url, ignore, metalake, name, tag).handle();
      } else {
        System.err.println(ErrorMessages.INVALID_SET_COMMAND);
      }
    } else if (CommandActions.REMOVE.equals(command)) {
      String property = line.getOptionValue(GravitinoOptions.PROPERTY);
      if (property != null) {
        new RemoveTagProperty(url, ignore, metalake, tag, property).handle();
      } else if (name != null) {
        new UntagEntity(url, ignore, metalake, name, tag).handle();
      } else {
        System.err.println(ErrorMessages.INVALID_REMOVE_COMMAND);
      }
    } else if (CommandActions.PROPERTIES.equals(command)) {
      new ListTagProperties(url, ignore, metalake, tag).handle();
    } else if (CommandActions.UPDATE.equals(command)) {
      if (line.hasOption(GravitinoOptions.COMMENT)) {
        String comment = line.getOptionValue(GravitinoOptions.COMMENT);
        new UpdateTagComment(url, ignore, metalake, tag, comment).handle();
      }
      if (line.hasOption(GravitinoOptions.RENAME)) {
        String newName = line.getOptionValue(GravitinoOptions.RENAME);
        new UpdateTagName(url, ignore, metalake, tag, newName).handle();
      }
    }
  }

  /**
   * Handles the command execution for Columns based on command type and the command line options.
   */
  private void handleColumnCommand() {
    String url = getUrl();
    FullName name = new FullName(line);
    String metalake = name.getMetalakeName();
    String catalog = name.getCatalogName();
    String schema = name.getSchemaName();
    String table = name.getTableName();

    if (CommandActions.LIST.equals(command)) {
      new ListColumns(url, ignore, metalake, catalog, schema, table).handle();
    }
  }

  /**
<<<<<<< HEAD
   * Handles the command execution for filesets based on command type and the command line options.
   */
  private void handleFilesetCommand() {
    String url = getUrl();
    FullName name = new FullName(line);
    String metalake = name.getMetalakeName();
    String catalog = name.getCatalogName();
    String schema = name.getSchemaName();
    String fileset = line.getOptionValue(GravitinoOptions.FILESET);

    if (CommandActions.DETAILS.equals(command)) {
      new FilesetDetails(url, ignore, metalake, catalog, schema, fileset).handle();
    } else if (CommandActions.LIST.equals(command)) {
      new ListFilesets(url, ignore, metalake, catalog, schema).handle();
    } else if (CommandActions.CREATE.equals(command)) {
      String comment = line.getOptionValue(GravitinoOptions.COMMENT);
      boolean managed = line.hasOption(GravitinoOptions.MANAGED);
      String location = line.getOptionValue(GravitinoOptions.LOCATION);
      new CreateFileset(url, ignore, metalake, catalog, schema, fileset, comment, managed, location)
          .handle();
    } else if (CommandActions.DELETE.equals(command)) {
      new DeleteFileset(url, ignore, metalake, catalog, schema, fileset).handle();
    } else if (CommandActions.UPDATE.equals(command)) {
      if (line.hasOption(GravitinoOptions.COMMENT)) {
        String comment = line.getOptionValue(GravitinoOptions.COMMENT);
        new UpdateFilesetComment(url, ignore, metalake, catalog, schema, fileset, comment).handle();
      }
      if (line.hasOption(GravitinoOptions.RENAME)) {
        String newName = line.getOptionValue(GravitinoOptions.RENAME);
        new UpdateFilesetName(url, ignore, metalake, catalog, schema, fileset, newName).handle();
=======
   * Handles the command execution for Objects based on command type and the command line options.
   */
  private void handleOwnerCommand() {
    String url = getUrl();
    FullName name = new FullName(line);
    String metalake = name.getMetalakeName();
    String entityName = line.getOptionValue(GravitinoOptions.NAME);

    if (CommandActions.DETAILS.equals(command)) {
      new OwnerDetails(url, ignore, metalake, entityName, entity).handle();
    } else if (CommandActions.UPDATE.equals(command)) {
      String owner = line.getOptionValue(GravitinoOptions.USER);
      String group = line.getOptionValue(GravitinoOptions.GROUP);
      if (owner != null) {
        new SetOwner(url, ignore, metalake, entityName, entity, owner, false).handle();
      } else if (group != null) {
        new SetOwner(url, ignore, metalake, entityName, entity, group, true).handle();
>>>>>>> 9642ae69
      }
    }
  }

  /**
   * Retrieves the Gravitinno URL from the command line options or the GRAVITINO_URL environment
   * variable or the Gravitio config file.
   *
   * @return The Gravitinno URL, or null if not found.
   */
  public String getUrl() {
    GravitinoConfig config = new GravitinoConfig(null);

    // If specified on the command line use that
    if (line.hasOption(GravitinoOptions.URL)) {
      return line.getOptionValue(GravitinoOptions.URL);
    }

    // Cache the Gravitino URL environment variable
    if (urlEnv == null && !urlSet) {
      urlEnv = System.getenv("GRAVITINO_URL");
      urlSet = true;
    }

    // If set return the Gravitino URL environment variable
    if (urlEnv != null) {
      return urlEnv;
    }

    // Check if the metalake name is specified in the configuration file
    if (config.fileExists()) {
      config.read();
      String configURL = config.getGravitinoURL();
      if (configURL != null) {
        return configURL;
      }
    }

    // Return the default localhost URL
    return DEFAULT_URL;
  }
}<|MERGE_RESOLUTION|>--- conflicted
+++ resolved
@@ -26,11 +26,8 @@
 import org.apache.gravitino.cli.commands.CatalogAudit;
 import org.apache.gravitino.cli.commands.CatalogDetails;
 import org.apache.gravitino.cli.commands.ClientVersion;
-<<<<<<< HEAD
+import org.apache.gravitino.cli.commands.CreateCatalog;
 import org.apache.gravitino.cli.commands.CreateFileset;
-=======
-import org.apache.gravitino.cli.commands.CreateCatalog;
->>>>>>> 9642ae69
 import org.apache.gravitino.cli.commands.CreateGroup;
 import org.apache.gravitino.cli.commands.CreateMetalake;
 import org.apache.gravitino.cli.commands.CreateSchema;
@@ -188,17 +185,14 @@
       handleCatalogCommand();
     } else if (entity.equals(CommandEntities.METALAKE)) {
       handleMetalakeCommand();
-<<<<<<< HEAD
     } else if (entity.equals(CommandEntities.FILESET)) {
       handleFilesetCommand();
-=======
     } else if (entity.equals(CommandEntities.USER)) {
       handleUserCommand();
     } else if (entity.equals(CommandEntities.GROUP)) {
       handleGroupCommand();
     } else if (entity.equals(CommandEntities.TAG)) {
       handleTagCommand();
->>>>>>> 9642ae69
     }
   }
 
@@ -478,7 +472,6 @@
   }
 
   /**
-<<<<<<< HEAD
    * Handles the command execution for filesets based on command type and the command line options.
    */
   private void handleFilesetCommand() {
@@ -509,7 +502,11 @@
       if (line.hasOption(GravitinoOptions.RENAME)) {
         String newName = line.getOptionValue(GravitinoOptions.RENAME);
         new UpdateFilesetName(url, ignore, metalake, catalog, schema, fileset, newName).handle();
-=======
+      }
+    }
+  }
+
+  /**
    * Handles the command execution for Objects based on command type and the command line options.
    */
   private void handleOwnerCommand() {
@@ -527,7 +524,6 @@
         new SetOwner(url, ignore, metalake, entityName, entity, owner, false).handle();
       } else if (group != null) {
         new SetOwner(url, ignore, metalake, entityName, entity, group, true).handle();
->>>>>>> 9642ae69
       }
     }
   }
