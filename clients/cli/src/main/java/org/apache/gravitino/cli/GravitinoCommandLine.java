--- conflicted
+++ resolved
@@ -53,30 +53,20 @@
 import org.apache.gravitino.cli.commands.ListTables;
 import org.apache.gravitino.cli.commands.ListTagProperties;
 import org.apache.gravitino.cli.commands.ListUsers;
-<<<<<<< HEAD
-import org.apache.gravitino.cli.commands.MetalakeAuditInfo;
-=======
 import org.apache.gravitino.cli.commands.MetalakeAudit;
->>>>>>> 73c78632
 import org.apache.gravitino.cli.commands.MetalakeDetails;
 import org.apache.gravitino.cli.commands.RemoveCatalogProperty;
 import org.apache.gravitino.cli.commands.RemoveMetalakeProperty;
 import org.apache.gravitino.cli.commands.RemoveSchemaProperty;
 import org.apache.gravitino.cli.commands.RemoveTagProperty;
-<<<<<<< HEAD
-=======
 import org.apache.gravitino.cli.commands.SchemaAudit;
->>>>>>> 73c78632
 import org.apache.gravitino.cli.commands.SchemaDetails;
 import org.apache.gravitino.cli.commands.ServerVersion;
 import org.apache.gravitino.cli.commands.SetCatalogProperty;
 import org.apache.gravitino.cli.commands.SetMetalakeProperty;
 import org.apache.gravitino.cli.commands.SetSchemaProperty;
 import org.apache.gravitino.cli.commands.SetTagProperty;
-<<<<<<< HEAD
-=======
 import org.apache.gravitino.cli.commands.TableAudit;
->>>>>>> 73c78632
 import org.apache.gravitino.cli.commands.TableDetails;
 import org.apache.gravitino.cli.commands.TagDetails;
 import org.apache.gravitino.cli.commands.TagEntity;
@@ -185,17 +175,10 @@
       handleCatalogCommand();
     } else if (entity.equals(CommandEntities.METALAKE)) {
       handleMetalakeCommand();
-<<<<<<< HEAD
-    } else if (entity.equals(CommandEntities.GROUP)) {
-      handleGroupCommand();
-    } else if (entity.equals(CommandEntities.USER)) {
-      handleUserCommand();
-=======
     } else if (entity.equals(CommandEntities.USER)) {
       handleUserCommand();
     } else if (entity.equals(CommandEntities.GROUP)) {
       handleGroupCommand();
->>>>>>> 73c78632
     } else if (entity.equals(CommandEntities.TAG)) {
       handleTagCommand();
     }
@@ -381,8 +364,7 @@
     } else if (CommandActions.CREATE.equals(command)) {
       new CreateUser(url, ignore, metalake, user).handle();
     } else if (CommandActions.DELETE.equals(command)) {
-      boolean force = line.hasOption(GravitinoOptions.FORCE);
-      new DeleteUser(url, ignore, force, metalake, user).handle();
+      new DeleteUser(url, ignore, metalake, user).handle();
     }
   }
 
@@ -400,8 +382,7 @@
     } else if (CommandActions.CREATE.equals(command)) {
       new CreateGroup(url, ignore, metalake, group).handle();
     } else if (CommandActions.DELETE.equals(command)) {
-      boolean force = line.hasOption(GravitinoOptions.FORCE);
-      new DeleteGroup(url, ignore, force, metalake, group).handle();
+      new DeleteGroup(url, ignore, metalake, group).handle();
     }
   }
 
@@ -415,7 +396,7 @@
     if (CommandActions.DETAILS.equals(command)) {
       new TagDetails(url, ignore, metalake, tag).handle();
     } else if (CommandActions.LIST.equals(command)) {
-      if (name.hasMetalakeName() && !name.hasCatalogName()) {
+      if (!name.hasCatalogName()) {
         new ListAllTags(url, ignore, metalake).handle();
       } else {
         new ListEntityTags(url, ignore, metalake, name).handle();
@@ -424,22 +405,26 @@
       String comment = line.getOptionValue(GravitinoOptions.COMMENT);
       new CreateTag(url, ignore, metalake, tag, comment).handle();
     } else if (CommandActions.DELETE.equals(command)) {
-      boolean force = line.hasOption(GravitinoOptions.FORCE);
-      new DeleteTag(url, ignore, force, metalake, tag).handle();
+      new DeleteTag(url, ignore, metalake, tag).handle();
     } else if (CommandActions.SET.equals(command)) {
       String property = line.getOptionValue(GravitinoOptions.PROPERTY);
       String value = line.getOptionValue(GravitinoOptions.VALUE);
-      if (property != null && value != null) {
+
+      if (name == null && property != null && value != null) {
         new SetTagProperty(url, ignore, metalake, tag, property, value).handle();
-      } else {
+      } else if (name != null && property == null && value == null) {
         new TagEntity(url, ignore, metalake, name, tag).handle();
+      } else {
+        System.err.println(ErrorMessages.INVALID_SET_COMMAND);
       }
     } else if (CommandActions.REMOVE.equals(command)) {
       String property = line.getOptionValue(GravitinoOptions.PROPERTY);
       if (property != null) {
         new RemoveTagProperty(url, ignore, metalake, tag, property).handle();
-      } else {
+      } else if (name != null) {
         new UntagEntity(url, ignore, metalake, name, tag).handle();
+      } else {
+        System.err.println(ErrorMessages.INVALID_REMOVE_COMMAND);
       }
     } else if (CommandActions.PROPERTIES.equals(command)) {
       new ListTagProperties(url, ignore, metalake, tag).handle();
@@ -455,96 +440,6 @@
     }
   }
 
-  /** Handles the command execution for Users based on command type and the command line options. */
-  protected void handleUserCommand() {
-    String url = getUrl();
-    FullName name = new FullName(line);
-    String metalake = name.getMetalakeName();
-    String user = line.getOptionValue(GravitinoOptions.USER);
-
-    if (CommandActions.DETAILS.equals(command)) {
-      new UserDetails(url, ignore, metalake, user).handle();
-    } else if (CommandActions.LIST.equals(command)) {
-      new ListUsers(url, ignore, metalake).handle();
-    } else if (CommandActions.CREATE.equals(command)) {
-      new CreateUser(url, ignore, metalake, user).handle();
-    } else if (CommandActions.DELETE.equals(command)) {
-      new DeleteUser(url, ignore, metalake, user).handle();
-    }
-  }
-
-  /** Handles the command execution for Group based on command type and the command line options. */
-  protected void handleGroupCommand() {
-    String url = getUrl();
-    FullName name = new FullName(line);
-    String metalake = name.getMetalakeName();
-    String group = line.getOptionValue(GravitinoOptions.GROUP);
-
-    if (CommandActions.DETAILS.equals(command)) {
-      new GroupDetails(url, ignore, metalake, group).handle();
-    } else if (CommandActions.LIST.equals(command)) {
-      new ListGroups(url, ignore, metalake).handle();
-    } else if (CommandActions.CREATE.equals(command)) {
-      new CreateGroup(url, ignore, metalake, group).handle();
-    } else if (CommandActions.DELETE.equals(command)) {
-      new DeleteGroup(url, ignore, metalake, group).handle();
-    }
-  }
-
-  /** Handles the command execution for Tags based on command type and the command line options. */
-  protected void handleTagCommand() {
-    String url = getUrl();
-    FullName name = new FullName(line);
-    String metalake = name.getMetalakeName();
-    String tag = line.getOptionValue(GravitinoOptions.TAG);
-
-    if (CommandActions.DETAILS.equals(command)) {
-      new TagDetails(url, ignore, metalake, tag).handle();
-    } else if (CommandActions.LIST.equals(command)) {
-      if (!name.hasCatalogName()) {
-        new ListAllTags(url, ignore, metalake).handle();
-      } else {
-        new ListEntityTags(url, ignore, metalake, name).handle();
-      }
-    } else if (CommandActions.CREATE.equals(command)) {
-      String comment = line.getOptionValue(GravitinoOptions.COMMENT);
-      new CreateTag(url, ignore, metalake, tag, comment).handle();
-    } else if (CommandActions.DELETE.equals(command)) {
-      new DeleteTag(url, ignore, metalake, tag).handle();
-    } else if (CommandActions.SET.equals(command)) {
-      String property = line.getOptionValue(GravitinoOptions.PROPERTY);
-      String value = line.getOptionValue(GravitinoOptions.VALUE);
-
-      if (name == null && property != null && value != null) {
-        new SetTagProperty(url, ignore, metalake, tag, property, value).handle();
-      } else if (name != null && property == null && value == null) {
-        new TagEntity(url, ignore, metalake, name, tag).handle();
-      } else {
-        System.err.println(ErrorMessages.INVALID_SET_COMMAND);
-      }
-    } else if (CommandActions.REMOVE.equals(command)) {
-      String property = line.getOptionValue(GravitinoOptions.PROPERTY);
-      if (property != null) {
-        new RemoveTagProperty(url, ignore, metalake, tag, property).handle();
-      } else if (name != null) {
-        new UntagEntity(url, ignore, metalake, name, tag).handle();
-      } else {
-        System.err.println(ErrorMessages.INVALID_REMOVE_COMMAND);
-      }
-    } else if (CommandActions.PROPERTIES.equals(command)) {
-      new ListTagProperties(url, ignore, metalake, tag).handle();
-    } else if (CommandActions.UPDATE.equals(command)) {
-      if (line.hasOption(GravitinoOptions.COMMENT)) {
-        String comment = line.getOptionValue(GravitinoOptions.COMMENT);
-        new UpdateTagComment(url, ignore, metalake, tag, comment).handle();
-      }
-      if (line.hasOption(GravitinoOptions.RENAME)) {
-        String newName = line.getOptionValue(GravitinoOptions.RENAME);
-        new UpdateTagName(url, ignore, metalake, tag, newName).handle();
-      }
-    }
-  }
-
   /**
    * Handles the command execution for Columns based on command type and the command line options.
    */
