/*
 * Licensed to the Apache Software Foundation (ASF) under one
 * or more contributor license agreements.  See the NOTICE file
 * distributed with this work for additional information
 * regarding copyright ownership.  The ASF licenses this file
 * to you under the Apache License, Version 2.0 (the
 * "License"); you may not use this file except in compliance
 * with the License.  You may obtain a copy of the License at
 *
 *  http://www.apache.org/licenses/LICENSE-2.0
 *
 * Unless required by applicable law or agreed to in writing,
 * software distributed under the License is distributed on an
 * "AS IS" BASIS, WITHOUT WARRANTIES OR CONDITIONS OF ANY
 * KIND, either express or implied.  See the License for the
 * specific language governing permissions and limitations
 * under the License.
 */

package org.apache.gravitino.cli;

import com.google.common.base.Joiner;
import com.google.common.base.Preconditions;
import com.google.common.collect.Lists;
import java.io.BufferedReader;
import java.io.IOException;
import java.io.InputStream;
import java.io.InputStreamReader;
import java.nio.charset.StandardCharsets;
import java.util.Arrays;
import java.util.List;
import java.util.Map;
import java.util.Objects;
import org.apache.commons.cli.CommandLine;
import org.apache.commons.cli.HelpFormatter;
import org.apache.commons.cli.Options;
import org.apache.gravitino.cli.commands.Command;

/* Gravitino Command line */
public class GravitinoCommandLine extends TestableCommandLine {

  private final CommandLine line;
  private final Options options;
  private final String entity;
  private final String command;
  private String urlEnv;
  private boolean urlSet = false;
  private boolean ignore = false;
  private String ignoreEnv;
  private boolean ignoreSet = false;
  private String authEnv;
  private boolean authSet = false;

  public static final String CMD = "gcli"; // recommended name
  public static final String DEFAULT_URL = "http://localhost:8090";
  // This joiner is used to join multiple outputs to be displayed, e.g. roles or groups
  private static final Joiner COMMA_JOINER = Joiner.on(", ").skipNulls();

  /**
   * Gravitino Command line.
   *
   * @param line Parsed command line object.
   * @param options Available options for the CLI.
   * @param entity The entity to apply the command to e.g. metalake, catalog, schema, table etc.
   * @param command The type of command to run i.e. list, details, update, delete, or create.
   */
  public GravitinoCommandLine(CommandLine line, Options options, String entity, String command) {
    this.line = line;
    this.options = options;
    this.entity = entity;
    this.command = command;
  }

  /** Handles the parsed command line arguments and executes the corresponding actions. */
  public void handleCommandLine() {
    GravitinoConfig config = new GravitinoConfig(null);

    /* Check if you should ignore client/version versions */
    if (line.hasOption(GravitinoOptions.IGNORE)) {
      ignore = true;
    } else {
      // Cache the ignore environment variable
      if (ignoreEnv == null && !ignoreSet) {
        ignoreEnv = System.getenv("GRAVITINO_IGNORE");
        ignore = ignoreEnv != null && ignoreEnv.equals("true");
        ignoreSet = true;
      }

      // Check if the ignore name is specified in the configuration file
      if (ignoreEnv == null) {
        if (config.fileExists()) {
          config.read();
          ignore = config.getIgnore();
        }
      }
    }

    executeCommand();
  }

  /** Handles the parsed command line arguments and executes the corresponding actions. */
  public void handleSimpleLine() {
    /* Display command usage. */
    if (line.hasOption(GravitinoOptions.HELP)) {
      displayHelp(options);
    }
    /* Display Gravitino client version. */
    else if (line.hasOption(GravitinoOptions.VERSION)) {
      newClientVersion(getUrl(), ignore).handle();
    }
    /* Display Gravitino server version. */
    else if (line.hasOption(GravitinoOptions.SERVER)) {
      newServerVersion(getUrl(), ignore).handle();
    }
  }

  /**
   * Displays the help message for the command line tool.
   *
   * @param options The command options.
   */
  public static void displayHelp(Options options) {
    HelpFormatter formatter = new HelpFormatter();
    formatter.printHelp(CMD, options);
  }

  /** Executes the appropriate command based on the command type. */
  private void executeCommand() {
    if (CommandActions.HELP.equals(command)) {
      handleHelpCommand();
    } else if (line.hasOption(GravitinoOptions.OWNER)) {
      handleOwnerCommand();
    } else if (entity.equals(CommandEntities.COLUMN)) {
      handleColumnCommand();
    } else if (entity.equals(CommandEntities.TABLE)) {
      handleTableCommand();
    } else if (entity.equals(CommandEntities.SCHEMA)) {
      handleSchemaCommand();
    } else if (entity.equals(CommandEntities.CATALOG)) {
      handleCatalogCommand();
    } else if (entity.equals(CommandEntities.METALAKE)) {
      handleMetalakeCommand();
    } else if (entity.equals(CommandEntities.MODEL)) {
      handleModelCommand();
    } else if (entity.equals(CommandEntities.TOPIC)) {
      handleTopicCommand();
    } else if (entity.equals(CommandEntities.FILESET)) {
      handleFilesetCommand();
    } else if (entity.equals(CommandEntities.USER)) {
      handleUserCommand();
    } else if (entity.equals(CommandEntities.GROUP)) {
      handleGroupCommand();
    } else if (entity.equals(CommandEntities.TAG)) {
      handleTagCommand();
    } else if (entity.equals(CommandEntities.ROLE)) {
      handleRoleCommand();
    } else if (entity.equals(CommandEntities.MODEL)) {
      handleModelCommand();
    }
  }

  /**
   * Handles the command execution for Metalakes based on command type and the command line options.
   */
  private void handleMetalakeCommand() {
    String url = getUrl();
    String auth = getAuth();
    String userName = line.getOptionValue(GravitinoOptions.LOGIN);
    FullName name = new FullName(line);
    String metalake = name.getMetalakeName();
    String outputFormat = line.getOptionValue(GravitinoOptions.OUTPUT);

    Command.setAuthenticationMode(auth, userName);

    switch (command) {
      case CommandActions.DETAILS:
        if (line.hasOption(GravitinoOptions.AUDIT)) {
          newMetalakeAudit(url, ignore, metalake).handle();
        } else {
          newMetalakeDetails(url, ignore, outputFormat, metalake).handle();
        }
        break;

      case CommandActions.LIST:
        newListMetalakes(url, ignore, outputFormat).handle();
        break;

      case CommandActions.CREATE:
        if (Objects.isNull(metalake)) {
          System.err.println(CommandEntities.METALAKE + " is not defined");
          Main.exit(-1);
        }
        String comment = line.getOptionValue(GravitinoOptions.COMMENT);
        newCreateMetalake(url, ignore, metalake, comment).handle();
        break;

      case CommandActions.DELETE:
        boolean force = line.hasOption(GravitinoOptions.FORCE);
        newDeleteMetalake(url, ignore, force, metalake).handle();
        break;

      case CommandActions.SET:
        String property = line.getOptionValue(GravitinoOptions.PROPERTY);
        String value = line.getOptionValue(GravitinoOptions.VALUE);
        newSetMetalakeProperty(url, ignore, metalake, property, value).handle();
        break;

      case CommandActions.REMOVE:
        property = line.getOptionValue(GravitinoOptions.PROPERTY);
        newRemoveMetalakeProperty(url, ignore, metalake, property).handle();
        break;

      case CommandActions.PROPERTIES:
        newListMetalakeProperties(url, ignore, metalake).handle();
        break;

      case CommandActions.UPDATE:
        if (line.hasOption(GravitinoOptions.ENABLE) && line.hasOption(GravitinoOptions.DISABLE)) {
          System.err.println("Unable to enable and disable at the same time");
          Main.exit(-1);
        }
        if (line.hasOption(GravitinoOptions.ENABLE)) {
          boolean enableAllCatalogs = line.hasOption(GravitinoOptions.ALL);
          newMetalakeEnable(url, ignore, metalake, enableAllCatalogs).handle();
        }
        if (line.hasOption(GravitinoOptions.DISABLE)) {
          newMetalakeDisable(url, ignore, metalake).handle();
        }

        if (line.hasOption(GravitinoOptions.COMMENT)) {
          comment = line.getOptionValue(GravitinoOptions.COMMENT);
          newUpdateMetalakeComment(url, ignore, metalake, comment).handle();
        }
        if (line.hasOption(GravitinoOptions.RENAME)) {
          String newName = line.getOptionValue(GravitinoOptions.RENAME);
          force = line.hasOption(GravitinoOptions.FORCE);
          newUpdateMetalakeName(url, ignore, force, metalake, newName).handle();
        }
        break;

      default:
        System.err.println(ErrorMessages.UNSUPPORTED_COMMAND);
        Main.exit(-1);
        break;
    }
  }

  /**
   * Handles the command execution for Catalogs based on command type and the command line options.
   */
  private void handleCatalogCommand() {
    String url = getUrl();
    String auth = getAuth();
    String userName = line.getOptionValue(GravitinoOptions.LOGIN);
    FullName name = new FullName(line);
    String metalake = name.getMetalakeName();
    String outputFormat = line.getOptionValue(GravitinoOptions.OUTPUT);

    Command.setAuthenticationMode(auth, userName);
    List<String> missingEntities = Lists.newArrayList();

    // Handle the CommandActions.LIST action separately as it doesn't use `catalog`
    if (CommandActions.LIST.equals(command)) {
      newListCatalogs(url, ignore, outputFormat, metalake).handle();
      return;
    }

    String catalog = name.getCatalogName();
    if (catalog == null) missingEntities.add(CommandEntities.CATALOG);
    checkEntities(missingEntities);

    switch (command) {
      case CommandActions.DETAILS:
        if (line.hasOption(GravitinoOptions.AUDIT)) {
          newCatalogAudit(url, ignore, metalake, catalog).handle();
        } else {
          newCatalogDetails(url, ignore, outputFormat, metalake, catalog).handle();
        }
        break;

      case CommandActions.CREATE:
        String comment = line.getOptionValue(GravitinoOptions.COMMENT);
        String provider = line.getOptionValue(GravitinoOptions.PROVIDER);
        String[] properties = line.getOptionValues(CommandActions.PROPERTIES);
        Map<String, String> propertyMap = new Properties().parse(properties);
        newCreateCatalog(url, ignore, metalake, catalog, provider, comment, propertyMap).handle();
        break;

      case CommandActions.DELETE:
        boolean force = line.hasOption(GravitinoOptions.FORCE);
        newDeleteCatalog(url, ignore, force, metalake, catalog).handle();
        break;

      case CommandActions.SET:
        String property = line.getOptionValue(GravitinoOptions.PROPERTY);
        String value = line.getOptionValue(GravitinoOptions.VALUE);
        newSetCatalogProperty(url, ignore, metalake, catalog, property, value).handle();
        break;

      case CommandActions.REMOVE:
        property = line.getOptionValue(GravitinoOptions.PROPERTY);
        newRemoveCatalogProperty(url, ignore, metalake, catalog, property).handle();
        break;

      case CommandActions.PROPERTIES:
        newListCatalogProperties(url, ignore, metalake, catalog).handle();
        break;

      case CommandActions.UPDATE:
        if (line.hasOption(GravitinoOptions.ENABLE) && line.hasOption(GravitinoOptions.DISABLE)) {
          System.err.println("Unable to enable and disable at the same time");
          Main.exit(-1);
        }
        if (line.hasOption(GravitinoOptions.ENABLE)) {
          boolean enableMetalake = line.hasOption(GravitinoOptions.ALL);
          newCatalogEnable(url, ignore, metalake, catalog, enableMetalake).handle();
        }
        if (line.hasOption(GravitinoOptions.DISABLE)) {
          newCatalogDisable(url, ignore, metalake, catalog).handle();
        }

        if (line.hasOption(GravitinoOptions.COMMENT)) {
          String updateComment = line.getOptionValue(GravitinoOptions.COMMENT);
          newUpdateCatalogComment(url, ignore, metalake, catalog, updateComment).handle();
        }
        if (line.hasOption(GravitinoOptions.RENAME)) {
          String newName = line.getOptionValue(GravitinoOptions.RENAME);
          newUpdateCatalogName(url, ignore, metalake, catalog, newName).handle();
        }
        break;

      default:
        System.err.println(ErrorMessages.UNSUPPORTED_COMMAND);
        Main.exit(-1);
        break;
    }
  }

  /**
   * Handles the command execution for Schemas based on command type and the command line options.
   */
  private void handleSchemaCommand() {
    String url = getUrl();
    String auth = getAuth();
    String userName = line.getOptionValue(GravitinoOptions.LOGIN);
    FullName name = new FullName(line);
    String metalake = name.getMetalakeName();
    String catalog = name.getCatalogName();

    Command.setAuthenticationMode(auth, userName);

    List<String> missingEntities = Lists.newArrayList();
    if (metalake == null) missingEntities.add(CommandEntities.METALAKE);
    if (catalog == null) missingEntities.add(CommandEntities.CATALOG);

    // Handle the CommandActions.LIST action separately as it doesn't use `schema`
    if (CommandActions.LIST.equals(command)) {
      checkEntities(missingEntities);
      newListSchema(url, ignore, metalake, catalog).handle();
      return;
    }

    String schema = name.getSchemaName();
    if (schema == null) missingEntities.add(CommandEntities.SCHEMA);
    checkEntities(missingEntities);

    switch (command) {
      case CommandActions.DETAILS:
        if (line.hasOption(GravitinoOptions.AUDIT)) {
          newSchemaAudit(url, ignore, metalake, catalog, schema).handle();
        } else {
          newSchemaDetails(url, ignore, metalake, catalog, schema).handle();
        }
        break;

      case CommandActions.CREATE:
        String comment = line.getOptionValue(GravitinoOptions.COMMENT);
        newCreateSchema(url, ignore, metalake, catalog, schema, comment).handle();
        break;

      case CommandActions.DELETE:
        boolean force = line.hasOption(GravitinoOptions.FORCE);
        newDeleteSchema(url, ignore, force, metalake, catalog, schema).handle();
        break;

      case CommandActions.SET:
        String property = line.getOptionValue(GravitinoOptions.PROPERTY);
        String value = line.getOptionValue(GravitinoOptions.VALUE);
        newSetSchemaProperty(url, ignore, metalake, catalog, schema, property, value).handle();
        break;

      case CommandActions.REMOVE:
        property = line.getOptionValue(GravitinoOptions.PROPERTY);
        newRemoveSchemaProperty(url, ignore, metalake, catalog, schema, property).handle();
        break;

      case CommandActions.PROPERTIES:
        newListSchemaProperties(url, ignore, metalake, catalog, schema).handle();
        break;

      default:
        System.err.println(ErrorMessages.UNSUPPORTED_COMMAND);
        Main.exit(-1);
        break;
    }
  }

  /**
   * Handles the command execution for Tables based on command type and the command line options.
   */
  private void handleTableCommand() {
    String url = getUrl();
    String auth = getAuth();
    String userName = line.getOptionValue(GravitinoOptions.LOGIN);
    FullName name = new FullName(line);
    String metalake = name.getMetalakeName();
    String catalog = name.getCatalogName();
    String schema = name.getSchemaName();

    Command.setAuthenticationMode(auth, userName);
    List<String> missingEntities = Lists.newArrayList();
    if (catalog == null) missingEntities.add(CommandEntities.CATALOG);
    if (schema == null) missingEntities.add(CommandEntities.SCHEMA);

    // Handle CommandActions.LIST action separately as it doesn't require the `table`
    if (CommandActions.LIST.equals(command)) {
      checkEntities(missingEntities);
      newListTables(url, ignore, metalake, catalog, schema).handle();
      return;
    }

    String table = name.getTableName();
    if (table == null) missingEntities.add(CommandEntities.TABLE);
    checkEntities(missingEntities);

    switch (command) {
      case CommandActions.DETAILS:
        if (line.hasOption(GravitinoOptions.AUDIT)) {
          newTableAudit(url, ignore, metalake, catalog, schema, table).handle();
        } else if (line.hasOption(GravitinoOptions.INDEX)) {
          newListIndexes(url, ignore, metalake, catalog, schema, table).handle();
        } else if (line.hasOption(GravitinoOptions.DISTRIBUTION)) {
          newTableDistribution(url, ignore, metalake, catalog, schema, table).handle();
        } else if (line.hasOption(GravitinoOptions.PARTITION)) {
          newTablePartition(url, ignore, metalake, catalog, schema, table).handle();
        } else if (line.hasOption(GravitinoOptions.SORTORDER)) {
          newTableSortOrder(url, ignore, metalake, catalog, schema, table).handle();
        } else {
          newTableDetails(url, ignore, metalake, catalog, schema, table).handle();
        }
        break;

      case CommandActions.CREATE:
        {
          String columnFile = line.getOptionValue(GravitinoOptions.COLUMNFILE);
          String comment = line.getOptionValue(GravitinoOptions.COMMENT);
          newCreateTable(url, ignore, metalake, catalog, schema, table, columnFile, comment)
              .handle();
          break;
        }
      case CommandActions.DELETE:
        boolean force = line.hasOption(GravitinoOptions.FORCE);
        newDeleteTable(url, ignore, force, metalake, catalog, schema, table).handle();
        break;

      case CommandActions.SET:
        String property = line.getOptionValue(GravitinoOptions.PROPERTY);
        String value = line.getOptionValue(GravitinoOptions.VALUE);
        newSetTableProperty(url, ignore, metalake, catalog, schema, table, property, value)
            .handle();
        break;

      case CommandActions.REMOVE:
        property = line.getOptionValue(GravitinoOptions.PROPERTY);
        newRemoveTableProperty(url, ignore, metalake, catalog, schema, table, property).handle();
        break;

      case CommandActions.PROPERTIES:
        newListTableProperties(url, ignore, metalake, catalog, schema, table).handle();
        break;

      case CommandActions.UPDATE:
        {
          if (line.hasOption(GravitinoOptions.COMMENT)) {
            String comment = line.getOptionValue(GravitinoOptions.COMMENT);
            newUpdateTableComment(url, ignore, metalake, catalog, schema, table, comment).handle();
          }
          if (line.hasOption(GravitinoOptions.RENAME)) {
            String newName = line.getOptionValue(GravitinoOptions.RENAME);
            newUpdateTableName(url, ignore, metalake, catalog, schema, table, newName).handle();
          }
          break;
        }

      default:
        System.err.println(ErrorMessages.UNSUPPORTED_COMMAND);
        break;
    }
  }

  /** Handles the command execution for Users based on command type and the command line options. */
  protected void handleUserCommand() {
    String url = getUrl();
    String auth = getAuth();
    String userName = line.getOptionValue(GravitinoOptions.LOGIN);
    FullName name = new FullName(line);
    String metalake = name.getMetalakeName();
    String user = line.getOptionValue(GravitinoOptions.USER);

    Command.setAuthenticationMode(auth, userName);

    if (user == null && !CommandActions.LIST.equals(command)) {
      System.err.println(ErrorMessages.MISSING_USER);
      Main.exit(-1);
    }

    switch (command) {
      case CommandActions.DETAILS:
        if (line.hasOption(GravitinoOptions.AUDIT)) {
          newUserAudit(url, ignore, metalake, user).handle();
        } else {
          newUserDetails(url, ignore, metalake, user).handle();
        }
        break;

      case CommandActions.LIST:
        newListUsers(url, ignore, metalake).handle();
        break;

      case CommandActions.CREATE:
        newCreateUser(url, ignore, metalake, user).handle();
        break;

      case CommandActions.DELETE:
        boolean force = line.hasOption(GravitinoOptions.FORCE);
        newDeleteUser(url, ignore, force, metalake, user).handle();
        break;

      case CommandActions.REVOKE:
        String[] revokeRoles = line.getOptionValues(GravitinoOptions.ROLE);
        for (String role : revokeRoles) {
          newRemoveRoleFromUser(url, ignore, metalake, user, role).handle();
        }
        System.out.printf("Remove roles %s from user %s%n", COMMA_JOINER.join(revokeRoles), user);
        break;

      case CommandActions.GRANT:
        String[] grantRoles = line.getOptionValues(GravitinoOptions.ROLE);
        for (String role : grantRoles) {
          newAddRoleToUser(url, ignore, metalake, user, role).handle();
        }
        System.out.printf("Grant roles %s to user %s%n", COMMA_JOINER.join(grantRoles), user);
        break;

      default:
        System.err.println(ErrorMessages.UNSUPPORTED_COMMAND);
        Main.exit(-1);
        break;
    }
  }

  /** Handles the command execution for Group based on command type and the command line options. */
  protected void handleGroupCommand() {
    String url = getUrl();
    String auth = getAuth();
    String userName = line.getOptionValue(GravitinoOptions.LOGIN);
    FullName name = new FullName(line);
    String metalake = name.getMetalakeName();
    String group = line.getOptionValue(GravitinoOptions.GROUP);

    Command.setAuthenticationMode(auth, userName);

    if (group == null && !CommandActions.LIST.equals(command)) {
      System.err.println(ErrorMessages.MISSING_GROUP);
      Main.exit(-1);
    }

    switch (command) {
      case CommandActions.DETAILS:
        if (line.hasOption(GravitinoOptions.AUDIT)) {
          newGroupAudit(url, ignore, metalake, group).handle();
        } else {
          newGroupDetails(url, ignore, metalake, group).handle();
        }
        break;

      case CommandActions.LIST:
        newListGroups(url, ignore, metalake).handle();
        break;

      case CommandActions.CREATE:
        newCreateGroup(url, ignore, metalake, group).handle();
        break;

      case CommandActions.DELETE:
        boolean force = line.hasOption(GravitinoOptions.FORCE);
        newDeleteGroup(url, ignore, force, metalake, group).handle();
        break;

      case CommandActions.REVOKE:
        String[] revokeRoles = line.getOptionValues(GravitinoOptions.ROLE);
        for (String role : revokeRoles) {
          newRemoveRoleFromGroup(url, ignore, metalake, group, role).handle();
        }
        System.out.printf("Remove roles %s from group %s%n", COMMA_JOINER.join(revokeRoles), group);
        break;

      case CommandActions.GRANT:
        String[] grantRoles = line.getOptionValues(GravitinoOptions.ROLE);
        for (String role : grantRoles) {
          newAddRoleToGroup(url, ignore, metalake, group, role).handle();
        }
        System.out.printf("Grant roles %s to group %s%n", COMMA_JOINER.join(grantRoles), group);
        break;

      default:
        System.err.println(ErrorMessages.UNSUPPORTED_ACTION);
        Main.exit(-1);
        break;
    }
  }

  /** Handles the command execution for Tags based on command type and the command line options. */
  protected void handleTagCommand() {
    String url = getUrl();
    String auth = getAuth();
    String userName = line.getOptionValue(GravitinoOptions.LOGIN);
    FullName name = new FullName(line);
    String metalake = name.getMetalakeName();

    Command.setAuthenticationMode(auth, userName);

    String[] tags = line.getOptionValues(GravitinoOptions.TAG);
    if (tags == null
        && !((CommandActions.REMOVE.equals(command) && line.hasOption(GravitinoOptions.FORCE))
            || CommandActions.LIST.equals(command))) {
      System.err.println(ErrorMessages.MISSING_TAG);
      Main.exit(-1);
    }

    if (tags != null) {
      tags = Arrays.stream(tags).distinct().toArray(String[]::new);
    }

    switch (command) {
      case CommandActions.DETAILS:
        newTagDetails(url, ignore, metalake, getOneTag(tags)).handle();
        break;

      case CommandActions.LIST:
        if (!name.hasCatalogName()) {
          newListTags(url, ignore, metalake).handle();
        } else {
          newListEntityTags(url, ignore, metalake, name).handle();
        }
        break;

      case CommandActions.CREATE:
        String comment = line.getOptionValue(GravitinoOptions.COMMENT);
        newCreateTags(url, ignore, metalake, tags, comment).handle();
        break;

      case CommandActions.DELETE:
        boolean forceDelete = line.hasOption(GravitinoOptions.FORCE);
        newDeleteTag(url, ignore, forceDelete, metalake, tags).handle();
        break;

      case CommandActions.SET:
        String propertySet = line.getOptionValue(GravitinoOptions.PROPERTY);
        String valueSet = line.getOptionValue(GravitinoOptions.VALUE);
        if (propertySet != null && valueSet != null) {
          newSetTagProperty(url, ignore, metalake, getOneTag(tags), propertySet, valueSet).handle();
        } else if (propertySet == null && valueSet == null) {
          if (!name.hasName()) {
            System.err.println(ErrorMessages.MISSING_NAME);
            Main.exit(-1);
          }
          newTagEntity(url, ignore, metalake, name, tags).handle();
        } else {
          System.err.println("The set command only supports tag properties or attaching tags.");
          Main.exit(-1);
        }
        break;

      case CommandActions.REMOVE:
        boolean isTag = line.hasOption(GravitinoOptions.TAG);
        if (!isTag) {
          boolean forceRemove = line.hasOption(GravitinoOptions.FORCE);
          newRemoveAllTags(url, ignore, metalake, name, forceRemove).handle();
        } else {
          String propertyRemove = line.getOptionValue(GravitinoOptions.PROPERTY);
          if (propertyRemove != null) {
            newRemoveTagProperty(url, ignore, metalake, getOneTag(tags), propertyRemove).handle();
          } else {
            if (!name.hasName()) {
              System.err.println(ErrorMessages.MISSING_NAME);
              Main.exit(-1);
            }
            newUntagEntity(url, ignore, metalake, name, tags).handle();
          }
        }
        break;

      case CommandActions.PROPERTIES:
        newListTagProperties(url, ignore, metalake, getOneTag(tags)).handle();
        break;

      case CommandActions.UPDATE:
        if (line.hasOption(GravitinoOptions.COMMENT)) {
          String updateComment = line.getOptionValue(GravitinoOptions.COMMENT);
          newUpdateTagComment(url, ignore, metalake, getOneTag(tags), updateComment).handle();
        }
        if (line.hasOption(GravitinoOptions.RENAME)) {
          String newName = line.getOptionValue(GravitinoOptions.RENAME);
          newUpdateTagName(url, ignore, metalake, getOneTag(tags), newName).handle();
        }
        break;

      default:
        System.err.println(ErrorMessages.UNSUPPORTED_ACTION);
        Main.exit(-1);
        break;
    }
  }

  private String getOneTag(String[] tags) {
    Preconditions.checkArgument(tags.length <= 1, ErrorMessages.MULTIPLE_TAG_COMMAND_ERROR);
    return tags[0];
  }

  /** Handles the command execution for Roles based on command type and the command line options. */
  protected void handleRoleCommand() {
    String url = getUrl();
    String auth = getAuth();
    String userName = line.getOptionValue(GravitinoOptions.LOGIN);
    FullName name = new FullName(line);
    String metalake = name.getMetalakeName();
    String[] privileges = line.getOptionValues(GravitinoOptions.PRIVILEGE);

    Command.setAuthenticationMode(auth, userName);

    String[] roles = line.getOptionValues(GravitinoOptions.ROLE);
    if (roles == null && !CommandActions.LIST.equals(command)) {
      System.err.println(ErrorMessages.MISSING_ROLE);
      Main.exit(-1);
    }

    if (roles != null) {
      roles = Arrays.stream(roles).distinct().toArray(String[]::new);
    }

    switch (command) {
      case CommandActions.DETAILS:
        if (line.hasOption(GravitinoOptions.AUDIT)) {
          newRoleAudit(url, ignore, metalake, getOneRole(roles, CommandActions.DETAILS)).handle();
        } else {
          newRoleDetails(url, ignore, metalake, getOneRole(roles, CommandActions.DETAILS)).handle();
        }
        break;

      case CommandActions.LIST:
        newListRoles(url, ignore, metalake).handle();
        break;

      case CommandActions.CREATE:
        newCreateRole(url, ignore, metalake, roles).handle();
        break;

      case CommandActions.DELETE:
        boolean forceDelete = line.hasOption(GravitinoOptions.FORCE);
        newDeleteRole(url, ignore, forceDelete, metalake, roles).handle();
        break;

      case CommandActions.GRANT:
        newGrantPrivilegesToRole(
                url, ignore, metalake, getOneRole(roles, CommandActions.GRANT), name, privileges)
            .handle();
        break;

      case CommandActions.REVOKE:
        newRevokePrivilegesFromRole(
                url, ignore, metalake, getOneRole(roles, CommandActions.REMOVE), name, privileges)
            .handle();
        break;

      default:
        System.err.println(ErrorMessages.UNSUPPORTED_ACTION);
        Main.exit(-1);
        break;
    }
  }

  private String getOneRole(String[] roles, String command) {
    Preconditions.checkArgument(
        roles.length == 1, command + " requires only one role, but multiple are currently passed.");
    return roles[0];
  }

  /**
   * Handles the command execution for Columns based on command type and the command line options.
   */
  private void handleColumnCommand() {
    String url = getUrl();
    String auth = getAuth();
    String userName = line.getOptionValue(GravitinoOptions.LOGIN);
    FullName name = new FullName(line);
    String metalake = name.getMetalakeName();
    String catalog = name.getCatalogName();
    String schema = name.getSchemaName();
    String table = name.getTableName();

    Command.setAuthenticationMode(auth, userName);

    List<String> missingEntities = Lists.newArrayList();
    if (catalog == null) missingEntities.add(CommandEntities.CATALOG);
    if (schema == null) missingEntities.add(CommandEntities.SCHEMA);
    if (table == null) missingEntities.add(CommandEntities.TABLE);

    if (CommandActions.LIST.equals(command)) {
      checkEntities(missingEntities);
      newListColumns(url, ignore, metalake, catalog, schema, table).handle();
      return;
    }

    String column = name.getColumnName();
    if (column == null) missingEntities.add(CommandEntities.COLUMN);
    checkEntities(missingEntities);

    switch (command) {
      case CommandActions.DETAILS:
        if (line.hasOption(GravitinoOptions.AUDIT)) {
          newColumnAudit(url, ignore, metalake, catalog, schema, table, column).handle();
        } else {
          System.err.println(ErrorMessages.UNSUPPORTED_ACTION);
          Main.exit(-1);
        }
        break;

      case CommandActions.CREATE:
        {
          String datatype = line.getOptionValue(GravitinoOptions.DATATYPE);
          String comment = line.getOptionValue(GravitinoOptions.COMMENT);
          String position = line.getOptionValue(GravitinoOptions.POSITION);
          boolean nullable =
              !line.hasOption(GravitinoOptions.NULL)
                  || line.getOptionValue(GravitinoOptions.NULL).equals("true");
          boolean autoIncrement =
              line.hasOption(GravitinoOptions.AUTO)
                  && line.getOptionValue(GravitinoOptions.AUTO).equals("true");
          String defaultValue = line.getOptionValue(GravitinoOptions.DEFAULT);

          newAddColumn(
                  url,
                  ignore,
                  metalake,
                  catalog,
                  schema,
                  table,
                  column,
                  datatype,
                  comment,
                  position,
                  nullable,
                  autoIncrement,
                  defaultValue)
              .handle();
          break;
        }

      case CommandActions.DELETE:
        newDeleteColumn(url, ignore, metalake, catalog, schema, table, column).handle();
        break;

      case CommandActions.UPDATE:
        {
          if (line.hasOption(GravitinoOptions.COMMENT)) {
            String comment = line.getOptionValue(GravitinoOptions.COMMENT);
            newUpdateColumnComment(url, ignore, metalake, catalog, schema, table, column, comment)
                .handle();
          }
          if (line.hasOption(GravitinoOptions.RENAME)) {
            String newName = line.getOptionValue(GravitinoOptions.RENAME);
            newUpdateColumnName(url, ignore, metalake, catalog, schema, table, column, newName)
                .handle();
          }
          if (line.hasOption(GravitinoOptions.DATATYPE)
              && !line.hasOption(GravitinoOptions.DEFAULT)) {
            String datatype = line.getOptionValue(GravitinoOptions.DATATYPE);
            newUpdateColumnDatatype(url, ignore, metalake, catalog, schema, table, column, datatype)
                .handle();
          }
          if (line.hasOption(GravitinoOptions.POSITION)) {
            String position = line.getOptionValue(GravitinoOptions.POSITION);
            newUpdateColumnPosition(url, ignore, metalake, catalog, schema, table, column, position)
                .handle();
          }
          if (line.hasOption(GravitinoOptions.NULL)) {
            boolean nullable = line.getOptionValue(GravitinoOptions.NULL).equals("true");
            newUpdateColumnNullability(
                    url, ignore, metalake, catalog, schema, table, column, nullable)
                .handle();
          }
          if (line.hasOption(GravitinoOptions.AUTO)) {
            boolean autoIncrement = line.getOptionValue(GravitinoOptions.AUTO).equals("true");
            newUpdateColumnAutoIncrement(
                    url, ignore, metalake, catalog, schema, table, column, autoIncrement)
                .handle();
          }
          if (line.hasOption(GravitinoOptions.DEFAULT)) {
            String defaultValue = line.getOptionValue(GravitinoOptions.DEFAULT);
            String dataType = line.getOptionValue(GravitinoOptions.DATATYPE);
            newUpdateColumnDefault(
                    url, ignore, metalake, catalog, schema, table, column, defaultValue, dataType)
                .handle();
          }
          break;
        }

      default:
        System.err.println(ErrorMessages.UNSUPPORTED_ACTION);
        Main.exit(-1);
        break;
    }
  }

  private void handleHelpCommand() {
    String helpFile = entity.toLowerCase() + "_help.txt";

    try (InputStream inputStream = this.getClass().getClassLoader().getResourceAsStream(helpFile);
        BufferedReader reader =
            new BufferedReader(new InputStreamReader(inputStream, StandardCharsets.UTF_8))) {
      StringBuilder helpMessage = new StringBuilder();
      String helpLine;
      while ((helpLine = reader.readLine()) != null) {
        helpMessage.append(helpLine).append(System.lineSeparator());
      }
      System.out.print(helpMessage.toString());
    } catch (IOException e) {
      System.err.println("Failed to load help message: " + e.getMessage());
      Main.exit(-1);
    }
  }

  /**
   * Handles the command execution for Objects based on command type and the command line options.
   */
  private void handleOwnerCommand() {
    String url = getUrl();
    String auth = getAuth();
    String userName = line.getOptionValue(GravitinoOptions.LOGIN);
    FullName name = new FullName(line);
    String metalake = name.getMetalakeName();
    String entityName = line.getOptionValue(GravitinoOptions.NAME);

    Command.setAuthenticationMode(auth, userName);

    switch (command) {
      case CommandActions.DETAILS:
        newOwnerDetails(url, ignore, metalake, entityName, entity).handle();
        break;

      case CommandActions.SET:
        {
          String owner = line.getOptionValue(GravitinoOptions.USER);
          String group = line.getOptionValue(GravitinoOptions.GROUP);

          if (owner != null && group == null) {
            newSetOwner(url, ignore, metalake, entityName, entity, owner, false).handle();
          } else if (owner == null && group != null) {
            newSetOwner(url, ignore, metalake, entityName, entity, group, true).handle();
          } else {
            System.err.println(ErrorMessages.INVALID_SET_COMMAND);
          }
          break;
        }

      default:
        System.err.println(ErrorMessages.UNSUPPORTED_ACTION);
        break;
    }
  }

  /**
   * Handles the command execution for topics based on command type and the command line options.
   */
  private void handleTopicCommand() {
    String url = getUrl();
    String auth = getAuth();
    String userName = line.getOptionValue(GravitinoOptions.LOGIN);
    FullName name = new FullName(line);
    String metalake = name.getMetalakeName();
    String catalog = name.getCatalogName();
    String schema = name.getSchemaName();

    Command.setAuthenticationMode(auth, userName);

    List<String> missingEntities = Lists.newArrayList();
    if (catalog == null) missingEntities.add(CommandEntities.CATALOG);
    if (schema == null) missingEntities.add(CommandEntities.SCHEMA);

    if (CommandActions.LIST.equals(command)) {
      checkEntities(missingEntities);
      newListTopics(url, ignore, metalake, catalog, schema).handle();
      return;
    }

    String topic = name.getTopicName();
    if (topic == null) missingEntities.add(CommandEntities.TOPIC);
    checkEntities(missingEntities);

    switch (command) {
      case CommandActions.DETAILS:
        newTopicDetails(url, ignore, metalake, catalog, schema, topic).handle();
        break;

      case CommandActions.CREATE:
        {
          String comment = line.getOptionValue(GravitinoOptions.COMMENT);
          newCreateTopic(url, ignore, metalake, catalog, schema, topic, comment).handle();
          break;
        }

      case CommandActions.DELETE:
        {
          boolean force = line.hasOption(GravitinoOptions.FORCE);
          newDeleteTopic(url, ignore, force, metalake, catalog, schema, topic).handle();
          break;
        }

      case CommandActions.UPDATE:
        {
          if (line.hasOption(GravitinoOptions.COMMENT)) {
            String comment = line.getOptionValue(GravitinoOptions.COMMENT);
            newUpdateTopicComment(url, ignore, metalake, catalog, schema, topic, comment).handle();
          }
          break;
        }

      case CommandActions.SET:
        {
          String property = line.getOptionValue(GravitinoOptions.PROPERTY);
          String value = line.getOptionValue(GravitinoOptions.VALUE);
          newSetTopicProperty(url, ignore, metalake, catalog, schema, topic, property, value)
              .handle();
          break;
        }

      case CommandActions.REMOVE:
        {
          String property = line.getOptionValue(GravitinoOptions.PROPERTY);
          newRemoveTopicProperty(url, ignore, metalake, catalog, schema, topic, property).handle();
          break;
        }

      case CommandActions.PROPERTIES:
        newListTopicProperties(url, ignore, metalake, catalog, schema, topic).handle();
        break;

      default:
        System.err.println(ErrorMessages.UNSUPPORTED_ACTION);
        break;
    }
  }

  /**
   * Handles the command execution for filesets based on command type and the command line options.
   */
  private void handleFilesetCommand() {
    String url = getUrl();
    String auth = getAuth();
    String userName = line.getOptionValue(GravitinoOptions.LOGIN);
    FullName name = new FullName(line);
    String metalake = name.getMetalakeName();
    String catalog = name.getCatalogName();
    String schema = name.getSchemaName();

    Command.setAuthenticationMode(auth, userName);

    List<String> missingEntities = Lists.newArrayList();
    if (catalog == null) missingEntities.add(CommandEntities.CATALOG);
    if (schema == null) missingEntities.add(CommandEntities.SCHEMA);

    // Handle CommandActions.LIST action separately as it doesn't require the `fileset`
    if (CommandActions.LIST.equals(command)) {
      checkEntities(missingEntities);
      newListFilesets(url, ignore, metalake, catalog, schema).handle();
      return;
    }

    String fileset = name.getFilesetName();
    if (fileset == null) missingEntities.add(CommandEntities.FILESET);
    checkEntities(missingEntities);

    switch (command) {
      case CommandActions.DETAILS:
        newFilesetDetails(url, ignore, metalake, catalog, schema, fileset).handle();
        break;

      case CommandActions.CREATE:
        {
          String comment = line.getOptionValue(GravitinoOptions.COMMENT);
          String[] properties = line.getOptionValues(CommandActions.PROPERTIES);
          Map<String, String> propertyMap = new Properties().parse(properties);
          newCreateFileset(url, ignore, metalake, catalog, schema, fileset, comment, propertyMap)
              .handle();
          break;
        }

      case CommandActions.DELETE:
        {
          boolean force = line.hasOption(GravitinoOptions.FORCE);
          newDeleteFileset(url, ignore, force, metalake, catalog, schema, fileset).handle();
          break;
        }

      case CommandActions.SET:
        {
          String property = line.getOptionValue(GravitinoOptions.PROPERTY);
          String value = line.getOptionValue(GravitinoOptions.VALUE);
          newSetFilesetProperty(url, ignore, metalake, catalog, schema, fileset, property, value)
              .handle();
          break;
        }

      case CommandActions.REMOVE:
        {
          String property = line.getOptionValue(GravitinoOptions.PROPERTY);
          newRemoveFilesetProperty(url, ignore, metalake, catalog, schema, fileset, property)
              .handle();
          break;
        }

      case CommandActions.PROPERTIES:
        newListFilesetProperties(url, ignore, metalake, catalog, schema, fileset).handle();
        break;

      case CommandActions.UPDATE:
        {
          if (line.hasOption(GravitinoOptions.COMMENT)) {
            String comment = line.getOptionValue(GravitinoOptions.COMMENT);
            newUpdateFilesetComment(url, ignore, metalake, catalog, schema, fileset, comment)
                .handle();
          }
          if (line.hasOption(GravitinoOptions.RENAME)) {
            String newName = line.getOptionValue(GravitinoOptions.RENAME);
            newUpdateFilesetName(url, ignore, metalake, catalog, schema, fileset, newName).handle();
          }
          break;
        }

      default:
        System.err.println(ErrorMessages.UNSUPPORTED_ACTION);
        break;
    }
  }

  /**
   * Handles the command execution for Models based on command type and the command line options.
   */
  private void handleModelCommand() {
    String url = getUrl();
    String auth = getAuth();
    String userName = line.getOptionValue(GravitinoOptions.LOGIN);
    FullName name = new FullName(line);
    String metalake = name.getMetalakeName();
    String catalog = name.getCatalogName();
    String schema = name.getSchemaName();

    Command.setAuthenticationMode(auth, userName);

    List<String> missingEntities = Lists.newArrayList();
    if (catalog == null) missingEntities.add(CommandEntities.CATALOG);
    if (schema == null) missingEntities.add(CommandEntities.SCHEMA);

    // Handle CommandActions.LIST action separately as it doesn't require the `model`
    if (CommandActions.LIST.equals(command)) {
      checkEntities(missingEntities);
      newListModel(url, ignore, metalake, catalog, schema).handle();
      return;
    }

    String model = name.getModelName();
    if (model == null) missingEntities.add(CommandEntities.MODEL);
    checkEntities(missingEntities);

    switch (command) {
      case CommandActions.DETAILS:
        if (line.hasOption(GravitinoOptions.AUDIT)) {
          newModelAudit(url, ignore, metalake, catalog, schema, model).handle();
        } else {
          newModelDetails(url, ignore, metalake, catalog, schema, model).handle();
        }
        break;

      case CommandActions.CREATE:
<<<<<<< HEAD
        {
          String comment = line.getOptionValue(GravitinoOptions.COMMENT);
          String[] properties = line.getOptionValues(CommandActions.PROPERTIES);
          Map<String, String> propertyMap = new Properties().parse(properties);
          newCreateModel(url, ignore, metalake, catalog, schema, model, comment, propertyMap)
              .handle();
          break;
        }

      case CommandActions.DELETE:
        {
          boolean force = line.hasOption(GravitinoOptions.FORCE);
          newDeleteModel(url, ignore, force, metalake, catalog, schema, model).handle();
          break;
        }

=======
        String createComment = line.getOptionValue(GravitinoOptions.COMMENT);
        String[] createProperties = line.getOptionValues(GravitinoOptions.PROPERTIES);
        Map<String, String> createPropertyMap = new Properties().parse(createProperties);
        newCreateModel(
                url, ignore, metalake, catalog, schema, model, createComment, createPropertyMap)
            .handle();
        break;

      case CommandActions.UPDATE:
        String[] alias = line.getOptionValues(GravitinoOptions.ALIAS);
        String uri = line.getOptionValue(GravitinoOptions.URI);
        if (uri == null) {
          System.err.println(ErrorMessages.MISSING_URI);
          Main.exit(-1);
        }

        String linkComment = line.getOptionValue(GravitinoOptions.COMMENT);
        String[] linkProperties = line.getOptionValues(CommandActions.PROPERTIES);
        Map<String, String> linkPropertityMap = new Properties().parse(linkProperties);
        newLinkModel(
                url,
                ignore,
                metalake,
                catalog,
                schema,
                model,
                uri,
                alias,
                linkComment,
                linkPropertityMap)
            .handle();
        break;

>>>>>>> bfb85680
      default:
        System.err.println(ErrorMessages.UNSUPPORTED_ACTION);
        break;
    }
  }

  /**
   * Retrieves the Gravitinno URL from the command line options or the GRAVITINO_URL environment
   * variable or the Gravitio config file.
   *
   * @return The Gravitinno URL, or null if not found.
   */
  public String getUrl() {
    GravitinoConfig config = new GravitinoConfig(null);

    // If specified on the command line use that
    if (line.hasOption(GravitinoOptions.URL)) {
      return line.getOptionValue(GravitinoOptions.URL);
    }

    // Cache the Gravitino URL environment variable
    if (urlEnv == null && !urlSet) {
      urlEnv = System.getenv("GRAVITINO_URL");
      urlSet = true;
    }

    // If set return the Gravitino URL environment variable
    if (urlEnv != null) {
      return urlEnv;
    }

    // Check if the Gravitino URL is specified in the configuration file
    if (config.fileExists()) {
      config.read();
      String configURL = config.getGravitinoURL();
      if (configURL != null) {
        return configURL;
      }
    }

    // Return the default localhost URL
    return DEFAULT_URL;
  }

  /**
   * Retrieves the Gravitinno authentication from the command line options or the GRAVITINO_AUTH
   * environment variable or the Gravitio config file.
   *
   * @return The Gravitinno authentication, or null if not found.
   */
  public String getAuth() {
    // If specified on the command line use that
    if (line.hasOption(GravitinoOptions.SIMPLE)) {
      return GravitinoOptions.SIMPLE;
    }

    // Cache the Gravitino authentication type environment variable
    if (authEnv == null && !authSet) {
      authEnv = System.getenv("GRAVITINO_AUTH");
      authSet = true;
    }

    // If set return the Gravitino authentication type environment variable
    if (authEnv != null) {
      return authEnv;
    }

    // Check if the authentication type is specified in the configuration file
    GravitinoConfig config = new GravitinoConfig(null);
    if (config.fileExists()) {
      config.read();
      String configAuthType = config.getGravitinoAuthType();
      if (configAuthType != null) {
        return configAuthType;
      }
    }

    return null;
  }

  private void checkEntities(List<String> entities) {
    if (!entities.isEmpty()) {
      System.err.println("Missing required argument(s): " + COMMA_JOINER.join(entities));
      Main.exit(-1);
    }
  }
}<|MERGE_RESOLUTION|>--- conflicted
+++ resolved
@@ -1192,17 +1192,6 @@
         }
         break;
 
-      case CommandActions.CREATE:
-<<<<<<< HEAD
-        {
-          String comment = line.getOptionValue(GravitinoOptions.COMMENT);
-          String[] properties = line.getOptionValues(CommandActions.PROPERTIES);
-          Map<String, String> propertyMap = new Properties().parse(properties);
-          newCreateModel(url, ignore, metalake, catalog, schema, model, comment, propertyMap)
-              .handle();
-          break;
-        }
-
       case CommandActions.DELETE:
         {
           boolean force = line.hasOption(GravitinoOptions.FORCE);
@@ -1210,7 +1199,7 @@
           break;
         }
 
-=======
+      case CommandActions.CREATE:
         String createComment = line.getOptionValue(GravitinoOptions.COMMENT);
         String[] createProperties = line.getOptionValues(GravitinoOptions.PROPERTIES);
         Map<String, String> createPropertyMap = new Properties().parse(createProperties);
@@ -1244,7 +1233,6 @@
             .handle();
         break;
 
->>>>>>> bfb85680
       default:
         System.err.println(ErrorMessages.UNSUPPORTED_ACTION);
         break;
