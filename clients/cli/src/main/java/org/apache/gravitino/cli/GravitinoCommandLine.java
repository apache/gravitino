/*
 * Licensed to the Apache Software Foundation (ASF) under one
 * or more contributor license agreements.  See the NOTICE file
 * distributed with this work for additional information
 * regarding copyright ownership.  The ASF licenses this file
 * to you under the Apache License, Version 2.0 (the
 * "License"); you may not use this file except in compliance
 * with the License.  You may obtain a copy of the License at
 *
 *  http://www.apache.org/licenses/LICENSE-2.0
 *
 * Unless required by applicable law or agreed to in writing,
 * software distributed under the License is distributed on an
 * "AS IS" BASIS, WITHOUT WARRANTIES OR CONDITIONS OF ANY
 * KIND, either express or implied.  See the License for the
 * specific language governing permissions and limitations
 * under the License.
 */

package org.apache.gravitino.cli;

import java.util.Map;
import org.apache.commons.cli.CommandLine;
import org.apache.commons.cli.HelpFormatter;
import org.apache.commons.cli.Options;
import org.apache.gravitino.cli.commands.AddRoleToGroup;
import org.apache.gravitino.cli.commands.AddRoleToUser;
import org.apache.gravitino.cli.commands.CatalogAudit;
import org.apache.gravitino.cli.commands.CatalogDetails;
import org.apache.gravitino.cli.commands.ClientVersion;
import org.apache.gravitino.cli.commands.CreateCatalog;
import org.apache.gravitino.cli.commands.CreateGroup;
import org.apache.gravitino.cli.commands.CreateMetalake;
import org.apache.gravitino.cli.commands.CreateRole;
import org.apache.gravitino.cli.commands.CreateSchema;
import org.apache.gravitino.cli.commands.CreateTag;
import org.apache.gravitino.cli.commands.CreateUser;
import org.apache.gravitino.cli.commands.DeleteCatalog;
import org.apache.gravitino.cli.commands.DeleteGroup;
import org.apache.gravitino.cli.commands.DeleteMetalake;
import org.apache.gravitino.cli.commands.DeleteRole;
import org.apache.gravitino.cli.commands.DeleteSchema;
import org.apache.gravitino.cli.commands.DeleteTable;
import org.apache.gravitino.cli.commands.DeleteTag;
import org.apache.gravitino.cli.commands.DeleteUser;
import org.apache.gravitino.cli.commands.GroupDetails;
import org.apache.gravitino.cli.commands.ListAllTags;
import org.apache.gravitino.cli.commands.ListCatalogProperties;
import org.apache.gravitino.cli.commands.ListCatalogs;
import org.apache.gravitino.cli.commands.ListColumns;
import org.apache.gravitino.cli.commands.ListEntityTags;
import org.apache.gravitino.cli.commands.ListGroups;
import org.apache.gravitino.cli.commands.ListMetalakeProperties;
import org.apache.gravitino.cli.commands.ListMetalakes;
import org.apache.gravitino.cli.commands.ListRoles;
import org.apache.gravitino.cli.commands.ListSchema;
import org.apache.gravitino.cli.commands.ListSchemaProperties;
import org.apache.gravitino.cli.commands.ListTables;
import org.apache.gravitino.cli.commands.ListTagProperties;
import org.apache.gravitino.cli.commands.ListUsers;
import org.apache.gravitino.cli.commands.MetalakeAudit;
import org.apache.gravitino.cli.commands.MetalakeDetails;
import org.apache.gravitino.cli.commands.OwnerDetails;
import org.apache.gravitino.cli.commands.RemoveCatalogProperty;
import org.apache.gravitino.cli.commands.RemoveMetalakeProperty;
import org.apache.gravitino.cli.commands.RemoveRoleFromGroup;
import org.apache.gravitino.cli.commands.RemoveRoleFromUser;
import org.apache.gravitino.cli.commands.RemoveSchemaProperty;
import org.apache.gravitino.cli.commands.RemoveTagProperty;
import org.apache.gravitino.cli.commands.RoleDetails;
import org.apache.gravitino.cli.commands.SchemaAudit;
import org.apache.gravitino.cli.commands.SchemaDetails;
import org.apache.gravitino.cli.commands.ServerVersion;
import org.apache.gravitino.cli.commands.SetCatalogProperty;
import org.apache.gravitino.cli.commands.SetMetalakeProperty;
import org.apache.gravitino.cli.commands.SetOwner;
import org.apache.gravitino.cli.commands.SetSchemaProperty;
import org.apache.gravitino.cli.commands.SetTagProperty;
import org.apache.gravitino.cli.commands.TableAudit;
import org.apache.gravitino.cli.commands.TableDetails;
import org.apache.gravitino.cli.commands.TagDetails;
import org.apache.gravitino.cli.commands.TagEntity;
import org.apache.gravitino.cli.commands.UntagEntity;
import org.apache.gravitino.cli.commands.UpdateCatalogComment;
import org.apache.gravitino.cli.commands.UpdateCatalogName;
import org.apache.gravitino.cli.commands.UpdateMetalakeComment;
import org.apache.gravitino.cli.commands.UpdateMetalakeName;
import org.apache.gravitino.cli.commands.UpdateTagComment;
import org.apache.gravitino.cli.commands.UpdateTagName;
import org.apache.gravitino.cli.commands.UserDetails;

/* Gravitino Command line */
public class GravitinoCommandLine {

  private final CommandLine line;
  private final Options options;
  private final String entity;
  private final String command;
  private String urlEnv;
  private boolean urlSet = false;
  private boolean ignore = false;
  private String ignoreEnv;
  private boolean ignoreSet = false;

  public static final String CMD = "gcli"; // recommended name
  public static final String DEFAULT_URL = "http://localhost:8090";

  /**
   * Gravitino Command line.
   *
   * @param line Parsed command line object.
   * @param options Available options for the CLI.
   * @param entity The entity to apply the command to e.g. metalake, catalog, schema, table etc etc.
   * @param command The type of command to run i.e. list, details, update, delete, or create.
   */
  public GravitinoCommandLine(CommandLine line, Options options, String entity, String command) {
    this.line = line;
    this.options = options;
    this.entity = entity;
    this.command = command;
  }

  /** Handles the parsed command line arguments and executes the corresponding actions. */
  public void handleCommandLine() {
    GravitinoConfig config = new GravitinoConfig(null);

    /* Check if you should ignore client/version versions */
    if (line.hasOption(GravitinoOptions.IGNORE)) {
      ignore = true;
    } else {
      // Cache the ignore environment variable
      if (ignoreEnv == null && !ignoreSet) {
        ignoreEnv = System.getenv("GRAVITINO_IGNORE");
        ignore = ignoreEnv != null && ignoreEnv.equals("true");
        ignoreSet = true;
      }

      // Check if the ignore name is specified in the configuration file
      if (ignoreEnv == null) {
        if (config.fileExists()) {
          config.read();
          ignore = config.getIgnore();
        }
      }
    }

    executeCommand();
  }

  /** Handles the parsed command line arguments and executes the corresponding actions. */
  public void handleSimpleLine() {
    /* Display command usage. */
    if (line.hasOption(GravitinoOptions.HELP)) {
      displayHelp(options);
    }
    /* Display Gravitino client version. */
    else if (line.hasOption(GravitinoOptions.VERSION)) {
      new ClientVersion(getUrl(), ignore).handle();
    }
    /* Display Gravitino server version. */
    else if (line.hasOption(GravitinoOptions.SERVER)) {
      new ServerVersion(getUrl(), ignore).handle();
    }
  }

  /**
   * Displays the help message for the command line tool.
   *
   * @param options The command options.
   */
  public static void displayHelp(Options options) {
    HelpFormatter formatter = new HelpFormatter();
    formatter.printHelp(CMD, options);
  }

  /** Executes the appropriate command based on the command type. */
  private void executeCommand() {
    if (line.hasOption(GravitinoOptions.OWNER)) {
      handleOwnerCommand();
    } else if (entity.equals(CommandEntities.COLUMN)) {
      handleColumnCommand();
    } else if (entity.equals(CommandEntities.TABLE)) {
      handleTableCommand();
    } else if (entity.equals(CommandEntities.SCHEMA)) {
      handleSchemaCommand();
    } else if (entity.equals(CommandEntities.CATALOG)) {
      handleCatalogCommand();
    } else if (entity.equals(CommandEntities.METALAKE)) {
      handleMetalakeCommand();
    } else if (entity.equals(CommandEntities.USER)) {
      handleUserCommand();
    } else if (entity.equals(CommandEntities.GROUP)) {
      handleGroupCommand();
    } else if (entity.equals(CommandEntities.TAG)) {
      handleTagCommand();
    } else if (entity.equals(CommandEntities.ROLE)) {
      handleRoleCommand();
    }
  }

  /**
   * Handles the command execution for Metalakes based on command type and the command line options.
   */
  private void handleMetalakeCommand() {
    String url = getUrl();
    FullName name = new FullName(line);
    String metalake = name.getMetalakeName();

    if (CommandActions.DETAILS.equals(command)) {
      if (line.hasOption(GravitinoOptions.AUDIT)) {
        new MetalakeAudit(url, ignore, metalake).handle();
      } else {
        new MetalakeDetails(url, ignore, metalake).handle();
      }
    } else if (CommandActions.LIST.equals(command)) {
      new ListMetalakes(url, ignore).handle();
    } else if (CommandActions.CREATE.equals(command)) {
      String comment = line.getOptionValue(GravitinoOptions.COMMENT);
      new CreateMetalake(url, ignore, metalake, comment).handle();
    } else if (CommandActions.DELETE.equals(command)) {
      boolean force = line.hasOption(GravitinoOptions.FORCE);
      new DeleteMetalake(url, ignore, force, metalake).handle();
    } else if (CommandActions.SET.equals(command)) {
      String property = line.getOptionValue(GravitinoOptions.PROPERTY);
      String value = line.getOptionValue(GravitinoOptions.VALUE);
      String entityName = line.getOptionValue(GravitinoOptions.NAME);
      String owner = line.getOptionValue(GravitinoOptions.USER);
      String group = line.getOptionValue(GravitinoOptions.GROUP);

      if (owner != null && group == null) {
        new SetOwner(url, ignore, metalake, entityName, entity, owner, false).handle();
      } else if (owner == null && group != null) {
        new SetOwner(url, ignore, metalake, entityName, entity, group, true).handle();
      } else if (property != null && value != null) {
        new SetMetalakeProperty(url, ignore, metalake, property, value).handle();
      } else {
        System.err.println(ErrorMessages.INVALID_SET_COMMAND);
      }
    } else if (CommandActions.REMOVE.equals(command)) {
      String property = line.getOptionValue(GravitinoOptions.PROPERTY);
      new RemoveMetalakeProperty(url, ignore, metalake, property).handle();
    } else if (CommandActions.PROPERTIES.equals(command)) {
      new ListMetalakeProperties(url, ignore, metalake).handle();
    } else if (CommandActions.UPDATE.equals(command)) {
      if (line.hasOption(GravitinoOptions.COMMENT)) {
        String comment = line.getOptionValue(GravitinoOptions.COMMENT);
        new UpdateMetalakeComment(url, ignore, metalake, comment).handle();
      }
      if (line.hasOption(GravitinoOptions.RENAME)) {
        String newName = line.getOptionValue(GravitinoOptions.RENAME);
        boolean force = line.hasOption(GravitinoOptions.FORCE);
        new UpdateMetalakeName(url, ignore, force, metalake, newName).handle();
      }
    }
  }

  /**
   * Handles the command execution for Catalogs based on command type and the command line options.
   */
  private void handleCatalogCommand() {
    String url = getUrl();
    FullName name = new FullName(line);
    String metalake = name.getMetalakeName();

    if (CommandActions.LIST.equals(command)) {
      new ListCatalogs(url, ignore, metalake).handle();
      return;
    }

    String catalog = name.getCatalogName();

    if (CommandActions.DETAILS.equals(command)) {
      if (line.hasOption(GravitinoOptions.AUDIT)) {
        new CatalogAudit(url, ignore, metalake, catalog).handle();
      } else {
        new CatalogDetails(url, ignore, metalake, catalog).handle();
      }
    } else if (CommandActions.CREATE.equals(command)) {
      String comment = line.getOptionValue(GravitinoOptions.COMMENT);
      String provider = line.getOptionValue(GravitinoOptions.PROVIDER);
      String[] properties = line.getOptionValues(GravitinoOptions.PROPERTIES);
      Map<String, String> propertyMap = new Properties().parse(properties);
      new CreateCatalog(url, ignore, metalake, catalog, provider, comment, propertyMap).handle();
    } else if (CommandActions.DELETE.equals(command)) {
      boolean force = line.hasOption(GravitinoOptions.FORCE);
      new DeleteCatalog(url, ignore, force, metalake, catalog).handle();
    } else if (CommandActions.SET.equals(command)) {
      String property = line.getOptionValue(GravitinoOptions.PROPERTY);
      String value = line.getOptionValue(GravitinoOptions.VALUE);
      String entityName = line.getOptionValue(GravitinoOptions.NAME);
      String owner = line.getOptionValue(GravitinoOptions.USER);
      String group = line.getOptionValue(GravitinoOptions.GROUP);

      if (owner != null && group == null) {
        new SetOwner(url, ignore, metalake, entityName, entity, owner, false).handle();
      } else if (owner == null && group != null) {
        new SetOwner(url, ignore, metalake, entityName, entity, group, true).handle();
      } else if (property != null && value != null) {
        new SetCatalogProperty(url, ignore, metalake, catalog, property, value).handle();
      } else {
        System.err.println(ErrorMessages.INVALID_SET_COMMAND);
      }
    } else if (CommandActions.REMOVE.equals(command)) {
      String property = line.getOptionValue(GravitinoOptions.PROPERTY);
      new RemoveCatalogProperty(url, ignore, metalake, catalog, property).handle();
    } else if (CommandActions.PROPERTIES.equals(command)) {
      new ListCatalogProperties(url, ignore, metalake, catalog).handle();
    } else if (CommandActions.UPDATE.equals(command)) {
      if (line.hasOption(GravitinoOptions.COMMENT)) {
        String comment = line.getOptionValue(GravitinoOptions.COMMENT);
        new UpdateCatalogComment(url, ignore, metalake, catalog, comment).handle();
      }
      if (line.hasOption(GravitinoOptions.RENAME)) {
        String newName = line.getOptionValue(GravitinoOptions.RENAME);
        new UpdateCatalogName(url, ignore, metalake, catalog, newName).handle();
      }
    }
  }

  /**
   * Handles the command execution for Schemas based on command type and the command line options.
   */
  private void handleSchemaCommand() {
    String url = getUrl();
    FullName name = new FullName(line);
    String metalake = name.getMetalakeName();
    String catalog = name.getCatalogName();

    if (CommandActions.LIST.equals(command)) {
      new ListSchema(url, ignore, metalake, catalog).handle();
      return;
    }

    String schema = name.getSchemaName();

    if (CommandActions.DETAILS.equals(command)) {
      if (line.hasOption(GravitinoOptions.AUDIT)) {
        new SchemaAudit(url, ignore, metalake, catalog, schema).handle();
      } else {
        new SchemaDetails(url, ignore, metalake, catalog, schema).handle();
      }
    } else if (CommandActions.CREATE.equals(command)) {
      String comment = line.getOptionValue(GravitinoOptions.COMMENT);
      new CreateSchema(url, ignore, metalake, catalog, schema, comment).handle();
    } else if (CommandActions.DELETE.equals(command)) {
      boolean force = line.hasOption(GravitinoOptions.FORCE);
      new DeleteSchema(url, ignore, force, metalake, catalog, schema).handle();
    } else if (CommandActions.SET.equals(command)) {
      String property = line.getOptionValue(GravitinoOptions.PROPERTY);
      String value = line.getOptionValue(GravitinoOptions.VALUE);
      String entityName = line.getOptionValue(GravitinoOptions.NAME);
      String owner = line.getOptionValue(GravitinoOptions.USER);
      String group = line.getOptionValue(GravitinoOptions.GROUP);

      if (owner != null && group == null) {
        new SetOwner(url, ignore, metalake, entityName, entity, owner, false).handle();
      } else if (owner == null && group != null) {
        new SetOwner(url, ignore, metalake, entityName, entity, group, true).handle();
      } else if (property != null && value != null) {
        new SetSchemaProperty(url, ignore, metalake, catalog, schema, property, value).handle();
      } else {
        System.err.println(ErrorMessages.INVALID_SET_COMMAND);
      }
    } else if (CommandActions.REMOVE.equals(command)) {
      String property = line.getOptionValue(GravitinoOptions.PROPERTY);
      new RemoveSchemaProperty(url, ignore, metalake, catalog, schema, property).handle();
    } else if (CommandActions.PROPERTIES.equals(command)) {
      new ListSchemaProperties(url, ignore, metalake, catalog, schema).handle();
    }
  }

  /**
   * Handles the command execution for Tables based on command type and the command line options.
   */
  private void handleTableCommand() {
    String url = getUrl();
    FullName name = new FullName(line);
    String metalake = name.getMetalakeName();
    String catalog = name.getCatalogName();
    String schema = name.getSchemaName();

    if (CommandActions.LIST.equals(command)) {
      new ListTables(url, ignore, metalake, catalog, schema).handle();
      return;
    }

    String table = name.getTableName();

    if (CommandActions.DETAILS.equals(command)) {
      if (line.hasOption(GravitinoOptions.AUDIT)) {
        new TableAudit(url, ignore, metalake, catalog, schema, table).handle();
      } else {
        new TableDetails(url, ignore, metalake, catalog, schema, table).handle();
      }
    } else if (CommandActions.CREATE.equals(command)) {
      // TODO
    } else if (CommandActions.DELETE.equals(command)) {
      boolean force = line.hasOption(GravitinoOptions.FORCE);
      new DeleteTable(url, ignore, force, metalake, catalog, schema, table).handle();
    } else if (CommandActions.SET.equals(command)) {
      String property = line.getOptionValue(GravitinoOptions.PROPERTY);
      String value = line.getOptionValue(GravitinoOptions.VALUE);
      String entityName = line.getOptionValue(GravitinoOptions.NAME);
      String owner = line.getOptionValue(GravitinoOptions.USER);
      String group = line.getOptionValue(GravitinoOptions.GROUP);

      if (owner != null && group == null) {
        new SetOwner(owner, ignore, metalake, entityName, entity, owner, false).handle();
      } else if (owner == null && group != null) {
        new SetOwner(url, ignore, metalake, entityName, entity, group, true).handle();
      } else if (property != null && value != null) {
        // TODO
      } else {
        System.err.println(ErrorMessages.INVALID_SET_COMMAND);
      }
    }
  }

  /** Handles the command execution for Users based on command type and the command line options. */
  protected void handleUserCommand() {
    String url = getUrl();
    FullName name = new FullName(line);
    String metalake = name.getMetalakeName();
    String user = line.getOptionValue(GravitinoOptions.USER);

    if (CommandActions.DETAILS.equals(command)) {
      new UserDetails(url, ignore, metalake, user).handle();
    } else if (CommandActions.LIST.equals(command)) {
      new ListUsers(url, ignore, metalake).handle();
    } else if (CommandActions.CREATE.equals(command)) {
      new CreateUser(url, ignore, metalake, user).handle();
    } else if (CommandActions.DELETE.equals(command)) {
      boolean force = line.hasOption(GravitinoOptions.FORCE);
      new DeleteUser(url, ignore, force, metalake, user).handle();
<<<<<<< HEAD
    } else {
      System.err.println(ErrorMessages.UNSUPPORTED_ACTION);
=======
    } else if (CommandActions.REVOKE.equals(command)) {
      String role = line.getOptionValue(GravitinoOptions.ROLE);
      if (role != null) {
        new RemoveRoleFromUser(url, ignore, metalake, user, role).handle();
      }
    } else if (CommandActions.GRANT.equals(command)) {
      String role = line.getOptionValue(GravitinoOptions.ROLE);
      if (role != null) {
        new AddRoleToUser(url, ignore, metalake, user, role).handle();
      }
>>>>>>> 32a6e534
    }
  }

  /** Handles the command execution for Group based on command type and the command line options. */
  protected void handleGroupCommand() {
    String url = getUrl();
    FullName name = new FullName(line);
    String metalake = name.getMetalakeName();
    String group = line.getOptionValue(GravitinoOptions.GROUP);

    if (CommandActions.DETAILS.equals(command)) {
      new GroupDetails(url, ignore, metalake, group).handle();
    } else if (CommandActions.LIST.equals(command)) {
      new ListGroups(url, ignore, metalake).handle();
    } else if (CommandActions.CREATE.equals(command)) {
      new CreateGroup(url, ignore, metalake, group).handle();
    } else if (CommandActions.DELETE.equals(command)) {
      boolean force = line.hasOption(GravitinoOptions.FORCE);
      new DeleteGroup(url, ignore, force, metalake, group).handle();
<<<<<<< HEAD
    } else {
      System.err.println(ErrorMessages.UNSUPPORTED_ACTION);
=======
    } else if (CommandActions.REVOKE.equals(command)) {
      String role = line.getOptionValue(GravitinoOptions.ROLE);
      if (role != null) {
        new RemoveRoleFromGroup(url, ignore, metalake, group, role).handle();
      }
    } else if (CommandActions.GRANT.equals(command)) {
      String role = line.getOptionValue(GravitinoOptions.ROLE);
      if (role != null) {
        new AddRoleToGroup(url, ignore, metalake, group, role).handle();
      }
>>>>>>> 32a6e534
    }
  }

  /** Handles the command execution for Tags based on command type and the command line options. */
  protected void handleTagCommand() {
    String url = getUrl();
    FullName name = new FullName(line);
    String metalake = name.getMetalakeName();
    String tag = line.getOptionValue(GravitinoOptions.TAG);

    if (CommandActions.DETAILS.equals(command)) {
      new TagDetails(url, ignore, metalake, tag).handle();
    } else if (CommandActions.LIST.equals(command)) {
      if (!name.hasCatalogName()) {
        new ListAllTags(url, ignore, metalake).handle();
      } else {
        new ListEntityTags(url, ignore, metalake, name).handle();
      }
    } else if (CommandActions.CREATE.equals(command)) {
      String comment = line.getOptionValue(GravitinoOptions.COMMENT);
      new CreateTag(url, ignore, metalake, tag, comment).handle();
    } else if (CommandActions.DELETE.equals(command)) {
      boolean force = line.hasOption(GravitinoOptions.FORCE);
      new DeleteTag(url, ignore, force, metalake, tag).handle();
    } else if (CommandActions.SET.equals(command)) {
      String property = line.getOptionValue(GravitinoOptions.PROPERTY);
      String value = line.getOptionValue(GravitinoOptions.VALUE);

      if (name == null && property != null && value != null) {
        new SetTagProperty(url, ignore, metalake, tag, property, value).handle();
      } else if (name != null && property == null && value == null) {
        new TagEntity(url, ignore, metalake, name, tag).handle();
      } else {
        System.err.println(ErrorMessages.INVALID_SET_COMMAND);
      }
    } else if (CommandActions.REMOVE.equals(command)) {
      String property = line.getOptionValue(GravitinoOptions.PROPERTY);
      if (property != null) {
        new RemoveTagProperty(url, ignore, metalake, tag, property).handle();
      } else if (name != null) {
        new UntagEntity(url, ignore, metalake, name, tag).handle();
      } else {
        System.err.println(ErrorMessages.INVALID_REMOVE_COMMAND);
      }
    } else if (CommandActions.PROPERTIES.equals(command)) {
      new ListTagProperties(url, ignore, metalake, tag).handle();
    } else if (CommandActions.UPDATE.equals(command)) {
      if (line.hasOption(GravitinoOptions.COMMENT)) {
        String comment = line.getOptionValue(GravitinoOptions.COMMENT);
        new UpdateTagComment(url, ignore, metalake, tag, comment).handle();
      }
      if (line.hasOption(GravitinoOptions.RENAME)) {
        String newName = line.getOptionValue(GravitinoOptions.RENAME);
        new UpdateTagName(url, ignore, metalake, tag, newName).handle();
      }
    }
  }

  /** Handles the command execution for Roles based on command type and the command line options. */
  protected void handleRoleCommand() {
    String url = getUrl();
    FullName name = new FullName(line);
    String metalake = name.getMetalakeName();
    String role = line.getOptionValue(GravitinoOptions.ROLE);

    if (CommandActions.DETAILS.equals(command)) {
      new RoleDetails(url, ignore, metalake, role).handle();
    } else if (CommandActions.LIST.equals(command)) {
      new ListRoles(url, ignore, metalake).handle();
    } else if (CommandActions.CREATE.equals(command)) {
      new CreateRole(url, ignore, metalake, role).handle();
    } else if (CommandActions.DELETE.equals(command)) {
      boolean force = line.hasOption(GravitinoOptions.FORCE);
      new DeleteRole(url, ignore, force, metalake, role).handle();
    }
  }

  /**
   * Handles the command execution for Columns based on command type and the command line options.
   */
  private void handleColumnCommand() {
    String url = getUrl();
    FullName name = new FullName(line);
    String metalake = name.getMetalakeName();
    String catalog = name.getCatalogName();
    String schema = name.getSchemaName();
    String table = name.getTableName();

    if (CommandActions.LIST.equals(command)) {
      new ListColumns(url, ignore, metalake, catalog, schema, table).handle();
    } else if (CommandActions.SET.equals(command)) {
      String property = line.getOptionValue(GravitinoOptions.PROPERTY);
      String value = line.getOptionValue(GravitinoOptions.VALUE);
      String entityName = line.getOptionValue(GravitinoOptions.NAME);
      String owner = line.getOptionValue(GravitinoOptions.USER);
      String group = line.getOptionValue(GravitinoOptions.GROUP);

      if (owner != null && group == null) {
        new SetOwner(url, ignore, metalake, entityName, entity, owner, false).handle();
      } else if (owner == null && group != null) {
        new SetOwner(url, ignore, metalake, entityName, entity, group, true).handle();
      } else if (property != null && value != null) {
        // TODO
      } else {
        System.err.println(ErrorMessages.INVALID_SET_COMMAND);
      }
    }
  }

  /**
   * Handles the command execution for Objects based on command type and the command line options.
   */
  private void handleOwnerCommand() {
    String url = getUrl();
    FullName name = new FullName(line);
    String metalake = name.getMetalakeName();
    String entityName = line.getOptionValue(GravitinoOptions.NAME);

    if (CommandActions.DETAILS.equals(command)) {
      new OwnerDetails(url, ignore, metalake, entityName, entity).handle();
    } else {
      System.err.println(ErrorMessages.UNSUPPORTED_ACTION);
    }
  }

  /**
   * Retrieves the Gravitinno URL from the command line options or the GRAVITINO_URL environment
   * variable or the Gravitio config file.
   *
   * @return The Gravitinno URL, or null if not found.
   */
  public String getUrl() {
    GravitinoConfig config = new GravitinoConfig(null);

    // If specified on the command line use that
    if (line.hasOption(GravitinoOptions.URL)) {
      return line.getOptionValue(GravitinoOptions.URL);
    }

    // Cache the Gravitino URL environment variable
    if (urlEnv == null && !urlSet) {
      urlEnv = System.getenv("GRAVITINO_URL");
      urlSet = true;
    }

    // If set return the Gravitino URL environment variable
    if (urlEnv != null) {
      return urlEnv;
    }

    // Check if the metalake name is specified in the configuration file
    if (config.fileExists()) {
      config.read();
      String configURL = config.getGravitinoURL();
      if (configURL != null) {
        return configURL;
      }
    }

    // Return the default localhost URL
    return DEFAULT_URL;
  }
}<|MERGE_RESOLUTION|>--- conflicted
+++ resolved
@@ -432,10 +432,6 @@
     } else if (CommandActions.DELETE.equals(command)) {
       boolean force = line.hasOption(GravitinoOptions.FORCE);
       new DeleteUser(url, ignore, force, metalake, user).handle();
-<<<<<<< HEAD
-    } else {
-      System.err.println(ErrorMessages.UNSUPPORTED_ACTION);
-=======
     } else if (CommandActions.REVOKE.equals(command)) {
       String role = line.getOptionValue(GravitinoOptions.ROLE);
       if (role != null) {
@@ -446,7 +442,8 @@
       if (role != null) {
         new AddRoleToUser(url, ignore, metalake, user, role).handle();
       }
->>>>>>> 32a6e534
+    } else {
+      System.err.println(ErrorMessages.UNSUPPORTED_ACTION);
     }
   }
 
@@ -466,10 +463,6 @@
     } else if (CommandActions.DELETE.equals(command)) {
       boolean force = line.hasOption(GravitinoOptions.FORCE);
       new DeleteGroup(url, ignore, force, metalake, group).handle();
-<<<<<<< HEAD
-    } else {
-      System.err.println(ErrorMessages.UNSUPPORTED_ACTION);
-=======
     } else if (CommandActions.REVOKE.equals(command)) {
       String role = line.getOptionValue(GravitinoOptions.ROLE);
       if (role != null) {
@@ -480,7 +473,8 @@
       if (role != null) {
         new AddRoleToGroup(url, ignore, metalake, group, role).handle();
       }
->>>>>>> 32a6e534
+    } else {
+      System.err.println(ErrorMessages.UNSUPPORTED_ACTION);
     }
   }
 
