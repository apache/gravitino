/*
 * Licensed to the Apache Software Foundation (ASF) under one
 * or more contributor license agreements.  See the NOTICE file
 * distributed with this work for additional information
 * regarding copyright ownership.  The ASF licenses this file
 * to you under the Apache License, Version 2.0 (the
 * "License"); you may not use this file except in compliance
 * with the License.  You may obtain a copy of the License at
 *
 *  http://www.apache.org/licenses/LICENSE-2.0
 *
 * Unless required by applicable law or agreed to in writing,
 * software distributed under the License is distributed on an
 * "AS IS" BASIS, WITHOUT WARRANTIES OR CONDITIONS OF ANY
 * KIND, either express or implied.  See the License for the
 * specific language governing permissions and limitations
 * under the License.
 */

package org.apache.gravitino.cli;

import java.util.Map;
import org.apache.commons.cli.CommandLine;
import org.apache.commons.cli.HelpFormatter;
import org.apache.commons.cli.Options;
import org.apache.gravitino.cli.commands.CatalogAudit;
import org.apache.gravitino.cli.commands.CatalogDetails;
import org.apache.gravitino.cli.commands.ClientVersion;
import org.apache.gravitino.cli.commands.CreateCatalog;
import org.apache.gravitino.cli.commands.CreateGroup;
import org.apache.gravitino.cli.commands.CreateMetalake;
import org.apache.gravitino.cli.commands.CreateRole;
import org.apache.gravitino.cli.commands.CreateSchema;
import org.apache.gravitino.cli.commands.CreateTag;
import org.apache.gravitino.cli.commands.CreateUser;
import org.apache.gravitino.cli.commands.DeleteCatalog;
import org.apache.gravitino.cli.commands.DeleteGroup;
import org.apache.gravitino.cli.commands.DeleteMetalake;
import org.apache.gravitino.cli.commands.DeleteRole;
import org.apache.gravitino.cli.commands.DeleteSchema;
import org.apache.gravitino.cli.commands.DeleteTable;
import org.apache.gravitino.cli.commands.DeleteTag;
import org.apache.gravitino.cli.commands.DeleteUser;
import org.apache.gravitino.cli.commands.GroupDetails;
import org.apache.gravitino.cli.commands.ListAllTags;
import org.apache.gravitino.cli.commands.ListCatalogProperties;
import org.apache.gravitino.cli.commands.ListCatalogs;
import org.apache.gravitino.cli.commands.ListColumns;
import org.apache.gravitino.cli.commands.ListEntityTags;
import org.apache.gravitino.cli.commands.ListGroups;
import org.apache.gravitino.cli.commands.ListIndexes;
import org.apache.gravitino.cli.commands.ListMetalakeProperties;
import org.apache.gravitino.cli.commands.ListMetalakes;
import org.apache.gravitino.cli.commands.ListRoles;
import org.apache.gravitino.cli.commands.ListSchema;
import org.apache.gravitino.cli.commands.ListSchemaProperties;
import org.apache.gravitino.cli.commands.ListTables;
import org.apache.gravitino.cli.commands.ListTagProperties;
import org.apache.gravitino.cli.commands.ListUsers;
import org.apache.gravitino.cli.commands.MetalakeAudit;
import org.apache.gravitino.cli.commands.MetalakeDetails;
import org.apache.gravitino.cli.commands.RemoveCatalogProperty;
import org.apache.gravitino.cli.commands.RemoveMetalakeProperty;
import org.apache.gravitino.cli.commands.RemoveSchemaProperty;
import org.apache.gravitino.cli.commands.RemoveTagProperty;
import org.apache.gravitino.cli.commands.RoleDetails;
import org.apache.gravitino.cli.commands.SchemaAudit;
import org.apache.gravitino.cli.commands.SchemaDetails;
import org.apache.gravitino.cli.commands.ServerVersion;
import org.apache.gravitino.cli.commands.SetCatalogProperty;
import org.apache.gravitino.cli.commands.SetMetalakeProperty;
import org.apache.gravitino.cli.commands.SetSchemaProperty;
import org.apache.gravitino.cli.commands.SetTagProperty;
import org.apache.gravitino.cli.commands.TableAudit;
import org.apache.gravitino.cli.commands.TableDetails;
import org.apache.gravitino.cli.commands.TableDistribution;
import org.apache.gravitino.cli.commands.TablePartition;
import org.apache.gravitino.cli.commands.TagDetails;
import org.apache.gravitino.cli.commands.TagEntity;
import org.apache.gravitino.cli.commands.UntagEntity;
import org.apache.gravitino.cli.commands.UpdateCatalogComment;
import org.apache.gravitino.cli.commands.UpdateCatalogName;
import org.apache.gravitino.cli.commands.UpdateMetalakeComment;
import org.apache.gravitino.cli.commands.UpdateMetalakeName;
import org.apache.gravitino.cli.commands.UpdateTagComment;
import org.apache.gravitino.cli.commands.UpdateTagName;
import org.apache.gravitino.cli.commands.UserDetails;

/* Gravitino Command line */
public class GravitinoCommandLine {

  private final CommandLine line;
  private final Options options;
  private final String entity;
  private final String command;
  private String urlEnv;
  private boolean urlSet = false;
  private boolean ignore = false;
  private String ignoreEnv;
  private boolean ignoreSet = false;
  private String authEnv;
  private boolean authSet = false;

  public static final String CMD = "gcli"; // recommended name
  public static final String DEFAULT_URL = "http://localhost:8090";

  /**
   * Gravitino Command line.
   *
   * @param line Parsed command line object.
   * @param options Available options for the CLI.
   * @param entity The entity to apply the command to e.g. metalake, catalog, schema, table etc.
   * @param command The type of command to run i.e. list, details, update, delete, or create.
   */
  public GravitinoCommandLine(CommandLine line, Options options, String entity, String command) {
    this.line = line;
    this.options = options;
    this.entity = entity;
    this.command = command;
  }

  /** Handles the parsed command line arguments and executes the corresponding actions. */
  public void handleCommandLine() {
    GravitinoConfig config = new GravitinoConfig(null);

    /* Check if you should ignore client/version versions */
    if (line.hasOption(GravitinoOptions.IGNORE)) {
      ignore = true;
    } else {
      // Cache the ignore environment variable
      if (ignoreEnv == null && !ignoreSet) {
        ignoreEnv = System.getenv("GRAVITINO_IGNORE");
        ignore = ignoreEnv != null && ignoreEnv.equals("true");
        ignoreSet = true;
      }

      // Check if the ignore name is specified in the configuration file
      if (ignoreEnv == null) {
        if (config.fileExists()) {
          config.read();
          ignore = config.getIgnore();
        }
      }
    }

    executeCommand();
  }

  /** Handles the parsed command line arguments and executes the corresponding actions. */
  public void handleSimpleLine() {
    /* Display command usage. */
    if (line.hasOption(GravitinoOptions.HELP)) {
      displayHelp(options);
    }
    /* Display Gravitino client version. */
    else if (line.hasOption(GravitinoOptions.VERSION)) {
      new ClientVersion(getUrl(), ignore).handle();
    }
    /* Display Gravitino server version. */
    else if (line.hasOption(GravitinoOptions.SERVER)) {
      new ServerVersion(getUrl(), ignore).handle();
    }
  }

  /**
   * Displays the help message for the command line tool.
   *
   * @param options The command options.
   */
  public static void displayHelp(Options options) {
    HelpFormatter formatter = new HelpFormatter();
    formatter.printHelp(CMD, options);
  }

  /** Executes the appropriate command based on the command type. */
  private void executeCommand() {
    if (entity.equals(CommandEntities.COLUMN)) {
      handleColumnCommand();
    } else if (entity.equals(CommandEntities.TABLE)) {
      handleTableCommand();
    } else if (entity.equals(CommandEntities.SCHEMA)) {
      handleSchemaCommand();
    } else if (entity.equals(CommandEntities.CATALOG)) {
      handleCatalogCommand();
    } else if (entity.equals(CommandEntities.METALAKE)) {
      handleMetalakeCommand();
    } else if (entity.equals(CommandEntities.USER)) {
      handleUserCommand();
    } else if (entity.equals(CommandEntities.GROUP)) {
      handleGroupCommand();
    } else if (entity.equals(CommandEntities.TAG)) {
      handleTagCommand();
    } else if (entity.equals(CommandEntities.ROLE)) {
      handleRoleCommand();
    }
  }

  /**
   * Handles the command execution for Metalakes based on command type and the command line options.
   */
  private void handleMetalakeCommand() {
    String url = getUrl();
    String auth = getAuth();
    String userName = line.getOptionValue(GravitinoOptions.LOGIN);
    FullName name = new FullName(line);
    String metalake = name.getMetalakeName();

    if (CommandActions.DETAILS.equals(command)) {
      if (line.hasOption(GravitinoOptions.AUDIT)) {
        new MetalakeAudit(url, ignore, auth, userName, metalake).handle();
      } else {
        new MetalakeDetails(url, ignore, auth, userName, metalake).handle();
      }
    } else if (CommandActions.LIST.equals(command)) {
      new ListMetalakes(url, ignore, auth, userName).handle();
    } else if (CommandActions.CREATE.equals(command)) {
      String comment = line.getOptionValue(GravitinoOptions.COMMENT);
      new CreateMetalake(url, ignore, auth, userName, metalake, comment).handle();
    } else if (CommandActions.DELETE.equals(command)) {
      boolean force = line.hasOption(GravitinoOptions.FORCE);
      new DeleteMetalake(url, ignore, auth, userName, force, metalake).handle();
    } else if (CommandActions.SET.equals(command)) {
      String property = line.getOptionValue(GravitinoOptions.PROPERTY);
      String value = line.getOptionValue(GravitinoOptions.VALUE);
      new SetMetalakeProperty(url, ignore, auth, userName, metalake, property, value).handle();
    } else if (CommandActions.REMOVE.equals(command)) {
      String property = line.getOptionValue(GravitinoOptions.PROPERTY);
      new RemoveMetalakeProperty(url, ignore, auth, userName, metalake, property).handle();
    } else if (CommandActions.PROPERTIES.equals(command)) {
      new ListMetalakeProperties(url, ignore, auth, userName, metalake).handle();
    } else if (CommandActions.UPDATE.equals(command)) {
      if (line.hasOption(GravitinoOptions.COMMENT)) {
        String comment = line.getOptionValue(GravitinoOptions.COMMENT);
        new UpdateMetalakeComment(url, ignore, auth, userName, metalake, comment).handle();
      }
      if (line.hasOption(GravitinoOptions.RENAME)) {
        String newName = line.getOptionValue(GravitinoOptions.RENAME);
        boolean force = line.hasOption(GravitinoOptions.FORCE);
        new UpdateMetalakeName(url, ignore, auth, userName, force, metalake, newName).handle();
      }
    }
  }

  /**
   * Handles the command execution for Catalogs based on command type and the command line options.
   */
  private void handleCatalogCommand() {
    String url = getUrl();
    String auth = getAuth();
    String userName = line.getOptionValue(GravitinoOptions.LOGIN);
    FullName name = new FullName(line);
    String metalake = name.getMetalakeName();

    if (CommandActions.LIST.equals(command)) {
      new ListCatalogs(url, ignore, auth, userName, metalake).handle();
      return;
    }

    String catalog = name.getCatalogName();

    if (CommandActions.DETAILS.equals(command)) {
      if (line.hasOption(GravitinoOptions.AUDIT)) {
        new CatalogAudit(url, ignore, auth, userName, metalake, catalog).handle();
      } else {
        new CatalogDetails(url, ignore, auth, userName, metalake, catalog).handle();
      }
    } else if (CommandActions.CREATE.equals(command)) {
      String comment = line.getOptionValue(GravitinoOptions.COMMENT);
      String provider = line.getOptionValue(GravitinoOptions.PROVIDER);
      String[] properties = line.getOptionValues(GravitinoOptions.PROPERTIES);
      Map<String, String> propertyMap = new Properties().parse(properties);
      new CreateCatalog(
              url, ignore, auth, userName, metalake, catalog, provider, comment, propertyMap)
          .handle();
    } else if (CommandActions.DELETE.equals(command)) {
      boolean force = line.hasOption(GravitinoOptions.FORCE);
      new DeleteCatalog(url, ignore, auth, userName, force, metalake, catalog).handle();
    } else if (CommandActions.SET.equals(command)) {
      String property = line.getOptionValue(GravitinoOptions.PROPERTY);
      String value = line.getOptionValue(GravitinoOptions.VALUE);
      new SetCatalogProperty(url, ignore, auth, userName, metalake, catalog, property, value)
          .handle();
    } else if (CommandActions.REMOVE.equals(command)) {
      String property = line.getOptionValue(GravitinoOptions.PROPERTY);
      new RemoveCatalogProperty(url, ignore, auth, userName, metalake, catalog, property).handle();
    } else if (CommandActions.PROPERTIES.equals(command)) {
      new ListCatalogProperties(url, ignore, auth, userName, metalake, catalog).handle();
    } else if (CommandActions.UPDATE.equals(command)) {
      if (line.hasOption(GravitinoOptions.COMMENT)) {
        String comment = line.getOptionValue(GravitinoOptions.COMMENT);
        new UpdateCatalogComment(url, ignore, auth, userName, metalake, catalog, comment).handle();
      }
      if (line.hasOption(GravitinoOptions.RENAME)) {
        String newName = line.getOptionValue(GravitinoOptions.RENAME);
        new UpdateCatalogName(url, ignore, auth, userName, metalake, catalog, newName).handle();
      }
    }
  }

  /**
   * Handles the command execution for Schemas based on command type and the command line options.
   */
  private void handleSchemaCommand() {
    String url = getUrl();
    String auth = getAuth();
    String userName = line.getOptionValue(GravitinoOptions.LOGIN);
    FullName name = new FullName(line);
    String metalake = name.getMetalakeName();
    String catalog = name.getCatalogName();

    if (CommandActions.LIST.equals(command)) {
      new ListSchema(url, ignore, auth, userName, metalake, catalog).handle();
      return;
    }

    String schema = name.getSchemaName();

    if (CommandActions.DETAILS.equals(command)) {
      if (line.hasOption(GravitinoOptions.AUDIT)) {
        new SchemaAudit(url, ignore, auth, userName, metalake, catalog, schema).handle();
      } else {
        new SchemaDetails(url, ignore, auth, userName, metalake, catalog, schema).handle();
      }
    } else if (CommandActions.CREATE.equals(command)) {
      String comment = line.getOptionValue(GravitinoOptions.COMMENT);
      new CreateSchema(url, ignore, auth, userName, metalake, catalog, schema, comment).handle();
    } else if (CommandActions.DELETE.equals(command)) {
      boolean force = line.hasOption(GravitinoOptions.FORCE);
      new DeleteSchema(url, ignore, auth, userName, force, metalake, catalog, schema).handle();
    } else if (CommandActions.SET.equals(command)) {
      String property = line.getOptionValue(GravitinoOptions.PROPERTY);
      String value = line.getOptionValue(GravitinoOptions.VALUE);
      new SetSchemaProperty(url, ignore, auth, userName, metalake, catalog, schema, property, value)
          .handle();
    } else if (CommandActions.REMOVE.equals(command)) {
      String property = line.getOptionValue(GravitinoOptions.PROPERTY);
      new RemoveSchemaProperty(url, ignore, auth, userName, metalake, catalog, schema, property)
          .handle();
    } else if (CommandActions.PROPERTIES.equals(command)) {
      new ListSchemaProperties(url, ignore, auth, userName, metalake, catalog, schema).handle();
    }
  }

  /**
   * Handles the command execution for Tables based on command type and the command line options.
   */
  private void handleTableCommand() {
    String url = getUrl();
    String auth = getAuth();
    String userName = line.getOptionValue(GravitinoOptions.LOGIN);
    FullName name = new FullName(line);
    String metalake = name.getMetalakeName();
    String catalog = name.getCatalogName();
    String schema = name.getSchemaName();

    if (CommandActions.LIST.equals(command)) {
      new ListTables(url, ignore, auth, userName, metalake, catalog, schema).handle();
      return;
    }

    String table = name.getTableName();

    if (CommandActions.DETAILS.equals(command)) {
      if (line.hasOption(GravitinoOptions.AUDIT)) {
        new TableAudit(url, ignore, auth, userName, metalake, catalog, schema, table).handle();
      } else if (line.hasOption(GravitinoOptions.INDEX)) {
        new ListIndexes(url, ignore, auth, userName, metalake, catalog, schema, table).handle();
      } else if (line.hasOption(GravitinoOptions.DISTRIBUTION)) {
<<<<<<< HEAD
        new TableDistribution(url, ignore, auth, userName, metalake, catalog, schema, table)
            .handle();
=======
        new TableDistribution(url, ignore, metalake, catalog, schema, table).handle();
      } else if (line.hasOption(GravitinoOptions.Partition)) {
        new TablePartition(url, ignore, metalake, catalog, schema, table).handle();
>>>>>>> 306c0e87
      } else {
        new TableDetails(url, ignore, auth, userName, metalake, catalog, schema, table).handle();
      }
    } else if (CommandActions.CREATE.equals(command)) {
      // TODO
    } else if (CommandActions.DELETE.equals(command)) {
      boolean force = line.hasOption(GravitinoOptions.FORCE);
      new DeleteTable(url, ignore, auth, userName, force, metalake, catalog, schema, table)
          .handle();
    }
  }

  /** Handles the command execution for Users based on command type and the command line options. */
  protected void handleUserCommand() {
    String url = getUrl();
    String auth = getAuth();
    String userName = line.getOptionValue(GravitinoOptions.LOGIN);
    FullName name = new FullName(line);
    String metalake = name.getMetalakeName();
    String user = line.getOptionValue(GravitinoOptions.USER);

    if (CommandActions.DETAILS.equals(command)) {
      new UserDetails(url, ignore, auth, userName, metalake, user).handle();
    } else if (CommandActions.LIST.equals(command)) {
      new ListUsers(url, ignore, auth, userName, metalake).handle();
    } else if (CommandActions.CREATE.equals(command)) {
      new CreateUser(url, ignore, auth, userName, metalake, user).handle();
    } else if (CommandActions.DELETE.equals(command)) {
      boolean force = line.hasOption(GravitinoOptions.FORCE);
      new DeleteUser(url, ignore, auth, userName, force, metalake, user).handle();
    }
  }

  /** Handles the command execution for Group based on command type and the command line options. */
  protected void handleGroupCommand() {
    String url = getUrl();
    String auth = getAuth();
    String userName = line.getOptionValue(GravitinoOptions.LOGIN);
    FullName name = new FullName(line);
    String metalake = name.getMetalakeName();
    String group = line.getOptionValue(GravitinoOptions.GROUP);

    if (CommandActions.DETAILS.equals(command)) {
      new GroupDetails(url, ignore, auth, userName, metalake, group).handle();
    } else if (CommandActions.LIST.equals(command)) {
      new ListGroups(url, ignore, auth, userName, metalake).handle();
    } else if (CommandActions.CREATE.equals(command)) {
      new CreateGroup(url, ignore, auth, userName, metalake, group).handle();
    } else if (CommandActions.DELETE.equals(command)) {
      boolean force = line.hasOption(GravitinoOptions.FORCE);
      new DeleteGroup(url, ignore, auth, userName, force, metalake, group).handle();
    }
  }

  /** Handles the command execution for Tags based on command type and the command line options. */
  protected void handleTagCommand() {
    String url = getUrl();
    String auth = getAuth();
    String userName = line.getOptionValue(GravitinoOptions.LOGIN);
    FullName name = new FullName(line);
    String metalake = name.getMetalakeName();
    String tag = line.getOptionValue(GravitinoOptions.TAG);

    if (CommandActions.DETAILS.equals(command)) {
      new TagDetails(url, ignore, auth, userName, metalake, tag).handle();
    } else if (CommandActions.LIST.equals(command)) {
      if (!name.hasCatalogName()) {
        new ListAllTags(url, ignore, auth, userName, metalake).handle();
      } else {
        new ListEntityTags(url, ignore, auth, userName, metalake, name).handle();
      }
    } else if (CommandActions.CREATE.equals(command)) {
      String comment = line.getOptionValue(GravitinoOptions.COMMENT);
      new CreateTag(url, ignore, auth, userName, metalake, tag, comment).handle();
    } else if (CommandActions.DELETE.equals(command)) {
      boolean force = line.hasOption(GravitinoOptions.FORCE);
      new DeleteTag(url, ignore, auth, userName, force, metalake, tag).handle();
    } else if (CommandActions.SET.equals(command)) {
      String property = line.getOptionValue(GravitinoOptions.PROPERTY);
      String value = line.getOptionValue(GravitinoOptions.VALUE);

      if (name == null && property != null && value != null) {
        new SetTagProperty(url, ignore, auth, userName, metalake, tag, property, value).handle();
      } else if (name != null && property == null && value == null) {
        new TagEntity(url, ignore, auth, userName, metalake, name, tag).handle();
      } else {
        System.err.println(ErrorMessages.INVALID_SET_COMMAND);
      }
    } else if (CommandActions.REMOVE.equals(command)) {
      String property = line.getOptionValue(GravitinoOptions.PROPERTY);
      if (property != null) {
        new RemoveTagProperty(url, ignore, auth, userName, metalake, tag, property).handle();
      } else if (name != null) {
        new UntagEntity(url, ignore, auth, userName, metalake, name, tag).handle();
      } else {
        System.err.println(ErrorMessages.INVALID_REMOVE_COMMAND);
      }
    } else if (CommandActions.PROPERTIES.equals(command)) {
      new ListTagProperties(url, ignore, auth, userName, metalake, tag).handle();
    } else if (CommandActions.UPDATE.equals(command)) {
      if (line.hasOption(GravitinoOptions.COMMENT)) {
        String comment = line.getOptionValue(GravitinoOptions.COMMENT);
        new UpdateTagComment(url, ignore, auth, userName, metalake, tag, comment).handle();
      }
      if (line.hasOption(GravitinoOptions.RENAME)) {
        String newName = line.getOptionValue(GravitinoOptions.RENAME);
        new UpdateTagName(url, ignore, auth, userName, metalake, tag, newName).handle();
      }
    }
  }

  /** Handles the command execution for Roles based on command type and the command line options. */
  protected void handleRoleCommand() {
    String url = getUrl();
    String auth = getAuth();
    String userName = line.getOptionValue(GravitinoOptions.LOGIN);
    FullName name = new FullName(line);
    String metalake = name.getMetalakeName();
    String role = line.getOptionValue(GravitinoOptions.ROLE);

    if (CommandActions.DETAILS.equals(command)) {
      new RoleDetails(url, ignore, auth, userName, metalake, role).handle();
    } else if (CommandActions.LIST.equals(command)) {
      new ListRoles(url, ignore, auth, userName, metalake).handle();
    } else if (CommandActions.CREATE.equals(command)) {
      new CreateRole(url, ignore, auth, userName, metalake, role).handle();
    } else if (CommandActions.DELETE.equals(command)) {
      boolean force = line.hasOption(GravitinoOptions.FORCE);
      new DeleteRole(url, ignore, auth, userName, force, metalake, role).handle();
    }
  }

  /**
   * Handles the command execution for Columns based on command type and the command line options.
   */
  private void handleColumnCommand() {
    String url = getUrl();
    String auth = getAuth();
    String userName = line.getOptionValue(GravitinoOptions.LOGIN);
    FullName name = new FullName(line);
    String metalake = name.getMetalakeName();
    String catalog = name.getCatalogName();
    String schema = name.getSchemaName();
    String table = name.getTableName();

    if (CommandActions.LIST.equals(command)) {
      new ListColumns(url, ignore, auth, userName, metalake, catalog, schema, table).handle();
    }
  }

  /**
   * Retrieves the Gravitinno URL from the command line options or the GRAVITINO_URL environment
   * variable or the Gravitio config file.
   *
   * @return The Gravitinno URL, or null if not found.
   */
  public String getUrl() {
    GravitinoConfig config = new GravitinoConfig(null);

    // If specified on the command line use that
    if (line.hasOption(GravitinoOptions.URL)) {
      return line.getOptionValue(GravitinoOptions.URL);
    }

    // Cache the Gravitino URL environment variable
    if (urlEnv == null && !urlSet) {
      urlEnv = System.getenv("GRAVITINO_URL");
      urlSet = true;
    }

    // If set return the Gravitino URL environment variable
    if (urlEnv != null) {
      return urlEnv;
    }

    // Check if the metalake name is specified in the configuration file
    if (config.fileExists()) {
      config.read();
      String configURL = config.getGravitinoURL();
      if (configURL != null) {
        return configURL;
      }
    }

    // Return the default localhost URL
    return DEFAULT_URL;
  }

  /**
   * Retrieves the Gravitinno authentication from the command line options or the GRAVITINO_AUTH
   * environment variable or the Gravitio config file.
   *
   * @return The Gravitinno authentication, or null if not found.
   */
  public String getAuth() {
    GravitinoConfig config = new GravitinoConfig(null);

    // If specified on the command line use that
    if (line.hasOption(GravitinoOptions.SIMPLE)) {
      return GravitinoOptions.SIMPLE;
    }

    // Cache the Gravitino URL environment variable
    if (authEnv == null && !authSet) {
      authEnv = System.getenv("GRAVITINO_AUTH");
      authSet = true;
    }

    // If set return the Gravitino URL environment variable
    if (authEnv != null) {
      return authEnv;
    }

    // Check if the metalake name is specified in the configuration file
    if (config.fileExists()) {
      config.read();
      String configAuth = config.getGravitinoAuth();
      if (configAuth != null) {
        return configAuth;
      }
    }

    return null;
  }
}<|MERGE_RESOLUTION|>--- conflicted
+++ resolved
@@ -366,14 +366,10 @@
       } else if (line.hasOption(GravitinoOptions.INDEX)) {
         new ListIndexes(url, ignore, auth, userName, metalake, catalog, schema, table).handle();
       } else if (line.hasOption(GravitinoOptions.DISTRIBUTION)) {
-<<<<<<< HEAD
         new TableDistribution(url, ignore, auth, userName, metalake, catalog, schema, table)
             .handle();
-=======
-        new TableDistribution(url, ignore, metalake, catalog, schema, table).handle();
-      } else if (line.hasOption(GravitinoOptions.Partition)) {
-        new TablePartition(url, ignore, metalake, catalog, schema, table).handle();
->>>>>>> 306c0e87
+      } else if (line.hasOption(GravitinoOptions.PARTITION)) {
+        new TablePartition(url, ignore, auth, userName, metalake, catalog, schema, table).handle();
       } else {
         new TableDetails(url, ignore, auth, userName, metalake, catalog, schema, table).handle();
       }
