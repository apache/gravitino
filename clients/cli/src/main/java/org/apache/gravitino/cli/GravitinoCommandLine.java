--- conflicted
+++ resolved
@@ -185,7 +185,7 @@
       case CommandActions.CREATE:
         if (Objects.isNull(metalake)) {
           System.err.println(CommandEntities.METALAKE + " is not defined");
-          return;
+          Main.exit(-1);
         }
         String comment = line.getOptionValue(GravitinoOptions.COMMENT);
         newCreateMetalake(url, ignore, metalake, comment).handle();
@@ -225,6 +225,7 @@
 
       default:
         System.err.println(ErrorMessages.UNSUPPORTED_COMMAND);
+        Main.exit(-1);
         break;
     }
   }
@@ -300,6 +301,7 @@
 
       default:
         System.err.println(ErrorMessages.UNSUPPORTED_COMMAND);
+        Main.exit(-1);
         break;
     }
   }
@@ -361,6 +363,7 @@
 
       default:
         System.err.println(ErrorMessages.UNSUPPORTED_COMMAND);
+        Main.exit(-1);
         break;
     }
   }
@@ -391,7 +394,7 @@
       if (!missingEntities.isEmpty()) {
         System.err.println(
             "Missing required argument(s): " + Joiner.on(", ").join(missingEntities));
-        return;
+        Main.exit(-1);
       }
 
       newListTables(url, ignore, metalake, catalog, schema).handle();
@@ -476,36 +479,6 @@
 
     Command.setAuthenticationMode(auth, userName);
 
-<<<<<<< HEAD
-    if (CommandActions.DETAILS.equals(command)) {
-      if (line.hasOption(GravitinoOptions.AUDIT)) {
-        newUserAudit(url, ignore, metalake, user).handle();
-      } else {
-        newUserDetails(url, ignore, metalake, user).handle();
-      }
-    } else if (CommandActions.LIST.equals(command)) {
-      newListUsers(url, ignore, metalake).handle();
-    } else if (CommandActions.CREATE.equals(command)) {
-      newCreateUser(url, ignore, metalake, user).handle();
-    } else if (CommandActions.DELETE.equals(command)) {
-      boolean force = line.hasOption(GravitinoOptions.FORCE);
-      newDeleteUser(url, ignore, force, metalake, user).handle();
-    } else if (CommandActions.REVOKE.equals(command)) {
-      String[] roles = line.getOptionValues(GravitinoOptions.ROLE);
-      for (String role : roles) {
-        newRemoveRoleFromUser(url, ignore, metalake, user, role).handle();
-      }
-      System.out.printf("Remove roles %s from user %s%n", COMMA_JOINER.join(roles), user);
-    } else if (CommandActions.GRANT.equals(command)) {
-      String[] roles = line.getOptionValues(GravitinoOptions.ROLE);
-      for (String role : roles) {
-        newAddRoleToUser(url, ignore, metalake, user, role).handle();
-      }
-      System.out.printf("Grant roles %s to user %s%n", String.join(", ", roles), user);
-    } else {
-      System.err.println(ErrorMessages.UNSUPPORTED_ACTION);
-      Main.exit(-1);
-=======
     switch (command) {
       case CommandActions.DETAILS:
         if (line.hasOption(GravitinoOptions.AUDIT)) {
@@ -546,8 +519,8 @@
 
       default:
         System.err.println(ErrorMessages.UNSUPPORTED_COMMAND);
-        break;
->>>>>>> 08f7d91d
+        Main.exit(-1);
+        break;
     }
   }
 
@@ -562,36 +535,6 @@
 
     Command.setAuthenticationMode(auth, userName);
 
-<<<<<<< HEAD
-    if (CommandActions.DETAILS.equals(command)) {
-      if (line.hasOption(GravitinoOptions.AUDIT)) {
-        newGroupAudit(url, ignore, metalake, group).handle();
-      } else {
-        newGroupDetails(url, ignore, metalake, group).handle();
-      }
-    } else if (CommandActions.LIST.equals(command)) {
-      newListGroups(url, ignore, metalake).handle();
-    } else if (CommandActions.CREATE.equals(command)) {
-      newCreateGroup(url, ignore, metalake, group).handle();
-    } else if (CommandActions.DELETE.equals(command)) {
-      boolean force = line.hasOption(GravitinoOptions.FORCE);
-      newDeleteGroup(url, ignore, force, metalake, group).handle();
-    } else if (CommandActions.REVOKE.equals(command)) {
-      String[] roles = line.getOptionValues(GravitinoOptions.ROLE);
-      for (String role : roles) {
-        newRemoveRoleFromGroup(url, ignore, metalake, group, role).handle();
-      }
-      System.out.printf("Remove roles %s from group %s%n", COMMA_JOINER.join(roles), group);
-    } else if (CommandActions.GRANT.equals(command)) {
-      String[] roles = line.getOptionValues(GravitinoOptions.ROLE);
-      for (String role : roles) {
-        newAddRoleToGroup(url, ignore, metalake, group, role).handle();
-      }
-      System.out.printf("Grant roles %s to group %s%n", COMMA_JOINER.join(roles), group);
-    } else {
-      System.err.println(ErrorMessages.UNSUPPORTED_ACTION);
-      Main.exit(-1);
-=======
     switch (command) {
       case CommandActions.DETAILS:
         if (line.hasOption(GravitinoOptions.AUDIT)) {
@@ -632,8 +575,8 @@
 
       default:
         System.err.println(ErrorMessages.UNSUPPORTED_ACTION);
-        break;
->>>>>>> 08f7d91d
+        Main.exit(-1);
+        break;
     }
   }
 
@@ -717,6 +660,7 @@
 
       default:
         System.err.println(ErrorMessages.UNSUPPORTED_ACTION);
+        Main.exit(-1);
         break;
     }
   }
@@ -761,6 +705,7 @@
 
       default:
         System.err.println(ErrorMessages.UNSUPPORTED_ACTION);
+        Main.exit(-1);
         break;
     }
   }
@@ -787,79 +732,10 @@
 
     String column = name.getColumnName();
 
-<<<<<<< HEAD
-    if (line.hasOption(GravitinoOptions.AUDIT)) {
-      newColumnAudit(url, ignore, metalake, catalog, schema, table, column).handle();
-      return;
-    }
-
-    if (CommandActions.CREATE.equals(command)) {
-      String datatype = line.getOptionValue(GravitinoOptions.DATATYPE);
-      String comment = line.getOptionValue(GravitinoOptions.COMMENT);
-      String position = line.getOptionValue(GravitinoOptions.POSITION);
-      boolean nullable = true;
-      boolean autoIncrement = false;
-      String defaultValue = line.getOptionValue(GravitinoOptions.DEFAULT);
-
-      if (line.hasOption(GravitinoOptions.NULL)) {
-        nullable = line.getOptionValue(GravitinoOptions.NULL).equals("true");
-      }
-
-      if (line.hasOption(GravitinoOptions.AUTO)) {
-        autoIncrement = line.getOptionValue(GravitinoOptions.AUTO).equals("true");
-      }
-
-      newAddColumn(
-              url,
-              ignore,
-              metalake,
-              catalog,
-              schema,
-              table,
-              column,
-              datatype,
-              comment,
-              position,
-              nullable,
-              autoIncrement,
-              defaultValue)
-          .handle();
-    } else if (CommandActions.DELETE.equals(command)) {
-      newDeleteColumn(url, ignore, metalake, catalog, schema, table, column).handle();
-    } else if (CommandActions.UPDATE.equals(command)) {
-      if (line.hasOption(GravitinoOptions.COMMENT)) {
-        String comment = line.getOptionValue(GravitinoOptions.COMMENT);
-        newUpdateColumnComment(url, ignore, metalake, catalog, schema, table, column, comment)
-            .handle();
-      }
-      if (line.hasOption(GravitinoOptions.RENAME)) {
-        String newName = line.getOptionValue(GravitinoOptions.RENAME);
-        newUpdateColumnName(url, ignore, metalake, catalog, schema, table, column, newName)
-            .handle();
-      }
-      if (line.hasOption(GravitinoOptions.DATATYPE) && !line.hasOption(GravitinoOptions.DEFAULT)) {
-        String datatype = line.getOptionValue(GravitinoOptions.DATATYPE);
-        newUpdateColumnDatatype(url, ignore, metalake, catalog, schema, table, column, datatype)
-            .handle();
-      }
-      if (line.hasOption(GravitinoOptions.POSITION)) {
-        String position = line.getOptionValue(GravitinoOptions.POSITION);
-        newUpdateColumnPosition(url, ignore, metalake, catalog, schema, table, column, position)
-            .handle();
-      }
-      if (line.hasOption(GravitinoOptions.NULL)) {
-        if (line.getOptionValue(GravitinoOptions.NULL).equals("true")) {
-          newUpdateColumnNullability(url, ignore, metalake, catalog, schema, table, column, true)
-              .handle();
-        } else if (line.getOptionValue(GravitinoOptions.NULL).equals("false")) {
-          newUpdateColumnNullability(url, ignore, metalake, catalog, schema, table, column, false)
-              .handle();
-=======
     switch (command) {
       case CommandActions.DETAILS:
         if (line.hasOption(GravitinoOptions.AUDIT)) {
           newColumnAudit(url, ignore, metalake, catalog, schema, table, column).handle();
->>>>>>> 08f7d91d
         }
         break;
 
@@ -910,7 +786,8 @@
             newUpdateColumnName(url, ignore, metalake, catalog, schema, table, column, newName)
                 .handle();
           }
-          if (line.hasOption(GravitinoOptions.DATATYPE)) {
+          if (line.hasOption(GravitinoOptions.DATATYPE)
+              && !line.hasOption(GravitinoOptions.DEFAULT)) {
             String datatype = line.getOptionValue(GravitinoOptions.DATATYPE);
             newUpdateColumnDatatype(url, ignore, metalake, catalog, schema, table, column, datatype)
                 .handle();
@@ -944,6 +821,7 @@
 
       default:
         System.err.println(ErrorMessages.UNSUPPORTED_ACTION);
+        Main.exit(-1);
         break;
     }
   }
@@ -979,25 +857,6 @@
 
     Command.setAuthenticationMode(auth, userName);
 
-<<<<<<< HEAD
-    if (CommandActions.DETAILS.equals(command)) {
-      newOwnerDetails(url, ignore, metalake, entityName, entity).handle();
-    } else if (CommandActions.SET.equals(command)) {
-      String owner = line.getOptionValue(GravitinoOptions.USER);
-      String group = line.getOptionValue(GravitinoOptions.GROUP);
-
-      if (owner != null && group == null) {
-        newSetOwner(url, ignore, metalake, entityName, entity, owner, false).handle();
-      } else if (owner == null && group != null) {
-        newSetOwner(url, ignore, metalake, entityName, entity, group, true).handle();
-      } else {
-        System.err.println(ErrorMessages.INVALID_SET_COMMAND);
-        Main.exit(-1);
-      }
-    } else {
-      System.err.println(ErrorMessages.UNSUPPORTED_ACTION);
-      Main.exit(-1);
-=======
     switch (command) {
       case CommandActions.DETAILS:
         newOwnerDetails(url, ignore, metalake, entityName, entity).handle();
@@ -1021,7 +880,6 @@
       default:
         System.err.println(ErrorMessages.UNSUPPORTED_ACTION);
         break;
->>>>>>> 08f7d91d
     }
   }
 
@@ -1036,15 +894,17 @@
     String metalake = name.getMetalakeName();
     String catalog = name.getCatalogName();
     String schema = name.getSchemaName();
+
+    if (command.equals(CommandActions.LIST)) {
+      newListTopics(url, ignore, metalake, catalog, schema).handle();
+      return;
+    }
+
     String topic = name.getTopicName();
 
     Command.setAuthenticationMode(auth, userName);
 
     switch (command) {
-      case CommandActions.LIST:
-        newListTopics(url, ignore, metalake, catalog, schema).handle();
-        break;
-
       case CommandActions.DETAILS:
         newTopicDetails(url, ignore, metalake, catalog, schema, topic).handle();
         break;
@@ -1109,17 +969,19 @@
     String metalake = name.getMetalakeName();
     String catalog = name.getCatalogName();
     String schema = name.getSchemaName();
+
+    Command.setAuthenticationMode(auth, userName);
+
+    if (command.equals(CommandActions.LIST)) {
+      newListFilesets(url, ignore, metalake, catalog, schema).handle();
+      return;
+    }
+
     String fileset = name.getFilesetName();
-
-    Command.setAuthenticationMode(auth, userName);
 
     switch (command) {
       case CommandActions.DETAILS:
         newFilesetDetails(url, ignore, metalake, catalog, schema, fileset).handle();
-        break;
-
-      case CommandActions.LIST:
-        newListFilesets(url, ignore, metalake, catalog, schema).handle();
         break;
 
       case CommandActions.CREATE:
