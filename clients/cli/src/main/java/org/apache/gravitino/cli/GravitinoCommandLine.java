--- conflicted
+++ resolved
@@ -19,16 +19,13 @@
 
 package org.apache.gravitino.cli;
 
-<<<<<<< HEAD
+import com.google.common.base.Preconditions;
 import java.io.BufferedReader;
 import java.io.IOException;
 import java.io.InputStream;
 import java.io.InputStreamReader;
 import java.nio.charset.StandardCharsets;
-=======
-import com.google.common.base.Preconditions;
 import java.util.Arrays;
->>>>>>> d5aa571c
 import java.util.Map;
 import org.apache.commons.cli.CommandLine;
 import org.apache.commons.cli.HelpFormatter;
@@ -120,13 +117,10 @@
 
   /** Executes the appropriate command based on the command type. */
   private void executeCommand() {
-<<<<<<< HEAD
     if (command.equals(CommandActions.HELP)) {
       handleHelpCommand();
-=======
-    if (line.hasOption(GravitinoOptions.OWNER)) {
+    } else if (line.hasOption(GravitinoOptions.OWNER)) {
       handleOwnerCommand();
->>>>>>> d5aa571c
     } else if (entity.equals(CommandEntities.COLUMN)) {
       handleColumnCommand();
     } else if (entity.equals(CommandEntities.TABLE)) {
