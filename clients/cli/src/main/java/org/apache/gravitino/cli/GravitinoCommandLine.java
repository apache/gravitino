--- conflicted
+++ resolved
@@ -360,8 +360,8 @@
     } else if (CommandActions.CREATE.equals(command)) {
       // TODO
     } else if (CommandActions.DELETE.equals(command)) {
-<<<<<<< HEAD
-      new DeleteTable(url, ignore, metalake, catalog, schema, table).handle();
+      boolean force = line.hasOption(GravitinoOptions.FORCE);
+      new DeleteTable(url, ignore, force, metalake, catalog, schema, table).handle();
     } else if (CommandActions.SET.equals(command)) {
       String property = line.getOptionValue(GravitinoOptions.PROPERTY);
       String value = line.getOptionValue(GravitinoOptions.VALUE);
@@ -380,10 +380,6 @@
         String newName = line.getOptionValue(GravitinoOptions.RENAME);
         new UpdateTableName(url, ignore, metalake, catalog, schema, table, newName).handle();
       }
-=======
-      boolean force = line.hasOption(GravitinoOptions.FORCE);
-      new DeleteTable(url, ignore, force, metalake, catalog, schema, table).handle();
->>>>>>> dac35e33
     }
   }
 
