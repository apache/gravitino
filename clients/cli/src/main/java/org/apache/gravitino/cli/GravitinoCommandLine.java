/*
 * Licensed to the Apache Software Foundation (ASF) under one
 * or more contributor license agreements.  See the NOTICE file
 * distributed with this work for additional information
 * regarding copyright ownership.  The ASF licenses this file
 * to you under the Apache License, Version 2.0 (the
 * "License"); you may not use this file except in compliance
 * with the License.  You may obtain a copy of the License at
 *
 *  http://www.apache.org/licenses/LICENSE-2.0
 *
 * Unless required by applicable law or agreed to in writing,
 * software distributed under the License is distributed on an
 * "AS IS" BASIS, WITHOUT WARRANTIES OR CONDITIONS OF ANY
 * KIND, either express or implied.  See the License for the
 * specific language governing permissions and limitations
 * under the License.
 */

package org.apache.gravitino.cli;

import com.google.common.base.Joiner;
import java.io.BufferedReader;
import java.io.IOException;
import java.io.InputStream;
import java.io.InputStreamReader;
import java.nio.charset.StandardCharsets;
import java.util.List;
import org.apache.commons.cli.CommandLine;
import org.apache.commons.cli.HelpFormatter;
import org.apache.commons.cli.Options;
import org.apache.gravitino.cli.commands.Command;

/* Gravitino Command line */
public class GravitinoCommandLine extends TestableCommandLine {

  private final CommandLine line;
  private final Options options;
  private final String entity;
  private final String command;
  private String urlEnv;
  private boolean urlSet = false;
  private boolean ignore = false;
  private String ignoreEnv;
  private boolean ignoreSet = false;
  private String authEnv;
  private boolean authSet = false;

  public static final String CMD = "gcli"; // recommended name
  public static final String DEFAULT_URL = "http://localhost:8090";
  // This joiner is used to join multiple outputs to be displayed, e.g. roles or groups
  private static final Joiner COMMA_JOINER = Joiner.on(", ").skipNulls();

  /**
   * Gravitino Command line.
   *
   * @param line Parsed command line object.
   * @param options Available options for the CLI.
   * @param entity The entity to apply the command to e.g. metalake, catalog, schema, table etc.
   * @param command The type of command to run i.e. list, details, update, delete, or create.
   */
  public GravitinoCommandLine(CommandLine line, Options options, String entity, String command) {
    this.line = line;
    this.options = options;
    this.entity = entity;
    this.command = command;
  }

  /** Handles the parsed command line arguments and executes the corresponding actions. */
  public void handleCommandLine() {
    GravitinoConfig config = new GravitinoConfig(null);

    /* Check if you should ignore client/version versions */
    if (line.hasOption(GravitinoOptions.IGNORE)) {
      ignore = true;
    } else {
      // Cache the ignore environment variable
      if (ignoreEnv == null && !ignoreSet) {
        ignoreEnv = System.getenv("GRAVITINO_IGNORE");
        ignore = ignoreEnv != null && ignoreEnv.equals("true");
        ignoreSet = true;
      }

      // Check if the ignore name is specified in the configuration file
      if (ignoreEnv == null) {
        if (config.fileExists()) {
          config.read();
          ignore = config.getIgnore();
        }
      }
    }

    executeCommand();
  }

  /** Handles the parsed command line arguments and executes the corresponding actions. */
  public void handleSimpleLine() {
    /* Display command usage. */
    if (line.hasOption(GravitinoOptions.HELP)) {
      displayHelp(options);
    }
    /* Display Gravitino client version. */
    else if (line.hasOption(GravitinoOptions.VERSION)) {
      newClientVersion(getUrl(), ignore).handle();
    }
    /* Display Gravitino server version. */
    else if (line.hasOption(GravitinoOptions.SERVER)) {
      newServerVersion(getUrl(), ignore).handle();
    }
  }

  /**
   * Displays the help message for the command line tool.
   *
   * @param options The command options.
   */
  public static void displayHelp(Options options) {
    HelpFormatter formatter = new HelpFormatter();
    formatter.printHelp(CMD, options);
  }

  /** Executes the appropriate command based on the command type. */
  private void executeCommand() {
    if (CommandActions.HELP.equals(command)) {
      handleHelpCommand();
    } else if (line.hasOption(GravitinoOptions.OWNER)) {
      new OwnerCommandHandler(this, line, command, ignore, entity).handle();
    } else if (entity.equals(CommandEntities.COLUMN)) {
      new ColumnCommandHandler(this, line, command, ignore).handle();
    } else if (entity.equals(CommandEntities.TABLE)) {
      new TableCommandHandler(this, line, command, ignore).handle();
    } else if (entity.equals(CommandEntities.SCHEMA)) {
      new SchemaCommandHandler(this, line, command, ignore).handle();
    } else if (entity.equals(CommandEntities.CATALOG)) {
      new CatalogCommandHandler(this, line, command, ignore).handle();
    } else if (entity.equals(CommandEntities.METALAKE)) {
      new MetalakeCommandHandler(this, line, command, ignore).handle();
    } else if (entity.equals(CommandEntities.TOPIC)) {
      new TopicCommandHandler(this, line, command, ignore).handle();
    } else if (entity.equals(CommandEntities.FILESET)) {
      new FilesetCommandHandler(this, line, command, ignore).handle();
    } else if (entity.equals(CommandEntities.USER)) {
      new UserCommandHandler(this, line, command, ignore).handle();
    } else if (entity.equals(CommandEntities.GROUP)) {
      new GroupCommandHandler(this, line, command, ignore).handle();
    } else if (entity.equals(CommandEntities.TAG)) {
      new TagCommandHandler(this, line, command, ignore).handle();
    } else if (entity.equals(CommandEntities.ROLE)) {
      new RoleCommandHandler(this, line, command, ignore).handle();
    } else if (entity.equals(CommandEntities.MODEL)) {
      new ModelCommandHandler(this, line, command, ignore).handle();
    }
  }

<<<<<<< HEAD
  /**
   * Handles the command execution for Metalakes based on command type and the command line options.
   */
  private void handleMetalakeCommand() {
=======
  /** Handles the command execution for Tags based on command type and the command line options. */
  protected void handleTagCommand() {
>>>>>>> 546a9771
    String url = getUrl();
    String auth = getAuth();
    String userName = line.getOptionValue(GravitinoOptions.LOGIN);
    FullName name = new FullName(line);
<<<<<<< HEAD
    String outputFormat = line.getOptionValue(GravitinoOptions.OUTPUT);

    Command.setAuthenticationMode(auth, userName);

    if (CommandActions.LIST.equals(command)) {
      newListMetalakes(url, ignore, outputFormat).validate().handle();
      return;
    }

    String metalake = name.getMetalakeName();

    switch (command) {
      case CommandActions.DETAILS:
        if (line.hasOption(GravitinoOptions.AUDIT)) {
          newMetalakeAudit(url, ignore, metalake).validate().handle();
        } else {
          newMetalakeDetails(url, ignore, outputFormat, metalake).validate().handle();
=======
    String metalake = name.getMetalakeName();

    Command.setAuthenticationMode(auth, userName);

    String[] tags = line.getOptionValues(GravitinoOptions.TAG);

    if (tags != null) {
      tags = Arrays.stream(tags).distinct().toArray(String[]::new);
    }

    switch (command) {
      case CommandActions.DETAILS:
        newTagDetails(url, ignore, metalake, getOneTag(tags)).validate().handle();
        break;

      case CommandActions.LIST:
        if (!name.hasCatalogName()) {
          newListTags(url, ignore, metalake).validate().handle();
        } else {
          newListEntityTags(url, ignore, metalake, name).validate().handle();
>>>>>>> 546a9771
        }
        break;

      case CommandActions.CREATE:
        String comment = line.getOptionValue(GravitinoOptions.COMMENT);
<<<<<<< HEAD
        newCreateMetalake(url, ignore, metalake, comment).validate().handle();
        break;

      case CommandActions.DELETE:
        boolean force = line.hasOption(GravitinoOptions.FORCE);
        newDeleteMetalake(url, ignore, force, metalake).validate().handle();
        break;

      case CommandActions.SET:
        String property = line.getOptionValue(GravitinoOptions.PROPERTY);
        String value = line.getOptionValue(GravitinoOptions.VALUE);
        newSetMetalakeProperty(url, ignore, metalake, property, value).validate().handle();
        break;

      case CommandActions.REMOVE:
        property = line.getOptionValue(GravitinoOptions.PROPERTY);
        newRemoveMetalakeProperty(url, ignore, metalake, property).validate().handle();
        break;

      case CommandActions.PROPERTIES:
        newListMetalakeProperties(url, ignore, metalake).validate().handle();
        break;

      case CommandActions.UPDATE:
        if (line.hasOption(GravitinoOptions.ENABLE) && line.hasOption(GravitinoOptions.DISABLE)) {
          System.err.println(ErrorMessages.INVALID_ENABLE_DISABLE);
          Main.exit(-1);
        }
        if (line.hasOption(GravitinoOptions.ENABLE)) {
          boolean enableAllCatalogs = line.hasOption(GravitinoOptions.ALL);
          newMetalakeEnable(url, ignore, metalake, enableAllCatalogs).validate().handle();
        }
        if (line.hasOption(GravitinoOptions.DISABLE)) {
          newMetalakeDisable(url, ignore, metalake).validate().handle();
        }

        if (line.hasOption(GravitinoOptions.COMMENT)) {
          comment = line.getOptionValue(GravitinoOptions.COMMENT);
          newUpdateMetalakeComment(url, ignore, metalake, comment).validate().handle();
        }
        if (line.hasOption(GravitinoOptions.RENAME)) {
          String newName = line.getOptionValue(GravitinoOptions.RENAME);
          force = line.hasOption(GravitinoOptions.FORCE);
          newUpdateMetalakeName(url, ignore, force, metalake, newName).validate().handle();
        }

        break;

      default:
        System.err.println(ErrorMessages.UNSUPPORTED_COMMAND);
=======
        newCreateTags(url, ignore, metalake, tags, comment).validate().handle();
        break;

      case CommandActions.DELETE:
        boolean forceDelete = line.hasOption(GravitinoOptions.FORCE);
        newDeleteTag(url, ignore, forceDelete, metalake, tags).validate().handle();
        break;

      case CommandActions.SET:
        String propertySet = line.getOptionValue(GravitinoOptions.PROPERTY);
        String valueSet = line.getOptionValue(GravitinoOptions.VALUE);
        if (propertySet == null && valueSet == null) {
          newTagEntity(url, ignore, metalake, name, tags).validate().handle();
        } else {
          newSetTagProperty(url, ignore, metalake, getOneTag(tags), propertySet, valueSet)
              .validate()
              .handle();
        }
        break;

      case CommandActions.REMOVE:
        boolean isTag = line.hasOption(GravitinoOptions.TAG);
        if (!isTag) {
          boolean forceRemove = line.hasOption(GravitinoOptions.FORCE);
          newRemoveAllTags(url, ignore, metalake, name, forceRemove).validate().handle();
        } else {
          String propertyRemove = line.getOptionValue(GravitinoOptions.PROPERTY);
          if (propertyRemove != null) {
            newRemoveTagProperty(url, ignore, metalake, getOneTag(tags), propertyRemove)
                .validate()
                .handle();
          } else {
            newUntagEntity(url, ignore, metalake, name, tags).validate().handle();
          }
        }
        break;

      case CommandActions.PROPERTIES:
        newListTagProperties(url, ignore, metalake, getOneTag(tags)).validate().handle();
        break;

      case CommandActions.UPDATE:
        if (line.hasOption(GravitinoOptions.COMMENT)) {
          String updateComment = line.getOptionValue(GravitinoOptions.COMMENT);
          newUpdateTagComment(url, ignore, metalake, getOneTag(tags), updateComment)
              .validate()
              .handle();
        }
        if (line.hasOption(GravitinoOptions.RENAME)) {
          String newName = line.getOptionValue(GravitinoOptions.RENAME);
          newUpdateTagName(url, ignore, metalake, getOneTag(tags), newName).validate().handle();
        }
        break;

      default:
        System.err.println(ErrorMessages.UNSUPPORTED_ACTION);
>>>>>>> 546a9771
        Main.exit(-1);
        break;
    }
  }

<<<<<<< HEAD
=======
  private String getOneTag(String[] tags) {
    if (tags == null || tags.length > 1) {
      System.err.println(ErrorMessages.MULTIPLE_TAG_COMMAND_ERROR);
      Main.exit(-1);
    }
    return tags[0];
  }

>>>>>>> 546a9771
  private void handleHelpCommand() {
    String helpFile = entity.toLowerCase() + "_help.txt";

    try (InputStream inputStream = this.getClass().getClassLoader().getResourceAsStream(helpFile);
        BufferedReader reader =
            new BufferedReader(new InputStreamReader(inputStream, StandardCharsets.UTF_8))) {
      StringBuilder helpMessage = new StringBuilder();
      String helpLine;
      while ((helpLine = reader.readLine()) != null) {
        helpMessage.append(helpLine).append(System.lineSeparator());
      }
      System.out.print(helpMessage.toString());
    } catch (IOException e) {
      System.err.println(ErrorMessages.HELP_FAILED + e.getMessage());
      Main.exit(-1);
    }
  }

  /**
   * Retrieves the Gravitinno URL from the command line options or the GRAVITINO_URL environment
   * variable or the Gravitio config file.
   *
   * @return The Gravitinno URL, or null if not found.
   */
  public String getUrl() {
    GravitinoConfig config = new GravitinoConfig(null);

    // If specified on the command line use that
    if (line.hasOption(GravitinoOptions.URL)) {
      return line.getOptionValue(GravitinoOptions.URL);
    }

    // Cache the Gravitino URL environment variable
    if (urlEnv == null && !urlSet) {
      urlEnv = System.getenv("GRAVITINO_URL");
      urlSet = true;
    }

    // If set return the Gravitino URL environment variable
    if (urlEnv != null) {
      return urlEnv;
    }

    // Check if the Gravitino URL is specified in the configuration file
    if (config.fileExists()) {
      config.read();
      String configURL = config.getGravitinoURL();
      if (configURL != null) {
        return configURL;
      }
    }

    // Return the default localhost URL
    return DEFAULT_URL;
  }

  /**
   * Retrieves the Gravitinno authentication from the command line options or the GRAVITINO_AUTH
   * environment variable or the Gravitio config file.
   *
   * @return The Gravitinno authentication, or null if not found.
   */
  public String getAuth() {
    // If specified on the command line use that
    if (line.hasOption(GravitinoOptions.SIMPLE)) {
      return GravitinoOptions.SIMPLE;
    }

    // Cache the Gravitino authentication type environment variable
    if (authEnv == null && !authSet) {
      authEnv = System.getenv("GRAVITINO_AUTH");
      authSet = true;
    }

    // If set return the Gravitino authentication type environment variable
    if (authEnv != null) {
      return authEnv;
    }

    // Check if the authentication type is specified in the configuration file
    GravitinoConfig config = new GravitinoConfig(null);
    if (config.fileExists()) {
      config.read();
      String configAuthType = config.getGravitinoAuthType();
      if (configAuthType != null) {
        return configAuthType;
      }
    }

    return null;
  }

  private void checkEntities(List<String> entities) {
    if (!entities.isEmpty()) {
      System.err.println(ErrorMessages.MISSING_ENTITIES + COMMA_JOINER.join(entities));
      Main.exit(-1);
    }
  }
}<|MERGE_RESOLUTION|>--- conflicted
+++ resolved
@@ -152,189 +152,6 @@
     }
   }
 
-<<<<<<< HEAD
-  /**
-   * Handles the command execution for Metalakes based on command type and the command line options.
-   */
-  private void handleMetalakeCommand() {
-=======
-  /** Handles the command execution for Tags based on command type and the command line options. */
-  protected void handleTagCommand() {
->>>>>>> 546a9771
-    String url = getUrl();
-    String auth = getAuth();
-    String userName = line.getOptionValue(GravitinoOptions.LOGIN);
-    FullName name = new FullName(line);
-<<<<<<< HEAD
-    String outputFormat = line.getOptionValue(GravitinoOptions.OUTPUT);
-
-    Command.setAuthenticationMode(auth, userName);
-
-    if (CommandActions.LIST.equals(command)) {
-      newListMetalakes(url, ignore, outputFormat).validate().handle();
-      return;
-    }
-
-    String metalake = name.getMetalakeName();
-
-    switch (command) {
-      case CommandActions.DETAILS:
-        if (line.hasOption(GravitinoOptions.AUDIT)) {
-          newMetalakeAudit(url, ignore, metalake).validate().handle();
-        } else {
-          newMetalakeDetails(url, ignore, outputFormat, metalake).validate().handle();
-=======
-    String metalake = name.getMetalakeName();
-
-    Command.setAuthenticationMode(auth, userName);
-
-    String[] tags = line.getOptionValues(GravitinoOptions.TAG);
-
-    if (tags != null) {
-      tags = Arrays.stream(tags).distinct().toArray(String[]::new);
-    }
-
-    switch (command) {
-      case CommandActions.DETAILS:
-        newTagDetails(url, ignore, metalake, getOneTag(tags)).validate().handle();
-        break;
-
-      case CommandActions.LIST:
-        if (!name.hasCatalogName()) {
-          newListTags(url, ignore, metalake).validate().handle();
-        } else {
-          newListEntityTags(url, ignore, metalake, name).validate().handle();
->>>>>>> 546a9771
-        }
-        break;
-
-      case CommandActions.CREATE:
-        String comment = line.getOptionValue(GravitinoOptions.COMMENT);
-<<<<<<< HEAD
-        newCreateMetalake(url, ignore, metalake, comment).validate().handle();
-        break;
-
-      case CommandActions.DELETE:
-        boolean force = line.hasOption(GravitinoOptions.FORCE);
-        newDeleteMetalake(url, ignore, force, metalake).validate().handle();
-        break;
-
-      case CommandActions.SET:
-        String property = line.getOptionValue(GravitinoOptions.PROPERTY);
-        String value = line.getOptionValue(GravitinoOptions.VALUE);
-        newSetMetalakeProperty(url, ignore, metalake, property, value).validate().handle();
-        break;
-
-      case CommandActions.REMOVE:
-        property = line.getOptionValue(GravitinoOptions.PROPERTY);
-        newRemoveMetalakeProperty(url, ignore, metalake, property).validate().handle();
-        break;
-
-      case CommandActions.PROPERTIES:
-        newListMetalakeProperties(url, ignore, metalake).validate().handle();
-        break;
-
-      case CommandActions.UPDATE:
-        if (line.hasOption(GravitinoOptions.ENABLE) && line.hasOption(GravitinoOptions.DISABLE)) {
-          System.err.println(ErrorMessages.INVALID_ENABLE_DISABLE);
-          Main.exit(-1);
-        }
-        if (line.hasOption(GravitinoOptions.ENABLE)) {
-          boolean enableAllCatalogs = line.hasOption(GravitinoOptions.ALL);
-          newMetalakeEnable(url, ignore, metalake, enableAllCatalogs).validate().handle();
-        }
-        if (line.hasOption(GravitinoOptions.DISABLE)) {
-          newMetalakeDisable(url, ignore, metalake).validate().handle();
-        }
-
-        if (line.hasOption(GravitinoOptions.COMMENT)) {
-          comment = line.getOptionValue(GravitinoOptions.COMMENT);
-          newUpdateMetalakeComment(url, ignore, metalake, comment).validate().handle();
-        }
-        if (line.hasOption(GravitinoOptions.RENAME)) {
-          String newName = line.getOptionValue(GravitinoOptions.RENAME);
-          force = line.hasOption(GravitinoOptions.FORCE);
-          newUpdateMetalakeName(url, ignore, force, metalake, newName).validate().handle();
-        }
-
-        break;
-
-      default:
-        System.err.println(ErrorMessages.UNSUPPORTED_COMMAND);
-=======
-        newCreateTags(url, ignore, metalake, tags, comment).validate().handle();
-        break;
-
-      case CommandActions.DELETE:
-        boolean forceDelete = line.hasOption(GravitinoOptions.FORCE);
-        newDeleteTag(url, ignore, forceDelete, metalake, tags).validate().handle();
-        break;
-
-      case CommandActions.SET:
-        String propertySet = line.getOptionValue(GravitinoOptions.PROPERTY);
-        String valueSet = line.getOptionValue(GravitinoOptions.VALUE);
-        if (propertySet == null && valueSet == null) {
-          newTagEntity(url, ignore, metalake, name, tags).validate().handle();
-        } else {
-          newSetTagProperty(url, ignore, metalake, getOneTag(tags), propertySet, valueSet)
-              .validate()
-              .handle();
-        }
-        break;
-
-      case CommandActions.REMOVE:
-        boolean isTag = line.hasOption(GravitinoOptions.TAG);
-        if (!isTag) {
-          boolean forceRemove = line.hasOption(GravitinoOptions.FORCE);
-          newRemoveAllTags(url, ignore, metalake, name, forceRemove).validate().handle();
-        } else {
-          String propertyRemove = line.getOptionValue(GravitinoOptions.PROPERTY);
-          if (propertyRemove != null) {
-            newRemoveTagProperty(url, ignore, metalake, getOneTag(tags), propertyRemove)
-                .validate()
-                .handle();
-          } else {
-            newUntagEntity(url, ignore, metalake, name, tags).validate().handle();
-          }
-        }
-        break;
-
-      case CommandActions.PROPERTIES:
-        newListTagProperties(url, ignore, metalake, getOneTag(tags)).validate().handle();
-        break;
-
-      case CommandActions.UPDATE:
-        if (line.hasOption(GravitinoOptions.COMMENT)) {
-          String updateComment = line.getOptionValue(GravitinoOptions.COMMENT);
-          newUpdateTagComment(url, ignore, metalake, getOneTag(tags), updateComment)
-              .validate()
-              .handle();
-        }
-        if (line.hasOption(GravitinoOptions.RENAME)) {
-          String newName = line.getOptionValue(GravitinoOptions.RENAME);
-          newUpdateTagName(url, ignore, metalake, getOneTag(tags), newName).validate().handle();
-        }
-        break;
-
-      default:
-        System.err.println(ErrorMessages.UNSUPPORTED_ACTION);
->>>>>>> 546a9771
-        Main.exit(-1);
-        break;
-    }
-  }
-
-<<<<<<< HEAD
-=======
-  private String getOneTag(String[] tags) {
-    if (tags == null || tags.length > 1) {
-      System.err.println(ErrorMessages.MULTIPLE_TAG_COMMAND_ERROR);
-      Main.exit(-1);
-    }
-    return tags[0];
-  }
-
->>>>>>> 546a9771
   private void handleHelpCommand() {
     String helpFile = entity.toLowerCase() + "_help.txt";
 
