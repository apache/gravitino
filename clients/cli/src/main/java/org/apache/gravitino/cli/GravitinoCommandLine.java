--- conflicted
+++ resolved
@@ -154,95 +154,6 @@
     }
   }
 
-<<<<<<< HEAD
-  /**
-   * Handles the command execution for Metalakes based on command type and the command line options.
-   */
-  private void handleMetalakeCommand() {
-    String url = getUrl();
-    String auth = getAuth();
-    String userName = line.getOptionValue(GravitinoOptions.LOGIN);
-    FullName name = new FullName(line);
-    String outputFormat = line.getOptionValue(GravitinoOptions.OUTPUT);
-    boolean quiet = line.hasOption(GravitinoOptions.QUIET);
-
-    Command.setAuthenticationMode(auth, userName);
-
-    if (CommandActions.LIST.equals(command)) {
-      newListMetalakes(url, ignore, outputFormat).validate().handle();
-      return;
-    }
-
-    String metalake = name.getMetalakeName();
-
-    switch (command) {
-      case CommandActions.DETAILS:
-        if (line.hasOption(GravitinoOptions.AUDIT)) {
-          newMetalakeAudit(url, ignore, metalake).validate().handle();
-        } else {
-          newMetalakeDetails(url, ignore, outputFormat, metalake).validate().handle();
-        }
-        break;
-
-      case CommandActions.CREATE:
-        String comment = line.getOptionValue(GravitinoOptions.COMMENT);
-        newCreateMetalake(url, ignore, quiet, metalake, comment).validate().handle();
-        break;
-
-      case CommandActions.DELETE:
-        boolean force = line.hasOption(GravitinoOptions.FORCE);
-        newDeleteMetalake(url, ignore, quiet, force, metalake).validate().handle();
-        break;
-
-      case CommandActions.SET:
-        String property = line.getOptionValue(GravitinoOptions.PROPERTY);
-        String value = line.getOptionValue(GravitinoOptions.VALUE);
-        newSetMetalakeProperty(url, ignore, quiet, metalake, property, value).validate().handle();
-        break;
-
-      case CommandActions.REMOVE:
-        property = line.getOptionValue(GravitinoOptions.PROPERTY);
-        newRemoveMetalakeProperty(url, ignore, quiet, metalake, property).validate().handle();
-        break;
-
-      case CommandActions.PROPERTIES:
-        newListMetalakeProperties(url, ignore, metalake).validate().handle();
-        break;
-
-      case CommandActions.UPDATE:
-        if (line.hasOption(GravitinoOptions.ENABLE) && line.hasOption(GravitinoOptions.DISABLE)) {
-          System.err.println(ErrorMessages.INVALID_ENABLE_DISABLE);
-          Main.exit(-1);
-        }
-        if (line.hasOption(GravitinoOptions.ENABLE)) {
-          boolean enableAllCatalogs = line.hasOption(GravitinoOptions.ALL);
-          newMetalakeEnable(url, ignore, quiet, metalake, enableAllCatalogs).validate().handle();
-        }
-        if (line.hasOption(GravitinoOptions.DISABLE)) {
-          newMetalakeDisable(url, ignore, quiet, metalake).validate().handle();
-        }
-
-        if (line.hasOption(GravitinoOptions.COMMENT)) {
-          comment = line.getOptionValue(GravitinoOptions.COMMENT);
-          newUpdateMetalakeComment(url, ignore, quiet, metalake, comment).validate().handle();
-        }
-        if (line.hasOption(GravitinoOptions.RENAME)) {
-          String newName = line.getOptionValue(GravitinoOptions.RENAME);
-          force = line.hasOption(GravitinoOptions.FORCE);
-          newUpdateMetalakeName(url, ignore, quiet, force, metalake, newName).validate().handle();
-        }
-
-        break;
-
-      default:
-        System.err.println(ErrorMessages.UNSUPPORTED_COMMAND);
-        Main.exit(-1);
-        break;
-    }
-  }
-
-=======
->>>>>>> 546a9771
   /** Handles the command execution for Tags based on command type and the command line options. */
   protected void handleTagCommand() {
     String url = getUrl();
@@ -365,114 +276,6 @@
   }
 
   /**
-<<<<<<< HEAD
-   * Handles the command execution for filesets based on command type and the command line options.
-   */
-  private void handleFilesetCommand() {
-    String url = getUrl();
-    String auth = getAuth();
-    String userName = line.getOptionValue(GravitinoOptions.LOGIN);
-    FullName name = new FullName(line);
-    String metalake = name.getMetalakeName();
-    String catalog = name.getCatalogName();
-    String schema = name.getSchemaName();
-    boolean quiet = line.hasOption(GravitinoOptions.QUIET);
-
-    Command.setAuthenticationMode(auth, userName);
-
-    List<String> missingEntities = Lists.newArrayList();
-    if (catalog == null) missingEntities.add(CommandEntities.CATALOG);
-    if (schema == null) missingEntities.add(CommandEntities.SCHEMA);
-
-    // Handle CommandActions.LIST action separately as it doesn't require the `fileset`
-    if (CommandActions.LIST.equals(command)) {
-      checkEntities(missingEntities);
-      newListFilesets(url, ignore, metalake, catalog, schema).validate().handle();
-      return;
-    }
-
-    String fileset = name.getFilesetName();
-    if (fileset == null) missingEntities.add(CommandEntities.FILESET);
-    checkEntities(missingEntities);
-
-    switch (command) {
-      case CommandActions.DETAILS:
-        newFilesetDetails(url, ignore, metalake, catalog, schema, fileset).validate().handle();
-        break;
-
-      case CommandActions.CREATE:
-        {
-          String comment = line.getOptionValue(GravitinoOptions.COMMENT);
-          String[] properties = line.getOptionValues(CommandActions.PROPERTIES);
-          Map<String, String> propertyMap = new Properties().parse(properties);
-          newCreateFileset(
-                  url, ignore, quiet, metalake, catalog, schema, fileset, comment, propertyMap)
-              .validate()
-              .handle();
-          break;
-        }
-
-      case CommandActions.DELETE:
-        {
-          boolean force = line.hasOption(GravitinoOptions.FORCE);
-          newDeleteFileset(url, ignore, quiet, force, metalake, catalog, schema, fileset)
-              .validate()
-              .handle();
-          break;
-        }
-
-      case CommandActions.SET:
-        {
-          String property = line.getOptionValue(GravitinoOptions.PROPERTY);
-          String value = line.getOptionValue(GravitinoOptions.VALUE);
-          newSetFilesetProperty(
-                  url, ignore, quiet, metalake, catalog, schema, fileset, property, value)
-              .validate()
-              .handle();
-          break;
-        }
-
-      case CommandActions.REMOVE:
-        {
-          String property = line.getOptionValue(GravitinoOptions.PROPERTY);
-          newRemoveFilesetProperty(url, ignore, quiet, metalake, catalog, schema, fileset, property)
-              .validate()
-              .handle();
-          break;
-        }
-
-      case CommandActions.PROPERTIES:
-        newListFilesetProperties(url, ignore, metalake, catalog, schema, fileset)
-            .validate()
-            .handle();
-        break;
-
-      case CommandActions.UPDATE:
-        {
-          if (line.hasOption(GravitinoOptions.COMMENT)) {
-            String comment = line.getOptionValue(GravitinoOptions.COMMENT);
-            newUpdateFilesetComment(url, ignore, quiet, metalake, catalog, schema, fileset, comment)
-                .validate()
-                .handle();
-          }
-          if (line.hasOption(GravitinoOptions.RENAME)) {
-            String newName = line.getOptionValue(GravitinoOptions.RENAME);
-            newUpdateFilesetName(url, ignore, quiet, metalake, catalog, schema, fileset, newName)
-                .validate()
-                .handle();
-          }
-          break;
-        }
-
-      default:
-        System.err.println(ErrorMessages.UNSUPPORTED_ACTION);
-        break;
-    }
-  }
-
-  /**
-=======
->>>>>>> 546a9771
    * Retrieves the Gravitinno URL from the command line options or the GRAVITINO_URL environment
    * variable or the Gravitio config file.
    *
