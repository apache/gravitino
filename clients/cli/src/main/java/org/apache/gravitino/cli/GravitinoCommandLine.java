/*
 * Licensed to the Apache Software Foundation (ASF) under one
 * or more contributor license agreements.  See the NOTICE file
 * distributed with this work for additional information
 * regarding copyright ownership.  The ASF licenses this file
 * to you under the Apache License, Version 2.0 (the
 * "License"); you may not use this file except in compliance
 * with the License.  You may obtain a copy of the License at
 *
 *  http://www.apache.org/licenses/LICENSE-2.0
 *
 * Unless required by applicable law or agreed to in writing,
 * software distributed under the License is distributed on an
 * "AS IS" BASIS, WITHOUT WARRANTIES OR CONDITIONS OF ANY
 * KIND, either express or implied.  See the License for the
 * specific language governing permissions and limitations
 * under the License.
 */

package org.apache.gravitino.cli;

import java.util.Map;
import org.apache.commons.cli.CommandLine;
import org.apache.commons.cli.HelpFormatter;
import org.apache.commons.cli.Options;
<<<<<<< HEAD
import org.apache.gravitino.cli.commands.AddRoleToGroup;
import org.apache.gravitino.cli.commands.AddRoleToUser;
import org.apache.gravitino.cli.commands.CatalogAudit;
import org.apache.gravitino.cli.commands.CatalogDetails;
import org.apache.gravitino.cli.commands.ClientVersion;
import org.apache.gravitino.cli.commands.CreateCatalog;
import org.apache.gravitino.cli.commands.CreateGroup;
import org.apache.gravitino.cli.commands.CreateMetalake;
import org.apache.gravitino.cli.commands.CreateRole;
import org.apache.gravitino.cli.commands.CreateSchema;
import org.apache.gravitino.cli.commands.CreateTag;
import org.apache.gravitino.cli.commands.CreateUser;
import org.apache.gravitino.cli.commands.DeleteCatalog;
import org.apache.gravitino.cli.commands.DeleteGroup;
import org.apache.gravitino.cli.commands.DeleteMetalake;
import org.apache.gravitino.cli.commands.DeleteRole;
import org.apache.gravitino.cli.commands.DeleteSchema;
import org.apache.gravitino.cli.commands.DeleteTable;
import org.apache.gravitino.cli.commands.DeleteTag;
import org.apache.gravitino.cli.commands.DeleteUser;
import org.apache.gravitino.cli.commands.GroupDetails;
import org.apache.gravitino.cli.commands.ListAllTags;
import org.apache.gravitino.cli.commands.ListCatalogProperties;
import org.apache.gravitino.cli.commands.ListCatalogs;
import org.apache.gravitino.cli.commands.ListColumns;
import org.apache.gravitino.cli.commands.ListEntityTags;
import org.apache.gravitino.cli.commands.ListGroups;
import org.apache.gravitino.cli.commands.ListMetalakeProperties;
import org.apache.gravitino.cli.commands.ListMetalakes;
import org.apache.gravitino.cli.commands.ListRoles;
import org.apache.gravitino.cli.commands.ListSchema;
import org.apache.gravitino.cli.commands.ListSchemaProperties;
import org.apache.gravitino.cli.commands.ListTables;
import org.apache.gravitino.cli.commands.ListTagProperties;
import org.apache.gravitino.cli.commands.ListUsers;
import org.apache.gravitino.cli.commands.MetalakeAudit;
import org.apache.gravitino.cli.commands.MetalakeDetails;
import org.apache.gravitino.cli.commands.OwnerDetails;
import org.apache.gravitino.cli.commands.RemoveCatalogProperty;
import org.apache.gravitino.cli.commands.RemoveMetalakeProperty;
import org.apache.gravitino.cli.commands.RemoveRoleFromGroup;
import org.apache.gravitino.cli.commands.RemoveRoleFromUser;
import org.apache.gravitino.cli.commands.RemoveSchemaProperty;
import org.apache.gravitino.cli.commands.RemoveTagProperty;
import org.apache.gravitino.cli.commands.RoleDetails;
import org.apache.gravitino.cli.commands.SchemaAudit;
import org.apache.gravitino.cli.commands.SchemaDetails;
import org.apache.gravitino.cli.commands.ServerVersion;
import org.apache.gravitino.cli.commands.SetCatalogProperty;
import org.apache.gravitino.cli.commands.SetMetalakeProperty;
import org.apache.gravitino.cli.commands.SetOwner;
import org.apache.gravitino.cli.commands.SetSchemaProperty;
import org.apache.gravitino.cli.commands.SetTagProperty;
import org.apache.gravitino.cli.commands.TableAudit;
import org.apache.gravitino.cli.commands.TableDetails;
import org.apache.gravitino.cli.commands.TagDetails;
import org.apache.gravitino.cli.commands.TagEntity;
import org.apache.gravitino.cli.commands.UntagEntity;
import org.apache.gravitino.cli.commands.UpdateCatalogComment;
import org.apache.gravitino.cli.commands.UpdateCatalogName;
import org.apache.gravitino.cli.commands.UpdateMetalakeComment;
import org.apache.gravitino.cli.commands.UpdateMetalakeName;
import org.apache.gravitino.cli.commands.UpdateTagComment;
import org.apache.gravitino.cli.commands.UpdateTagName;
import org.apache.gravitino.cli.commands.UserDetails;
=======
>>>>>>> e89d80fa

/* Gravitino Command line */
public class GravitinoCommandLine extends TestableCommandLine {

  private final CommandLine line;
  private final Options options;
  private final String entity;
  private final String command;
  private String urlEnv;
  private boolean urlSet = false;
  private boolean ignore = false;
  private String ignoreEnv;
  private boolean ignoreSet = false;

  public static final String CMD = "gcli"; // recommended name
  public static final String DEFAULT_URL = "http://localhost:8090";

  /**
   * Gravitino Command line.
   *
   * @param line Parsed command line object.
   * @param options Available options for the CLI.
   * @param entity The entity to apply the command to e.g. metalake, catalog, schema, table etc.
   * @param command The type of command to run i.e. list, details, update, delete, or create.
   */
  public GravitinoCommandLine(CommandLine line, Options options, String entity, String command) {
    this.line = line;
    this.options = options;
    this.entity = entity;
    this.command = command;
  }

  /** Handles the parsed command line arguments and executes the corresponding actions. */
  public void handleCommandLine() {
    GravitinoConfig config = new GravitinoConfig(null);

    /* Check if you should ignore client/version versions */
    if (line.hasOption(GravitinoOptions.IGNORE)) {
      ignore = true;
    } else {
      // Cache the ignore environment variable
      if (ignoreEnv == null && !ignoreSet) {
        ignoreEnv = System.getenv("GRAVITINO_IGNORE");
        ignore = ignoreEnv != null && ignoreEnv.equals("true");
        ignoreSet = true;
      }

      // Check if the ignore name is specified in the configuration file
      if (ignoreEnv == null) {
        if (config.fileExists()) {
          config.read();
          ignore = config.getIgnore();
        }
      }
    }

    executeCommand();
  }

  /** Handles the parsed command line arguments and executes the corresponding actions. */
  public void handleSimpleLine() {
    /* Display command usage. */
    if (line.hasOption(GravitinoOptions.HELP)) {
      displayHelp(options);
    }
    /* Display Gravitino client version. */
    else if (line.hasOption(GravitinoOptions.VERSION)) {
      newClientVersion(getUrl(), ignore).handle();
    }
    /* Display Gravitino server version. */
    else if (line.hasOption(GravitinoOptions.SERVER)) {
      newServerVersion(getUrl(), ignore).handle();
    }
  }

  /**
   * Displays the help message for the command line tool.
   *
   * @param options The command options.
   */
  public static void displayHelp(Options options) {
    HelpFormatter formatter = new HelpFormatter();
    formatter.printHelp(CMD, options);
  }

  /** Executes the appropriate command based on the command type. */
  private void executeCommand() {
    if (line.hasOption(GravitinoOptions.OWNER)) {
      handleOwnerCommand();
    } else if (entity.equals(CommandEntities.COLUMN)) {
      handleColumnCommand();
    } else if (entity.equals(CommandEntities.TABLE)) {
      handleTableCommand();
    } else if (entity.equals(CommandEntities.SCHEMA)) {
      handleSchemaCommand();
    } else if (entity.equals(CommandEntities.CATALOG)) {
      handleCatalogCommand();
    } else if (entity.equals(CommandEntities.METALAKE)) {
      handleMetalakeCommand();
    } else if (entity.equals(CommandEntities.USER)) {
      handleUserCommand();
    } else if (entity.equals(CommandEntities.GROUP)) {
      handleGroupCommand();
    } else if (entity.equals(CommandEntities.TAG)) {
      handleTagCommand();
    } else if (entity.equals(CommandEntities.ROLE)) {
      handleRoleCommand();
    }
  }

  /**
   * Handles the command execution for Metalakes based on command type and the command line options.
   */
  private void handleMetalakeCommand() {
    String url = getUrl();
    FullName name = new FullName(line);
    String metalake = name.getMetalakeName();

    if (CommandActions.DETAILS.equals(command)) {
      if (line.hasOption(GravitinoOptions.AUDIT)) {
        newMetalakeAudit(url, ignore, metalake).handle();
      } else {
        newMetalakeDetails(url, ignore, metalake).handle();
      }
    } else if (CommandActions.LIST.equals(command)) {
      newListMetalakes(url, ignore).handle();
    } else if (CommandActions.CREATE.equals(command)) {
      String comment = line.getOptionValue(GravitinoOptions.COMMENT);
      newCreateMetalake(url, ignore, metalake, comment).handle();
    } else if (CommandActions.DELETE.equals(command)) {
      boolean force = line.hasOption(GravitinoOptions.FORCE);
      newDeleteMetalake(url, ignore, force, metalake).handle();
    } else if (CommandActions.SET.equals(command)) {
      String property = line.getOptionValue(GravitinoOptions.PROPERTY);
      String value = line.getOptionValue(GravitinoOptions.VALUE);
<<<<<<< HEAD
      String entityName = line.getOptionValue(GravitinoOptions.NAME);
      String owner = line.getOptionValue(GravitinoOptions.USER);
      String group = line.getOptionValue(GravitinoOptions.GROUP);

      if (owner != null && group == null) {
        new SetOwner(url, ignore, metalake, entityName, entity, owner, false).handle();
      } else if (owner == null && group != null) {
        new SetOwner(url, ignore, metalake, entityName, entity, group, true).handle();
      } else if (property != null && value != null) {
        new SetMetalakeProperty(url, ignore, metalake, property, value).handle();
      } else {
        System.err.println(ErrorMessages.INVALID_SET_COMMAND);
      }
=======
      newSetMetalakeProperty(url, ignore, metalake, property, value).handle();
>>>>>>> e89d80fa
    } else if (CommandActions.REMOVE.equals(command)) {
      String property = line.getOptionValue(GravitinoOptions.PROPERTY);
      newRemoveMetalakeProperty(url, ignore, metalake, property).handle();
    } else if (CommandActions.PROPERTIES.equals(command)) {
      newListMetalakeProperties(url, ignore, metalake).handle();
    } else if (CommandActions.UPDATE.equals(command)) {
      if (line.hasOption(GravitinoOptions.COMMENT)) {
        String comment = line.getOptionValue(GravitinoOptions.COMMENT);
        newUpdateMetalakeComment(url, ignore, metalake, comment).handle();
      }
      if (line.hasOption(GravitinoOptions.RENAME)) {
        String newName = line.getOptionValue(GravitinoOptions.RENAME);
        boolean force = line.hasOption(GravitinoOptions.FORCE);
        newUpdateMetalakeName(url, ignore, force, metalake, newName).handle();
      }
    }
  }

  /**
   * Handles the command execution for Catalogs based on command type and the command line options.
   */
  private void handleCatalogCommand() {
    String url = getUrl();
    FullName name = new FullName(line);
    String metalake = name.getMetalakeName();

    if (CommandActions.LIST.equals(command)) {
      newListCatalogs(url, ignore, metalake).handle();
      return;
    }

    String catalog = name.getCatalogName();

    if (CommandActions.DETAILS.equals(command)) {
      if (line.hasOption(GravitinoOptions.AUDIT)) {
        newCatalogAudit(url, ignore, metalake, catalog).handle();
      } else {
        newCatalogDetails(url, ignore, metalake, catalog).handle();
      }
    } else if (CommandActions.CREATE.equals(command)) {
      String comment = line.getOptionValue(GravitinoOptions.COMMENT);
      String provider = line.getOptionValue(GravitinoOptions.PROVIDER);
      String[] properties = line.getOptionValues(GravitinoOptions.PROPERTIES);
      Map<String, String> propertyMap = new Properties().parse(properties);
      newCreateCatalog(url, ignore, metalake, catalog, provider, comment, propertyMap).handle();
    } else if (CommandActions.DELETE.equals(command)) {
      boolean force = line.hasOption(GravitinoOptions.FORCE);
      newDeleteCatalog(url, ignore, force, metalake, catalog).handle();
    } else if (CommandActions.SET.equals(command)) {
      String property = line.getOptionValue(GravitinoOptions.PROPERTY);
      String value = line.getOptionValue(GravitinoOptions.VALUE);
<<<<<<< HEAD
      String entityName = line.getOptionValue(GravitinoOptions.NAME);
      String owner = line.getOptionValue(GravitinoOptions.USER);
      String group = line.getOptionValue(GravitinoOptions.GROUP);

      if (owner != null && group == null) {
        new SetOwner(url, ignore, metalake, entityName, entity, owner, false).handle();
      } else if (owner == null && group != null) {
        new SetOwner(url, ignore, metalake, entityName, entity, group, true).handle();
      } else if (property != null && value != null) {
        new SetCatalogProperty(url, ignore, metalake, catalog, property, value).handle();
      } else {
        System.err.println(ErrorMessages.INVALID_SET_COMMAND);
      }
=======
      newSetCatalogProperty(url, ignore, metalake, catalog, property, value).handle();
>>>>>>> e89d80fa
    } else if (CommandActions.REMOVE.equals(command)) {
      String property = line.getOptionValue(GravitinoOptions.PROPERTY);
      newRemoveCatalogProperty(url, ignore, metalake, catalog, property).handle();
    } else if (CommandActions.PROPERTIES.equals(command)) {
      newListCatalogProperties(url, ignore, metalake, catalog).handle();
    } else if (CommandActions.UPDATE.equals(command)) {
      if (line.hasOption(GravitinoOptions.COMMENT)) {
        String comment = line.getOptionValue(GravitinoOptions.COMMENT);
        newUpdateCatalogComment(url, ignore, metalake, catalog, comment).handle();
      }
      if (line.hasOption(GravitinoOptions.RENAME)) {
        String newName = line.getOptionValue(GravitinoOptions.RENAME);
        newUpdateCatalogName(url, ignore, metalake, catalog, newName).handle();
      }
    }
  }

  /**
   * Handles the command execution for Schemas based on command type and the command line options.
   */
  private void handleSchemaCommand() {
    String url = getUrl();
    FullName name = new FullName(line);
    String metalake = name.getMetalakeName();
    String catalog = name.getCatalogName();

    if (CommandActions.LIST.equals(command)) {
      newListSchema(url, ignore, metalake, catalog).handle();
      return;
    }

    String schema = name.getSchemaName();

    if (CommandActions.DETAILS.equals(command)) {
      if (line.hasOption(GravitinoOptions.AUDIT)) {
        newSchemaAudit(url, ignore, metalake, catalog, schema).handle();
      } else {
        newSchemaDetails(url, ignore, metalake, catalog, schema).handle();
      }
    } else if (CommandActions.CREATE.equals(command)) {
      String comment = line.getOptionValue(GravitinoOptions.COMMENT);
      newCreateSchema(url, ignore, metalake, catalog, schema, comment).handle();
    } else if (CommandActions.DELETE.equals(command)) {
      boolean force = line.hasOption(GravitinoOptions.FORCE);
      newDeleteSchema(url, ignore, force, metalake, catalog, schema).handle();
    } else if (CommandActions.SET.equals(command)) {
      String property = line.getOptionValue(GravitinoOptions.PROPERTY);
      String value = line.getOptionValue(GravitinoOptions.VALUE);
<<<<<<< HEAD
      String entityName = line.getOptionValue(GravitinoOptions.NAME);
      String owner = line.getOptionValue(GravitinoOptions.USER);
      String group = line.getOptionValue(GravitinoOptions.GROUP);

      if (owner != null && group == null) {
        new SetOwner(url, ignore, metalake, entityName, entity, owner, false).handle();
      } else if (owner == null && group != null) {
        new SetOwner(url, ignore, metalake, entityName, entity, group, true).handle();
      } else if (property != null && value != null) {
        new SetSchemaProperty(url, ignore, metalake, catalog, schema, property, value).handle();
      } else {
        System.err.println(ErrorMessages.INVALID_SET_COMMAND);
      }
=======
      newSetSchemaProperty(url, ignore, metalake, catalog, schema, property, value).handle();
>>>>>>> e89d80fa
    } else if (CommandActions.REMOVE.equals(command)) {
      String property = line.getOptionValue(GravitinoOptions.PROPERTY);
      newRemoveSchemaProperty(url, ignore, metalake, catalog, schema, property).handle();
    } else if (CommandActions.PROPERTIES.equals(command)) {
      newListSchemaProperties(url, ignore, metalake, catalog, schema).handle();
    }
  }

  /**
   * Handles the command execution for Tables based on command type and the command line options.
   */
  private void handleTableCommand() {
    String url = getUrl();
    FullName name = new FullName(line);
    String metalake = name.getMetalakeName();
    String catalog = name.getCatalogName();
    String schema = name.getSchemaName();

    if (CommandActions.LIST.equals(command)) {
      newListTables(url, ignore, metalake, catalog, schema).handle();
      return;
    }

    String table = name.getTableName();

    if (CommandActions.DETAILS.equals(command)) {
      if (line.hasOption(GravitinoOptions.AUDIT)) {
        newTableAudit(url, ignore, metalake, catalog, schema, table).handle();
      } else if (line.hasOption(GravitinoOptions.INDEX)) {
        newListIndexes(url, ignore, metalake, catalog, schema, table).handle();
      } else if (line.hasOption(GravitinoOptions.DISTRIBUTION)) {
        newTableDistribution(url, ignore, metalake, catalog, schema, table).handle();
      } else if (line.hasOption(GravitinoOptions.PARTITION)) {
        newTablePartition(url, ignore, metalake, catalog, schema, table).handle();
      } else {
        newTableDetails(url, ignore, metalake, catalog, schema, table).handle();
      }
    } else if (CommandActions.CREATE.equals(command)) {
      // TODO
    } else if (CommandActions.DELETE.equals(command)) {
      boolean force = line.hasOption(GravitinoOptions.FORCE);
<<<<<<< HEAD
      new DeleteTable(url, ignore, force, metalake, catalog, schema, table).handle();
    } else if (CommandActions.SET.equals(command)) {
      String property = line.getOptionValue(GravitinoOptions.PROPERTY);
      String value = line.getOptionValue(GravitinoOptions.VALUE);
      String entityName = line.getOptionValue(GravitinoOptions.NAME);
      String owner = line.getOptionValue(GravitinoOptions.USER);
      String group = line.getOptionValue(GravitinoOptions.GROUP);

      if (owner != null && group == null) {
        new SetOwner(owner, ignore, metalake, entityName, entity, owner, false).handle();
      } else if (owner == null && group != null) {
        new SetOwner(url, ignore, metalake, entityName, entity, group, true).handle();
      } else if (property != null && value != null) {
        // TODO
      } else {
        System.err.println(ErrorMessages.INVALID_SET_COMMAND);
      }
=======
      newDeleteTable(url, ignore, force, metalake, catalog, schema, table).handle();
>>>>>>> e89d80fa
    }
  }

  /** Handles the command execution for Users based on command type and the command line options. */
  protected void handleUserCommand() {
    String url = getUrl();
    FullName name = new FullName(line);
    String metalake = name.getMetalakeName();
    String user = line.getOptionValue(GravitinoOptions.USER);

    if (CommandActions.DETAILS.equals(command)) {
      newUserDetails(url, ignore, metalake, user).handle();
    } else if (CommandActions.LIST.equals(command)) {
      newListUsers(url, ignore, metalake).handle();
    } else if (CommandActions.CREATE.equals(command)) {
      newCreateUser(url, ignore, metalake, user).handle();
    } else if (CommandActions.DELETE.equals(command)) {
      boolean force = line.hasOption(GravitinoOptions.FORCE);
      newDeleteUser(url, ignore, force, metalake, user).handle();
    } else if (CommandActions.REVOKE.equals(command)) {
      String role = line.getOptionValue(GravitinoOptions.ROLE);
      if (role != null) {
        newRemoveRoleFromUser(url, ignore, metalake, user, role).handle();
      }
    } else if (CommandActions.GRANT.equals(command)) {
      String role = line.getOptionValue(GravitinoOptions.ROLE);
      if (role != null) {
        newAddRoleToUser(url, ignore, metalake, user, role).handle();
      }
    } else {
      System.err.println(ErrorMessages.UNSUPPORTED_ACTION);
    }
  }

  /** Handles the command execution for Group based on command type and the command line options. */
  protected void handleGroupCommand() {
    String url = getUrl();
    FullName name = new FullName(line);
    String metalake = name.getMetalakeName();
    String group = line.getOptionValue(GravitinoOptions.GROUP);

    if (CommandActions.DETAILS.equals(command)) {
      newGroupDetails(url, ignore, metalake, group).handle();
    } else if (CommandActions.LIST.equals(command)) {
      newListGroups(url, ignore, metalake).handle();
    } else if (CommandActions.CREATE.equals(command)) {
      newCreateGroup(url, ignore, metalake, group).handle();
    } else if (CommandActions.DELETE.equals(command)) {
      boolean force = line.hasOption(GravitinoOptions.FORCE);
      newDeleteGroup(url, ignore, force, metalake, group).handle();
    } else if (CommandActions.REVOKE.equals(command)) {
      String role = line.getOptionValue(GravitinoOptions.ROLE);
      if (role != null) {
        newRemoveRoleFromGroup(url, ignore, metalake, group, role).handle();
      }
    } else if (CommandActions.GRANT.equals(command)) {
      String role = line.getOptionValue(GravitinoOptions.ROLE);
      if (role != null) {
        newAddRoleToGroup(url, ignore, metalake, group, role).handle();
      }
    } else {
      System.err.println(ErrorMessages.UNSUPPORTED_ACTION);
    }
  }

  /** Handles the command execution for Tags based on command type and the command line options. */
  protected void handleTagCommand() {
    String url = getUrl();
    FullName name = new FullName(line);
    String metalake = name.getMetalakeName();
    String tag = line.getOptionValue(GravitinoOptions.TAG);

    if (CommandActions.DETAILS.equals(command)) {
      newTagDetails(url, ignore, metalake, tag).handle();
    } else if (CommandActions.LIST.equals(command)) {
      if (!name.hasCatalogName()) {
        newListTags(url, ignore, metalake).handle();
      } else {
        newListEntityTags(url, ignore, metalake, name).handle();
      }
    } else if (CommandActions.CREATE.equals(command)) {
      String comment = line.getOptionValue(GravitinoOptions.COMMENT);
      newCreateTag(url, ignore, metalake, tag, comment).handle();
    } else if (CommandActions.DELETE.equals(command)) {
      boolean force = line.hasOption(GravitinoOptions.FORCE);
      newDeleteTag(url, ignore, force, metalake, tag).handle();
    } else if (CommandActions.SET.equals(command)) {
      String property = line.getOptionValue(GravitinoOptions.PROPERTY);
      String value = line.getOptionValue(GravitinoOptions.VALUE);

      if (property != null && value != null) {
<<<<<<< HEAD
        new SetTagProperty(url, ignore, metalake, tag, property, value).handle();
      } else {
        new TagEntity(url, ignore, metalake, name, tag).handle();
=======
        newSetTagProperty(url, ignore, metalake, tag, property, value).handle();
      } else if (name != null && property == null && value == null) {
        newTagEntity(url, ignore, metalake, name, tag).handle();
>>>>>>> e89d80fa
      }
    } else if (CommandActions.REMOVE.equals(command)) {
      String property = line.getOptionValue(GravitinoOptions.PROPERTY);
      if (property != null) {
<<<<<<< HEAD
        new RemoveTagProperty(url, ignore, metalake, tag, property).handle();
      } else {
        new UntagEntity(url, ignore, metalake, name, tag).handle();
=======
        newRemoveTagProperty(url, ignore, metalake, tag, property).handle();
      } else {
        newUntagEntity(url, ignore, metalake, name, tag).handle();
>>>>>>> e89d80fa
      }
    } else if (CommandActions.PROPERTIES.equals(command)) {
      newListTagProperties(url, ignore, metalake, tag).handle();
    } else if (CommandActions.UPDATE.equals(command)) {
      if (line.hasOption(GravitinoOptions.COMMENT)) {
        String comment = line.getOptionValue(GravitinoOptions.COMMENT);
        newUpdateTagComment(url, ignore, metalake, tag, comment).handle();
      }
      if (line.hasOption(GravitinoOptions.RENAME)) {
        String newName = line.getOptionValue(GravitinoOptions.RENAME);
        newUpdateTagName(url, ignore, metalake, tag, newName).handle();
      }
    }
  }

  /** Handles the command execution for Roles based on command type and the command line options. */
  protected void handleRoleCommand() {
    String url = getUrl();
    FullName name = new FullName(line);
    String metalake = name.getMetalakeName();
    String role = line.getOptionValue(GravitinoOptions.ROLE);

    if (CommandActions.DETAILS.equals(command)) {
      newRoleDetails(url, ignore, metalake, role).handle();
    } else if (CommandActions.LIST.equals(command)) {
      newListRoles(url, ignore, metalake).handle();
    } else if (CommandActions.CREATE.equals(command)) {
      newCreateRole(url, ignore, metalake, role).handle();
    } else if (CommandActions.DELETE.equals(command)) {
      boolean force = line.hasOption(GravitinoOptions.FORCE);
      newDeleteRole(url, ignore, force, metalake, role).handle();
    }
  }

  /**
   * Handles the command execution for Columns based on command type and the command line options.
   */
  private void handleColumnCommand() {
    String url = getUrl();
    FullName name = new FullName(line);
    String metalake = name.getMetalakeName();
    String catalog = name.getCatalogName();
    String schema = name.getSchemaName();
    String table = name.getTableName();

    if (CommandActions.LIST.equals(command)) {
<<<<<<< HEAD
      new ListColumns(url, ignore, metalake, catalog, schema, table).handle();
    } else if (CommandActions.SET.equals(command)) {
      String property = line.getOptionValue(GravitinoOptions.PROPERTY);
      String value = line.getOptionValue(GravitinoOptions.VALUE);
      String entityName = line.getOptionValue(GravitinoOptions.NAME);
      String owner = line.getOptionValue(GravitinoOptions.USER);
      String group = line.getOptionValue(GravitinoOptions.GROUP);

      if (owner != null && group == null) {
        new SetOwner(url, ignore, metalake, entityName, entity, owner, false).handle();
      } else if (owner == null && group != null) {
        new SetOwner(url, ignore, metalake, entityName, entity, group, true).handle();
      } else if (property != null && value != null) {
        // TODO
      } else {
        System.err.println(ErrorMessages.INVALID_SET_COMMAND);
      }
    }
  }

  /**
   * Handles the command execution for Objects based on command type and the command line options.
   */
  private void handleOwnerCommand() {
    String url = getUrl();
    FullName name = new FullName(line);
    String metalake = name.getMetalakeName();
    String entityName = line.getOptionValue(GravitinoOptions.NAME);

    if (CommandActions.DETAILS.equals(command)) {
      new OwnerDetails(url, ignore, metalake, entityName, entity).handle();
    } else {
      System.err.println(ErrorMessages.UNSUPPORTED_ACTION);
=======
      newListColumns(url, ignore, metalake, catalog, schema, table).handle();
>>>>>>> e89d80fa
    }
  }

  /**
   * Retrieves the Gravitinno URL from the command line options or the GRAVITINO_URL environment
   * variable or the Gravitio config file.
   *
   * @return The Gravitinno URL, or null if not found.
   */
  public String getUrl() {
    GravitinoConfig config = new GravitinoConfig(null);

    // If specified on the command line use that
    if (line.hasOption(GravitinoOptions.URL)) {
      return line.getOptionValue(GravitinoOptions.URL);
    }

    // Cache the Gravitino URL environment variable
    if (urlEnv == null && !urlSet) {
      urlEnv = System.getenv("GRAVITINO_URL");
      urlSet = true;
    }

    // If set return the Gravitino URL environment variable
    if (urlEnv != null) {
      return urlEnv;
    }

    // Check if the metalake name is specified in the configuration file
    if (config.fileExists()) {
      config.read();
      String configURL = config.getGravitinoURL();
      if (configURL != null) {
        return configURL;
      }
    }

    // Return the default localhost URL
    return DEFAULT_URL;
  }
}<|MERGE_RESOLUTION|>--- conflicted
+++ resolved
@@ -23,74 +23,6 @@
 import org.apache.commons.cli.CommandLine;
 import org.apache.commons.cli.HelpFormatter;
 import org.apache.commons.cli.Options;
-<<<<<<< HEAD
-import org.apache.gravitino.cli.commands.AddRoleToGroup;
-import org.apache.gravitino.cli.commands.AddRoleToUser;
-import org.apache.gravitino.cli.commands.CatalogAudit;
-import org.apache.gravitino.cli.commands.CatalogDetails;
-import org.apache.gravitino.cli.commands.ClientVersion;
-import org.apache.gravitino.cli.commands.CreateCatalog;
-import org.apache.gravitino.cli.commands.CreateGroup;
-import org.apache.gravitino.cli.commands.CreateMetalake;
-import org.apache.gravitino.cli.commands.CreateRole;
-import org.apache.gravitino.cli.commands.CreateSchema;
-import org.apache.gravitino.cli.commands.CreateTag;
-import org.apache.gravitino.cli.commands.CreateUser;
-import org.apache.gravitino.cli.commands.DeleteCatalog;
-import org.apache.gravitino.cli.commands.DeleteGroup;
-import org.apache.gravitino.cli.commands.DeleteMetalake;
-import org.apache.gravitino.cli.commands.DeleteRole;
-import org.apache.gravitino.cli.commands.DeleteSchema;
-import org.apache.gravitino.cli.commands.DeleteTable;
-import org.apache.gravitino.cli.commands.DeleteTag;
-import org.apache.gravitino.cli.commands.DeleteUser;
-import org.apache.gravitino.cli.commands.GroupDetails;
-import org.apache.gravitino.cli.commands.ListAllTags;
-import org.apache.gravitino.cli.commands.ListCatalogProperties;
-import org.apache.gravitino.cli.commands.ListCatalogs;
-import org.apache.gravitino.cli.commands.ListColumns;
-import org.apache.gravitino.cli.commands.ListEntityTags;
-import org.apache.gravitino.cli.commands.ListGroups;
-import org.apache.gravitino.cli.commands.ListMetalakeProperties;
-import org.apache.gravitino.cli.commands.ListMetalakes;
-import org.apache.gravitino.cli.commands.ListRoles;
-import org.apache.gravitino.cli.commands.ListSchema;
-import org.apache.gravitino.cli.commands.ListSchemaProperties;
-import org.apache.gravitino.cli.commands.ListTables;
-import org.apache.gravitino.cli.commands.ListTagProperties;
-import org.apache.gravitino.cli.commands.ListUsers;
-import org.apache.gravitino.cli.commands.MetalakeAudit;
-import org.apache.gravitino.cli.commands.MetalakeDetails;
-import org.apache.gravitino.cli.commands.OwnerDetails;
-import org.apache.gravitino.cli.commands.RemoveCatalogProperty;
-import org.apache.gravitino.cli.commands.RemoveMetalakeProperty;
-import org.apache.gravitino.cli.commands.RemoveRoleFromGroup;
-import org.apache.gravitino.cli.commands.RemoveRoleFromUser;
-import org.apache.gravitino.cli.commands.RemoveSchemaProperty;
-import org.apache.gravitino.cli.commands.RemoveTagProperty;
-import org.apache.gravitino.cli.commands.RoleDetails;
-import org.apache.gravitino.cli.commands.SchemaAudit;
-import org.apache.gravitino.cli.commands.SchemaDetails;
-import org.apache.gravitino.cli.commands.ServerVersion;
-import org.apache.gravitino.cli.commands.SetCatalogProperty;
-import org.apache.gravitino.cli.commands.SetMetalakeProperty;
-import org.apache.gravitino.cli.commands.SetOwner;
-import org.apache.gravitino.cli.commands.SetSchemaProperty;
-import org.apache.gravitino.cli.commands.SetTagProperty;
-import org.apache.gravitino.cli.commands.TableAudit;
-import org.apache.gravitino.cli.commands.TableDetails;
-import org.apache.gravitino.cli.commands.TagDetails;
-import org.apache.gravitino.cli.commands.TagEntity;
-import org.apache.gravitino.cli.commands.UntagEntity;
-import org.apache.gravitino.cli.commands.UpdateCatalogComment;
-import org.apache.gravitino.cli.commands.UpdateCatalogName;
-import org.apache.gravitino.cli.commands.UpdateMetalakeComment;
-import org.apache.gravitino.cli.commands.UpdateMetalakeName;
-import org.apache.gravitino.cli.commands.UpdateTagComment;
-import org.apache.gravitino.cli.commands.UpdateTagName;
-import org.apache.gravitino.cli.commands.UserDetails;
-=======
->>>>>>> e89d80fa
 
 /* Gravitino Command line */
 public class GravitinoCommandLine extends TestableCommandLine {
@@ -226,23 +158,19 @@
     } else if (CommandActions.SET.equals(command)) {
       String property = line.getOptionValue(GravitinoOptions.PROPERTY);
       String value = line.getOptionValue(GravitinoOptions.VALUE);
-<<<<<<< HEAD
       String entityName = line.getOptionValue(GravitinoOptions.NAME);
       String owner = line.getOptionValue(GravitinoOptions.USER);
       String group = line.getOptionValue(GravitinoOptions.GROUP);
 
       if (owner != null && group == null) {
-        new SetOwner(url, ignore, metalake, entityName, entity, owner, false).handle();
+        newSetOwner(url, ignore, metalake, entityName, entity, owner, false).handle();
       } else if (owner == null && group != null) {
-        new SetOwner(url, ignore, metalake, entityName, entity, group, true).handle();
+        newSetOwner(url, ignore, metalake, entityName, entity, group, true).handle();
       } else if (property != null && value != null) {
-        new SetMetalakeProperty(url, ignore, metalake, property, value).handle();
+        newSetMetalakeProperty(url, ignore, metalake, property, value).handle();
       } else {
         System.err.println(ErrorMessages.INVALID_SET_COMMAND);
       }
-=======
-      newSetMetalakeProperty(url, ignore, metalake, property, value).handle();
->>>>>>> e89d80fa
     } else if (CommandActions.REMOVE.equals(command)) {
       String property = line.getOptionValue(GravitinoOptions.PROPERTY);
       newRemoveMetalakeProperty(url, ignore, metalake, property).handle();
@@ -294,23 +222,19 @@
     } else if (CommandActions.SET.equals(command)) {
       String property = line.getOptionValue(GravitinoOptions.PROPERTY);
       String value = line.getOptionValue(GravitinoOptions.VALUE);
-<<<<<<< HEAD
       String entityName = line.getOptionValue(GravitinoOptions.NAME);
       String owner = line.getOptionValue(GravitinoOptions.USER);
       String group = line.getOptionValue(GravitinoOptions.GROUP);
 
       if (owner != null && group == null) {
-        new SetOwner(url, ignore, metalake, entityName, entity, owner, false).handle();
+        newSetOwner(url, ignore, metalake, entityName, entity, owner, false).handle();
       } else if (owner == null && group != null) {
-        new SetOwner(url, ignore, metalake, entityName, entity, group, true).handle();
+        newSetOwner(url, ignore, metalake, entityName, entity, group, true).handle();
       } else if (property != null && value != null) {
-        new SetCatalogProperty(url, ignore, metalake, catalog, property, value).handle();
+        newSetCatalogProperty(url, ignore, metalake, catalog, property, value).handle();
       } else {
         System.err.println(ErrorMessages.INVALID_SET_COMMAND);
       }
-=======
-      newSetCatalogProperty(url, ignore, metalake, catalog, property, value).handle();
->>>>>>> e89d80fa
     } else if (CommandActions.REMOVE.equals(command)) {
       String property = line.getOptionValue(GravitinoOptions.PROPERTY);
       newRemoveCatalogProperty(url, ignore, metalake, catalog, property).handle();
@@ -359,23 +283,19 @@
     } else if (CommandActions.SET.equals(command)) {
       String property = line.getOptionValue(GravitinoOptions.PROPERTY);
       String value = line.getOptionValue(GravitinoOptions.VALUE);
-<<<<<<< HEAD
       String entityName = line.getOptionValue(GravitinoOptions.NAME);
       String owner = line.getOptionValue(GravitinoOptions.USER);
       String group = line.getOptionValue(GravitinoOptions.GROUP);
 
       if (owner != null && group == null) {
-        new SetOwner(url, ignore, metalake, entityName, entity, owner, false).handle();
+        newSetOwner(url, ignore, metalake, entityName, entity, owner, false).handle();
       } else if (owner == null && group != null) {
-        new SetOwner(url, ignore, metalake, entityName, entity, group, true).handle();
+        newSetOwner(url, ignore, metalake, entityName, entity, group, true).handle();
       } else if (property != null && value != null) {
-        new SetSchemaProperty(url, ignore, metalake, catalog, schema, property, value).handle();
+        newSetSchemaProperty(url, ignore, metalake, catalog, schema, property, value).handle();
       } else {
         System.err.println(ErrorMessages.INVALID_SET_COMMAND);
       }
-=======
-      newSetSchemaProperty(url, ignore, metalake, catalog, schema, property, value).handle();
->>>>>>> e89d80fa
     } else if (CommandActions.REMOVE.equals(command)) {
       String property = line.getOptionValue(GravitinoOptions.PROPERTY);
       newRemoveSchemaProperty(url, ignore, metalake, catalog, schema, property).handle();
@@ -417,8 +337,7 @@
       // TODO
     } else if (CommandActions.DELETE.equals(command)) {
       boolean force = line.hasOption(GravitinoOptions.FORCE);
-<<<<<<< HEAD
-      new DeleteTable(url, ignore, force, metalake, catalog, schema, table).handle();
+      newDeleteTable(url, ignore, force, metalake, catalog, schema, table).handle();
     } else if (CommandActions.SET.equals(command)) {
       String property = line.getOptionValue(GravitinoOptions.PROPERTY);
       String value = line.getOptionValue(GravitinoOptions.VALUE);
@@ -427,17 +346,14 @@
       String group = line.getOptionValue(GravitinoOptions.GROUP);
 
       if (owner != null && group == null) {
-        new SetOwner(owner, ignore, metalake, entityName, entity, owner, false).handle();
+        newSetOwner(owner, ignore, metalake, entityName, entity, owner, false).handle();
       } else if (owner == null && group != null) {
-        new SetOwner(url, ignore, metalake, entityName, entity, group, true).handle();
+        newSetOwner(url, ignore, metalake, entityName, entity, group, true).handle();
       } else if (property != null && value != null) {
         // TODO
       } else {
         System.err.println(ErrorMessages.INVALID_SET_COMMAND);
       }
-=======
-      newDeleteTable(url, ignore, force, metalake, catalog, schema, table).handle();
->>>>>>> e89d80fa
     }
   }
 
@@ -529,28 +445,16 @@
       String value = line.getOptionValue(GravitinoOptions.VALUE);
 
       if (property != null && value != null) {
-<<<<<<< HEAD
-        new SetTagProperty(url, ignore, metalake, tag, property, value).handle();
-      } else {
-        new TagEntity(url, ignore, metalake, name, tag).handle();
-=======
         newSetTagProperty(url, ignore, metalake, tag, property, value).handle();
-      } else if (name != null && property == null && value == null) {
+      } else {
         newTagEntity(url, ignore, metalake, name, tag).handle();
->>>>>>> e89d80fa
       }
     } else if (CommandActions.REMOVE.equals(command)) {
       String property = line.getOptionValue(GravitinoOptions.PROPERTY);
       if (property != null) {
-<<<<<<< HEAD
-        new RemoveTagProperty(url, ignore, metalake, tag, property).handle();
-      } else {
-        new UntagEntity(url, ignore, metalake, name, tag).handle();
-=======
         newRemoveTagProperty(url, ignore, metalake, tag, property).handle();
       } else {
         newUntagEntity(url, ignore, metalake, name, tag).handle();
->>>>>>> e89d80fa
       }
     } else if (CommandActions.PROPERTIES.equals(command)) {
       newListTagProperties(url, ignore, metalake, tag).handle();
@@ -597,8 +501,7 @@
     String table = name.getTableName();
 
     if (CommandActions.LIST.equals(command)) {
-<<<<<<< HEAD
-      new ListColumns(url, ignore, metalake, catalog, schema, table).handle();
+      newListColumns(url, ignore, metalake, catalog, schema, table).handle();
     } else if (CommandActions.SET.equals(command)) {
       String property = line.getOptionValue(GravitinoOptions.PROPERTY);
       String value = line.getOptionValue(GravitinoOptions.VALUE);
@@ -607,9 +510,9 @@
       String group = line.getOptionValue(GravitinoOptions.GROUP);
 
       if (owner != null && group == null) {
-        new SetOwner(url, ignore, metalake, entityName, entity, owner, false).handle();
+        newSetOwner(url, ignore, metalake, entityName, entity, owner, false).handle();
       } else if (owner == null && group != null) {
-        new SetOwner(url, ignore, metalake, entityName, entity, group, true).handle();
+        newSetOwner(url, ignore, metalake, entityName, entity, group, true).handle();
       } else if (property != null && value != null) {
         // TODO
       } else {
@@ -628,12 +531,9 @@
     String entityName = line.getOptionValue(GravitinoOptions.NAME);
 
     if (CommandActions.DETAILS.equals(command)) {
-      new OwnerDetails(url, ignore, metalake, entityName, entity).handle();
+      newOwnerDetails(url, ignore, metalake, entityName, entity).handle();
     } else {
       System.err.println(ErrorMessages.UNSUPPORTED_ACTION);
-=======
-      newListColumns(url, ignore, metalake, catalog, schema, table).handle();
->>>>>>> e89d80fa
     }
   }
 
