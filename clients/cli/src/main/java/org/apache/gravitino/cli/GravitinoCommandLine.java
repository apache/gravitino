/*
 * Licensed to the Apache Software Foundation (ASF) under one
 * or more contributor license agreements.  See the NOTICE file
 * distributed with this work for additional information
 * regarding copyright ownership.  The ASF licenses this file
 * to you under the Apache License, Version 2.0 (the
 * "License"); you may not use this file except in compliance
 * with the License.  You may obtain a copy of the License at
 *
 *  http://www.apache.org/licenses/LICENSE-2.0
 *
 * Unless required by applicable law or agreed to in writing,
 * software distributed under the License is distributed on an
 * "AS IS" BASIS, WITHOUT WARRANTIES OR CONDITIONS OF ANY
 * KIND, either express or implied.  See the License for the
 * specific language governing permissions and limitations
 * under the License.
 */

package org.apache.gravitino.cli;

import com.google.common.base.Preconditions;
import java.io.BufferedReader;
import java.io.IOException;
import java.io.InputStream;
import java.io.InputStreamReader;
import java.nio.charset.StandardCharsets;
import java.util.Arrays;
import java.util.Map;
import org.apache.commons.cli.CommandLine;
import org.apache.commons.cli.HelpFormatter;
import org.apache.commons.cli.Options;

/* Gravitino Command line */
public class GravitinoCommandLine extends TestableCommandLine {

  private final CommandLine line;
  private final Options options;
  private final String entity;
  private final String command;
  private String urlEnv;
  private boolean urlSet = false;
  private boolean ignore = false;
  private String ignoreEnv;
  private boolean ignoreSet = false;
  private String authEnv;
  private boolean authSet = false;

  public static final String CMD = "gcli"; // recommended name
  public static final String DEFAULT_URL = "http://localhost:8090";

  /**
   * Gravitino Command line.
   *
   * @param line Parsed command line object.
   * @param options Available options for the CLI.
   * @param entity The entity to apply the command to e.g. metalake, catalog, schema, table etc.
   * @param command The type of command to run i.e. list, details, update, delete, or create.
   */
  public GravitinoCommandLine(CommandLine line, Options options, String entity, String command) {
    this.line = line;
    this.options = options;
    this.entity = entity;
    this.command = command;
  }

  /** Handles the parsed command line arguments and executes the corresponding actions. */
  public void handleCommandLine() {
    GravitinoConfig config = new GravitinoConfig(null);

    /* Check if you should ignore client/version versions */
    if (line.hasOption(GravitinoOptions.IGNORE)) {
      ignore = true;
    } else {
      // Cache the ignore environment variable
      if (ignoreEnv == null && !ignoreSet) {
        ignoreEnv = System.getenv("GRAVITINO_IGNORE");
        ignore = ignoreEnv != null && ignoreEnv.equals("true");
        ignoreSet = true;
      }

      // Check if the ignore name is specified in the configuration file
      if (ignoreEnv == null) {
        if (config.fileExists()) {
          config.read();
          ignore = config.getIgnore();
        }
      }
    }

    executeCommand();
  }

  /** Handles the parsed command line arguments and executes the corresponding actions. */
  public void handleSimpleLine() {
    /* Display command usage. */
    if (line.hasOption(GravitinoOptions.HELP)) {
      displayHelp(options);
    }
    /* Display Gravitino client version. */
    else if (line.hasOption(GravitinoOptions.VERSION)) {
      newClientVersion(getUrl(), ignore).handle();
    }
    /* Display Gravitino server version. */
    else if (line.hasOption(GravitinoOptions.SERVER)) {
      newServerVersion(getUrl(), ignore).handle();
    }
  }

  /**
   * Displays the help message for the command line tool.
   *
   * @param options The command options.
   */
  public static void displayHelp(Options options) {
    HelpFormatter formatter = new HelpFormatter();
    formatter.printHelp(CMD, options);
  }

  /** Executes the appropriate command based on the command type. */
  private void executeCommand() {
    if (command.equals(CommandActions.HELP)) {
      handleHelpCommand();
    } else if (line.hasOption(GravitinoOptions.OWNER)) {
      handleOwnerCommand();
    } else if (entity.equals(CommandEntities.COLUMN)) {
      handleColumnCommand();
    } else if (entity.equals(CommandEntities.TABLE)) {
      handleTableCommand();
    } else if (entity.equals(CommandEntities.SCHEMA)) {
      handleSchemaCommand();
    } else if (entity.equals(CommandEntities.CATALOG)) {
      handleCatalogCommand();
    } else if (entity.equals(CommandEntities.METALAKE)) {
      handleMetalakeCommand();
    } else if (entity.equals(CommandEntities.TOPIC)) {
      handleTopicCommand();
    } else if (entity.equals(CommandEntities.FILESET)) {
      handleFilesetCommand();
    } else if (entity.equals(CommandEntities.USER)) {
      handleUserCommand();
    } else if (entity.equals(CommandEntities.GROUP)) {
      handleGroupCommand();
    } else if (entity.equals(CommandEntities.TAG)) {
      handleTagCommand();
    } else if (entity.equals(CommandEntities.ROLE)) {
      handleRoleCommand();
    }
  }

  /**
   * Handles the command execution for Metalakes based on command type and the command line options.
   */
  private void handleMetalakeCommand() {
    String url = getUrl();
    String auth = getAuth();
    String userName = line.getOptionValue(GravitinoOptions.LOGIN);
    FullName name = new FullName(line);
    String metalake = name.getMetalakeName();
    String outputFormat = line.getOptionValue(GravitinoOptions.OUTPUT);

    if (CommandActions.DETAILS.equals(command)) {
      if (line.hasOption(GravitinoOptions.AUDIT)) {
        newMetalakeAudit(url, ignore, auth, userName, metalake).handle();
      } else {
        newMetalakeDetails(url, ignore, auth, userName, outputFormat, metalake).handle();
      }
    } else if (CommandActions.LIST.equals(command)) {
      newListMetalakes(url, ignore, auth, userName, outputFormat).handle();
    } else if (CommandActions.CREATE.equals(command)) {
      String comment = line.getOptionValue(GravitinoOptions.COMMENT);
      newCreateMetalake(url, ignore, auth, userName, metalake, comment).handle();
    } else if (CommandActions.DELETE.equals(command)) {
      boolean force = line.hasOption(GravitinoOptions.FORCE);
      newDeleteMetalake(url, ignore, force, auth, userName, metalake).handle();
    } else if (CommandActions.SET.equals(command)) {
      String property = line.getOptionValue(GravitinoOptions.PROPERTY);
      String value = line.getOptionValue(GravitinoOptions.VALUE);
      newSetMetalakeProperty(url, ignore, auth, userName, metalake, property, value).handle();
    } else if (CommandActions.REMOVE.equals(command)) {
      String property = line.getOptionValue(GravitinoOptions.PROPERTY);
      newRemoveMetalakeProperty(url, ignore, auth, userName, metalake, property).handle();
    } else if (CommandActions.PROPERTIES.equals(command)) {
      newListMetalakeProperties(url, ignore, auth, userName, metalake).handle();
    } else if (CommandActions.UPDATE.equals(command)) {
      if (line.hasOption(GravitinoOptions.COMMENT)) {
        String comment = line.getOptionValue(GravitinoOptions.COMMENT);
        newUpdateMetalakeComment(url, ignore, auth, userName, metalake, comment).handle();
      }
      if (line.hasOption(GravitinoOptions.RENAME)) {
        String newName = line.getOptionValue(GravitinoOptions.RENAME);
        boolean force = line.hasOption(GravitinoOptions.FORCE);
        newUpdateMetalakeName(url, ignore, force, auth, userName, metalake, newName).handle();
      }
    }
  }

  /**
   * Handles the command execution for Catalogs based on command type and the command line options.
   */
  private void handleCatalogCommand() {
    String url = getUrl();
    String auth = getAuth();
    String userName = line.getOptionValue(GravitinoOptions.LOGIN);
    FullName name = new FullName(line);
    String metalake = name.getMetalakeName();
    String outputFormat = line.getOptionValue(GravitinoOptions.OUTPUT);

    if (CommandActions.LIST.equals(command)) {
      newListCatalogs(url, ignore, auth, userName, metalake).handle();
      return;
    }

    String catalog = name.getCatalogName();

    if (CommandActions.DETAILS.equals(command)) {
      if (line.hasOption(GravitinoOptions.AUDIT)) {
        newCatalogAudit(url, ignore, auth, userName, metalake, catalog).handle();
      } else {
        newCatalogDetails(url, ignore, auth, userName, outputFormat, metalake, catalog).handle();
      }
    } else if (CommandActions.CREATE.equals(command)) {
      String comment = line.getOptionValue(GravitinoOptions.COMMENT);
      String provider = line.getOptionValue(GravitinoOptions.PROVIDER);
      String[] properties = line.getOptionValues(GravitinoOptions.PROPERTIES);
      Map<String, String> propertyMap = new Properties().parse(properties);
      newCreateCatalog(
              url, ignore, auth, userName, metalake, catalog, provider, comment, propertyMap)
          .handle();
    } else if (CommandActions.DELETE.equals(command)) {
      boolean force = line.hasOption(GravitinoOptions.FORCE);
      newDeleteCatalog(url, ignore, force, auth, userName, metalake, catalog).handle();
    } else if (CommandActions.SET.equals(command)) {
      String property = line.getOptionValue(GravitinoOptions.PROPERTY);
      String value = line.getOptionValue(GravitinoOptions.VALUE);
      newSetCatalogProperty(url, ignore, auth, userName, metalake, catalog, property, value)
          .handle();
    } else if (CommandActions.REMOVE.equals(command)) {
      String property = line.getOptionValue(GravitinoOptions.PROPERTY);
      newRemoveCatalogProperty(url, ignore, auth, userName, metalake, catalog, property).handle();
    } else if (CommandActions.PROPERTIES.equals(command)) {
      newListCatalogProperties(url, ignore, auth, userName, metalake, catalog).handle();
    } else if (CommandActions.UPDATE.equals(command)) {
      if (line.hasOption(GravitinoOptions.COMMENT)) {
        String comment = line.getOptionValue(GravitinoOptions.COMMENT);
        newUpdateCatalogComment(url, ignore, auth, userName, metalake, catalog, comment).handle();
      }
      if (line.hasOption(GravitinoOptions.RENAME)) {
        String newName = line.getOptionValue(GravitinoOptions.RENAME);
        newUpdateCatalogName(url, ignore, auth, userName, metalake, catalog, newName).handle();
      }
    }
  }

  /**
   * Handles the command execution for Schemas based on command type and the command line options.
   */
  private void handleSchemaCommand() {
    String url = getUrl();
    String auth = getAuth();
    String userName = line.getOptionValue(GravitinoOptions.LOGIN);
    FullName name = new FullName(line);
    String metalake = name.getMetalakeName();
    String catalog = name.getCatalogName();

    if (CommandActions.LIST.equals(command)) {
      newListSchema(url, ignore, auth, userName, metalake, catalog).handle();
      return;
    }

    String schema = name.getSchemaName();

    if (CommandActions.DETAILS.equals(command)) {
      if (line.hasOption(GravitinoOptions.AUDIT)) {
        newSchemaAudit(url, ignore, auth, userName, metalake, catalog, schema).handle();
      } else {
        newSchemaDetails(url, ignore, auth, userName, metalake, catalog, schema).handle();
      }
    } else if (CommandActions.CREATE.equals(command)) {
      String comment = line.getOptionValue(GravitinoOptions.COMMENT);
      newCreateSchema(url, ignore, auth, userName, metalake, catalog, schema, comment).handle();
    } else if (CommandActions.DELETE.equals(command)) {
      boolean force = line.hasOption(GravitinoOptions.FORCE);
      newDeleteSchema(url, ignore, force, auth, userName, metalake, catalog, schema).handle();
    } else if (CommandActions.SET.equals(command)) {
      String property = line.getOptionValue(GravitinoOptions.PROPERTY);
      String value = line.getOptionValue(GravitinoOptions.VALUE);
      newSetSchemaProperty(url, ignore, auth, userName, metalake, catalog, schema, property, value)
          .handle();
    } else if (CommandActions.REMOVE.equals(command)) {
      String property = line.getOptionValue(GravitinoOptions.PROPERTY);
      newRemoveSchemaProperty(url, ignore, auth, userName, metalake, catalog, schema, property)
          .handle();
    } else if (CommandActions.PROPERTIES.equals(command)) {
      newListSchemaProperties(url, ignore, auth, userName, metalake, catalog, schema).handle();
    }
  }

  /**
   * Handles the command execution for Tables based on command type and the command line options.
   */
  private void handleTableCommand() {
    String url = getUrl();
    String auth = getAuth();
    String userName = line.getOptionValue(GravitinoOptions.LOGIN);
    FullName name = new FullName(line);
    String metalake = name.getMetalakeName();
    String catalog = name.getCatalogName();
    String schema = name.getSchemaName();

    if (CommandActions.LIST.equals(command)) {
      newListTables(url, ignore, auth, userName, metalake, catalog, schema).handle();
      return;
    }

    String table = name.getTableName();

    if (CommandActions.DETAILS.equals(command)) {
      if (line.hasOption(GravitinoOptions.AUDIT)) {
        newTableAudit(url, ignore, auth, userName, metalake, catalog, schema, table).handle();
      } else if (line.hasOption(GravitinoOptions.INDEX)) {
        newListIndexes(url, ignore, auth, userName, metalake, catalog, schema, table).handle();
      } else if (line.hasOption(GravitinoOptions.DISTRIBUTION)) {
        newTableDistribution(url, ignore, auth, userName, metalake, catalog, schema, table)
            .handle();
      } else if (line.hasOption(GravitinoOptions.PARTITION)) {
        newTablePartition(url, ignore, auth, userName, metalake, catalog, schema, table).handle();
      } else {
        newTableDetails(url, ignore, auth, userName, metalake, catalog, schema, table).handle();
      }
    } else if (CommandActions.CREATE.equals(command)) {
      // TODO
    } else if (CommandActions.DELETE.equals(command)) {
      boolean force = line.hasOption(GravitinoOptions.FORCE);
      newDeleteTable(url, ignore, force, auth, userName, metalake, catalog, schema, table).handle();
    } else if (CommandActions.SET.equals(command)) {
      String property = line.getOptionValue(GravitinoOptions.PROPERTY);
      String value = line.getOptionValue(GravitinoOptions.VALUE);
      newSetTableProperty(
              url, ignore, auth, userName, metalake, catalog, schema, table, property, value)
          .handle();
    } else if (CommandActions.REMOVE.equals(command)) {
      String property = line.getOptionValue(GravitinoOptions.PROPERTY);
      newRemoveTableProperty(
              url, ignore, auth, userName, metalake, catalog, schema, table, property)
          .handle();
    } else if (CommandActions.PROPERTIES.equals(command)) {
<<<<<<< HEAD
      newListTableProperties(url, ignore, auth, userName, metalake, catalog, schema, table)
          .handle();
=======
      newListTableProperties(url, ignore, metalake, catalog, schema, table).handle();
    } else if (CommandActions.UPDATE.equals(command)) {
      if (line.hasOption(GravitinoOptions.COMMENT)) {
        String comment = line.getOptionValue(GravitinoOptions.COMMENT);
        newUpdateTableComment(url, ignore, metalake, catalog, schema, table, comment).handle();
      }
      if (line.hasOption(GravitinoOptions.RENAME)) {
        String newName = line.getOptionValue(GravitinoOptions.RENAME);
        newUpdateTableName(url, ignore, metalake, catalog, schema, table, newName).handle();
      }
>>>>>>> 12e50e50
    }
  }

  /** Handles the command execution for Users based on command type and the command line options. */
  protected void handleUserCommand() {
    String url = getUrl();
    String auth = getAuth();
    String userName = line.getOptionValue(GravitinoOptions.LOGIN);
    FullName name = new FullName(line);
    String metalake = name.getMetalakeName();
    String user = line.getOptionValue(GravitinoOptions.USER);

    if (CommandActions.DETAILS.equals(command)) {
      newUserDetails(url, ignore, auth, userName, metalake, user).handle();
    } else if (CommandActions.LIST.equals(command)) {
      newListUsers(url, ignore, auth, userName, metalake).handle();
    } else if (CommandActions.CREATE.equals(command)) {
      newCreateUser(url, ignore, auth, userName, metalake, user).handle();
    } else if (CommandActions.DELETE.equals(command)) {
      boolean force = line.hasOption(GravitinoOptions.FORCE);
      newDeleteUser(url, ignore, force, auth, userName, metalake, user).handle();
    } else if (CommandActions.REVOKE.equals(command)) {
      String role = line.getOptionValue(GravitinoOptions.ROLE);
      if (role != null) {
        newRemoveRoleFromUser(url, ignore, auth, userName, metalake, user, role).handle();
      }
    } else if (CommandActions.GRANT.equals(command)) {
      String role = line.getOptionValue(GravitinoOptions.ROLE);
      if (role != null) {
        newAddRoleToUser(url, ignore, auth, userName, metalake, user, role).handle();
      }
    } else {
      System.err.println(ErrorMessages.UNSUPPORTED_ACTION);
    }
  }

  /** Handles the command execution for Group based on command type and the command line options. */
  protected void handleGroupCommand() {
    String url = getUrl();
    String auth = getAuth();
    String userName = line.getOptionValue(GravitinoOptions.LOGIN);
    FullName name = new FullName(line);
    String metalake = name.getMetalakeName();
    String group = line.getOptionValue(GravitinoOptions.GROUP);

    if (CommandActions.DETAILS.equals(command)) {
      newGroupDetails(url, ignore, auth, userName, metalake, group).handle();
    } else if (CommandActions.LIST.equals(command)) {
      newListGroups(url, ignore, auth, userName, metalake).handle();
    } else if (CommandActions.CREATE.equals(command)) {
      newCreateGroup(url, ignore, auth, userName, metalake, group).handle();
    } else if (CommandActions.DELETE.equals(command)) {
      boolean force = line.hasOption(GravitinoOptions.FORCE);
      newDeleteGroup(url, ignore, force, auth, userName, metalake, group).handle();
    } else if (CommandActions.REVOKE.equals(command)) {
      String role = line.getOptionValue(GravitinoOptions.ROLE);
      if (role != null) {
        newRemoveRoleFromGroup(url, ignore, auth, userName, metalake, group, role).handle();
      }
    } else if (CommandActions.GRANT.equals(command)) {
      String role = line.getOptionValue(GravitinoOptions.ROLE);
      if (role != null) {
        newAddRoleToGroup(url, ignore, auth, userName, metalake, group, role).handle();
      }
    } else {
      System.err.println(ErrorMessages.UNSUPPORTED_ACTION);
    }
  }

  /** Handles the command execution for Tags based on command type and the command line options. */
  protected void handleTagCommand() {
    String url = getUrl();
    String auth = getAuth();
    String userName = line.getOptionValue(GravitinoOptions.LOGIN);
    FullName name = new FullName(line);
    String metalake = name.getMetalakeName();

    String[] tags = line.getOptionValues(GravitinoOptions.TAG);
    if (tags != null) {
      tags = Arrays.stream(tags).distinct().toArray(String[]::new);
    }
    if (CommandActions.DETAILS.equals(command)) {
      newTagDetails(url, ignore, auth, userName, metalake, getOneTag(tags)).handle();
    } else if (CommandActions.LIST.equals(command)) {
      if (!name.hasCatalogName()) {
        newListTags(url, ignore, auth, userName, metalake).handle();
      } else {
        newListEntityTags(url, ignore, auth, userName, metalake, name).handle();
      }
    } else if (CommandActions.CREATE.equals(command)) {
      String comment = line.getOptionValue(GravitinoOptions.COMMENT);
      newCreateTags(url, ignore, auth, userName, metalake, tags, comment).handle();
    } else if (CommandActions.DELETE.equals(command)) {
      boolean force = line.hasOption(GravitinoOptions.FORCE);
      newDeleteTag(url, ignore, force, auth, userName, metalake, tags).handle();
    } else if (CommandActions.SET.equals(command)) {
      String property = line.getOptionValue(GravitinoOptions.PROPERTY);
      String value = line.getOptionValue(GravitinoOptions.VALUE);
      if (property != null && value != null) {
        newSetTagProperty(url, ignore, auth, userName, metalake, getOneTag(tags), property, value)
            .handle();
      } else if (property == null && value == null) {
        newTagEntity(url, ignore, auth, userName, metalake, name, tags).handle();
      }
    } else if (CommandActions.REMOVE.equals(command)) {
      String property = line.getOptionValue(GravitinoOptions.PROPERTY);
      if (property != null) {
        newRemoveTagProperty(url, ignore, auth, userName, metalake, getOneTag(tags), property)
            .handle();
      } else {
        newUntagEntity(url, ignore, auth, userName, metalake, name, tags).handle();
      }
    } else if (CommandActions.PROPERTIES.equals(command)) {
      newListTagProperties(url, ignore, auth, userName, metalake, getOneTag(tags)).handle();
    } else if (CommandActions.UPDATE.equals(command)) {
      if (line.hasOption(GravitinoOptions.COMMENT)) {
        String comment = line.getOptionValue(GravitinoOptions.COMMENT);
        newUpdateTagComment(url, ignore, auth, userName, metalake, getOneTag(tags), comment)
            .handle();
      }
      if (line.hasOption(GravitinoOptions.RENAME)) {
        String newName = line.getOptionValue(GravitinoOptions.RENAME);
        newUpdateTagName(url, ignore, auth, userName, metalake, getOneTag(tags), newName).handle();
      }
    }
  }

  private String getOneTag(String[] tags) {
    Preconditions.checkArgument(tags.length <= 1, ErrorMessages.MULTIPLE_TAG_COMMAND_ERROR);
    return tags[0];
  }

  /** Handles the command execution for Roles based on command type and the command line options. */
  protected void handleRoleCommand() {
    String url = getUrl();
    String auth = getAuth();
    String userName = line.getOptionValue(GravitinoOptions.LOGIN);
    FullName name = new FullName(line);
    String metalake = name.getMetalakeName();
    String role = line.getOptionValue(GravitinoOptions.ROLE);

    if (CommandActions.DETAILS.equals(command)) {
      newRoleDetails(url, ignore, auth, userName, metalake, role).handle();
    } else if (CommandActions.LIST.equals(command)) {
      newListRoles(url, ignore, auth, userName, metalake).handle();
    } else if (CommandActions.CREATE.equals(command)) {
      newCreateRole(url, ignore, auth, userName, metalake, role).handle();
    } else if (CommandActions.DELETE.equals(command)) {
      boolean force = line.hasOption(GravitinoOptions.FORCE);
      newDeleteRole(url, ignore, force, auth, userName, metalake, role).handle();
    }
  }

  /**
   * Handles the command execution for Columns based on command type and the command line options.
   */
  private void handleColumnCommand() {
    String url = getUrl();
    String auth = getAuth();
    String userName = line.getOptionValue(GravitinoOptions.LOGIN);
    FullName name = new FullName(line);
    String metalake = name.getMetalakeName();
    String catalog = name.getCatalogName();
    String schema = name.getSchemaName();
    String table = name.getTableName();

    if (CommandActions.LIST.equals(command)) {
      newListColumns(url, ignore, auth, userName, metalake, catalog, schema, table).handle();
    }
  }

  private void handleHelpCommand() {
    String helpFile = entity.toLowerCase() + "_help.txt";

    try (InputStream inputStream = this.getClass().getClassLoader().getResourceAsStream(helpFile);
        BufferedReader reader =
            new BufferedReader(new InputStreamReader(inputStream, StandardCharsets.UTF_8))) {
      StringBuilder helpMessage = new StringBuilder();
      String helpLine;
      while ((helpLine = reader.readLine()) != null) {
        helpMessage.append(helpLine).append(System.lineSeparator());
      }
      System.err.print(helpMessage.toString());
    } catch (IOException e) {
      System.err.println("Failed to load help message: " + e.getMessage());
    }
  }

  /**
   * Handles the command execution for Objects based on command type and the command line options.
   */
  private void handleOwnerCommand() {
    String url = getUrl();
    String auth = getAuth();
    String userName = line.getOptionValue(GravitinoOptions.LOGIN);
    FullName name = new FullName(line);
    String metalake = name.getMetalakeName();
    String entityName = line.getOptionValue(GravitinoOptions.NAME);

    if (CommandActions.DETAILS.equals(command)) {
      newOwnerDetails(url, ignore, auth, userName, metalake, entityName, entity).handle();
    } else if (CommandActions.SET.equals(command)) {
      String owner = line.getOptionValue(GravitinoOptions.USER);
      String group = line.getOptionValue(GravitinoOptions.GROUP);

      if (owner != null && group == null) {
        newSetOwner(url, ignore, auth, userName, metalake, entityName, entity, owner, false)
            .handle();
      } else if (owner == null && group != null) {
        newSetOwner(url, ignore, auth, userName, metalake, entityName, entity, group, true)
            .handle();
      } else {
        System.err.println(ErrorMessages.INVALID_SET_COMMAND);
      }
    } else {
      System.err.println(ErrorMessages.UNSUPPORTED_ACTION);
    }
  }

  /**
   * Handles the command execution for topics based on command type and the command line options.
   */
  private void handleTopicCommand() {
    String url = getUrl();
    String auth = getAuth();
    String userName = line.getOptionValue(GravitinoOptions.LOGIN);
    FullName name = new FullName(line);
    String metalake = name.getMetalakeName();
    String catalog = name.getCatalogName();
    String schema = name.getSchemaName();
    String topic = name.getTopicName();

    if (CommandActions.LIST.equals(command)) {
      newListTopics(url, ignore, auth, userName, metalake, catalog, schema).handle();
    } else if (CommandActions.DETAILS.equals(command)) {
      newTopicDetails(url, ignore, auth, userName, metalake, catalog, schema, topic).handle();
    } else if (CommandActions.CREATE.equals(command)) {
      String comment = line.getOptionValue(GravitinoOptions.COMMENT);
      newCreateTopic(url, ignore, auth, userName, metalake, catalog, schema, topic, comment)
          .handle();
    } else if (CommandActions.DELETE.equals(command)) {
      boolean force = line.hasOption(GravitinoOptions.FORCE);
      newDeleteTopic(url, ignore, force, auth, userName, metalake, catalog, schema, topic).handle();
    } else if (CommandActions.UPDATE.equals(command)) {
      if (line.hasOption(GravitinoOptions.COMMENT)) {
        String comment = line.getOptionValue(GravitinoOptions.COMMENT);
        newUpdateTopicComment(
                url, ignore, auth, userName, metalake, catalog, schema, topic, comment)
            .handle();
      }
    } else if (CommandActions.SET.equals(command)) {
      String property = line.getOptionValue(GravitinoOptions.PROPERTY);
      String value = line.getOptionValue(GravitinoOptions.VALUE);
      newSetTopicProperty(
              url, ignore, auth, userName, metalake, catalog, schema, topic, property, value)
          .handle();
    } else if (CommandActions.REMOVE.equals(command)) {
      String property = line.getOptionValue(GravitinoOptions.PROPERTY);
      newRemoveTopicProperty(
              url, ignore, auth, userName, metalake, catalog, schema, topic, property)
          .handle();
    } else if (CommandActions.PROPERTIES.equals(command)) {
      newListTopicProperties(url, ignore, auth, userName, metalake, catalog, schema, topic)
          .handle();
    }
  }

  /**
   * Handles the command execution for filesets based on command type and the command line options.
   */
  private void handleFilesetCommand() {
    String url = getUrl();
    String auth = getAuth();
    String userName = line.getOptionValue(GravitinoOptions.LOGIN);
    FullName name = new FullName(line);
    String metalake = name.getMetalakeName();
    String catalog = name.getCatalogName();
    String schema = name.getSchemaName();
    String fileset = name.getFilesetName();

    if (CommandActions.DETAILS.equals(command)) {
      newFilesetDetails(url, ignore, auth, userName, metalake, catalog, schema, fileset).handle();
    } else if (CommandActions.LIST.equals(command)) {
      newListFilesets(url, ignore, auth, userName, metalake, catalog, schema).handle();
    } else if (CommandActions.CREATE.equals(command)) {
      String comment = line.getOptionValue(GravitinoOptions.COMMENT);
      String[] properties = line.getOptionValues(GravitinoOptions.PROPERTIES);
      Map<String, String> propertyMap = new Properties().parse(properties);
      newCreateFileset(
              url, ignore, auth, userName, metalake, catalog, schema, fileset, comment, propertyMap)
          .handle();
    } else if (CommandActions.DELETE.equals(command)) {
      boolean force = line.hasOption(GravitinoOptions.FORCE);
      newDeleteFileset(url, ignore, force, auth, userName, metalake, catalog, schema, fileset)
          .handle();
    } else if (CommandActions.SET.equals(command)) {
      String property = line.getOptionValue(GravitinoOptions.PROPERTY);
      String value = line.getOptionValue(GravitinoOptions.VALUE);
      newSetFilesetProperty(
              url, ignore, auth, userName, metalake, catalog, schema, fileset, property, value)
          .handle();
    } else if (CommandActions.REMOVE.equals(command)) {
      String property = line.getOptionValue(GravitinoOptions.PROPERTY);
      newRemoveFilesetProperty(
              url, ignore, auth, userName, metalake, catalog, schema, fileset, property)
          .handle();
    } else if (CommandActions.PROPERTIES.equals(command)) {
      newListFilesetProperties(url, ignore, auth, userName, metalake, catalog, schema, fileset)
          .handle();
    } else if (CommandActions.UPDATE.equals(command)) {
      if (line.hasOption(GravitinoOptions.COMMENT)) {
        String comment = line.getOptionValue(GravitinoOptions.COMMENT);
        newUpdateFilesetComment(
                url, ignore, auth, userName, metalake, catalog, schema, fileset, comment)
            .handle();
      }
      if (line.hasOption(GravitinoOptions.RENAME)) {
        String newName = line.getOptionValue(GravitinoOptions.RENAME);
        newUpdateFilesetName(
                url, ignore, auth, userName, metalake, catalog, schema, fileset, newName)
            .handle();
      }
    }
  }

  /**
   * Retrieves the Gravitinno URL from the command line options or the GRAVITINO_URL environment
   * variable or the Gravitio config file.
   *
   * @return The Gravitinno URL, or null if not found.
   */
  public String getUrl() {
    GravitinoConfig config = new GravitinoConfig(null);

    // If specified on the command line use that
    if (line.hasOption(GravitinoOptions.URL)) {
      return line.getOptionValue(GravitinoOptions.URL);
    }

    // Cache the Gravitino URL environment variable
    if (urlEnv == null && !urlSet) {
      urlEnv = System.getenv("GRAVITINO_URL");
      urlSet = true;
    }

    // If set return the Gravitino URL environment variable
    if (urlEnv != null) {
      return urlEnv;
    }

    // Check if the metalake name is specified in the configuration file
    if (config.fileExists()) {
      config.read();
      String configURL = config.getGravitinoURL();
      if (configURL != null) {
        return configURL;
      }
    }

    // Return the default localhost URL
    return DEFAULT_URL;
  }

  /**
   * Retrieves the Gravitinno authentication from the command line options or the GRAVITINO_AUTH
   * environment variable or the Gravitio config file.
   *
   * @return The Gravitinno authentication, or null if not found.
   */
  public String getAuth() {
    GravitinoConfig config = new GravitinoConfig(null);

    // If specified on the command line use that
    if (line.hasOption(GravitinoOptions.SIMPLE)) {
      return GravitinoOptions.SIMPLE;
    }

    // Cache the Gravitino URL environment variable
    if (authEnv == null && !authSet) {
      authEnv = System.getenv("GRAVITINO_AUTH");
      authSet = true;
    }

    // If set return the Gravitino URL environment variable
    if (authEnv != null) {
      return authEnv;
    }

    // Check if the metalake name is specified in the configuration file
    if (config.fileExists()) {
      config.read();
      String configAuth = config.getGravitinoAuth();
      if (configAuth != null) {
        return configAuth;
      }
    }

    return null;
  }
}<|MERGE_RESOLUTION|>--- conflicted
+++ resolved
@@ -345,21 +345,20 @@
               url, ignore, auth, userName, metalake, catalog, schema, table, property)
           .handle();
     } else if (CommandActions.PROPERTIES.equals(command)) {
-<<<<<<< HEAD
       newListTableProperties(url, ignore, auth, userName, metalake, catalog, schema, table)
           .handle();
-=======
-      newListTableProperties(url, ignore, metalake, catalog, schema, table).handle();
     } else if (CommandActions.UPDATE.equals(command)) {
       if (line.hasOption(GravitinoOptions.COMMENT)) {
         String comment = line.getOptionValue(GravitinoOptions.COMMENT);
-        newUpdateTableComment(url, ignore, metalake, catalog, schema, table, comment).handle();
+        newUpdateTableComment(
+                url, ignore, auth, userName, metalake, catalog, schema, table, comment)
+            .handle();
       }
       if (line.hasOption(GravitinoOptions.RENAME)) {
         String newName = line.getOptionValue(GravitinoOptions.RENAME);
-        newUpdateTableName(url, ignore, metalake, catalog, schema, table, newName).handle();
-      }
->>>>>>> 12e50e50
+        newUpdateTableName(url, ignore, auth, userName, metalake, catalog, schema, table, newName)
+            .handle();
+      }
     }
   }
 
