--- conflicted
+++ resolved
@@ -30,71 +30,6 @@
 import org.apache.commons.cli.CommandLine;
 import org.apache.commons.cli.HelpFormatter;
 import org.apache.commons.cli.Options;
-<<<<<<< HEAD
-import org.apache.gravitino.cli.commands.CatalogAudit;
-import org.apache.gravitino.cli.commands.CatalogDetails;
-import org.apache.gravitino.cli.commands.ClientVersion;
-import org.apache.gravitino.cli.commands.CreateCatalog;
-import org.apache.gravitino.cli.commands.CreateGroup;
-import org.apache.gravitino.cli.commands.CreateMetalake;
-import org.apache.gravitino.cli.commands.CreateRole;
-import org.apache.gravitino.cli.commands.CreateSchema;
-import org.apache.gravitino.cli.commands.CreateTag;
-import org.apache.gravitino.cli.commands.CreateUser;
-import org.apache.gravitino.cli.commands.DeleteCatalog;
-import org.apache.gravitino.cli.commands.DeleteGroup;
-import org.apache.gravitino.cli.commands.DeleteMetalake;
-import org.apache.gravitino.cli.commands.DeleteRole;
-import org.apache.gravitino.cli.commands.DeleteSchema;
-import org.apache.gravitino.cli.commands.DeleteTable;
-import org.apache.gravitino.cli.commands.DeleteTag;
-import org.apache.gravitino.cli.commands.DeleteUser;
-import org.apache.gravitino.cli.commands.GroupDetails;
-import org.apache.gravitino.cli.commands.ListAllTags;
-import org.apache.gravitino.cli.commands.ListCatalogProperties;
-import org.apache.gravitino.cli.commands.ListCatalogs;
-import org.apache.gravitino.cli.commands.ListColumns;
-import org.apache.gravitino.cli.commands.ListEntityTags;
-import org.apache.gravitino.cli.commands.ListGroups;
-import org.apache.gravitino.cli.commands.ListIndexes;
-import org.apache.gravitino.cli.commands.ListMetalakeProperties;
-import org.apache.gravitino.cli.commands.ListMetalakes;
-import org.apache.gravitino.cli.commands.ListRoles;
-import org.apache.gravitino.cli.commands.ListSchema;
-import org.apache.gravitino.cli.commands.ListSchemaProperties;
-import org.apache.gravitino.cli.commands.ListTables;
-import org.apache.gravitino.cli.commands.ListTagProperties;
-import org.apache.gravitino.cli.commands.ListUsers;
-import org.apache.gravitino.cli.commands.MetalakeAudit;
-import org.apache.gravitino.cli.commands.MetalakeDetails;
-import org.apache.gravitino.cli.commands.RemoveCatalogProperty;
-import org.apache.gravitino.cli.commands.RemoveMetalakeProperty;
-import org.apache.gravitino.cli.commands.RemoveSchemaProperty;
-import org.apache.gravitino.cli.commands.RemoveTagProperty;
-import org.apache.gravitino.cli.commands.RoleDetails;
-import org.apache.gravitino.cli.commands.SchemaAudit;
-import org.apache.gravitino.cli.commands.SchemaDetails;
-import org.apache.gravitino.cli.commands.ServerVersion;
-import org.apache.gravitino.cli.commands.SetCatalogProperty;
-import org.apache.gravitino.cli.commands.SetMetalakeProperty;
-import org.apache.gravitino.cli.commands.SetSchemaProperty;
-import org.apache.gravitino.cli.commands.SetTagProperty;
-import org.apache.gravitino.cli.commands.TableAudit;
-import org.apache.gravitino.cli.commands.TableDetails;
-import org.apache.gravitino.cli.commands.TableDistribution;
-import org.apache.gravitino.cli.commands.TablePartition;
-import org.apache.gravitino.cli.commands.TagDetails;
-import org.apache.gravitino.cli.commands.TagEntity;
-import org.apache.gravitino.cli.commands.UntagEntity;
-import org.apache.gravitino.cli.commands.UpdateCatalogComment;
-import org.apache.gravitino.cli.commands.UpdateCatalogName;
-import org.apache.gravitino.cli.commands.UpdateMetalakeComment;
-import org.apache.gravitino.cli.commands.UpdateMetalakeName;
-import org.apache.gravitino.cli.commands.UpdateTagComment;
-import org.apache.gravitino.cli.commands.UpdateTagName;
-import org.apache.gravitino.cli.commands.UserDetails;
-=======
->>>>>>> 626bc794
 
 /* Gravitino Command line */
 public class GravitinoCommandLine extends TestableCommandLine {
@@ -226,68 +161,36 @@
 
     if (CommandActions.DETAILS.equals(command)) {
       if (line.hasOption(GravitinoOptions.AUDIT)) {
-<<<<<<< HEAD
-        new MetalakeAudit(url, ignore, auth, userName, metalake).handle();
+        newMetalakeAudit(url, ignore, auth, userName, metalake).handle();
       } else {
-        new MetalakeDetails(url, ignore, auth, userName, metalake).handle();
+        newMetalakeDetails(url, ignore, auth, userName, outputFormat, metalake).handle();
       }
     } else if (CommandActions.LIST.equals(command)) {
-      new ListMetalakes(url, ignore, auth, userName).handle();
+      newListMetalakes(url, ignore, auth, userName, outputFormat).handle();
     } else if (CommandActions.CREATE.equals(command)) {
       String comment = line.getOptionValue(GravitinoOptions.COMMENT);
-      new CreateMetalake(url, ignore, auth, userName, metalake, comment).handle();
-    } else if (CommandActions.DELETE.equals(command)) {
-      boolean force = line.hasOption(GravitinoOptions.FORCE);
-      new DeleteMetalake(url, ignore, auth, userName, force, metalake).handle();
+      newCreateMetalake(url, ignore, auth, userName, metalake, comment).handle();
+    } else if (CommandActions.DELETE.equals(command)) {
+      boolean force = line.hasOption(GravitinoOptions.FORCE);
+      newDeleteMetalake(url, ignore, force, auth, userName, metalake).handle();
     } else if (CommandActions.SET.equals(command)) {
       String property = line.getOptionValue(GravitinoOptions.PROPERTY);
       String value = line.getOptionValue(GravitinoOptions.VALUE);
-      new SetMetalakeProperty(url, ignore, auth, userName, metalake, property, value).handle();
+      newSetMetalakeProperty(url, ignore, auth, userName, metalake, property, value).handle();
     } else if (CommandActions.REMOVE.equals(command)) {
       String property = line.getOptionValue(GravitinoOptions.PROPERTY);
-      new RemoveMetalakeProperty(url, ignore, auth, userName, metalake, property).handle();
+      newRemoveMetalakeProperty(url, ignore, auth, userName, metalake, property).handle();
     } else if (CommandActions.PROPERTIES.equals(command)) {
-      new ListMetalakeProperties(url, ignore, auth, userName, metalake).handle();
+      newListMetalakeProperties(url, ignore, auth, userName, metalake).handle();
     } else if (CommandActions.UPDATE.equals(command)) {
       if (line.hasOption(GravitinoOptions.COMMENT)) {
         String comment = line.getOptionValue(GravitinoOptions.COMMENT);
-        new UpdateMetalakeComment(url, ignore, auth, userName, metalake, comment).handle();
-=======
-        newMetalakeAudit(url, ignore, metalake).handle();
-      } else {
-        newMetalakeDetails(url, ignore, metalake, outputFormat).handle();
-      }
-    } else if (CommandActions.LIST.equals(command)) {
-      newListMetalakes(url, ignore, outputFormat).handle();
-    } else if (CommandActions.CREATE.equals(command)) {
-      String comment = line.getOptionValue(GravitinoOptions.COMMENT);
-      newCreateMetalake(url, ignore, metalake, comment).handle();
-    } else if (CommandActions.DELETE.equals(command)) {
-      boolean force = line.hasOption(GravitinoOptions.FORCE);
-      newDeleteMetalake(url, ignore, force, metalake).handle();
-    } else if (CommandActions.SET.equals(command)) {
-      String property = line.getOptionValue(GravitinoOptions.PROPERTY);
-      String value = line.getOptionValue(GravitinoOptions.VALUE);
-      newSetMetalakeProperty(url, ignore, metalake, property, value).handle();
-    } else if (CommandActions.REMOVE.equals(command)) {
-      String property = line.getOptionValue(GravitinoOptions.PROPERTY);
-      newRemoveMetalakeProperty(url, ignore, metalake, property).handle();
-    } else if (CommandActions.PROPERTIES.equals(command)) {
-      newListMetalakeProperties(url, ignore, metalake).handle();
-    } else if (CommandActions.UPDATE.equals(command)) {
-      if (line.hasOption(GravitinoOptions.COMMENT)) {
-        String comment = line.getOptionValue(GravitinoOptions.COMMENT);
-        newUpdateMetalakeComment(url, ignore, metalake, comment).handle();
->>>>>>> 626bc794
+        newUpdateMetalakeComment(url, ignore, auth, userName, metalake, comment).handle();
       }
       if (line.hasOption(GravitinoOptions.RENAME)) {
         String newName = line.getOptionValue(GravitinoOptions.RENAME);
         boolean force = line.hasOption(GravitinoOptions.FORCE);
-<<<<<<< HEAD
-        new UpdateMetalakeName(url, ignore, auth, userName, force, metalake, newName).handle();
-=======
-        newUpdateMetalakeName(url, ignore, force, metalake, newName).handle();
->>>>>>> 626bc794
+        newUpdateMetalakeName(url, ignore, force, auth, userName, metalake, newName).handle();
       }
     }
   }
@@ -304,11 +207,7 @@
     String outputFormat = line.getOptionValue(GravitinoOptions.OUTPUT);
 
     if (CommandActions.LIST.equals(command)) {
-<<<<<<< HEAD
-      new ListCatalogs(url, ignore, auth, userName, metalake).handle();
-=======
-      newListCatalogs(url, ignore, metalake).handle();
->>>>>>> 626bc794
+      newListCatalogs(url, ignore, auth, userName, metalake).handle();
       return;
     }
 
@@ -316,396 +215,261 @@
 
     if (CommandActions.DETAILS.equals(command)) {
       if (line.hasOption(GravitinoOptions.AUDIT)) {
-<<<<<<< HEAD
-        new CatalogAudit(url, ignore, auth, userName, metalake, catalog).handle();
+        newCatalogAudit(url, ignore, auth, userName, metalake, catalog).handle();
       } else {
-        new CatalogDetails(url, ignore, auth, userName, metalake, catalog).handle();
-=======
-        newCatalogAudit(url, ignore, metalake, catalog).handle();
-      } else {
-        newCatalogDetails(url, ignore, metalake, catalog, outputFormat).handle();
->>>>>>> 626bc794
+        newCatalogDetails(url, ignore, auth, userName, outputFormat, metalake, catalog).handle();
       }
     } else if (CommandActions.CREATE.equals(command)) {
       String comment = line.getOptionValue(GravitinoOptions.COMMENT);
       String provider = line.getOptionValue(GravitinoOptions.PROVIDER);
       String[] properties = line.getOptionValues(GravitinoOptions.PROPERTIES);
       Map<String, String> propertyMap = new Properties().parse(properties);
-<<<<<<< HEAD
-      new CreateCatalog(
+      newCreateCatalog(
               url, ignore, auth, userName, metalake, catalog, provider, comment, propertyMap)
           .handle();
     } else if (CommandActions.DELETE.equals(command)) {
       boolean force = line.hasOption(GravitinoOptions.FORCE);
-      new DeleteCatalog(url, ignore, auth, userName, force, metalake, catalog).handle();
+      newDeleteCatalog(url, ignore, force, auth, userName, metalake, catalog).handle();
     } else if (CommandActions.SET.equals(command)) {
       String property = line.getOptionValue(GravitinoOptions.PROPERTY);
       String value = line.getOptionValue(GravitinoOptions.VALUE);
-      new SetCatalogProperty(url, ignore, auth, userName, metalake, catalog, property, value)
+      newSetCatalogProperty(url, ignore, auth, userName, metalake, catalog, property, value)
           .handle();
     } else if (CommandActions.REMOVE.equals(command)) {
       String property = line.getOptionValue(GravitinoOptions.PROPERTY);
-      new RemoveCatalogProperty(url, ignore, auth, userName, metalake, catalog, property).handle();
+      newRemoveCatalogProperty(url, ignore, auth, userName, metalake, catalog, property).handle();
     } else if (CommandActions.PROPERTIES.equals(command)) {
-      new ListCatalogProperties(url, ignore, auth, userName, metalake, catalog).handle();
+      newListCatalogProperties(url, ignore, auth, userName, metalake, catalog).handle();
     } else if (CommandActions.UPDATE.equals(command)) {
       if (line.hasOption(GravitinoOptions.COMMENT)) {
         String comment = line.getOptionValue(GravitinoOptions.COMMENT);
-        new UpdateCatalogComment(url, ignore, auth, userName, metalake, catalog, comment).handle();
+        newUpdateCatalogComment(url, ignore, auth, userName, metalake, catalog, comment).handle();
       }
       if (line.hasOption(GravitinoOptions.RENAME)) {
         String newName = line.getOptionValue(GravitinoOptions.RENAME);
-        new UpdateCatalogName(url, ignore, auth, userName, metalake, catalog, newName).handle();
-=======
-      newCreateCatalog(url, ignore, metalake, catalog, provider, comment, propertyMap).handle();
-    } else if (CommandActions.DELETE.equals(command)) {
-      boolean force = line.hasOption(GravitinoOptions.FORCE);
-      newDeleteCatalog(url, ignore, force, metalake, catalog).handle();
+        newUpdateCatalogName(url, ignore, auth, userName, metalake, catalog, newName).handle();
+      }
+    }
+  }
+
+  /**
+   * Handles the command execution for Schemas based on command type and the command line options.
+   */
+  private void handleSchemaCommand() {
+    String url = getUrl();
+    String auth = getAuth();
+    String userName = line.getOptionValue(GravitinoOptions.LOGIN);
+    FullName name = new FullName(line);
+    String metalake = name.getMetalakeName();
+    String catalog = name.getCatalogName();
+
+    if (CommandActions.LIST.equals(command)) {
+      newListSchema(url, ignore, auth, userName, metalake, catalog).handle();
+      return;
+    }
+
+    String schema = name.getSchemaName();
+
+    if (CommandActions.DETAILS.equals(command)) {
+      if (line.hasOption(GravitinoOptions.AUDIT)) {
+        newSchemaAudit(url, ignore, auth, userName, metalake, catalog, schema).handle();
+      } else {
+        newSchemaDetails(url, ignore, auth, userName, metalake, catalog, schema).handle();
+      }
+    } else if (CommandActions.CREATE.equals(command)) {
+      String comment = line.getOptionValue(GravitinoOptions.COMMENT);
+      newCreateSchema(url, ignore, auth, userName, metalake, catalog, schema, comment).handle();
+    } else if (CommandActions.DELETE.equals(command)) {
+      boolean force = line.hasOption(GravitinoOptions.FORCE);
+      newDeleteSchema(url, ignore, force, auth, userName, metalake, catalog, schema).handle();
     } else if (CommandActions.SET.equals(command)) {
       String property = line.getOptionValue(GravitinoOptions.PROPERTY);
       String value = line.getOptionValue(GravitinoOptions.VALUE);
-      newSetCatalogProperty(url, ignore, metalake, catalog, property, value).handle();
+      newSetSchemaProperty(url, ignore, auth, userName, metalake, catalog, schema, property, value)
+          .handle();
     } else if (CommandActions.REMOVE.equals(command)) {
       String property = line.getOptionValue(GravitinoOptions.PROPERTY);
-      newRemoveCatalogProperty(url, ignore, metalake, catalog, property).handle();
+      newRemoveSchemaProperty(url, ignore, auth, userName, metalake, catalog, schema, property)
+          .handle();
     } else if (CommandActions.PROPERTIES.equals(command)) {
-      newListCatalogProperties(url, ignore, metalake, catalog).handle();
+      newListSchemaProperties(url, ignore, auth, userName, metalake, catalog, schema).handle();
+    }
+  }
+
+  /**
+   * Handles the command execution for Tables based on command type and the command line options.
+   */
+  private void handleTableCommand() {
+    String url = getUrl();
+    String auth = getAuth();
+    String userName = line.getOptionValue(GravitinoOptions.LOGIN);
+    FullName name = new FullName(line);
+    String metalake = name.getMetalakeName();
+    String catalog = name.getCatalogName();
+    String schema = name.getSchemaName();
+
+    if (CommandActions.LIST.equals(command)) {
+      newListTables(url, ignore, auth, userName, metalake, catalog, schema).handle();
+      return;
+    }
+
+    String table = name.getTableName();
+
+    if (CommandActions.DETAILS.equals(command)) {
+      if (line.hasOption(GravitinoOptions.AUDIT)) {
+        newTableAudit(url, ignore, auth, userName, metalake, catalog, schema, table).handle();
+      } else if (line.hasOption(GravitinoOptions.INDEX)) {
+        newListIndexes(url, ignore, auth, userName, metalake, catalog, schema, table).handle();
+      } else if (line.hasOption(GravitinoOptions.DISTRIBUTION)) {
+        newTableDistribution(url, ignore, auth, userName, metalake, catalog, schema, table)
+            .handle();
+      } else if (line.hasOption(GravitinoOptions.PARTITION)) {
+        newTablePartition(url, ignore, auth, userName, metalake, catalog, schema, table).handle();
+      } else {
+        newTableDetails(url, ignore, auth, userName, metalake, catalog, schema, table).handle();
+      }
+    } else if (CommandActions.CREATE.equals(command)) {
+      // TODO
+    } else if (CommandActions.DELETE.equals(command)) {
+      boolean force = line.hasOption(GravitinoOptions.FORCE);
+      newDeleteTable(url, ignore, force, auth, userName, metalake, catalog, schema, table).handle();
+    } else if (CommandActions.SET.equals(command)) {
+      String property = line.getOptionValue(GravitinoOptions.PROPERTY);
+      String value = line.getOptionValue(GravitinoOptions.VALUE);
+      newSetTableProperty(
+              url, ignore, auth, userName, metalake, catalog, schema, table, property, value)
+          .handle();
+    } else if (CommandActions.REMOVE.equals(command)) {
+      String property = line.getOptionValue(GravitinoOptions.PROPERTY);
+      newRemoveTableProperty(
+              url, ignore, auth, userName, metalake, catalog, schema, table, property)
+          .handle();
+    } else if (CommandActions.PROPERTIES.equals(command)) {
+      newListTableProperties(url, ignore, auth, userName, metalake, catalog, schema, table)
+          .handle();
+    }
+  }
+
+  /** Handles the command execution for Users based on command type and the command line options. */
+  protected void handleUserCommand() {
+    String url = getUrl();
+    String auth = getAuth();
+    String userName = line.getOptionValue(GravitinoOptions.LOGIN);
+    FullName name = new FullName(line);
+    String metalake = name.getMetalakeName();
+    String user = line.getOptionValue(GravitinoOptions.USER);
+
+    if (CommandActions.DETAILS.equals(command)) {
+      newUserDetails(url, ignore, auth, userName, metalake, user).handle();
+    } else if (CommandActions.LIST.equals(command)) {
+      newListUsers(url, ignore, auth, userName, metalake).handle();
+    } else if (CommandActions.CREATE.equals(command)) {
+      newCreateUser(url, ignore, auth, userName, metalake, user).handle();
+    } else if (CommandActions.DELETE.equals(command)) {
+      boolean force = line.hasOption(GravitinoOptions.FORCE);
+      newDeleteUser(url, ignore, force, auth, userName, metalake, user).handle();
+    } else if (CommandActions.REVOKE.equals(command)) {
+      String role = line.getOptionValue(GravitinoOptions.ROLE);
+      if (role != null) {
+        newRemoveRoleFromUser(url, ignore, auth, userName, metalake, user, role).handle();
+      }
+    } else if (CommandActions.GRANT.equals(command)) {
+      String role = line.getOptionValue(GravitinoOptions.ROLE);
+      if (role != null) {
+        newAddRoleToUser(url, ignore, auth, userName, metalake, user, role).handle();
+      }
+    } else {
+      System.err.println(ErrorMessages.UNSUPPORTED_ACTION);
+    }
+  }
+
+  /** Handles the command execution for Group based on command type and the command line options. */
+  protected void handleGroupCommand() {
+    String url = getUrl();
+    String auth = getAuth();
+    String userName = line.getOptionValue(GravitinoOptions.LOGIN);
+    FullName name = new FullName(line);
+    String metalake = name.getMetalakeName();
+    String group = line.getOptionValue(GravitinoOptions.GROUP);
+
+    if (CommandActions.DETAILS.equals(command)) {
+      newGroupDetails(url, ignore, auth, userName, metalake, group).handle();
+    } else if (CommandActions.LIST.equals(command)) {
+      newListGroups(url, ignore, auth, userName, metalake).handle();
+    } else if (CommandActions.CREATE.equals(command)) {
+      newCreateGroup(url, ignore, auth, userName, metalake, group).handle();
+    } else if (CommandActions.DELETE.equals(command)) {
+      boolean force = line.hasOption(GravitinoOptions.FORCE);
+      newDeleteGroup(url, ignore, force, auth, userName, metalake, group).handle();
+    } else if (CommandActions.REVOKE.equals(command)) {
+      String role = line.getOptionValue(GravitinoOptions.ROLE);
+      if (role != null) {
+        newRemoveRoleFromGroup(url, ignore, auth, userName, metalake, group, role).handle();
+      }
+    } else if (CommandActions.GRANT.equals(command)) {
+      String role = line.getOptionValue(GravitinoOptions.ROLE);
+      if (role != null) {
+        newAddRoleToGroup(url, ignore, auth, userName, metalake, group, role).handle();
+      }
+    } else {
+      System.err.println(ErrorMessages.UNSUPPORTED_ACTION);
+    }
+  }
+
+  /** Handles the command execution for Tags based on command type and the command line options. */
+  protected void handleTagCommand() {
+    String url = getUrl();
+    String auth = getAuth();
+    String userName = line.getOptionValue(GravitinoOptions.LOGIN);
+    FullName name = new FullName(line);
+    String metalake = name.getMetalakeName();
+
+    String[] tags = line.getOptionValues(GravitinoOptions.TAG);
+    if (tags != null) {
+      tags = Arrays.stream(tags).distinct().toArray(String[]::new);
+    }
+    if (CommandActions.DETAILS.equals(command)) {
+      newTagDetails(url, ignore, auth, userName, metalake, getOneTag(tags)).handle();
+    } else if (CommandActions.LIST.equals(command)) {
+      if (!name.hasCatalogName()) {
+        newListTags(url, ignore, auth, userName, metalake).handle();
+      } else {
+        newListEntityTags(url, ignore, auth, userName, metalake, name).handle();
+      }
+    } else if (CommandActions.CREATE.equals(command)) {
+      String comment = line.getOptionValue(GravitinoOptions.COMMENT);
+      newCreateTags(url, ignore, auth, userName, metalake, tags, comment).handle();
+    } else if (CommandActions.DELETE.equals(command)) {
+      boolean force = line.hasOption(GravitinoOptions.FORCE);
+      newDeleteTag(url, ignore, force, auth, userName, metalake, tags).handle();
+    } else if (CommandActions.SET.equals(command)) {
+      String property = line.getOptionValue(GravitinoOptions.PROPERTY);
+      String value = line.getOptionValue(GravitinoOptions.VALUE);
+      if (property != null && value != null) {
+        newSetTagProperty(url, ignore, auth, userName, metalake, getOneTag(tags), property, value)
+            .handle();
+      } else if (property == null && value == null) {
+        newTagEntity(url, ignore, auth, userName, metalake, name, tags).handle();
+      }
+    } else if (CommandActions.REMOVE.equals(command)) {
+      String property = line.getOptionValue(GravitinoOptions.PROPERTY);
+      if (property != null) {
+        newRemoveTagProperty(url, ignore, auth, userName, metalake, getOneTag(tags), property)
+            .handle();
+      } else {
+        newUntagEntity(url, ignore, auth, userName, metalake, name, tags).handle();
+      }
+    } else if (CommandActions.PROPERTIES.equals(command)) {
+      newListTagProperties(url, ignore, auth, userName, metalake, getOneTag(tags)).handle();
     } else if (CommandActions.UPDATE.equals(command)) {
       if (line.hasOption(GravitinoOptions.COMMENT)) {
         String comment = line.getOptionValue(GravitinoOptions.COMMENT);
-        newUpdateCatalogComment(url, ignore, metalake, catalog, comment).handle();
+        newUpdateTagComment(url, ignore, auth, userName, metalake, getOneTag(tags), comment)
+            .handle();
       }
       if (line.hasOption(GravitinoOptions.RENAME)) {
         String newName = line.getOptionValue(GravitinoOptions.RENAME);
-        newUpdateCatalogName(url, ignore, metalake, catalog, newName).handle();
->>>>>>> 626bc794
-      }
-    }
-  }
-
-  /**
-   * Handles the command execution for Schemas based on command type and the command line options.
-   */
-  private void handleSchemaCommand() {
-    String url = getUrl();
-    String auth = getAuth();
-    String userName = line.getOptionValue(GravitinoOptions.LOGIN);
-    FullName name = new FullName(line);
-    String metalake = name.getMetalakeName();
-    String catalog = name.getCatalogName();
-
-    if (CommandActions.LIST.equals(command)) {
-<<<<<<< HEAD
-      new ListSchema(url, ignore, auth, userName, metalake, catalog).handle();
-=======
-      newListSchema(url, ignore, metalake, catalog).handle();
->>>>>>> 626bc794
-      return;
-    }
-
-    String schema = name.getSchemaName();
-
-    if (CommandActions.DETAILS.equals(command)) {
-      if (line.hasOption(GravitinoOptions.AUDIT)) {
-<<<<<<< HEAD
-        new SchemaAudit(url, ignore, auth, userName, metalake, catalog, schema).handle();
-      } else {
-        new SchemaDetails(url, ignore, auth, userName, metalake, catalog, schema).handle();
-      }
-    } else if (CommandActions.CREATE.equals(command)) {
-      String comment = line.getOptionValue(GravitinoOptions.COMMENT);
-      new CreateSchema(url, ignore, auth, userName, metalake, catalog, schema, comment).handle();
-    } else if (CommandActions.DELETE.equals(command)) {
-      boolean force = line.hasOption(GravitinoOptions.FORCE);
-      new DeleteSchema(url, ignore, auth, userName, force, metalake, catalog, schema).handle();
-    } else if (CommandActions.SET.equals(command)) {
-      String property = line.getOptionValue(GravitinoOptions.PROPERTY);
-      String value = line.getOptionValue(GravitinoOptions.VALUE);
-      new SetSchemaProperty(url, ignore, auth, userName, metalake, catalog, schema, property, value)
-          .handle();
-    } else if (CommandActions.REMOVE.equals(command)) {
-      String property = line.getOptionValue(GravitinoOptions.PROPERTY);
-      new RemoveSchemaProperty(url, ignore, auth, userName, metalake, catalog, schema, property)
-          .handle();
-    } else if (CommandActions.PROPERTIES.equals(command)) {
-      new ListSchemaProperties(url, ignore, auth, userName, metalake, catalog, schema).handle();
-=======
-        newSchemaAudit(url, ignore, metalake, catalog, schema).handle();
-      } else {
-        newSchemaDetails(url, ignore, metalake, catalog, schema).handle();
-      }
-    } else if (CommandActions.CREATE.equals(command)) {
-      String comment = line.getOptionValue(GravitinoOptions.COMMENT);
-      newCreateSchema(url, ignore, metalake, catalog, schema, comment).handle();
-    } else if (CommandActions.DELETE.equals(command)) {
-      boolean force = line.hasOption(GravitinoOptions.FORCE);
-      newDeleteSchema(url, ignore, force, metalake, catalog, schema).handle();
-    } else if (CommandActions.SET.equals(command)) {
-      String property = line.getOptionValue(GravitinoOptions.PROPERTY);
-      String value = line.getOptionValue(GravitinoOptions.VALUE);
-      newSetSchemaProperty(url, ignore, metalake, catalog, schema, property, value).handle();
-    } else if (CommandActions.REMOVE.equals(command)) {
-      String property = line.getOptionValue(GravitinoOptions.PROPERTY);
-      newRemoveSchemaProperty(url, ignore, metalake, catalog, schema, property).handle();
-    } else if (CommandActions.PROPERTIES.equals(command)) {
-      newListSchemaProperties(url, ignore, metalake, catalog, schema).handle();
->>>>>>> 626bc794
-    }
-  }
-
-  /**
-   * Handles the command execution for Tables based on command type and the command line options.
-   */
-  private void handleTableCommand() {
-    String url = getUrl();
-    String auth = getAuth();
-    String userName = line.getOptionValue(GravitinoOptions.LOGIN);
-    FullName name = new FullName(line);
-    String metalake = name.getMetalakeName();
-    String catalog = name.getCatalogName();
-    String schema = name.getSchemaName();
-
-    if (CommandActions.LIST.equals(command)) {
-<<<<<<< HEAD
-      new ListTables(url, ignore, auth, userName, metalake, catalog, schema).handle();
-=======
-      newListTables(url, ignore, metalake, catalog, schema).handle();
->>>>>>> 626bc794
-      return;
-    }
-
-    String table = name.getTableName();
-
-    if (CommandActions.DETAILS.equals(command)) {
-      if (line.hasOption(GravitinoOptions.AUDIT)) {
-<<<<<<< HEAD
-        new TableAudit(url, ignore, auth, userName, metalake, catalog, schema, table).handle();
-      } else if (line.hasOption(GravitinoOptions.INDEX)) {
-        new ListIndexes(url, ignore, auth, userName, metalake, catalog, schema, table).handle();
-      } else if (line.hasOption(GravitinoOptions.DISTRIBUTION)) {
-        new TableDistribution(url, ignore, auth, userName, metalake, catalog, schema, table)
-            .handle();
-      } else if (line.hasOption(GravitinoOptions.PARTITION)) {
-        new TablePartition(url, ignore, auth, userName, metalake, catalog, schema, table).handle();
-      } else {
-        new TableDetails(url, ignore, auth, userName, metalake, catalog, schema, table).handle();
-=======
-        newTableAudit(url, ignore, metalake, catalog, schema, table).handle();
-      } else if (line.hasOption(GravitinoOptions.INDEX)) {
-        newListIndexes(url, ignore, metalake, catalog, schema, table).handle();
-      } else if (line.hasOption(GravitinoOptions.DISTRIBUTION)) {
-        newTableDistribution(url, ignore, metalake, catalog, schema, table).handle();
-      } else if (line.hasOption(GravitinoOptions.PARTITION)) {
-        newTablePartition(url, ignore, metalake, catalog, schema, table).handle();
-      } else {
-        newTableDetails(url, ignore, metalake, catalog, schema, table).handle();
->>>>>>> 626bc794
-      }
-    } else if (CommandActions.CREATE.equals(command)) {
-      // TODO
-    } else if (CommandActions.DELETE.equals(command)) {
-      boolean force = line.hasOption(GravitinoOptions.FORCE);
-<<<<<<< HEAD
-      new DeleteTable(url, ignore, auth, userName, force, metalake, catalog, schema, table)
-          .handle();
-=======
-      newDeleteTable(url, ignore, force, metalake, catalog, schema, table).handle();
-    } else if (CommandActions.SET.equals(command)) {
-      String property = line.getOptionValue(GravitinoOptions.PROPERTY);
-      String value = line.getOptionValue(GravitinoOptions.VALUE);
-      newSetTableProperty(url, ignore, metalake, catalog, schema, table, property, value).handle();
-    } else if (CommandActions.REMOVE.equals(command)) {
-      String property = line.getOptionValue(GravitinoOptions.PROPERTY);
-      newRemoveTableProperty(url, ignore, metalake, catalog, schema, table, property).handle();
-    } else if (CommandActions.PROPERTIES.equals(command)) {
-      newListTableProperties(url, ignore, metalake, catalog, schema, table).handle();
->>>>>>> 626bc794
-    }
-  }
-
-  /** Handles the command execution for Users based on command type and the command line options. */
-  protected void handleUserCommand() {
-    String url = getUrl();
-    String auth = getAuth();
-    String userName = line.getOptionValue(GravitinoOptions.LOGIN);
-    FullName name = new FullName(line);
-    String metalake = name.getMetalakeName();
-    String user = line.getOptionValue(GravitinoOptions.USER);
-
-    if (CommandActions.DETAILS.equals(command)) {
-<<<<<<< HEAD
-      new UserDetails(url, ignore, auth, userName, metalake, user).handle();
-    } else if (CommandActions.LIST.equals(command)) {
-      new ListUsers(url, ignore, auth, userName, metalake).handle();
-    } else if (CommandActions.CREATE.equals(command)) {
-      new CreateUser(url, ignore, auth, userName, metalake, user).handle();
-    } else if (CommandActions.DELETE.equals(command)) {
-      boolean force = line.hasOption(GravitinoOptions.FORCE);
-      new DeleteUser(url, ignore, auth, userName, force, metalake, user).handle();
-=======
-      newUserDetails(url, ignore, metalake, user).handle();
-    } else if (CommandActions.LIST.equals(command)) {
-      newListUsers(url, ignore, metalake).handle();
-    } else if (CommandActions.CREATE.equals(command)) {
-      newCreateUser(url, ignore, metalake, user).handle();
-    } else if (CommandActions.DELETE.equals(command)) {
-      boolean force = line.hasOption(GravitinoOptions.FORCE);
-      newDeleteUser(url, ignore, force, metalake, user).handle();
-    } else if (CommandActions.REVOKE.equals(command)) {
-      String role = line.getOptionValue(GravitinoOptions.ROLE);
-      if (role != null) {
-        newRemoveRoleFromUser(url, ignore, metalake, user, role).handle();
-      }
-    } else if (CommandActions.GRANT.equals(command)) {
-      String role = line.getOptionValue(GravitinoOptions.ROLE);
-      if (role != null) {
-        newAddRoleToUser(url, ignore, metalake, user, role).handle();
-      }
-    } else {
-      System.err.println(ErrorMessages.UNSUPPORTED_ACTION);
->>>>>>> 626bc794
-    }
-  }
-
-  /** Handles the command execution for Group based on command type and the command line options. */
-  protected void handleGroupCommand() {
-    String url = getUrl();
-    String auth = getAuth();
-    String userName = line.getOptionValue(GravitinoOptions.LOGIN);
-    FullName name = new FullName(line);
-    String metalake = name.getMetalakeName();
-    String group = line.getOptionValue(GravitinoOptions.GROUP);
-
-    if (CommandActions.DETAILS.equals(command)) {
-<<<<<<< HEAD
-      new GroupDetails(url, ignore, auth, userName, metalake, group).handle();
-    } else if (CommandActions.LIST.equals(command)) {
-      new ListGroups(url, ignore, auth, userName, metalake).handle();
-    } else if (CommandActions.CREATE.equals(command)) {
-      new CreateGroup(url, ignore, auth, userName, metalake, group).handle();
-    } else if (CommandActions.DELETE.equals(command)) {
-      boolean force = line.hasOption(GravitinoOptions.FORCE);
-      new DeleteGroup(url, ignore, auth, userName, force, metalake, group).handle();
-=======
-      newGroupDetails(url, ignore, metalake, group).handle();
-    } else if (CommandActions.LIST.equals(command)) {
-      newListGroups(url, ignore, metalake).handle();
-    } else if (CommandActions.CREATE.equals(command)) {
-      newCreateGroup(url, ignore, metalake, group).handle();
-    } else if (CommandActions.DELETE.equals(command)) {
-      boolean force = line.hasOption(GravitinoOptions.FORCE);
-      newDeleteGroup(url, ignore, force, metalake, group).handle();
-    } else if (CommandActions.REVOKE.equals(command)) {
-      String role = line.getOptionValue(GravitinoOptions.ROLE);
-      if (role != null) {
-        newRemoveRoleFromGroup(url, ignore, metalake, group, role).handle();
-      }
-    } else if (CommandActions.GRANT.equals(command)) {
-      String role = line.getOptionValue(GravitinoOptions.ROLE);
-      if (role != null) {
-        newAddRoleToGroup(url, ignore, metalake, group, role).handle();
-      }
-    } else {
-      System.err.println(ErrorMessages.UNSUPPORTED_ACTION);
->>>>>>> 626bc794
-    }
-  }
-
-  /** Handles the command execution for Tags based on command type and the command line options. */
-  protected void handleTagCommand() {
-    String url = getUrl();
-    String auth = getAuth();
-    String userName = line.getOptionValue(GravitinoOptions.LOGIN);
-    FullName name = new FullName(line);
-    String metalake = name.getMetalakeName();
-
-    String[] tags = line.getOptionValues(GravitinoOptions.TAG);
-    if (tags != null) {
-      tags = Arrays.stream(tags).distinct().toArray(String[]::new);
-    }
-    if (CommandActions.DETAILS.equals(command)) {
-<<<<<<< HEAD
-      new TagDetails(url, ignore, auth, userName, metalake, tag).handle();
-    } else if (CommandActions.LIST.equals(command)) {
-      if (!name.hasCatalogName()) {
-        new ListAllTags(url, ignore, auth, userName, metalake).handle();
-      } else {
-        new ListEntityTags(url, ignore, auth, userName, metalake, name).handle();
-      }
-    } else if (CommandActions.CREATE.equals(command)) {
-      String comment = line.getOptionValue(GravitinoOptions.COMMENT);
-      new CreateTag(url, ignore, auth, userName, metalake, tag, comment).handle();
-    } else if (CommandActions.DELETE.equals(command)) {
-      boolean force = line.hasOption(GravitinoOptions.FORCE);
-      new DeleteTag(url, ignore, auth, userName, force, metalake, tag).handle();
-    } else if (CommandActions.SET.equals(command)) {
-      String property = line.getOptionValue(GravitinoOptions.PROPERTY);
-      String value = line.getOptionValue(GravitinoOptions.VALUE);
-
-      if (name == null && property != null && value != null) {
-        new SetTagProperty(url, ignore, auth, userName, metalake, tag, property, value).handle();
-      } else if (name != null && property == null && value == null) {
-        new TagEntity(url, ignore, auth, userName, metalake, name, tag).handle();
-      } else {
-        System.err.println(ErrorMessages.INVALID_SET_COMMAND);
-=======
-      newTagDetails(url, ignore, metalake, getOneTag(tags)).handle();
-    } else if (CommandActions.LIST.equals(command)) {
-      if (!name.hasCatalogName()) {
-        newListTags(url, ignore, metalake).handle();
-      } else {
-        newListEntityTags(url, ignore, metalake, name).handle();
-      }
-    } else if (CommandActions.CREATE.equals(command)) {
-      String comment = line.getOptionValue(GravitinoOptions.COMMENT);
-      newCreateTags(url, ignore, metalake, tags, comment).handle();
-    } else if (CommandActions.DELETE.equals(command)) {
-      boolean force = line.hasOption(GravitinoOptions.FORCE);
-      newDeleteTag(url, ignore, force, metalake, tags).handle();
-    } else if (CommandActions.SET.equals(command)) {
-      String property = line.getOptionValue(GravitinoOptions.PROPERTY);
-      String value = line.getOptionValue(GravitinoOptions.VALUE);
-      if (property != null && value != null) {
-        newSetTagProperty(url, ignore, metalake, getOneTag(tags), property, value).handle();
-      } else if (property == null && value == null) {
-        newTagEntity(url, ignore, metalake, name, tags).handle();
->>>>>>> 626bc794
-      }
-    } else if (CommandActions.REMOVE.equals(command)) {
-      String property = line.getOptionValue(GravitinoOptions.PROPERTY);
-      if (property != null) {
-<<<<<<< HEAD
-        new RemoveTagProperty(url, ignore, auth, userName, metalake, tag, property).handle();
-      } else if (name != null) {
-        new UntagEntity(url, ignore, auth, userName, metalake, name, tag).handle();
-=======
-        newRemoveTagProperty(url, ignore, metalake, getOneTag(tags), property).handle();
->>>>>>> 626bc794
-      } else {
-        newUntagEntity(url, ignore, metalake, name, tags).handle();
-      }
-    } else if (CommandActions.PROPERTIES.equals(command)) {
-<<<<<<< HEAD
-      new ListTagProperties(url, ignore, auth, userName, metalake, tag).handle();
-    } else if (CommandActions.UPDATE.equals(command)) {
-      if (line.hasOption(GravitinoOptions.COMMENT)) {
-        String comment = line.getOptionValue(GravitinoOptions.COMMENT);
-        new UpdateTagComment(url, ignore, auth, userName, metalake, tag, comment).handle();
-      }
-      if (line.hasOption(GravitinoOptions.RENAME)) {
-        String newName = line.getOptionValue(GravitinoOptions.RENAME);
-        new UpdateTagName(url, ignore, auth, userName, metalake, tag, newName).handle();
-=======
-      newListTagProperties(url, ignore, metalake, getOneTag(tags)).handle();
-    } else if (CommandActions.UPDATE.equals(command)) {
-      if (line.hasOption(GravitinoOptions.COMMENT)) {
-        String comment = line.getOptionValue(GravitinoOptions.COMMENT);
-        newUpdateTagComment(url, ignore, metalake, getOneTag(tags), comment).handle();
-      }
-      if (line.hasOption(GravitinoOptions.RENAME)) {
-        String newName = line.getOptionValue(GravitinoOptions.RENAME);
-        newUpdateTagName(url, ignore, metalake, getOneTag(tags), newName).handle();
->>>>>>> 626bc794
+        newUpdateTagName(url, ignore, auth, userName, metalake, getOneTag(tags), newName).handle();
       }
     }
   }
@@ -725,25 +489,14 @@
     String role = line.getOptionValue(GravitinoOptions.ROLE);
 
     if (CommandActions.DETAILS.equals(command)) {
-<<<<<<< HEAD
-      new RoleDetails(url, ignore, auth, userName, metalake, role).handle();
+      newRoleDetails(url, ignore, auth, userName, metalake, role).handle();
     } else if (CommandActions.LIST.equals(command)) {
-      new ListRoles(url, ignore, auth, userName, metalake).handle();
-    } else if (CommandActions.CREATE.equals(command)) {
-      new CreateRole(url, ignore, auth, userName, metalake, role).handle();
-    } else if (CommandActions.DELETE.equals(command)) {
-      boolean force = line.hasOption(GravitinoOptions.FORCE);
-      new DeleteRole(url, ignore, auth, userName, force, metalake, role).handle();
-=======
-      newRoleDetails(url, ignore, metalake, role).handle();
-    } else if (CommandActions.LIST.equals(command)) {
-      newListRoles(url, ignore, metalake).handle();
-    } else if (CommandActions.CREATE.equals(command)) {
-      newCreateRole(url, ignore, metalake, role).handle();
-    } else if (CommandActions.DELETE.equals(command)) {
-      boolean force = line.hasOption(GravitinoOptions.FORCE);
-      newDeleteRole(url, ignore, force, metalake, role).handle();
->>>>>>> 626bc794
+      newListRoles(url, ignore, auth, userName, metalake).handle();
+    } else if (CommandActions.CREATE.equals(command)) {
+      newCreateRole(url, ignore, auth, userName, metalake, role).handle();
+    } else if (CommandActions.DELETE.equals(command)) {
+      boolean force = line.hasOption(GravitinoOptions.FORCE);
+      newDeleteRole(url, ignore, force, auth, userName, metalake, role).handle();
     }
   }
 
@@ -761,10 +514,7 @@
     String table = name.getTableName();
 
     if (CommandActions.LIST.equals(command)) {
-<<<<<<< HEAD
-      new ListColumns(url, ignore, auth, userName, metalake, catalog, schema, table).handle();
-=======
-      newListColumns(url, ignore, metalake, catalog, schema, table).handle();
+      newListColumns(url, ignore, auth, userName, metalake, catalog, schema, table).handle();
     }
   }
 
@@ -790,20 +540,24 @@
    */
   private void handleOwnerCommand() {
     String url = getUrl();
+    String auth = getAuth();
+    String userName = line.getOptionValue(GravitinoOptions.LOGIN);
     FullName name = new FullName(line);
     String metalake = name.getMetalakeName();
     String entityName = line.getOptionValue(GravitinoOptions.NAME);
 
     if (CommandActions.DETAILS.equals(command)) {
-      newOwnerDetails(url, ignore, metalake, entityName, entity).handle();
+      newOwnerDetails(url, ignore, auth, userName, metalake, entityName, entity).handle();
     } else if (CommandActions.SET.equals(command)) {
       String owner = line.getOptionValue(GravitinoOptions.USER);
       String group = line.getOptionValue(GravitinoOptions.GROUP);
 
       if (owner != null && group == null) {
-        newSetOwner(url, ignore, metalake, entityName, entity, owner, false).handle();
+        newSetOwner(url, ignore, auth, userName, metalake, entityName, entity, owner, false)
+            .handle();
       } else if (owner == null && group != null) {
-        newSetOwner(url, ignore, metalake, entityName, entity, group, true).handle();
+        newSetOwner(url, ignore, auth, userName, metalake, entityName, entity, group, true)
+            .handle();
       } else {
         System.err.println(ErrorMessages.INVALID_SET_COMMAND);
       }
@@ -817,6 +571,8 @@
    */
   private void handleTopicCommand() {
     String url = getUrl();
+    String auth = getAuth();
+    String userName = line.getOptionValue(GravitinoOptions.LOGIN);
     FullName name = new FullName(line);
     String metalake = name.getMetalakeName();
     String catalog = name.getCatalogName();
@@ -824,29 +580,37 @@
     String topic = name.getTopicName();
 
     if (CommandActions.LIST.equals(command)) {
-      newListTopics(url, ignore, metalake, catalog, schema).handle();
+      newListTopics(url, ignore, auth, userName, metalake, catalog, schema).handle();
     } else if (CommandActions.DETAILS.equals(command)) {
-      newTopicDetails(url, ignore, metalake, catalog, schema, topic).handle();
+      newTopicDetails(url, ignore, auth, userName, metalake, catalog, schema, topic).handle();
     } else if (CommandActions.CREATE.equals(command)) {
       String comment = line.getOptionValue(GravitinoOptions.COMMENT);
-      newCreateTopic(url, ignore, metalake, catalog, schema, topic, comment).handle();
-    } else if (CommandActions.DELETE.equals(command)) {
-      boolean force = line.hasOption(GravitinoOptions.FORCE);
-      newDeleteTopic(url, ignore, force, metalake, catalog, schema, topic).handle();
+      newCreateTopic(url, ignore, auth, userName, metalake, catalog, schema, topic, comment)
+          .handle();
+    } else if (CommandActions.DELETE.equals(command)) {
+      boolean force = line.hasOption(GravitinoOptions.FORCE);
+      newDeleteTopic(url, ignore, force, auth, userName, metalake, catalog, schema, topic).handle();
     } else if (CommandActions.UPDATE.equals(command)) {
       if (line.hasOption(GravitinoOptions.COMMENT)) {
         String comment = line.getOptionValue(GravitinoOptions.COMMENT);
-        newUpdateTopicComment(url, ignore, metalake, catalog, schema, topic, comment).handle();
+        newUpdateTopicComment(
+                url, ignore, auth, userName, metalake, catalog, schema, topic, comment)
+            .handle();
       }
     } else if (CommandActions.SET.equals(command)) {
       String property = line.getOptionValue(GravitinoOptions.PROPERTY);
       String value = line.getOptionValue(GravitinoOptions.VALUE);
-      newSetTopicProperty(url, ignore, metalake, catalog, schema, topic, property, value).handle();
+      newSetTopicProperty(
+              url, ignore, auth, userName, metalake, catalog, schema, topic, property, value)
+          .handle();
     } else if (CommandActions.REMOVE.equals(command)) {
       String property = line.getOptionValue(GravitinoOptions.PROPERTY);
-      newRemoveTopicProperty(url, ignore, metalake, catalog, schema, topic, property).handle();
+      newRemoveTopicProperty(
+              url, ignore, auth, userName, metalake, catalog, schema, topic, property)
+          .handle();
     } else if (CommandActions.PROPERTIES.equals(command)) {
-      newListTopicProperties(url, ignore, metalake, catalog, schema, topic).handle();
+      newListTopicProperties(url, ignore, auth, userName, metalake, catalog, schema, topic)
+          .handle();
     }
   }
 
@@ -855,6 +619,8 @@
    */
   private void handleFilesetCommand() {
     String url = getUrl();
+    String auth = getAuth();
+    String userName = line.getOptionValue(GravitinoOptions.LOGIN);
     FullName name = new FullName(line);
     String metalake = name.getMetalakeName();
     String catalog = name.getCatalogName();
@@ -862,38 +628,47 @@
     String fileset = name.getFilesetName();
 
     if (CommandActions.DETAILS.equals(command)) {
-      newFilesetDetails(url, ignore, metalake, catalog, schema, fileset).handle();
+      newFilesetDetails(url, ignore, auth, userName, metalake, catalog, schema, fileset).handle();
     } else if (CommandActions.LIST.equals(command)) {
-      newListFilesets(url, ignore, metalake, catalog, schema).handle();
+      newListFilesets(url, ignore, auth, userName, metalake, catalog, schema).handle();
     } else if (CommandActions.CREATE.equals(command)) {
       String comment = line.getOptionValue(GravitinoOptions.COMMENT);
       String[] properties = line.getOptionValues(GravitinoOptions.PROPERTIES);
       Map<String, String> propertyMap = new Properties().parse(properties);
-      newCreateFileset(url, ignore, metalake, catalog, schema, fileset, comment, propertyMap)
-          .handle();
-    } else if (CommandActions.DELETE.equals(command)) {
-      boolean force = line.hasOption(GravitinoOptions.FORCE);
-      newDeleteFileset(url, ignore, force, metalake, catalog, schema, fileset).handle();
+      newCreateFileset(
+              url, ignore, auth, userName, metalake, catalog, schema, fileset, comment, propertyMap)
+          .handle();
+    } else if (CommandActions.DELETE.equals(command)) {
+      boolean force = line.hasOption(GravitinoOptions.FORCE);
+      newDeleteFileset(url, ignore, force, auth, userName, metalake, catalog, schema, fileset)
+          .handle();
     } else if (CommandActions.SET.equals(command)) {
       String property = line.getOptionValue(GravitinoOptions.PROPERTY);
       String value = line.getOptionValue(GravitinoOptions.VALUE);
-      newSetFilesetProperty(url, ignore, metalake, catalog, schema, fileset, property, value)
+      newSetFilesetProperty(
+              url, ignore, auth, userName, metalake, catalog, schema, fileset, property, value)
           .handle();
     } else if (CommandActions.REMOVE.equals(command)) {
       String property = line.getOptionValue(GravitinoOptions.PROPERTY);
-      newRemoveFilesetProperty(url, ignore, metalake, catalog, schema, fileset, property).handle();
+      newRemoveFilesetProperty(
+              url, ignore, auth, userName, metalake, catalog, schema, fileset, property)
+          .handle();
     } else if (CommandActions.PROPERTIES.equals(command)) {
-      newListFilesetProperties(url, ignore, metalake, catalog, schema, fileset).handle();
+      newListFilesetProperties(url, ignore, auth, userName, metalake, catalog, schema, fileset)
+          .handle();
     } else if (CommandActions.UPDATE.equals(command)) {
       if (line.hasOption(GravitinoOptions.COMMENT)) {
         String comment = line.getOptionValue(GravitinoOptions.COMMENT);
-        newUpdateFilesetComment(url, ignore, metalake, catalog, schema, fileset, comment).handle();
+        newUpdateFilesetComment(
+                url, ignore, auth, userName, metalake, catalog, schema, fileset, comment)
+            .handle();
       }
       if (line.hasOption(GravitinoOptions.RENAME)) {
         String newName = line.getOptionValue(GravitinoOptions.RENAME);
-        newUpdateFilesetName(url, ignore, metalake, catalog, schema, fileset, newName).handle();
-      }
->>>>>>> 626bc794
+        newUpdateFilesetName(
+                url, ignore, auth, userName, metalake, catalog, schema, fileset, newName)
+            .handle();
+      }
     }
   }
 
