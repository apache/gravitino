/*
 * Licensed to the Apache Software Foundation (ASF) under one
 * or more contributor license agreements.  See the NOTICE file
 * distributed with this work for additional information
 * regarding copyright ownership.  The ASF licenses this file
 * to you under the Apache License, Version 2.0 (the
 * "License"); you may not use this file except in compliance
 * with the License.  You may obtain a copy of the License at
 *
 *  http://www.apache.org/licenses/LICENSE-2.0
 *
 * Unless required by applicable law or agreed to in writing,
 * software distributed under the License is distributed on an
 * "AS IS" BASIS, WITHOUT WARRANTIES OR CONDITIONS OF ANY
 * KIND, either express or implied.  See the License for the
 * specific language governing permissions and limitations
 * under the License.
 */

package org.apache.gravitino.cli;

import com.google.common.base.Joiner;
import com.google.common.base.Preconditions;
import java.io.BufferedReader;
import java.io.IOException;
import java.io.InputStream;
import java.io.InputStreamReader;
import java.nio.charset.StandardCharsets;
import java.util.Arrays;
import java.util.List;
import java.util.Map;
import java.util.Objects;
import java.util.stream.Collectors;
import java.util.stream.Stream;
import org.apache.commons.cli.CommandLine;
import org.apache.commons.cli.HelpFormatter;
import org.apache.commons.cli.Options;
import org.apache.gravitino.cli.commands.Command;

/* Gravitino Command line */
public class GravitinoCommandLine extends TestableCommandLine {

  private final CommandLine line;
  private final Options options;
  private final String entity;
  private final String command;
  private String urlEnv;
  private boolean urlSet = false;
  private boolean ignore = false;
  private String ignoreEnv;
  private boolean ignoreSet = false;
  private String authEnv;
  private boolean authSet = false;

  public static final String CMD = "gcli"; // recommended name
  public static final String DEFAULT_URL = "http://localhost:8090";
  // This joiner is used to join multiple outputs to be displayed, e.g. roles or groups
  private static final Joiner COMMA_JOINER = Joiner.on(", ").skipNulls();

  /**
   * Gravitino Command line.
   *
   * @param line Parsed command line object.
   * @param options Available options for the CLI.
   * @param entity The entity to apply the command to e.g. metalake, catalog, schema, table etc.
   * @param command The type of command to run i.e. list, details, update, delete, or create.
   */
  public GravitinoCommandLine(CommandLine line, Options options, String entity, String command) {
    this.line = line;
    this.options = options;
    this.entity = entity;
    this.command = command;
  }

  /** Handles the parsed command line arguments and executes the corresponding actions. */
  public void handleCommandLine() {
    GravitinoConfig config = new GravitinoConfig(null);

    /* Check if you should ignore client/version versions */
    if (line.hasOption(GravitinoOptions.IGNORE)) {
      ignore = true;
    } else {
      // Cache the ignore environment variable
      if (ignoreEnv == null && !ignoreSet) {
        ignoreEnv = System.getenv("GRAVITINO_IGNORE");
        ignore = ignoreEnv != null && ignoreEnv.equals("true");
        ignoreSet = true;
      }

      // Check if the ignore name is specified in the configuration file
      if (ignoreEnv == null) {
        if (config.fileExists()) {
          config.read();
          ignore = config.getIgnore();
        }
      }
    }

    executeCommand();
  }

  /** Handles the parsed command line arguments and executes the corresponding actions. */
  public void handleSimpleLine() {
    /* Display command usage. */
    if (line.hasOption(GravitinoOptions.HELP)) {
      displayHelp(options);
    }
    /* Display Gravitino client version. */
    else if (line.hasOption(GravitinoOptions.VERSION)) {
      newClientVersion(getUrl(), ignore).handle();
    }
    /* Display Gravitino server version. */
    else if (line.hasOption(GravitinoOptions.SERVER)) {
      newServerVersion(getUrl(), ignore).handle();
    }
  }

  /**
   * Displays the help message for the command line tool.
   *
   * @param options The command options.
   */
  public static void displayHelp(Options options) {
    HelpFormatter formatter = new HelpFormatter();
    formatter.printHelp(CMD, options);
  }

  /** Executes the appropriate command based on the command type. */
  private void executeCommand() {
    if (command.equals(CommandActions.HELP)) {
      handleHelpCommand();
    } else if (line.hasOption(GravitinoOptions.OWNER)) {
      handleOwnerCommand();
    } else if (entity.equals(CommandEntities.COLUMN)) {
      handleColumnCommand();
    } else if (entity.equals(CommandEntities.TABLE)) {
      handleTableCommand();
    } else if (entity.equals(CommandEntities.SCHEMA)) {
      handleSchemaCommand();
    } else if (entity.equals(CommandEntities.CATALOG)) {
      handleCatalogCommand();
    } else if (entity.equals(CommandEntities.METALAKE)) {
      handleMetalakeCommand();
    } else if (entity.equals(CommandEntities.TOPIC)) {
      handleTopicCommand();
    } else if (entity.equals(CommandEntities.FILESET)) {
      handleFilesetCommand();
    } else if (entity.equals(CommandEntities.USER)) {
      handleUserCommand();
    } else if (entity.equals(CommandEntities.GROUP)) {
      handleGroupCommand();
    } else if (entity.equals(CommandEntities.TAG)) {
      handleTagCommand();
    } else if (entity.equals(CommandEntities.ROLE)) {
      handleRoleCommand();
    }
  }

  /**
   * Handles the command execution for Metalakes based on command type and the command line options.
   */
  private void handleMetalakeCommand() {
    String url = getUrl();
    String auth = getAuth();
    String userName = line.getOptionValue(GravitinoOptions.LOGIN);
    FullName name = new FullName(line);
    String metalake = name.getMetalakeName();
    String outputFormat = line.getOptionValue(GravitinoOptions.OUTPUT);

    Command.setAuthenticationMode(auth, userName);

    switch (command) {
      case CommandActions.DETAILS:
        if (line.hasOption(GravitinoOptions.AUDIT)) {
          newMetalakeAudit(url, ignore, metalake).handle();
        } else {
          newMetalakeDetails(url, ignore, outputFormat, metalake).handle();
        }
        break;

      case CommandActions.LIST:
        newListMetalakes(url, ignore, outputFormat).handle();
        break;

      case CommandActions.CREATE:
        if (Objects.isNull(metalake)) {
          System.err.println(CommandEntities.METALAKE + " is not defined");
          return;
        }
        String comment = line.getOptionValue(GravitinoOptions.COMMENT);
        newCreateMetalake(url, ignore, metalake, comment).handle();
        break;

      case CommandActions.DELETE:
        boolean force = line.hasOption(GravitinoOptions.FORCE);
        newDeleteMetalake(url, ignore, force, metalake).handle();
        break;

      case CommandActions.SET:
        String property = line.getOptionValue(GravitinoOptions.PROPERTY);
        String value = line.getOptionValue(GravitinoOptions.VALUE);
        newSetMetalakeProperty(url, ignore, metalake, property, value).handle();
        break;

      case CommandActions.REMOVE:
        property = line.getOptionValue(GravitinoOptions.PROPERTY);
        newRemoveMetalakeProperty(url, ignore, metalake, property).handle();
        break;

      case CommandActions.PROPERTIES:
        newListMetalakeProperties(url, ignore, metalake).handle();
        break;

      case CommandActions.UPDATE:
        if (line.hasOption(GravitinoOptions.COMMENT)) {
          comment = line.getOptionValue(GravitinoOptions.COMMENT);
          newUpdateMetalakeComment(url, ignore, metalake, comment).handle();
        }
        if (line.hasOption(GravitinoOptions.RENAME)) {
          String newName = line.getOptionValue(GravitinoOptions.RENAME);
          force = line.hasOption(GravitinoOptions.FORCE);
          newUpdateMetalakeName(url, ignore, force, metalake, newName).handle();
        }
        break;

      default:
        System.err.println(ErrorMessages.UNSUPPORTED_COMMAND);
        break;
    }
  }

  /**
   * Handles the command execution for Catalogs based on command type and the command line options.
   */
  private void handleCatalogCommand() {
    String url = getUrl();
    String auth = getAuth();
    String userName = line.getOptionValue(GravitinoOptions.LOGIN);
    FullName name = new FullName(line);
    String metalake = name.getMetalakeName();
    String outputFormat = line.getOptionValue(GravitinoOptions.OUTPUT);

    Command.setAuthenticationMode(auth, userName);

    // Handle the CommandActions.LIST action separately as it doesn't use `catalog`
    if (CommandActions.LIST.equals(command)) {
      newListCatalogs(url, ignore, outputFormat, metalake).handle();
      return;
    }

    String catalog = name.getCatalogName();

    switch (command) {
      case CommandActions.DETAILS:
        if (line.hasOption(GravitinoOptions.AUDIT)) {
          newCatalogAudit(url, ignore, metalake, catalog).handle();
        } else {
          newCatalogDetails(url, ignore, outputFormat, metalake, catalog).handle();
        }
        break;

      case CommandActions.CREATE:
        String comment = line.getOptionValue(GravitinoOptions.COMMENT);
        String provider = line.getOptionValue(GravitinoOptions.PROVIDER);
        String[] properties = line.getOptionValues(CommandActions.PROPERTIES);
        Map<String, String> propertyMap = new Properties().parse(properties);
        newCreateCatalog(url, ignore, metalake, catalog, provider, comment, propertyMap).handle();
        break;

      case CommandActions.DELETE:
        boolean force = line.hasOption(GravitinoOptions.FORCE);
        newDeleteCatalog(url, ignore, force, metalake, catalog).handle();
        break;

      case CommandActions.SET:
        String property = line.getOptionValue(GravitinoOptions.PROPERTY);
        String value = line.getOptionValue(GravitinoOptions.VALUE);
        newSetCatalogProperty(url, ignore, metalake, catalog, property, value).handle();
        break;

      case CommandActions.REMOVE:
        property = line.getOptionValue(GravitinoOptions.PROPERTY);
        newRemoveCatalogProperty(url, ignore, metalake, catalog, property).handle();
        break;

      case CommandActions.PROPERTIES:
        newListCatalogProperties(url, ignore, metalake, catalog).handle();
        break;

      case CommandActions.UPDATE:
        if (line.hasOption(GravitinoOptions.COMMENT)) {
          String updateComment = line.getOptionValue(GravitinoOptions.COMMENT);
          newUpdateCatalogComment(url, ignore, metalake, catalog, updateComment).handle();
        }
        if (line.hasOption(GravitinoOptions.RENAME)) {
          String newName = line.getOptionValue(GravitinoOptions.RENAME);
          newUpdateCatalogName(url, ignore, metalake, catalog, newName).handle();
        }
        break;

      default:
        System.err.println(ErrorMessages.UNSUPPORTED_COMMAND);
        break;
    }
  }

  /**
   * Handles the command execution for Schemas based on command type and the command line options.
   */
  private void handleSchemaCommand() {
    String url = getUrl();
    String auth = getAuth();
    String userName = line.getOptionValue(GravitinoOptions.LOGIN);
    FullName name = new FullName(line);
    String metalake = name.getMetalakeName();
    String catalog = name.getCatalogName();

    Command.setAuthenticationMode(auth, userName);

    // Handle the CommandActions.LIST action separately as it doesn't use `schema`
    if (CommandActions.LIST.equals(command)) {
      newListSchema(url, ignore, metalake, catalog).handle();
      return;
    }

    String schema = name.getSchemaName();

    switch (command) {
      case CommandActions.DETAILS:
        if (line.hasOption(GravitinoOptions.AUDIT)) {
          newSchemaAudit(url, ignore, metalake, catalog, schema).handle();
        } else {
          newSchemaDetails(url, ignore, metalake, catalog, schema).handle();
        }
        break;

      case CommandActions.CREATE:
        String comment = line.getOptionValue(GravitinoOptions.COMMENT);
        newCreateSchema(url, ignore, metalake, catalog, schema, comment).handle();
        break;

      case CommandActions.DELETE:
        boolean force = line.hasOption(GravitinoOptions.FORCE);
        newDeleteSchema(url, ignore, force, metalake, catalog, schema).handle();
        break;

      case CommandActions.SET:
        String property = line.getOptionValue(GravitinoOptions.PROPERTY);
        String value = line.getOptionValue(GravitinoOptions.VALUE);
        newSetSchemaProperty(url, ignore, metalake, catalog, schema, property, value).handle();
        break;

      case CommandActions.REMOVE:
        property = line.getOptionValue(GravitinoOptions.PROPERTY);
        newRemoveSchemaProperty(url, ignore, metalake, catalog, schema, property).handle();
        break;

      case CommandActions.PROPERTIES:
        newListSchemaProperties(url, ignore, metalake, catalog, schema).handle();
        break;

      default:
        System.err.println(ErrorMessages.UNSUPPORTED_COMMAND);
        break;
    }
  }

  /**
   * Handles the command execution for Tables based on command type and the command line options.
   */
  private void handleTableCommand() {
    String url = getUrl();
    String auth = getAuth();
    String userName = line.getOptionValue(GravitinoOptions.LOGIN);
    FullName name = new FullName(line);
    String metalake = name.getMetalakeName();
    String catalog = name.getCatalogName();
    String schema = name.getSchemaName();

    Command.setAuthenticationMode(auth, userName);

    // Handle CommandActions.LIST action separately as it doesn't require the `table`
    if (CommandActions.LIST.equals(command)) {
      List<String> missingEntities =
          Stream.of(
                  metalake == null ? CommandEntities.METALAKE : null,
                  catalog == null ? CommandEntities.CATALOG : null,
                  schema == null ? CommandEntities.SCHEMA : null)
              .filter(Objects::nonNull)
              .collect(Collectors.toList());
      if (!missingEntities.isEmpty()) {
        System.err.println(
            "Missing required argument(s): " + Joiner.on(", ").join(missingEntities));
        return;
      }

      newListTables(url, ignore, metalake, catalog, schema).handle();
      return;
    }

    String table = name.getTableName();

    switch (command) {
      case CommandActions.DETAILS:
        if (line.hasOption(GravitinoOptions.AUDIT)) {
          newTableAudit(url, ignore, metalake, catalog, schema, table).handle();
        } else if (line.hasOption(GravitinoOptions.INDEX)) {
          newListIndexes(url, ignore, metalake, catalog, schema, table).handle();
        } else if (line.hasOption(GravitinoOptions.DISTRIBUTION)) {
          newTableDistribution(url, ignore, metalake, catalog, schema, table).handle();
        } else if (line.hasOption(GravitinoOptions.PARTITION)) {
          newTablePartition(url, ignore, metalake, catalog, schema, table).handle();
        } else if (line.hasOption(GravitinoOptions.SORTORDER)) {
          newTableSortOrder(url, ignore, metalake, catalog, schema, table).handle();
        } else {
          newTableDetails(url, ignore, metalake, catalog, schema, table).handle();
        }
        break;

      case CommandActions.CREATE:
        {
          String columnFile = line.getOptionValue(GravitinoOptions.COLUMNFILE);
          String comment = line.getOptionValue(GravitinoOptions.COMMENT);
          newCreateTable(url, ignore, metalake, catalog, schema, table, columnFile, comment)
              .handle();
          break;
        }
      case CommandActions.DELETE:
        boolean force = line.hasOption(GravitinoOptions.FORCE);
        newDeleteTable(url, ignore, force, metalake, catalog, schema, table).handle();
        break;

      case CommandActions.SET:
        String property = line.getOptionValue(GravitinoOptions.PROPERTY);
        String value = line.getOptionValue(GravitinoOptions.VALUE);
        newSetTableProperty(url, ignore, metalake, catalog, schema, table, property, value)
            .handle();
        break;

      case CommandActions.REMOVE:
        property = line.getOptionValue(GravitinoOptions.PROPERTY);
        newRemoveTableProperty(url, ignore, metalake, catalog, schema, table, property).handle();
        break;

      case CommandActions.PROPERTIES:
        newListTableProperties(url, ignore, metalake, catalog, schema, table).handle();
        break;

      case CommandActions.UPDATE:
        {
          if (line.hasOption(GravitinoOptions.COMMENT)) {
            String comment = line.getOptionValue(GravitinoOptions.COMMENT);
            newUpdateTableComment(url, ignore, metalake, catalog, schema, table, comment).handle();
          }
          if (line.hasOption(GravitinoOptions.RENAME)) {
            String newName = line.getOptionValue(GravitinoOptions.RENAME);
            newUpdateTableName(url, ignore, metalake, catalog, schema, table, newName).handle();
          }
          break;
        }

      default:
        System.err.println(ErrorMessages.UNSUPPORTED_COMMAND);
        break;
    }
  }

  /** Handles the command execution for Users based on command type and the command line options. */
  protected void handleUserCommand() {
    String url = getUrl();
    String auth = getAuth();
    String userName = line.getOptionValue(GravitinoOptions.LOGIN);
    FullName name = new FullName(line);
    String metalake = name.getMetalakeName();
    String user = line.getOptionValue(GravitinoOptions.USER);

    Command.setAuthenticationMode(auth, userName);

<<<<<<< HEAD
    switch (command) {
      case CommandActions.DETAILS:
        newUserDetails(url, ignore, metalake, user).handle();
        break;

      case CommandActions.LIST:
        newListUsers(url, ignore, metalake).handle();
        break;

      case CommandActions.CREATE:
        newCreateUser(url, ignore, metalake, user).handle();
        break;

      case CommandActions.DELETE:
        boolean force = line.hasOption(GravitinoOptions.FORCE);
        newDeleteUser(url, ignore, force, metalake, user).handle();
        break;

      case CommandActions.REVOKE:
        String[] revokeRoles = line.getOptionValues(GravitinoOptions.ROLE);
        for (String role : revokeRoles) {
          newRemoveRoleFromUser(url, ignore, metalake, user, role).handle();
        }
        System.out.printf("Remove roles %s from user %s%n", COMMA_JOINER.join(revokeRoles), user);
        break;

      case CommandActions.GRANT:
        String[] grantRoles = line.getOptionValues(GravitinoOptions.ROLE);
        for (String role : grantRoles) {
          newAddRoleToUser(url, ignore, metalake, user, role).handle();
        }
        System.out.printf("Grant roles %s to user %s%n", COMMA_JOINER.join(grantRoles), user);
        break;

      default:
        System.err.println(ErrorMessages.UNSUPPORTED_COMMAND);
        break;
=======
    if (CommandActions.DETAILS.equals(command)) {
      if (line.hasOption(GravitinoOptions.AUDIT)) {
        newUserAudit(url, ignore, metalake, user).handle();
      } else {
        newUserDetails(url, ignore, metalake, user).handle();
      }
    } else if (CommandActions.LIST.equals(command)) {
      newListUsers(url, ignore, metalake).handle();
    } else if (CommandActions.CREATE.equals(command)) {
      newCreateUser(url, ignore, metalake, user).handle();
    } else if (CommandActions.DELETE.equals(command)) {
      boolean force = line.hasOption(GravitinoOptions.FORCE);
      newDeleteUser(url, ignore, force, metalake, user).handle();
    } else if (CommandActions.REVOKE.equals(command)) {
      String[] roles = line.getOptionValues(GravitinoOptions.ROLE);
      for (String role : roles) {
        newRemoveRoleFromUser(url, ignore, metalake, user, role).handle();
      }
      System.out.printf("Remove roles %s from user %s%n", COMMA_JOINER.join(roles), user);
    } else if (CommandActions.GRANT.equals(command)) {
      String[] roles = line.getOptionValues(GravitinoOptions.ROLE);
      for (String role : roles) {
        newAddRoleToUser(url, ignore, metalake, user, role).handle();
      }
      System.out.printf("Grant roles %s to user %s%n", String.join(", ", roles), user);
    } else {
      System.err.println(ErrorMessages.UNSUPPORTED_ACTION);
>>>>>>> 4daf9d10
    }
  }

  /** Handles the command execution for Group based on command type and the command line options. */
  protected void handleGroupCommand() {
    String url = getUrl();
    String auth = getAuth();
    String userName = line.getOptionValue(GravitinoOptions.LOGIN);
    FullName name = new FullName(line);
    String metalake = name.getMetalakeName();
    String group = line.getOptionValue(GravitinoOptions.GROUP);

    Command.setAuthenticationMode(auth, userName);

<<<<<<< HEAD
    switch (command) {
      case CommandActions.DETAILS:
        newGroupDetails(url, ignore, metalake, group).handle();
        break;

      case CommandActions.LIST:
        newListGroups(url, ignore, metalake).handle();
        break;

      case CommandActions.CREATE:
        newCreateGroup(url, ignore, metalake, group).handle();
        break;

      case CommandActions.DELETE:
        boolean force = line.hasOption(GravitinoOptions.FORCE);
        newDeleteGroup(url, ignore, force, metalake, group).handle();
        break;

      case CommandActions.REVOKE:
        String[] revokeRoles = line.getOptionValues(GravitinoOptions.ROLE);
        for (String role : revokeRoles) {
          newRemoveRoleFromGroup(url, ignore, metalake, group, role).handle();
        }
        System.out.printf("Remove roles %s from group %s%n", COMMA_JOINER.join(revokeRoles), group);
        break;

      case CommandActions.GRANT:
        String[] grantRoles = line.getOptionValues(GravitinoOptions.ROLE);
        for (String role : grantRoles) {
          newAddRoleToGroup(url, ignore, metalake, group, role).handle();
        }
        System.out.printf("Grant roles %s to group %s%n", COMMA_JOINER.join(grantRoles), group);
        break;

      default:
        System.err.println(ErrorMessages.UNSUPPORTED_ACTION);
        break;
=======
    if (CommandActions.DETAILS.equals(command)) {
      if (line.hasOption(GravitinoOptions.AUDIT)) {
        newGroupAudit(url, ignore, metalake, group).handle();
      } else {
        newGroupDetails(url, ignore, metalake, group).handle();
      }
    } else if (CommandActions.LIST.equals(command)) {
      newListGroups(url, ignore, metalake).handle();
    } else if (CommandActions.CREATE.equals(command)) {
      newCreateGroup(url, ignore, metalake, group).handle();
    } else if (CommandActions.DELETE.equals(command)) {
      boolean force = line.hasOption(GravitinoOptions.FORCE);
      newDeleteGroup(url, ignore, force, metalake, group).handle();
    } else if (CommandActions.REVOKE.equals(command)) {
      String[] roles = line.getOptionValues(GravitinoOptions.ROLE);
      for (String role : roles) {
        newRemoveRoleFromGroup(url, ignore, metalake, group, role).handle();
      }
      System.out.printf("Remove roles %s from group %s%n", COMMA_JOINER.join(roles), group);
    } else if (CommandActions.GRANT.equals(command)) {
      String[] roles = line.getOptionValues(GravitinoOptions.ROLE);
      for (String role : roles) {
        newAddRoleToGroup(url, ignore, metalake, group, role).handle();
      }
      System.out.printf("Grant roles %s to group %s%n", COMMA_JOINER.join(roles), group);
    } else {
      System.err.println(ErrorMessages.UNSUPPORTED_ACTION);
>>>>>>> 4daf9d10
    }
  }

  /** Handles the command execution for Tags based on command type and the command line options. */
  protected void handleTagCommand() {
    String url = getUrl();
    String auth = getAuth();
    String userName = line.getOptionValue(GravitinoOptions.LOGIN);
    FullName name = new FullName(line);
    String metalake = name.getMetalakeName();

    Command.setAuthenticationMode(auth, userName);

    String[] tags = line.getOptionValues(GravitinoOptions.TAG);
    if (tags != null) {
      tags = Arrays.stream(tags).distinct().toArray(String[]::new);
    }

    switch (command) {
      case CommandActions.DETAILS:
        newTagDetails(url, ignore, metalake, getOneTag(tags)).handle();
        break;

      case CommandActions.LIST:
        if (!name.hasCatalogName()) {
          newListTags(url, ignore, metalake).handle();
        } else {
          newListEntityTags(url, ignore, metalake, name).handle();
        }
        break;

      case CommandActions.CREATE:
        String comment = line.getOptionValue(GravitinoOptions.COMMENT);
        newCreateTags(url, ignore, metalake, tags, comment).handle();
        break;

      case CommandActions.DELETE:
        boolean forceDelete = line.hasOption(GravitinoOptions.FORCE);
        newDeleteTag(url, ignore, forceDelete, metalake, tags).handle();
        break;

      case CommandActions.SET:
        String propertySet = line.getOptionValue(GravitinoOptions.PROPERTY);
        String valueSet = line.getOptionValue(GravitinoOptions.VALUE);
        if (propertySet != null && valueSet != null) {
          newSetTagProperty(url, ignore, metalake, getOneTag(tags), propertySet, valueSet).handle();
        } else if (propertySet == null && valueSet == null) {
          newTagEntity(url, ignore, metalake, name, tags).handle();
        }
        break;

      case CommandActions.REMOVE:
        boolean isTag = line.hasOption(GravitinoOptions.TAG);
        if (!isTag) {
          boolean forceRemove = line.hasOption(GravitinoOptions.FORCE);
          newRemoveAllTags(url, ignore, metalake, name, forceRemove).handle();
        } else {
          String propertyRemove = line.getOptionValue(GravitinoOptions.PROPERTY);
          if (propertyRemove != null) {
            newRemoveTagProperty(url, ignore, metalake, getOneTag(tags), propertyRemove).handle();
          } else {
            newUntagEntity(url, ignore, metalake, name, tags).handle();
          }
        }
        break;

      case CommandActions.PROPERTIES:
        newListTagProperties(url, ignore, metalake, getOneTag(tags)).handle();
        break;

      case CommandActions.UPDATE:
        if (line.hasOption(GravitinoOptions.COMMENT)) {
          String updateComment = line.getOptionValue(GravitinoOptions.COMMENT);
          newUpdateTagComment(url, ignore, metalake, getOneTag(tags), updateComment).handle();
        }
        if (line.hasOption(GravitinoOptions.RENAME)) {
          String newName = line.getOptionValue(GravitinoOptions.RENAME);
          newUpdateTagName(url, ignore, metalake, getOneTag(tags), newName).handle();
        }
        break;

      default:
        System.err.println(ErrorMessages.UNSUPPORTED_ACTION);
        break;
    }
  }

  private String getOneTag(String[] tags) {
    Preconditions.checkArgument(tags.length <= 1, ErrorMessages.MULTIPLE_TAG_COMMAND_ERROR);
    return tags[0];
  }

  /** Handles the command execution for Roles based on command type and the command line options. */
  protected void handleRoleCommand() {
    String url = getUrl();
    String auth = getAuth();
    String userName = line.getOptionValue(GravitinoOptions.LOGIN);
    FullName name = new FullName(line);
    String metalake = name.getMetalakeName();
    String role = line.getOptionValue(GravitinoOptions.ROLE);

    Command.setAuthenticationMode(auth, userName);

<<<<<<< HEAD
    switch (command) {
      case CommandActions.DETAILS:
        newRoleDetails(url, ignore, metalake, role).handle();
        break;

      case CommandActions.LIST:
        newListRoles(url, ignore, metalake).handle();
        break;

      case CommandActions.CREATE:
        newCreateRole(url, ignore, metalake, role).handle();
        break;

      case CommandActions.DELETE:
        boolean forceDelete = line.hasOption(GravitinoOptions.FORCE);
        newDeleteRole(url, ignore, forceDelete, metalake, role).handle();
        break;

      default:
        System.err.println(ErrorMessages.UNSUPPORTED_ACTION);
        break;
=======
    if (CommandActions.DETAILS.equals(command)) {
      if (line.hasOption(GravitinoOptions.AUDIT)) {
        newRoleAudit(url, ignore, metalake, role).handle();
      } else {
        newRoleDetails(url, ignore, metalake, role).handle();
      }
    } else if (CommandActions.LIST.equals(command)) {
      newListRoles(url, ignore, metalake).handle();
    } else if (CommandActions.CREATE.equals(command)) {
      newCreateRole(url, ignore, metalake, role).handle();
    } else if (CommandActions.DELETE.equals(command)) {
      boolean force = line.hasOption(GravitinoOptions.FORCE);
      newDeleteRole(url, ignore, force, metalake, role).handle();
>>>>>>> 4daf9d10
    }
  }

  /**
   * Handles the command execution for Columns based on command type and the command line options.
   */
  private void handleColumnCommand() {
    String url = getUrl();
    String auth = getAuth();
    String userName = line.getOptionValue(GravitinoOptions.LOGIN);
    FullName name = new FullName(line);
    String metalake = name.getMetalakeName();
    String catalog = name.getCatalogName();
    String schema = name.getSchemaName();
    String table = name.getTableName();

    Command.setAuthenticationMode(auth, userName);

    if (CommandActions.LIST.equals(command)) {
      newListColumns(url, ignore, metalake, catalog, schema, table).handle();
      return;
    }

    String column = name.getColumnName();

<<<<<<< HEAD
    switch (command) {
      case CommandActions.CREATE:
        {
          String datatype = line.getOptionValue(GravitinoOptions.DATATYPE);
          String comment = line.getOptionValue(GravitinoOptions.COMMENT);
          String position = line.getOptionValue(GravitinoOptions.POSITION);
          boolean nullable =
              !line.hasOption(GravitinoOptions.NULL)
                  || line.getOptionValue(GravitinoOptions.NULL).equals("true");
          boolean autoIncrement =
              line.hasOption(GravitinoOptions.AUTO)
                  && line.getOptionValue(GravitinoOptions.AUTO).equals("true");
          String defaultValue = line.getOptionValue(GravitinoOptions.DEFAULT);

          newAddColumn(
                  url,
                  ignore,
                  metalake,
                  catalog,
                  schema,
                  table,
                  column,
                  datatype,
                  comment,
                  position,
                  nullable,
                  autoIncrement,
                  defaultValue)
=======
    if (line.hasOption(GravitinoOptions.AUDIT)) {
      newColumnAudit(url, ignore, metalake, catalog, schema, table, column).handle();
      return;
    }

    if (CommandActions.CREATE.equals(command)) {
      String datatype = line.getOptionValue(GravitinoOptions.DATATYPE);
      String comment = line.getOptionValue(GravitinoOptions.COMMENT);
      String position = line.getOptionValue(GravitinoOptions.POSITION);
      boolean nullable = true;
      boolean autoIncrement = false;
      String defaultValue = line.getOptionValue(GravitinoOptions.DEFAULT);

      if (line.hasOption(GravitinoOptions.NULL)) {
        nullable = line.getOptionValue(GravitinoOptions.NULL).equals("true");
      }

      if (line.hasOption(GravitinoOptions.AUTO)) {
        autoIncrement = line.getOptionValue(GravitinoOptions.AUTO).equals("true");
      }

      newAddColumn(
              url,
              ignore,
              metalake,
              catalog,
              schema,
              table,
              column,
              datatype,
              comment,
              position,
              nullable,
              autoIncrement,
              defaultValue)
          .handle();
    } else if (CommandActions.DELETE.equals(command)) {
      newDeleteColumn(url, ignore, metalake, catalog, schema, table, column).handle();
    } else if (CommandActions.UPDATE.equals(command)) {
      if (line.hasOption(GravitinoOptions.COMMENT)) {
        String comment = line.getOptionValue(GravitinoOptions.COMMENT);
        newUpdateColumnComment(url, ignore, metalake, catalog, schema, table, column, comment)
            .handle();
      }
      if (line.hasOption(GravitinoOptions.RENAME)) {
        String newName = line.getOptionValue(GravitinoOptions.RENAME);
        newUpdateColumnName(url, ignore, metalake, catalog, schema, table, column, newName)
            .handle();
      }
      if (line.hasOption(GravitinoOptions.DATATYPE)) {
        String datatype = line.getOptionValue(GravitinoOptions.DATATYPE);
        newUpdateColumnDatatype(url, ignore, metalake, catalog, schema, table, column, datatype)
            .handle();
      }
      if (line.hasOption(GravitinoOptions.POSITION)) {
        String position = line.getOptionValue(GravitinoOptions.POSITION);
        newUpdateColumnPosition(url, ignore, metalake, catalog, schema, table, column, position)
            .handle();
      }
      if (line.hasOption(GravitinoOptions.NULL)) {
        if (line.getOptionValue(GravitinoOptions.NULL).equals("true")) {
          newUpdateColumnNullability(url, ignore, metalake, catalog, schema, table, column, true)
              .handle();
        } else if (line.getOptionValue(GravitinoOptions.NULL).equals("false")) {
          newUpdateColumnNullability(url, ignore, metalake, catalog, schema, table, column, false)
>>>>>>> 4daf9d10
              .handle();
          break;
        }

      case CommandActions.DELETE:
        newDeleteColumn(url, ignore, metalake, catalog, schema, table, column).handle();
        break;

      case CommandActions.UPDATE:
        {
          if (line.hasOption(GravitinoOptions.COMMENT)) {
            String comment = line.getOptionValue(GravitinoOptions.COMMENT);
            newUpdateColumnComment(url, ignore, metalake, catalog, schema, table, column, comment)
                .handle();
          }
          if (line.hasOption(GravitinoOptions.RENAME)) {
            String newName = line.getOptionValue(GravitinoOptions.RENAME);
            newUpdateColumnName(url, ignore, metalake, catalog, schema, table, column, newName)
                .handle();
          }
          if (line.hasOption(GravitinoOptions.DATATYPE)) {
            String datatype = line.getOptionValue(GravitinoOptions.DATATYPE);
            newUpdateColumnDatatype(url, ignore, metalake, catalog, schema, table, column, datatype)
                .handle();
          }
          if (line.hasOption(GravitinoOptions.POSITION)) {
            String position = line.getOptionValue(GravitinoOptions.POSITION);
            newUpdateColumnPosition(url, ignore, metalake, catalog, schema, table, column, position)
                .handle();
          }
          if (line.hasOption(GravitinoOptions.NULL)) {
            boolean nullable = line.getOptionValue(GravitinoOptions.NULL).equals("true");
            newUpdateColumnNullability(
                    url, ignore, metalake, catalog, schema, table, column, nullable)
                .handle();
          }
          if (line.hasOption(GravitinoOptions.AUTO)) {
            boolean autoIncrement = line.getOptionValue(GravitinoOptions.AUTO).equals("true");
            newUpdateColumnAutoIncrement(
                    url, ignore, metalake, catalog, schema, table, column, autoIncrement)
                .handle();
          }
          if (line.hasOption(GravitinoOptions.DEFAULT)) {
            String defaultValue = line.getOptionValue(GravitinoOptions.DEFAULT);
            String dataType = line.getOptionValue(GravitinoOptions.DATATYPE);
            newUpdateColumnDefault(
                    url, ignore, metalake, catalog, schema, table, column, defaultValue, dataType)
                .handle();
          }
          break;
        }

      default:
        System.err.println(ErrorMessages.UNSUPPORTED_ACTION);
        break;
    }
  }

  private void handleHelpCommand() {
    String helpFile = entity.toLowerCase() + "_help.txt";

    try (InputStream inputStream = this.getClass().getClassLoader().getResourceAsStream(helpFile);
        BufferedReader reader =
            new BufferedReader(new InputStreamReader(inputStream, StandardCharsets.UTF_8))) {
      StringBuilder helpMessage = new StringBuilder();
      String helpLine;
      while ((helpLine = reader.readLine()) != null) {
        helpMessage.append(helpLine).append(System.lineSeparator());
      }
      System.err.print(helpMessage.toString());
    } catch (IOException e) {
      System.err.println("Failed to load help message: " + e.getMessage());
    }
  }

  /**
   * Handles the command execution for Objects based on command type and the command line options.
   */
  private void handleOwnerCommand() {
    String url = getUrl();
    String auth = getAuth();
    String userName = line.getOptionValue(GravitinoOptions.LOGIN);
    FullName name = new FullName(line);
    String metalake = name.getMetalakeName();
    String entityName = line.getOptionValue(GravitinoOptions.NAME);

    Command.setAuthenticationMode(auth, userName);

    switch (command) {
      case CommandActions.DETAILS:
        newOwnerDetails(url, ignore, metalake, entityName, entity).handle();
        break;

      case CommandActions.SET:
        {
          String owner = line.getOptionValue(GravitinoOptions.USER);
          String group = line.getOptionValue(GravitinoOptions.GROUP);

          if (owner != null && group == null) {
            newSetOwner(url, ignore, metalake, entityName, entity, owner, false).handle();
          } else if (owner == null && group != null) {
            newSetOwner(url, ignore, metalake, entityName, entity, group, true).handle();
          } else {
            System.err.println(ErrorMessages.INVALID_SET_COMMAND);
          }
          break;
        }

      default:
        System.err.println(ErrorMessages.UNSUPPORTED_ACTION);
        break;
    }
  }

  /**
   * Handles the command execution for topics based on command type and the command line options.
   */
  private void handleTopicCommand() {
    String url = getUrl();
    String auth = getAuth();
    String userName = line.getOptionValue(GravitinoOptions.LOGIN);
    FullName name = new FullName(line);
    String metalake = name.getMetalakeName();
    String catalog = name.getCatalogName();
    String schema = name.getSchemaName();
    String topic = name.getTopicName();

    Command.setAuthenticationMode(auth, userName);

    switch (command) {
      case CommandActions.LIST:
        newListTopics(url, ignore, metalake, catalog, schema).handle();
        break;

      case CommandActions.DETAILS:
        newTopicDetails(url, ignore, metalake, catalog, schema, topic).handle();
        break;

      case CommandActions.CREATE:
        {
          String comment = line.getOptionValue(GravitinoOptions.COMMENT);
          newCreateTopic(url, ignore, metalake, catalog, schema, topic, comment).handle();
          break;
        }

      case CommandActions.DELETE:
        {
          boolean force = line.hasOption(GravitinoOptions.FORCE);
          newDeleteTopic(url, ignore, force, metalake, catalog, schema, topic).handle();
          break;
        }

      case CommandActions.UPDATE:
        {
          if (line.hasOption(GravitinoOptions.COMMENT)) {
            String comment = line.getOptionValue(GravitinoOptions.COMMENT);
            newUpdateTopicComment(url, ignore, metalake, catalog, schema, topic, comment).handle();
          }
          break;
        }

      case CommandActions.SET:
        {
          String property = line.getOptionValue(GravitinoOptions.PROPERTY);
          String value = line.getOptionValue(GravitinoOptions.VALUE);
          newSetTopicProperty(url, ignore, metalake, catalog, schema, topic, property, value)
              .handle();
          break;
        }

      case CommandActions.REMOVE:
        {
          String property = line.getOptionValue(GravitinoOptions.PROPERTY);
          newRemoveTopicProperty(url, ignore, metalake, catalog, schema, topic, property).handle();
          break;
        }

      case CommandActions.PROPERTIES:
        newListTopicProperties(url, ignore, metalake, catalog, schema, topic).handle();
        break;

      default:
        System.err.println(ErrorMessages.UNSUPPORTED_ACTION);
        break;
    }
  }

  /**
   * Handles the command execution for filesets based on command type and the command line options.
   */
  private void handleFilesetCommand() {
    String url = getUrl();
    String auth = getAuth();
    String userName = line.getOptionValue(GravitinoOptions.LOGIN);
    FullName name = new FullName(line);
    String metalake = name.getMetalakeName();
    String catalog = name.getCatalogName();
    String schema = name.getSchemaName();
    String fileset = name.getFilesetName();

    Command.setAuthenticationMode(auth, userName);

    switch (command) {
      case CommandActions.DETAILS:
        newFilesetDetails(url, ignore, metalake, catalog, schema, fileset).handle();
        break;

      case CommandActions.LIST:
        newListFilesets(url, ignore, metalake, catalog, schema).handle();
        break;

      case CommandActions.CREATE:
        {
          String comment = line.getOptionValue(GravitinoOptions.COMMENT);
          String[] properties = line.getOptionValues(CommandActions.PROPERTIES);
          Map<String, String> propertyMap = new Properties().parse(properties);
          newCreateFileset(url, ignore, metalake, catalog, schema, fileset, comment, propertyMap)
              .handle();
          break;
        }

      case CommandActions.DELETE:
        {
          boolean force = line.hasOption(GravitinoOptions.FORCE);
          newDeleteFileset(url, ignore, force, metalake, catalog, schema, fileset).handle();
          break;
        }

      case CommandActions.SET:
        {
          String property = line.getOptionValue(GravitinoOptions.PROPERTY);
          String value = line.getOptionValue(GravitinoOptions.VALUE);
          newSetFilesetProperty(url, ignore, metalake, catalog, schema, fileset, property, value)
              .handle();
          break;
        }

      case CommandActions.REMOVE:
        {
          String property = line.getOptionValue(GravitinoOptions.PROPERTY);
          newRemoveFilesetProperty(url, ignore, metalake, catalog, schema, fileset, property)
              .handle();
          break;
        }

      case CommandActions.PROPERTIES:
        newListFilesetProperties(url, ignore, metalake, catalog, schema, fileset).handle();
        break;

      case CommandActions.UPDATE:
        {
          if (line.hasOption(GravitinoOptions.COMMENT)) {
            String comment = line.getOptionValue(GravitinoOptions.COMMENT);
            newUpdateFilesetComment(url, ignore, metalake, catalog, schema, fileset, comment)
                .handle();
          }
          if (line.hasOption(GravitinoOptions.RENAME)) {
            String newName = line.getOptionValue(GravitinoOptions.RENAME);
            newUpdateFilesetName(url, ignore, metalake, catalog, schema, fileset, newName).handle();
          }
          break;
        }

      default:
        System.err.println(ErrorMessages.UNSUPPORTED_ACTION);
        break;
    }
  }

  /**
   * Retrieves the Gravitinno URL from the command line options or the GRAVITINO_URL environment
   * variable or the Gravitio config file.
   *
   * @return The Gravitinno URL, or null if not found.
   */
  public String getUrl() {
    GravitinoConfig config = new GravitinoConfig(null);

    // If specified on the command line use that
    if (line.hasOption(GravitinoOptions.URL)) {
      return line.getOptionValue(GravitinoOptions.URL);
    }

    // Cache the Gravitino URL environment variable
    if (urlEnv == null && !urlSet) {
      urlEnv = System.getenv("GRAVITINO_URL");
      urlSet = true;
    }

    // If set return the Gravitino URL environment variable
    if (urlEnv != null) {
      return urlEnv;
    }

    // Check if the Gravitino URL is specified in the configuration file
    if (config.fileExists()) {
      config.read();
      String configURL = config.getGravitinoURL();
      if (configURL != null) {
        return configURL;
      }
    }

    // Return the default localhost URL
    return DEFAULT_URL;
  }

  /**
   * Retrieves the Gravitinno authentication from the command line options or the GRAVITINO_AUTH
   * environment variable or the Gravitio config file.
   *
   * @return The Gravitinno authentication, or null if not found.
   */
  public String getAuth() {
    // If specified on the command line use that
    if (line.hasOption(GravitinoOptions.SIMPLE)) {
      return GravitinoOptions.SIMPLE;
    }

    // Cache the Gravitino authentication type environment variable
    if (authEnv == null && !authSet) {
      authEnv = System.getenv("GRAVITINO_AUTH");
      authSet = true;
    }

    // If set return the Gravitino authentication type environment variable
    if (authEnv != null) {
      return authEnv;
    }

    // Check if the authentication type is specified in the configuration file
    GravitinoConfig config = new GravitinoConfig(null);
    if (config.fileExists()) {
      config.read();
      String configAuthType = config.getGravitinoAuthType();
      if (configAuthType != null) {
        return configAuthType;
      }
    }

    return null;
  }
}<|MERGE_RESOLUTION|>--- conflicted
+++ resolved
@@ -476,10 +476,13 @@
 
     Command.setAuthenticationMode(auth, userName);
 
-<<<<<<< HEAD
     switch (command) {
       case CommandActions.DETAILS:
-        newUserDetails(url, ignore, metalake, user).handle();
+        if (line.hasOption(GravitinoOptions.AUDIT)) {
+          newUserAudit(url, ignore, metalake, user).handle();
+        } else {
+          newUserDetails(url, ignore, metalake, user).handle();
+        }
         break;
 
       case CommandActions.LIST:
@@ -514,35 +517,6 @@
       default:
         System.err.println(ErrorMessages.UNSUPPORTED_COMMAND);
         break;
-=======
-    if (CommandActions.DETAILS.equals(command)) {
-      if (line.hasOption(GravitinoOptions.AUDIT)) {
-        newUserAudit(url, ignore, metalake, user).handle();
-      } else {
-        newUserDetails(url, ignore, metalake, user).handle();
-      }
-    } else if (CommandActions.LIST.equals(command)) {
-      newListUsers(url, ignore, metalake).handle();
-    } else if (CommandActions.CREATE.equals(command)) {
-      newCreateUser(url, ignore, metalake, user).handle();
-    } else if (CommandActions.DELETE.equals(command)) {
-      boolean force = line.hasOption(GravitinoOptions.FORCE);
-      newDeleteUser(url, ignore, force, metalake, user).handle();
-    } else if (CommandActions.REVOKE.equals(command)) {
-      String[] roles = line.getOptionValues(GravitinoOptions.ROLE);
-      for (String role : roles) {
-        newRemoveRoleFromUser(url, ignore, metalake, user, role).handle();
-      }
-      System.out.printf("Remove roles %s from user %s%n", COMMA_JOINER.join(roles), user);
-    } else if (CommandActions.GRANT.equals(command)) {
-      String[] roles = line.getOptionValues(GravitinoOptions.ROLE);
-      for (String role : roles) {
-        newAddRoleToUser(url, ignore, metalake, user, role).handle();
-      }
-      System.out.printf("Grant roles %s to user %s%n", String.join(", ", roles), user);
-    } else {
-      System.err.println(ErrorMessages.UNSUPPORTED_ACTION);
->>>>>>> 4daf9d10
     }
   }
 
@@ -557,10 +531,13 @@
 
     Command.setAuthenticationMode(auth, userName);
 
-<<<<<<< HEAD
     switch (command) {
       case CommandActions.DETAILS:
-        newGroupDetails(url, ignore, metalake, group).handle();
+        if (line.hasOption(GravitinoOptions.AUDIT)) {
+          newGroupAudit(url, ignore, metalake, group).handle();
+        } else {
+          newGroupDetails(url, ignore, metalake, group).handle();
+        }
         break;
 
       case CommandActions.LIST:
@@ -595,35 +572,6 @@
       default:
         System.err.println(ErrorMessages.UNSUPPORTED_ACTION);
         break;
-=======
-    if (CommandActions.DETAILS.equals(command)) {
-      if (line.hasOption(GravitinoOptions.AUDIT)) {
-        newGroupAudit(url, ignore, metalake, group).handle();
-      } else {
-        newGroupDetails(url, ignore, metalake, group).handle();
-      }
-    } else if (CommandActions.LIST.equals(command)) {
-      newListGroups(url, ignore, metalake).handle();
-    } else if (CommandActions.CREATE.equals(command)) {
-      newCreateGroup(url, ignore, metalake, group).handle();
-    } else if (CommandActions.DELETE.equals(command)) {
-      boolean force = line.hasOption(GravitinoOptions.FORCE);
-      newDeleteGroup(url, ignore, force, metalake, group).handle();
-    } else if (CommandActions.REVOKE.equals(command)) {
-      String[] roles = line.getOptionValues(GravitinoOptions.ROLE);
-      for (String role : roles) {
-        newRemoveRoleFromGroup(url, ignore, metalake, group, role).handle();
-      }
-      System.out.printf("Remove roles %s from group %s%n", COMMA_JOINER.join(roles), group);
-    } else if (CommandActions.GRANT.equals(command)) {
-      String[] roles = line.getOptionValues(GravitinoOptions.ROLE);
-      for (String role : roles) {
-        newAddRoleToGroup(url, ignore, metalake, group, role).handle();
-      }
-      System.out.printf("Grant roles %s to group %s%n", COMMA_JOINER.join(roles), group);
-    } else {
-      System.err.println(ErrorMessages.UNSUPPORTED_ACTION);
->>>>>>> 4daf9d10
     }
   }
 
@@ -727,10 +675,13 @@
 
     Command.setAuthenticationMode(auth, userName);
 
-<<<<<<< HEAD
     switch (command) {
       case CommandActions.DETAILS:
-        newRoleDetails(url, ignore, metalake, role).handle();
+        if (line.hasOption(GravitinoOptions.AUDIT)) {
+          newRoleAudit(url, ignore, metalake, role).handle();
+        } else {
+          newRoleDetails(url, ignore, metalake, role).handle();
+        }
         break;
 
       case CommandActions.LIST:
@@ -749,21 +700,6 @@
       default:
         System.err.println(ErrorMessages.UNSUPPORTED_ACTION);
         break;
-=======
-    if (CommandActions.DETAILS.equals(command)) {
-      if (line.hasOption(GravitinoOptions.AUDIT)) {
-        newRoleAudit(url, ignore, metalake, role).handle();
-      } else {
-        newRoleDetails(url, ignore, metalake, role).handle();
-      }
-    } else if (CommandActions.LIST.equals(command)) {
-      newListRoles(url, ignore, metalake).handle();
-    } else if (CommandActions.CREATE.equals(command)) {
-      newCreateRole(url, ignore, metalake, role).handle();
-    } else if (CommandActions.DELETE.equals(command)) {
-      boolean force = line.hasOption(GravitinoOptions.FORCE);
-      newDeleteRole(url, ignore, force, metalake, role).handle();
->>>>>>> 4daf9d10
     }
   }
 
@@ -789,8 +725,13 @@
 
     String column = name.getColumnName();
 
-<<<<<<< HEAD
     switch (command) {
+      case CommandActions.DETAILS:
+        if (line.hasOption(GravitinoOptions.AUDIT)) {
+          newColumnAudit(url, ignore, metalake, catalog, schema, table, column).handle();
+        }
+        break;
+
       case CommandActions.CREATE:
         {
           String datatype = line.getOptionValue(GravitinoOptions.DATATYPE);
@@ -818,73 +759,6 @@
                   nullable,
                   autoIncrement,
                   defaultValue)
-=======
-    if (line.hasOption(GravitinoOptions.AUDIT)) {
-      newColumnAudit(url, ignore, metalake, catalog, schema, table, column).handle();
-      return;
-    }
-
-    if (CommandActions.CREATE.equals(command)) {
-      String datatype = line.getOptionValue(GravitinoOptions.DATATYPE);
-      String comment = line.getOptionValue(GravitinoOptions.COMMENT);
-      String position = line.getOptionValue(GravitinoOptions.POSITION);
-      boolean nullable = true;
-      boolean autoIncrement = false;
-      String defaultValue = line.getOptionValue(GravitinoOptions.DEFAULT);
-
-      if (line.hasOption(GravitinoOptions.NULL)) {
-        nullable = line.getOptionValue(GravitinoOptions.NULL).equals("true");
-      }
-
-      if (line.hasOption(GravitinoOptions.AUTO)) {
-        autoIncrement = line.getOptionValue(GravitinoOptions.AUTO).equals("true");
-      }
-
-      newAddColumn(
-              url,
-              ignore,
-              metalake,
-              catalog,
-              schema,
-              table,
-              column,
-              datatype,
-              comment,
-              position,
-              nullable,
-              autoIncrement,
-              defaultValue)
-          .handle();
-    } else if (CommandActions.DELETE.equals(command)) {
-      newDeleteColumn(url, ignore, metalake, catalog, schema, table, column).handle();
-    } else if (CommandActions.UPDATE.equals(command)) {
-      if (line.hasOption(GravitinoOptions.COMMENT)) {
-        String comment = line.getOptionValue(GravitinoOptions.COMMENT);
-        newUpdateColumnComment(url, ignore, metalake, catalog, schema, table, column, comment)
-            .handle();
-      }
-      if (line.hasOption(GravitinoOptions.RENAME)) {
-        String newName = line.getOptionValue(GravitinoOptions.RENAME);
-        newUpdateColumnName(url, ignore, metalake, catalog, schema, table, column, newName)
-            .handle();
-      }
-      if (line.hasOption(GravitinoOptions.DATATYPE)) {
-        String datatype = line.getOptionValue(GravitinoOptions.DATATYPE);
-        newUpdateColumnDatatype(url, ignore, metalake, catalog, schema, table, column, datatype)
-            .handle();
-      }
-      if (line.hasOption(GravitinoOptions.POSITION)) {
-        String position = line.getOptionValue(GravitinoOptions.POSITION);
-        newUpdateColumnPosition(url, ignore, metalake, catalog, schema, table, column, position)
-            .handle();
-      }
-      if (line.hasOption(GravitinoOptions.NULL)) {
-        if (line.getOptionValue(GravitinoOptions.NULL).equals("true")) {
-          newUpdateColumnNullability(url, ignore, metalake, catalog, schema, table, column, true)
-              .handle();
-        } else if (line.getOptionValue(GravitinoOptions.NULL).equals("false")) {
-          newUpdateColumnNullability(url, ignore, metalake, catalog, schema, table, column, false)
->>>>>>> 4daf9d10
               .handle();
           break;
         }
