/*
 * Licensed to the Apache Software Foundation (ASF) under one
 * or more contributor license agreements.  See the NOTICE file
 * distributed with this work for additional information
 * regarding copyright ownership.  The ASF licenses this file
 * to you under the Apache License, Version 2.0 (the
 * "License"); you may not use this file except in compliance
 * with the License.  You may obtain a copy of the License at
 *
 *  http://www.apache.org/licenses/LICENSE-2.0
 *
 * Unless required by applicable law or agreed to in writing,
 * software distributed under the License is distributed on an
 * "AS IS" BASIS, WITHOUT WARRANTIES OR CONDITIONS OF ANY
 * KIND, either express or implied.  See the License for the
 * specific language governing permissions and limitations
 * under the License.
 */

package org.apache.gravitino.cli;

import java.util.Map;
import org.apache.commons.cli.CommandLine;
import org.apache.commons.cli.HelpFormatter;
import org.apache.commons.cli.Options;
import org.apache.gravitino.cli.commands.CatalogAudit;
import org.apache.gravitino.cli.commands.CatalogDetails;
import org.apache.gravitino.cli.commands.ClientVersion;
import org.apache.gravitino.cli.commands.CreateCatalog;
import org.apache.gravitino.cli.commands.CreateFileset;
import org.apache.gravitino.cli.commands.CreateGroup;
import org.apache.gravitino.cli.commands.CreateMetalake;
import org.apache.gravitino.cli.commands.CreateSchema;
import org.apache.gravitino.cli.commands.CreateTag;
import org.apache.gravitino.cli.commands.CreateUser;
import org.apache.gravitino.cli.commands.DeleteCatalog;
import org.apache.gravitino.cli.commands.DeleteFileset;
import org.apache.gravitino.cli.commands.DeleteGroup;
import org.apache.gravitino.cli.commands.DeleteMetalake;
import org.apache.gravitino.cli.commands.DeleteSchema;
import org.apache.gravitino.cli.commands.DeleteTable;
import org.apache.gravitino.cli.commands.DeleteTag;
import org.apache.gravitino.cli.commands.DeleteUser;
import org.apache.gravitino.cli.commands.FilesetDetails;
import org.apache.gravitino.cli.commands.GroupDetails;
import org.apache.gravitino.cli.commands.ListAllTags;
import org.apache.gravitino.cli.commands.ListCatalogProperties;
import org.apache.gravitino.cli.commands.ListCatalogs;
import org.apache.gravitino.cli.commands.ListColumns;
import org.apache.gravitino.cli.commands.ListEntityTags;
import org.apache.gravitino.cli.commands.ListFilesets;
import org.apache.gravitino.cli.commands.ListGroups;
import org.apache.gravitino.cli.commands.ListMetalakeProperties;
import org.apache.gravitino.cli.commands.ListMetalakes;
import org.apache.gravitino.cli.commands.ListSchema;
import org.apache.gravitino.cli.commands.ListSchemaProperties;
import org.apache.gravitino.cli.commands.ListTableProperties;
import org.apache.gravitino.cli.commands.ListTables;
import org.apache.gravitino.cli.commands.ListTagProperties;
import org.apache.gravitino.cli.commands.ListUsers;
import org.apache.gravitino.cli.commands.MetalakeAudit;
import org.apache.gravitino.cli.commands.MetalakeDetails;
import org.apache.gravitino.cli.commands.OwnerDetails;
import org.apache.gravitino.cli.commands.RemoveCatalogProperty;
import org.apache.gravitino.cli.commands.RemoveMetalakeProperty;
import org.apache.gravitino.cli.commands.RemoveSchemaProperty;
import org.apache.gravitino.cli.commands.RemoveTableProperty;
import org.apache.gravitino.cli.commands.RemoveTagProperty;
import org.apache.gravitino.cli.commands.SchemaAudit;
import org.apache.gravitino.cli.commands.SchemaDetails;
import org.apache.gravitino.cli.commands.ServerVersion;
import org.apache.gravitino.cli.commands.SetCatalogProperty;
import org.apache.gravitino.cli.commands.SetMetalakeProperty;
import org.apache.gravitino.cli.commands.SetOwner;
import org.apache.gravitino.cli.commands.SetSchemaProperty;
import org.apache.gravitino.cli.commands.SetTableProperty;
import org.apache.gravitino.cli.commands.SetTagProperty;
import org.apache.gravitino.cli.commands.TableAudit;
import org.apache.gravitino.cli.commands.TableDetails;
import org.apache.gravitino.cli.commands.TagDetails;
import org.apache.gravitino.cli.commands.TagEntity;
import org.apache.gravitino.cli.commands.UntagEntity;
import org.apache.gravitino.cli.commands.UpdateCatalogComment;
import org.apache.gravitino.cli.commands.UpdateCatalogName;
import org.apache.gravitino.cli.commands.UpdateMetalakeComment;
import org.apache.gravitino.cli.commands.UpdateMetalakeName;
import org.apache.gravitino.cli.commands.UpdateTagComment;
import org.apache.gravitino.cli.commands.UpdateTagName;
import org.apache.gravitino.cli.commands.UserDetails;

/* Gravitino Command line */
public class GravitinoCommandLine {

  private final CommandLine line;
  private final Options options;
  private final String entity;
  private final String command;
  private String urlEnv;
  private boolean urlSet = false;
  private boolean ignore = false;
  private String ignoreEnv;
  private boolean ignoreSet = false;

  public static final String CMD = "gcli"; // recommended name
  public static final String DEFAULT_URL = "http://localhost:8090";

  /**
   * Gravitino Command line.
   *
   * @param line Parsed command line object.
   * @param options Available options for the CLI.
   * @param entity The entity to apply the command to e.g. metalake, catalog, schema, table etc etc.
   * @param command The type of command to run i.e. list, details, update, delete, or create.
   */
  public GravitinoCommandLine(CommandLine line, Options options, String entity, String command) {
    this.line = line;
    this.options = options;
    this.entity = entity;
    this.command = command;
  }

  /** Handles the parsed command line arguments and executes the corresponding actions. */
  public void handleCommandLine() {
    GravitinoConfig config = new GravitinoConfig(null);

    /* Check if you should ignore client/version versions */
    if (line.hasOption(GravitinoOptions.IGNORE)) {
      ignore = true;
    } else {
      // Cache the ignore environment variable
      if (ignoreEnv == null && !ignoreSet) {
        ignoreEnv = System.getenv("GRAVITINO_IGNORE");
        ignore = ignoreEnv != null && ignoreEnv.equals("true");
        ignoreSet = true;
      }

      // Check if the ignore name is specified in the configuration file
      if (ignoreEnv == null) {
        if (config.fileExists()) {
          config.read();
          ignore = config.getIgnore();
        }
      }
    }

    executeCommand();
  }

  /** Handles the parsed command line arguments and executes the corresponding actions. */
  public void handleSimpleLine() {
    /* Display command usage. */
    if (line.hasOption(GravitinoOptions.HELP)) {
      displayHelp(options);
    }
    /* Display Gravitino client version. */
    else if (line.hasOption(GravitinoOptions.VERSION)) {
      new ClientVersion(getUrl(), ignore).handle();
    }
    /* Display Gravitino server version. */
    else if (line.hasOption(GravitinoOptions.SERVER)) {
      new ServerVersion(getUrl(), ignore).handle();
    }
  }

  /**
   * Displays the help message for the command line tool.
   *
   * @param options The command options.
   */
  public static void displayHelp(Options options) {
    HelpFormatter formatter = new HelpFormatter();
    formatter.printHelp(CMD, options);
  }

  /** Executes the appropriate command based on the command type. */
  private void executeCommand() {
    if (line.hasOption(GravitinoOptions.OWNER)) {
      handleOwnerCommand();
    } else if (entity.equals(CommandEntities.COLUMN)) {
      handleColumnCommand();
    } else if (entity.equals(CommandEntities.TABLE)) {
      handleTableCommand();
    } else if (entity.equals(CommandEntities.SCHEMA)) {
      handleSchemaCommand();
    } else if (entity.equals(CommandEntities.CATALOG)) {
      handleCatalogCommand();
    } else if (entity.equals(CommandEntities.METALAKE)) {
      handleMetalakeCommand();
    } else if (entity.equals(CommandEntities.FILESET)) {
      handleFilesetCommand();
    } else if (entity.equals(CommandEntities.USER)) {
      handleUserCommand();
    } else if (entity.equals(CommandEntities.GROUP)) {
      handleGroupCommand();
    } else if (entity.equals(CommandEntities.TAG)) {
      handleTagCommand();
    }
  }

  /**
   * Handles the command execution for Metalakes based on command type and the command line options.
   */
  private void handleMetalakeCommand() {
    String url = getUrl();
    FullName name = new FullName(line);
    String metalake = name.getMetalakeName();

    if (CommandActions.DETAILS.equals(command)) {
      if (line.hasOption(GravitinoOptions.AUDIT)) {
        new MetalakeAudit(url, ignore, metalake).handle();
      } else {
        new MetalakeDetails(url, ignore, metalake).handle();
      }
    } else if (CommandActions.LIST.equals(command)) {
      new ListMetalakes(url, ignore).handle();
    } else if (CommandActions.CREATE.equals(command)) {
      String comment = line.getOptionValue(GravitinoOptions.COMMENT);
      new CreateMetalake(url, ignore, metalake, comment).handle();
    } else if (CommandActions.DELETE.equals(command)) {
      boolean force = line.hasOption(GravitinoOptions.FORCE);
      new DeleteMetalake(url, ignore, force, metalake).handle();
    } else if (CommandActions.SET.equals(command)) {
      String property = line.getOptionValue(GravitinoOptions.PROPERTY);
      String value = line.getOptionValue(GravitinoOptions.VALUE);
      new SetMetalakeProperty(url, ignore, metalake, property, value).handle();
    } else if (CommandActions.REMOVE.equals(command)) {
      String property = line.getOptionValue(GravitinoOptions.PROPERTY);
      new RemoveMetalakeProperty(url, ignore, metalake, property).handle();
    } else if (CommandActions.PROPERTIES.equals(command)) {
      new ListMetalakeProperties(url, ignore, metalake).handle();
    } else if (CommandActions.UPDATE.equals(command)) {
      if (line.hasOption(GravitinoOptions.COMMENT)) {
        String comment = line.getOptionValue(GravitinoOptions.COMMENT);
        new UpdateMetalakeComment(url, ignore, metalake, comment).handle();
      }
      if (line.hasOption(GravitinoOptions.RENAME)) {
        String newName = line.getOptionValue(GravitinoOptions.RENAME);
        boolean force = line.hasOption(GravitinoOptions.FORCE);
        new UpdateMetalakeName(url, ignore, force, metalake, newName).handle();
      }
    }
  }

  /**
   * Handles the command execution for Catalogs based on command type and the command line options.
   */
  private void handleCatalogCommand() {
    String url = getUrl();
    FullName name = new FullName(line);
    String metalake = name.getMetalakeName();

    if (CommandActions.LIST.equals(command)) {
      new ListCatalogs(url, ignore, metalake).handle();
      return;
    }

    String catalog = name.getCatalogName();

    if (CommandActions.DETAILS.equals(command)) {
      if (line.hasOption(GravitinoOptions.AUDIT)) {
        new CatalogAudit(url, ignore, metalake, catalog).handle();
      } else {
        new CatalogDetails(url, ignore, metalake, catalog).handle();
      }
    } else if (CommandActions.CREATE.equals(command)) {
      String comment = line.getOptionValue(GravitinoOptions.COMMENT);
      String provider = line.getOptionValue(GravitinoOptions.PROVIDER);
      String[] properties = line.getOptionValues(GravitinoOptions.PROPERTIES);
      Map<String, String> propertyMap = new Properties().parse(properties);
      new CreateCatalog(url, ignore, metalake, catalog, provider, comment, propertyMap).handle();
    } else if (CommandActions.DELETE.equals(command)) {
      boolean force = line.hasOption(GravitinoOptions.FORCE);
      new DeleteCatalog(url, ignore, force, metalake, catalog).handle();
    } else if (CommandActions.SET.equals(command)) {
      String property = line.getOptionValue(GravitinoOptions.PROPERTY);
      String value = line.getOptionValue(GravitinoOptions.VALUE);
      new SetCatalogProperty(url, ignore, metalake, catalog, property, value).handle();
    } else if (CommandActions.REMOVE.equals(command)) {
      String property = line.getOptionValue(GravitinoOptions.PROPERTY);
      new RemoveCatalogProperty(url, ignore, metalake, catalog, property).handle();
    } else if (CommandActions.PROPERTIES.equals(command)) {
      new ListCatalogProperties(url, ignore, metalake, catalog).handle();
    } else if (CommandActions.UPDATE.equals(command)) {
      if (line.hasOption(GravitinoOptions.COMMENT)) {
        String comment = line.getOptionValue(GravitinoOptions.COMMENT);
        new UpdateCatalogComment(url, ignore, metalake, catalog, comment).handle();
      }
      if (line.hasOption(GravitinoOptions.RENAME)) {
        String newName = line.getOptionValue(GravitinoOptions.RENAME);
        new UpdateCatalogName(url, ignore, metalake, catalog, newName).handle();
      }
    }
  }

  /**
   * Handles the command execution for Schemas based on command type and the command line options.
   */
  private void handleSchemaCommand() {
    String url = getUrl();
    FullName name = new FullName(line);
    String metalake = name.getMetalakeName();
    String catalog = name.getCatalogName();

    if (CommandActions.LIST.equals(command)) {
      new ListSchema(url, ignore, metalake, catalog).handle();
      return;
    }

    String schema = name.getSchemaName();

    if (CommandActions.DETAILS.equals(command)) {
      if (line.hasOption(GravitinoOptions.AUDIT)) {
        new SchemaAudit(url, ignore, metalake, catalog, schema).handle();
      } else {
        new SchemaDetails(url, ignore, metalake, catalog, schema).handle();
      }
    } else if (CommandActions.CREATE.equals(command)) {
      String comment = line.getOptionValue(GravitinoOptions.COMMENT);
      new CreateSchema(url, ignore, metalake, catalog, schema, comment).handle();
    } else if (CommandActions.DELETE.equals(command)) {
      boolean force = line.hasOption(GravitinoOptions.FORCE);
      new DeleteSchema(url, ignore, force, metalake, catalog, schema).handle();
    } else if (CommandActions.SET.equals(command)) {
      String property = line.getOptionValue(GravitinoOptions.PROPERTY);
      String value = line.getOptionValue(GravitinoOptions.VALUE);
      new SetSchemaProperty(url, ignore, metalake, catalog, schema, property, value).handle();
    } else if (CommandActions.REMOVE.equals(command)) {
      String property = line.getOptionValue(GravitinoOptions.PROPERTY);
      new RemoveSchemaProperty(url, ignore, metalake, catalog, schema, property).handle();
    } else if (CommandActions.PROPERTIES.equals(command)) {
      new ListSchemaProperties(url, ignore, metalake, catalog, schema).handle();
    }
  }

  /**
   * Handles the command execution for Tables based on command type and the command line options.
   */
  private void handleTableCommand() {
    String url = getUrl();
    FullName name = new FullName(line);
    String metalake = name.getMetalakeName();
    String catalog = name.getCatalogName();
    String schema = name.getSchemaName();

    if (CommandActions.LIST.equals(command)) {
      new ListTables(url, ignore, metalake, catalog, schema).handle();
      return;
    }

    String table = name.getTableName();

    if (CommandActions.DETAILS.equals(command)) {
      if (line.hasOption(GravitinoOptions.AUDIT)) {
        new TableAudit(url, ignore, metalake, catalog, schema, table).handle();
      } else {
        new TableDetails(url, ignore, metalake, catalog, schema, table).handle();
      }
    } else if (CommandActions.CREATE.equals(command)) {
      // TODO
    } else if (CommandActions.DELETE.equals(command)) {
<<<<<<< HEAD
      new DeleteTable(url, ignore, metalake, catalog, schema, table).handle();
    } else if (CommandActions.SET.equals(command)) {
      String property = line.getOptionValue(GravitinoOptions.PROPERTY);
      String value = line.getOptionValue(GravitinoOptions.VALUE);
      new SetTableProperty(url, ignore, metalake, catalog, schema, table, property, value).handle();
    } else if (CommandActions.REMOVE.equals(command)) {
      String property = line.getOptionValue(GravitinoOptions.PROPERTY);
      new RemoveTableProperty(url, ignore, metalake, catalog, schema, table, property).handle();
    } else if (CommandActions.PROPERTIES.equals(command)) {
      new ListTableProperties(url, ignore, metalake, catalog, schema, table).handle();
=======
      boolean force = line.hasOption(GravitinoOptions.FORCE);
      new DeleteTable(url, ignore, force, metalake, catalog, schema, table).handle();
>>>>>>> dac35e33
    }
  }

  /** Handles the command execution for Users based on command type and the command line options. */
  protected void handleUserCommand() {
    String url = getUrl();
    FullName name = new FullName(line);
    String metalake = name.getMetalakeName();
    String user = line.getOptionValue(GravitinoOptions.USER);

    if (CommandActions.DETAILS.equals(command)) {
      new UserDetails(url, ignore, metalake, user).handle();
    } else if (CommandActions.LIST.equals(command)) {
      new ListUsers(url, ignore, metalake).handle();
    } else if (CommandActions.CREATE.equals(command)) {
      new CreateUser(url, ignore, metalake, user).handle();
    } else if (CommandActions.DELETE.equals(command)) {
      boolean force = line.hasOption(GravitinoOptions.FORCE);
      new DeleteUser(url, ignore, force, metalake, user).handle();
    }
  }

  /** Handles the command execution for Group based on command type and the command line options. */
  protected void handleGroupCommand() {
    String url = getUrl();
    FullName name = new FullName(line);
    String metalake = name.getMetalakeName();
    String group = line.getOptionValue(GravitinoOptions.GROUP);

    if (CommandActions.DETAILS.equals(command)) {
      new GroupDetails(url, ignore, metalake, group).handle();
    } else if (CommandActions.LIST.equals(command)) {
      new ListGroups(url, ignore, metalake).handle();
    } else if (CommandActions.CREATE.equals(command)) {
      new CreateGroup(url, ignore, metalake, group).handle();
    } else if (CommandActions.DELETE.equals(command)) {
      boolean force = line.hasOption(GravitinoOptions.FORCE);
      new DeleteGroup(url, ignore, force, metalake, group).handle();
    }
  }

  /** Handles the command execution for Tags based on command type and the command line options. */
  protected void handleTagCommand() {
    String url = getUrl();
    FullName name = new FullName(line);
    String metalake = name.getMetalakeName();
    String tag = line.getOptionValue(GravitinoOptions.TAG);

    if (CommandActions.DETAILS.equals(command)) {
      new TagDetails(url, ignore, metalake, tag).handle();
    } else if (CommandActions.LIST.equals(command)) {
      if (!name.hasCatalogName()) {
        new ListAllTags(url, ignore, metalake).handle();
      } else {
        new ListEntityTags(url, ignore, metalake, name).handle();
      }
    } else if (CommandActions.CREATE.equals(command)) {
      String comment = line.getOptionValue(GravitinoOptions.COMMENT);
      new CreateTag(url, ignore, metalake, tag, comment).handle();
    } else if (CommandActions.DELETE.equals(command)) {
      boolean force = line.hasOption(GravitinoOptions.FORCE);
      new DeleteTag(url, ignore, force, metalake, tag).handle();
    } else if (CommandActions.SET.equals(command)) {
      String property = line.getOptionValue(GravitinoOptions.PROPERTY);
      String value = line.getOptionValue(GravitinoOptions.VALUE);

      if (name == null && property != null && value != null) {
        new SetTagProperty(url, ignore, metalake, tag, property, value).handle();
      } else if (name != null && property == null && value == null) {
        new TagEntity(url, ignore, metalake, name, tag).handle();
      } else {
        System.err.println(ErrorMessages.INVALID_SET_COMMAND);
      }
    } else if (CommandActions.REMOVE.equals(command)) {
      String property = line.getOptionValue(GravitinoOptions.PROPERTY);
      if (property != null) {
        new RemoveTagProperty(url, ignore, metalake, tag, property).handle();
      } else if (name != null) {
        new UntagEntity(url, ignore, metalake, name, tag).handle();
      } else {
        System.err.println(ErrorMessages.INVALID_REMOVE_COMMAND);
      }
    } else if (CommandActions.PROPERTIES.equals(command)) {
      new ListTagProperties(url, ignore, metalake, tag).handle();
    } else if (CommandActions.UPDATE.equals(command)) {
      if (line.hasOption(GravitinoOptions.COMMENT)) {
        String comment = line.getOptionValue(GravitinoOptions.COMMENT);
        new UpdateTagComment(url, ignore, metalake, tag, comment).handle();
      }
      if (line.hasOption(GravitinoOptions.RENAME)) {
        String newName = line.getOptionValue(GravitinoOptions.RENAME);
        new UpdateTagName(url, ignore, metalake, tag, newName).handle();
      }
    }
  }

  /**
   * Handles the command execution for Columns based on command type and the command line options.
   */
  private void handleColumnCommand() {
    String url = getUrl();
    FullName name = new FullName(line);
    String metalake = name.getMetalakeName();
    String catalog = name.getCatalogName();
    String schema = name.getSchemaName();
    String table = name.getTableName();

    if (CommandActions.LIST.equals(command)) {
      new ListColumns(url, ignore, metalake, catalog, schema, table).handle();
    }
  }

  /**
   * Handles the command execution for filesets based on command type and the command line options.
   */
  private void handleFilesetCommand() {
    String url = getUrl();
    FullName name = new FullName(line);
    String metalake = name.getMetalakeName();
    String catalog = name.getCatalogName();
    String schema = name.getSchemaName();
    String fileset = line.getOptionValue(GravitinoOptions.FILESET);

    if (CommandActions.DETAILS.equals(command)) {
      new FilesetDetails(url, ignore, metalake, catalog, schema, fileset).handle();
    } else if (CommandActions.LIST.equals(command)) {
      new ListFilesets(url, ignore, metalake, catalog, schema).handle();
    } else if (CommandActions.CREATE.equals(command)) {
      String comment = line.getOptionValue(GravitinoOptions.COMMENT);
      boolean managed = line.hasOption(GravitinoOptions.MANAGED);
      String location = line.getOptionValue(GravitinoOptions.LOCATION);

      new CreateFileset(url, ignore, metalake, catalog, schema, fileset, comment, managed, location)
          .handle();
    } else if (CommandActions.DELETE.equals(command)) {
      new DeleteFileset(url, ignore, metalake, catalog, schema, fileset).handle();
    }
  }

  /**
   * Handles the command execution for Objects based on command type and the command line options.
   */
  private void handleOwnerCommand() {
    String url = getUrl();
    FullName name = new FullName(line);
    String metalake = name.getMetalakeName();
    String entityName = line.getOptionValue(GravitinoOptions.NAME);

    if (CommandActions.DETAILS.equals(command)) {
      new OwnerDetails(url, ignore, metalake, entityName, entity).handle();
    } else if (CommandActions.UPDATE.equals(command)) {
      String owner = line.getOptionValue(GravitinoOptions.USER);
      String group = line.getOptionValue(GravitinoOptions.GROUP);
      if (owner != null) {
        new SetOwner(url, ignore, metalake, entityName, entity, owner, false).handle();
      } else if (group != null) {
        new SetOwner(url, ignore, metalake, entityName, entity, group, true).handle();
      }
    }
  }

  /**
   * Retrieves the Gravitinno URL from the command line options or the GRAVITINO_URL environment
   * variable or the Gravitio config file.
   *
   * @return The Gravitinno URL, or null if not found.
   */
  public String getUrl() {
    GravitinoConfig config = new GravitinoConfig(null);

    // If specified on the command line use that
    if (line.hasOption(GravitinoOptions.URL)) {
      return line.getOptionValue(GravitinoOptions.URL);
    }

    // Cache the Gravitino URL environment variable
    if (urlEnv == null && !urlSet) {
      urlEnv = System.getenv("GRAVITINO_URL");
      urlSet = true;
    }

    // If set return the Gravitino URL environment variable
    if (urlEnv != null) {
      return urlEnv;
    }

    // Check if the metalake name is specified in the configuration file
    if (config.fileExists()) {
      config.read();
      String configURL = config.getGravitinoURL();
      if (configURL != null) {
        return configURL;
      }
    }

    // Return the default localhost URL
    return DEFAULT_URL;
  }
}<|MERGE_RESOLUTION|>--- conflicted
+++ resolved
@@ -358,8 +358,8 @@
     } else if (CommandActions.CREATE.equals(command)) {
       // TODO
     } else if (CommandActions.DELETE.equals(command)) {
-<<<<<<< HEAD
-      new DeleteTable(url, ignore, metalake, catalog, schema, table).handle();
+      boolean force = line.hasOption(GravitinoOptions.FORCE);
+      new DeleteTable(url, ignore, force, metalake, catalog, schema, table).handle();
     } else if (CommandActions.SET.equals(command)) {
       String property = line.getOptionValue(GravitinoOptions.PROPERTY);
       String value = line.getOptionValue(GravitinoOptions.VALUE);
@@ -369,10 +369,6 @@
       new RemoveTableProperty(url, ignore, metalake, catalog, schema, table, property).handle();
     } else if (CommandActions.PROPERTIES.equals(command)) {
       new ListTableProperties(url, ignore, metalake, catalog, schema, table).handle();
-=======
-      boolean force = line.hasOption(GravitinoOptions.FORCE);
-      new DeleteTable(url, ignore, force, metalake, catalog, schema, table).handle();
->>>>>>> dac35e33
     }
   }
 
