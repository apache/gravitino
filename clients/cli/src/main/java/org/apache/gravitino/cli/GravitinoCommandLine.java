--- conflicted
+++ resolved
@@ -144,7 +144,7 @@
     } else if (entity.equals(CommandEntities.GROUP)) {
       new GroupCommandHandler(this, line, command, ignore, quiet).handle();
     } else if (entity.equals(CommandEntities.TAG)) {
-      new TagCommandHandler(this, line, command, ignore).handle();
+      new TagCommandHandler(this, line, command, ignore, quiet).handle();
     } else if (entity.equals(CommandEntities.ROLE)) {
       new RoleCommandHandler(this, line, command, ignore, quiet).handle();
     } else if (entity.equals(CommandEntities.MODEL)) {
@@ -152,112 +152,6 @@
     }
   }
 
-<<<<<<< HEAD
-  /** Handles the command execution for Tags based on command type and the command line options. */
-  protected void handleTagCommand() {
-    String url = getUrl();
-    String auth = getAuth();
-    String userName = line.getOptionValue(GravitinoOptions.LOGIN);
-    FullName name = new FullName(line);
-    String metalake = name.getMetalakeName();
-    boolean quiet = line.hasOption(GravitinoOptions.QUIET);
-
-    Command.setAuthenticationMode(auth, userName);
-
-    String[] tags = line.getOptionValues(GravitinoOptions.TAG);
-
-    if (tags != null) {
-      tags = Arrays.stream(tags).distinct().toArray(String[]::new);
-    }
-
-    switch (command) {
-      case CommandActions.DETAILS:
-        newTagDetails(url, ignore, metalake, getOneTag(tags)).validate().handle();
-        break;
-
-      case CommandActions.LIST:
-        if (!name.hasCatalogName()) {
-          newListTags(url, ignore, metalake).validate().handle();
-        } else {
-          newListEntityTags(url, ignore, metalake, name).validate().handle();
-        }
-        break;
-
-      case CommandActions.CREATE:
-        String comment = line.getOptionValue(GravitinoOptions.COMMENT);
-        newCreateTags(url, ignore, quiet, metalake, tags, comment).validate().handle();
-        break;
-
-      case CommandActions.DELETE:
-        boolean forceDelete = line.hasOption(GravitinoOptions.FORCE);
-        newDeleteTag(url, ignore, quiet, forceDelete, metalake, tags).validate().handle();
-        break;
-
-      case CommandActions.SET:
-        String propertySet = line.getOptionValue(GravitinoOptions.PROPERTY);
-        String valueSet = line.getOptionValue(GravitinoOptions.VALUE);
-        if (propertySet == null && valueSet == null) {
-          newTagEntity(url, ignore, quiet, metalake, name, tags).validate().handle();
-        } else {
-          newSetTagProperty(url, ignore, quiet, metalake, getOneTag(tags), propertySet, valueSet)
-              .validate()
-              .handle();
-        }
-        break;
-
-      case CommandActions.REMOVE:
-        boolean isTag = line.hasOption(GravitinoOptions.TAG);
-        if (!isTag) {
-          boolean forceRemove = line.hasOption(GravitinoOptions.FORCE);
-          newRemoveAllTags(url, ignore, quiet, metalake, name, forceRemove).validate().handle();
-        } else {
-          String propertyRemove = line.getOptionValue(GravitinoOptions.PROPERTY);
-          if (propertyRemove != null) {
-            newRemoveTagProperty(url, ignore, quiet, metalake, getOneTag(tags), propertyRemove)
-                .validate()
-                .handle();
-          } else {
-            newUntagEntity(url, ignore, quiet, metalake, name, tags).validate().handle();
-          }
-        }
-        break;
-
-      case CommandActions.PROPERTIES:
-        newListTagProperties(url, ignore, metalake, getOneTag(tags)).validate().handle();
-        break;
-
-      case CommandActions.UPDATE:
-        if (line.hasOption(GravitinoOptions.COMMENT)) {
-          String updateComment = line.getOptionValue(GravitinoOptions.COMMENT);
-          newUpdateTagComment(url, ignore, quiet, metalake, getOneTag(tags), updateComment)
-              .validate()
-              .handle();
-        }
-        if (line.hasOption(GravitinoOptions.RENAME)) {
-          String newName = line.getOptionValue(GravitinoOptions.RENAME);
-          newUpdateTagName(url, ignore, quiet, metalake, getOneTag(tags), newName)
-              .validate()
-              .handle();
-        }
-        break;
-
-      default:
-        System.err.println(ErrorMessages.UNSUPPORTED_ACTION);
-        Main.exit(-1);
-        break;
-    }
-  }
-
-  private String getOneTag(String[] tags) {
-    if (tags == null || tags.length > 1) {
-      System.err.println(ErrorMessages.MULTIPLE_TAG_COMMAND_ERROR);
-      Main.exit(-1);
-    }
-    return tags[0];
-  }
-
-=======
->>>>>>> ea790d7e
   private void handleHelpCommand() {
     String helpFile = entity.toLowerCase() + "_help.txt";
 
