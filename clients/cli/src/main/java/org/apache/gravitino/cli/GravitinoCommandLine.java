--- conflicted
+++ resolved
@@ -169,7 +169,6 @@
 
     Command.setAuthenticationMode(auth, userName);
 
-<<<<<<< HEAD
     switch (command) {
       case CommandActions.DETAILS:
         if (line.hasOption(GravitinoOptions.AUDIT)) {
@@ -184,37 +183,10 @@
         break;
 
       case CommandActions.CREATE:
-=======
-    if (CommandActions.DETAILS.equals(command)) {
-      if (line.hasOption(GravitinoOptions.AUDIT)) {
-        newMetalakeAudit(url, ignore, metalake).handle();
-      } else {
-        newMetalakeDetails(url, ignore, outputFormat, metalake).handle();
-      }
-    } else if (CommandActions.LIST.equals(command)) {
-      newListMetalakes(url, ignore, outputFormat).handle();
-    } else if (CommandActions.CREATE.equals(command)) {
-      if (Objects.isNull(metalake)) {
-        System.err.println("! " + CommandEntities.METALAKE + " is not defined");
-        return;
-      }
-      String comment = line.getOptionValue(GravitinoOptions.COMMENT);
-      newCreateMetalake(url, ignore, metalake, comment).handle();
-    } else if (CommandActions.DELETE.equals(command)) {
-      boolean force = line.hasOption(GravitinoOptions.FORCE);
-      newDeleteMetalake(url, ignore, force, metalake).handle();
-    } else if (CommandActions.SET.equals(command)) {
-      String property = line.getOptionValue(GravitinoOptions.PROPERTY);
-      String value = line.getOptionValue(GravitinoOptions.VALUE);
-      newSetMetalakeProperty(url, ignore, metalake, property, value).handle();
-    } else if (CommandActions.REMOVE.equals(command)) {
-      String property = line.getOptionValue(GravitinoOptions.PROPERTY);
-      newRemoveMetalakeProperty(url, ignore, metalake, property).handle();
-    } else if (CommandActions.PROPERTIES.equals(command)) {
-      newListMetalakeProperties(url, ignore, metalake).handle();
-    } else if (CommandActions.UPDATE.equals(command)) {
-      if (line.hasOption(GravitinoOptions.COMMENT)) {
->>>>>>> 286286d7
+        if (Objects.isNull(metalake)) {
+          System.err.println(CommandEntities.METALAKE + " is not defined");
+          return;
+        }
         String comment = line.getOptionValue(GravitinoOptions.COMMENT);
         newCreateMetalake(url, ignore, metalake, comment).handle();
         break;
