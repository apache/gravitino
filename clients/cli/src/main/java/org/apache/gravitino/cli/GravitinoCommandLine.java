--- conflicted
+++ resolved
@@ -706,12 +706,14 @@
 
     Command.setAuthenticationMode(auth, userName);
 
-<<<<<<< HEAD
-    switch (command) {
-      case CommandActions.LIST:
-        newListColumns(url, ignore, metalake, catalog, schema, table).handle();
-        break;
-
+    if (CommandActions.LIST.equals(command)) {
+      newListColumns(url, ignore, metalake, catalog, schema, table).handle();
+      return;
+    }
+
+    String column = name.getColumnName();
+
+    switch (command) {
       case CommandActions.CREATE:
         {
           String datatype = line.getOptionValue(GravitinoOptions.DATATYPE);
@@ -739,75 +741,6 @@
                   nullable,
                   autoIncrement,
                   defaultValue)
-=======
-    if (CommandActions.LIST.equals(command)) {
-      newListColumns(url, ignore, metalake, catalog, schema, table).handle();
-      return;
-    }
-
-    String column = name.getColumnName();
-
-    if (CommandActions.CREATE.equals(command)) {
-      String datatype = line.getOptionValue(GravitinoOptions.DATATYPE);
-      String comment = line.getOptionValue(GravitinoOptions.COMMENT);
-      String position = line.getOptionValue(GravitinoOptions.POSITION);
-      boolean nullable = true;
-      boolean autoIncrement = false;
-      String defaultValue = line.getOptionValue(GravitinoOptions.DEFAULT);
-
-      if (line.hasOption(GravitinoOptions.NULL)) {
-        nullable = line.getOptionValue(GravitinoOptions.NULL).equals("true");
-      }
-
-      if (line.hasOption(GravitinoOptions.AUTO)) {
-        autoIncrement = line.getOptionValue(GravitinoOptions.AUTO).equals("true");
-      }
-
-      newAddColumn(
-              url,
-              ignore,
-              metalake,
-              catalog,
-              schema,
-              table,
-              column,
-              datatype,
-              comment,
-              position,
-              nullable,
-              autoIncrement,
-              defaultValue)
-          .handle();
-    } else if (CommandActions.DELETE.equals(command)) {
-      newDeleteColumn(url, ignore, metalake, catalog, schema, table, column).handle();
-    } else if (CommandActions.UPDATE.equals(command)) {
-      if (line.hasOption(GravitinoOptions.COMMENT)) {
-        String comment = line.getOptionValue(GravitinoOptions.COMMENT);
-        newUpdateColumnComment(url, ignore, metalake, catalog, schema, table, column, comment)
-            .handle();
-      }
-      if (line.hasOption(GravitinoOptions.RENAME)) {
-        String newName = line.getOptionValue(GravitinoOptions.RENAME);
-        newUpdateColumnName(url, ignore, metalake, catalog, schema, table, column, newName)
-            .handle();
-      }
-      if (line.hasOption(GravitinoOptions.DATATYPE)) {
-        String datatype = line.getOptionValue(GravitinoOptions.DATATYPE);
-        newUpdateColumnDatatype(url, ignore, metalake, catalog, schema, table, column, datatype)
-            .handle();
-      }
-      if (line.hasOption(GravitinoOptions.POSITION)) {
-        String position = line.getOptionValue(GravitinoOptions.POSITION);
-        newUpdateColumnPosition(url, ignore, metalake, catalog, schema, table, column, position)
-            .handle();
-      }
-      if (line.hasOption(GravitinoOptions.NULL)) {
-        if (line.getOptionValue(GravitinoOptions.NULL).equals("true")) {
-          newUpdateColumnNullability(url, ignore, metalake, catalog, schema, table, column, true)
-              .handle();
-        } else if (line.getOptionValue(GravitinoOptions.NULL).equals("false")) {
-          newUpdateColumnNullability(url, ignore, metalake, catalog, schema, table, column, false)
->>>>>>> dc655c6f
               .handle();
           break;
         }
