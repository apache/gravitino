/*
 * Licensed to the Apache Software Foundation (ASF) under one
 * or more contributor license agreements.  See the NOTICE file
 * distributed with this work for additional information
 * regarding copyright ownership.  The ASF licenses this file
 * to you under the Apache License, Version 2.0 (the
 * "License"); you may not use this file except in compliance
 * with the License.  You may obtain a copy of the License at
 *
 *  http://www.apache.org/licenses/LICENSE-2.0
 *
 * Unless required by applicable law or agreed to in writing,
 * software distributed under the License is distributed on an
 * "AS IS" BASIS, WITHOUT WARRANTIES OR CONDITIONS OF ANY
 * KIND, either express or implied.  See the License for the
 * specific language governing permissions and limitations
 * under the License.
 */

package org.apache.gravitino.cli;

import com.google.common.base.Joiner;
import com.google.common.base.Preconditions;
import java.io.BufferedReader;
import java.io.IOException;
import java.io.InputStream;
import java.io.InputStreamReader;
import java.nio.charset.StandardCharsets;
import java.util.Arrays;
import java.util.List;
import java.util.Map;
import java.util.Objects;
import java.util.stream.Collectors;
import java.util.stream.Stream;
import org.apache.commons.cli.CommandLine;
import org.apache.commons.cli.HelpFormatter;
import org.apache.commons.cli.Options;
import org.apache.gravitino.cli.commands.Command;

/* Gravitino Command line */
public class GravitinoCommandLine extends TestableCommandLine {

  private final CommandLine line;
  private final Options options;
  private final String entity;
  private final String command;
  private String urlEnv;
  private boolean urlSet = false;
  private boolean ignore = false;
  private String ignoreEnv;
  private boolean ignoreSet = false;
  private String authEnv;
  private boolean authSet = false;

  public static final String CMD = "gcli"; // recommended name
  public static final String DEFAULT_URL = "http://localhost:8090";
  // This joiner is used to join multiple outputs to be displayed, e.g. roles or groups
  private static final Joiner COMMA_JOINER = Joiner.on(", ").skipNulls();

  /**
   * Gravitino Command line.
   *
   * @param line Parsed command line object.
   * @param options Available options for the CLI.
   * @param entity The entity to apply the command to e.g. metalake, catalog, schema, table etc.
   * @param command The type of command to run i.e. list, details, update, delete, or create.
   */
  public GravitinoCommandLine(CommandLine line, Options options, String entity, String command) {
    this.line = line;
    this.options = options;
    this.entity = entity;
    this.command = command;
  }

  /** Handles the parsed command line arguments and executes the corresponding actions. */
  public void handleCommandLine() {
    GravitinoConfig config = new GravitinoConfig(null);

    /* Check if you should ignore client/version versions */
    if (line.hasOption(GravitinoOptions.IGNORE)) {
      ignore = true;
    } else {
      // Cache the ignore environment variable
      if (ignoreEnv == null && !ignoreSet) {
        ignoreEnv = System.getenv("GRAVITINO_IGNORE");
        ignore = ignoreEnv != null && ignoreEnv.equals("true");
        ignoreSet = true;
      }

      // Check if the ignore name is specified in the configuration file
      if (ignoreEnv == null) {
        if (config.fileExists()) {
          config.read();
          ignore = config.getIgnore();
        }
      }
    }

    executeCommand();
  }

  /** Handles the parsed command line arguments and executes the corresponding actions. */
  public void handleSimpleLine() {
    /* Display command usage. */
    if (line.hasOption(GravitinoOptions.HELP)) {
      displayHelp(options);
    }
    /* Display Gravitino client version. */
    else if (line.hasOption(GravitinoOptions.VERSION)) {
      newClientVersion(getUrl(), ignore).handle();
    }
    /* Display Gravitino server version. */
    else if (line.hasOption(GravitinoOptions.SERVER)) {
      newServerVersion(getUrl(), ignore).handle();
    }
  }

  /**
   * Displays the help message for the command line tool.
   *
   * @param options The command options.
   */
  public static void displayHelp(Options options) {
    HelpFormatter formatter = new HelpFormatter();
    formatter.printHelp(CMD, options);
  }

  /** Executes the appropriate command based on the command type. */
  private void executeCommand() {
    if (command.equals(CommandActions.HELP)) {
      handleHelpCommand();
    } else if (line.hasOption(GravitinoOptions.OWNER)) {
      handleOwnerCommand();
    } else if (entity.equals(CommandEntities.COLUMN)) {
      handleColumnCommand();
    } else if (entity.equals(CommandEntities.TABLE)) {
      handleTableCommand();
    } else if (entity.equals(CommandEntities.SCHEMA)) {
      handleSchemaCommand();
    } else if (entity.equals(CommandEntities.CATALOG)) {
      handleCatalogCommand();
    } else if (entity.equals(CommandEntities.METALAKE)) {
      handleMetalakeCommand();
    } else if (entity.equals(CommandEntities.TOPIC)) {
      handleTopicCommand();
    } else if (entity.equals(CommandEntities.FILESET)) {
      handleFilesetCommand();
    } else if (entity.equals(CommandEntities.USER)) {
      handleUserCommand();
    } else if (entity.equals(CommandEntities.GROUP)) {
      handleGroupCommand();
    } else if (entity.equals(CommandEntities.TAG)) {
      handleTagCommand();
    } else if (entity.equals(CommandEntities.ROLE)) {
      handleRoleCommand();
    }
  }

  /**
   * Handles the command execution for Metalakes based on command type and the command line options.
   */
  private void handleMetalakeCommand() {
    String url = getUrl();
    String auth = getAuth();
    String userName = line.getOptionValue(GravitinoOptions.LOGIN);
    FullName name = new FullName(line);
    String metalake = name.getMetalakeName();
    String outputFormat = line.getOptionValue(GravitinoOptions.OUTPUT);

    Command.setAuthenticationMode(auth, userName);

    switch (command) {
      case CommandActions.DETAILS:
        if (line.hasOption(GravitinoOptions.AUDIT)) {
          newMetalakeAudit(url, ignore, metalake).handle();
        } else {
          newMetalakeDetails(url, ignore, outputFormat, metalake).handle();
        }
        break;

      case CommandActions.LIST:
        newListMetalakes(url, ignore, outputFormat).handle();
        break;

      case CommandActions.CREATE:
        if (Objects.isNull(metalake)) {
          System.err.println(CommandEntities.METALAKE + " is not defined");
          return;
        }
        String comment = line.getOptionValue(GravitinoOptions.COMMENT);
        newCreateMetalake(url, ignore, metalake, comment).handle();
        break;

      case CommandActions.DELETE:
        boolean force = line.hasOption(GravitinoOptions.FORCE);
        newDeleteMetalake(url, ignore, force, metalake).handle();
        break;

      case CommandActions.SET:
        String property = line.getOptionValue(GravitinoOptions.PROPERTY);
        String value = line.getOptionValue(GravitinoOptions.VALUE);
        newSetMetalakeProperty(url, ignore, metalake, property, value).handle();
        break;

      case CommandActions.REMOVE:
        property = line.getOptionValue(GravitinoOptions.PROPERTY);
        newRemoveMetalakeProperty(url, ignore, metalake, property).handle();
        break;

      case CommandActions.PROPERTIES:
        newListMetalakeProperties(url, ignore, metalake).handle();
        break;

      case CommandActions.UPDATE:
        if (line.hasOption(GravitinoOptions.COMMENT)) {
          comment = line.getOptionValue(GravitinoOptions.COMMENT);
          newUpdateMetalakeComment(url, ignore, metalake, comment).handle();
        }
        if (line.hasOption(GravitinoOptions.RENAME)) {
          String newName = line.getOptionValue(GravitinoOptions.RENAME);
          force = line.hasOption(GravitinoOptions.FORCE);
          newUpdateMetalakeName(url, ignore, force, metalake, newName).handle();
        }
        break;

      default:
        System.err.println(ErrorMessages.UNSUPPORTED_COMMAND);
        break;
    }
  }

  /**
   * Handles the command execution for Catalogs based on command type and the command line options.
   */
  private void handleCatalogCommand() {
    String url = getUrl();
    String auth = getAuth();
    String userName = line.getOptionValue(GravitinoOptions.LOGIN);
    FullName name = new FullName(line);
    String metalake = name.getMetalakeName();
    String outputFormat = line.getOptionValue(GravitinoOptions.OUTPUT);

    Command.setAuthenticationMode(auth, userName);

    // Handle the CommandActions.LIST action separately as it doesn't use `catalog`
    if (CommandActions.LIST.equals(command)) {
      newListCatalogs(url, ignore, outputFormat, metalake).handle();
      return;
    }

    String catalog = name.getCatalogName();

    switch (command) {
      case CommandActions.DETAILS:
        if (line.hasOption(GravitinoOptions.AUDIT)) {
          newCatalogAudit(url, ignore, metalake, catalog).handle();
        } else {
          newCatalogDetails(url, ignore, outputFormat, metalake, catalog).handle();
        }
        break;

      case CommandActions.CREATE:
        String comment = line.getOptionValue(GravitinoOptions.COMMENT);
        String provider = line.getOptionValue(GravitinoOptions.PROVIDER);
        String[] properties = line.getOptionValues(CommandActions.PROPERTIES);
        Map<String, String> propertyMap = new Properties().parse(properties);
        newCreateCatalog(url, ignore, metalake, catalog, provider, comment, propertyMap).handle();
        break;

      case CommandActions.DELETE:
        boolean force = line.hasOption(GravitinoOptions.FORCE);
        newDeleteCatalog(url, ignore, force, metalake, catalog).handle();
        break;

      case CommandActions.SET:
        String property = line.getOptionValue(GravitinoOptions.PROPERTY);
        String value = line.getOptionValue(GravitinoOptions.VALUE);
        newSetCatalogProperty(url, ignore, metalake, catalog, property, value).handle();
        break;

      case CommandActions.REMOVE:
        property = line.getOptionValue(GravitinoOptions.PROPERTY);
        newRemoveCatalogProperty(url, ignore, metalake, catalog, property).handle();
        break;

      case CommandActions.PROPERTIES:
        newListCatalogProperties(url, ignore, metalake, catalog).handle();
        break;

      case CommandActions.UPDATE:
        if (line.hasOption(GravitinoOptions.COMMENT)) {
          String updateComment = line.getOptionValue(GravitinoOptions.COMMENT);
          newUpdateCatalogComment(url, ignore, metalake, catalog, updateComment).handle();
        }
        if (line.hasOption(GravitinoOptions.RENAME)) {
          String newName = line.getOptionValue(GravitinoOptions.RENAME);
          newUpdateCatalogName(url, ignore, metalake, catalog, newName).handle();
        }
        break;

      default:
        System.err.println(ErrorMessages.UNSUPPORTED_COMMAND);
        break;
    }
  }

  /**
   * Handles the command execution for Schemas based on command type and the command line options.
   */
  private void handleSchemaCommand() {
    String url = getUrl();
    String auth = getAuth();
    String userName = line.getOptionValue(GravitinoOptions.LOGIN);
    FullName name = new FullName(line);
    String metalake = name.getMetalakeName();
    String catalog = name.getCatalogName();

    Command.setAuthenticationMode(auth, userName);

    // Handle the CommandActions.LIST action separately as it doesn't use `schema`
    if (CommandActions.LIST.equals(command)) {
      newListSchema(url, ignore, metalake, catalog).handle();
      return;
    }

    String schema = name.getSchemaName();

    switch (command) {
      case CommandActions.DETAILS:
        if (line.hasOption(GravitinoOptions.AUDIT)) {
          newSchemaAudit(url, ignore, metalake, catalog, schema).handle();
        } else {
          newSchemaDetails(url, ignore, metalake, catalog, schema).handle();
        }
        break;

      case CommandActions.CREATE:
        String comment = line.getOptionValue(GravitinoOptions.COMMENT);
        newCreateSchema(url, ignore, metalake, catalog, schema, comment).handle();
        break;

      case CommandActions.DELETE:
        boolean force = line.hasOption(GravitinoOptions.FORCE);
        newDeleteSchema(url, ignore, force, metalake, catalog, schema).handle();
        break;

      case CommandActions.SET:
        String property = line.getOptionValue(GravitinoOptions.PROPERTY);
        String value = line.getOptionValue(GravitinoOptions.VALUE);
        newSetSchemaProperty(url, ignore, metalake, catalog, schema, property, value).handle();
        break;

      case CommandActions.REMOVE:
        property = line.getOptionValue(GravitinoOptions.PROPERTY);
        newRemoveSchemaProperty(url, ignore, metalake, catalog, schema, property).handle();
        break;

      case CommandActions.PROPERTIES:
        newListSchemaProperties(url, ignore, metalake, catalog, schema).handle();
        break;

      default:
        System.err.println(ErrorMessages.UNSUPPORTED_COMMAND);
        break;
    }
  }

  /**
   * Handles the command execution for Tables based on command type and the command line options.
   */
  private void handleTableCommand() {
    String url = getUrl();
    String auth = getAuth();
    String userName = line.getOptionValue(GravitinoOptions.LOGIN);
    FullName name = new FullName(line);
    String metalake = name.getMetalakeName();
    String catalog = name.getCatalogName();
    String schema = name.getSchemaName();

    Command.setAuthenticationMode(auth, userName);

    // Handle CommandActions.LIST action separately as it doesn't require the `table`
    if (CommandActions.LIST.equals(command)) {
      List<String> missingEntities =
          Stream.of(
                  metalake == null ? CommandEntities.METALAKE : null,
                  catalog == null ? CommandEntities.CATALOG : null,
                  schema == null ? CommandEntities.SCHEMA : null)
              .filter(Objects::nonNull)
              .collect(Collectors.toList());
      if (!missingEntities.isEmpty()) {
        System.err.println(
            "Missing required argument(s): " + Joiner.on(", ").join(missingEntities));
        return;
      }

      newListTables(url, ignore, metalake, catalog, schema).handle();
      return;
    }

    String table = name.getTableName();

    switch (command) {
      case CommandActions.DETAILS:
        if (line.hasOption(GravitinoOptions.AUDIT)) {
          newTableAudit(url, ignore, metalake, catalog, schema, table).handle();
        } else if (line.hasOption(GravitinoOptions.INDEX)) {
          newListIndexes(url, ignore, metalake, catalog, schema, table).handle();
        } else if (line.hasOption(GravitinoOptions.DISTRIBUTION)) {
          newTableDistribution(url, ignore, metalake, catalog, schema, table).handle();
        } else if (line.hasOption(GravitinoOptions.PARTITION)) {
          newTablePartition(url, ignore, metalake, catalog, schema, table).handle();
        } else if (line.hasOption(GravitinoOptions.SORTORDER)) {
          newTableSortOrder(url, ignore, metalake, catalog, schema, table).handle();
        } else {
          newTableDetails(url, ignore, metalake, catalog, schema, table).handle();
        }
        break;

      case CommandActions.CREATE:
        {
          String columnFile = line.getOptionValue(GravitinoOptions.COLUMNFILE);
          String comment = line.getOptionValue(GravitinoOptions.COMMENT);
          newCreateTable(url, ignore, metalake, catalog, schema, table, columnFile, comment)
              .handle();
          break;
        }
      case CommandActions.DELETE:
        boolean force = line.hasOption(GravitinoOptions.FORCE);
        newDeleteTable(url, ignore, force, metalake, catalog, schema, table).handle();
        break;

      case CommandActions.SET:
        String property = line.getOptionValue(GravitinoOptions.PROPERTY);
        String value = line.getOptionValue(GravitinoOptions.VALUE);
        newSetTableProperty(url, ignore, metalake, catalog, schema, table, property, value)
            .handle();
        break;

      case CommandActions.REMOVE:
        property = line.getOptionValue(GravitinoOptions.PROPERTY);
        newRemoveTableProperty(url, ignore, metalake, catalog, schema, table, property).handle();
        break;

      case CommandActions.PROPERTIES:
        newListTableProperties(url, ignore, metalake, catalog, schema, table).handle();
        break;

      case CommandActions.UPDATE:
        {
          if (line.hasOption(GravitinoOptions.COMMENT)) {
            String comment = line.getOptionValue(GravitinoOptions.COMMENT);
            newUpdateTableComment(url, ignore, metalake, catalog, schema, table, comment).handle();
          }
          if (line.hasOption(GravitinoOptions.RENAME)) {
            String newName = line.getOptionValue(GravitinoOptions.RENAME);
            newUpdateTableName(url, ignore, metalake, catalog, schema, table, newName).handle();
          }
          break;
        }

      default:
        System.err.println(ErrorMessages.UNSUPPORTED_COMMAND);
        break;
    }
  }

  /** Handles the command execution for Users based on command type and the command line options. */
  protected void handleUserCommand() {
    String url = getUrl();
    String auth = getAuth();
    String userName = line.getOptionValue(GravitinoOptions.LOGIN);
    FullName name = new FullName(line);
    String metalake = name.getMetalakeName();
    String user = line.getOptionValue(GravitinoOptions.USER);

    Command.setAuthenticationMode(auth, userName);

    switch (command) {
      case CommandActions.DETAILS:
        if (line.hasOption(GravitinoOptions.AUDIT)) {
          newUserAudit(url, ignore, metalake, user).handle();
        } else {
          newUserDetails(url, ignore, metalake, user).handle();
        }
        break;

      case CommandActions.LIST:
        newListUsers(url, ignore, metalake).handle();
        break;

      case CommandActions.CREATE:
        newCreateUser(url, ignore, metalake, user).handle();
        break;

      case CommandActions.DELETE:
        boolean force = line.hasOption(GravitinoOptions.FORCE);
        newDeleteUser(url, ignore, force, metalake, user).handle();
        break;

      case CommandActions.REVOKE:
        String[] revokeRoles = line.getOptionValues(GravitinoOptions.ROLE);
        for (String role : revokeRoles) {
          newRemoveRoleFromUser(url, ignore, metalake, user, role).handle();
        }
        System.out.printf("Remove roles %s from user %s%n", COMMA_JOINER.join(revokeRoles), user);
        break;

      case CommandActions.GRANT:
        String[] grantRoles = line.getOptionValues(GravitinoOptions.ROLE);
        for (String role : grantRoles) {
          newAddRoleToUser(url, ignore, metalake, user, role).handle();
        }
        System.out.printf("Grant roles %s to user %s%n", COMMA_JOINER.join(grantRoles), user);
        break;

      default:
        System.err.println(ErrorMessages.UNSUPPORTED_COMMAND);
        break;
    }
  }

  /** Handles the command execution for Group based on command type and the command line options. */
  protected void handleGroupCommand() {
    String url = getUrl();
    String auth = getAuth();
    String userName = line.getOptionValue(GravitinoOptions.LOGIN);
    FullName name = new FullName(line);
    String metalake = name.getMetalakeName();
    String group = line.getOptionValue(GravitinoOptions.GROUP);

    Command.setAuthenticationMode(auth, userName);

    switch (command) {
      case CommandActions.DETAILS:
        if (line.hasOption(GravitinoOptions.AUDIT)) {
          newGroupAudit(url, ignore, metalake, group).handle();
        } else {
          newGroupDetails(url, ignore, metalake, group).handle();
        }
        break;

      case CommandActions.LIST:
        newListGroups(url, ignore, metalake).handle();
        break;

      case CommandActions.CREATE:
        newCreateGroup(url, ignore, metalake, group).handle();
        break;

      case CommandActions.DELETE:
        boolean force = line.hasOption(GravitinoOptions.FORCE);
        newDeleteGroup(url, ignore, force, metalake, group).handle();
        break;

      case CommandActions.REVOKE:
        String[] revokeRoles = line.getOptionValues(GravitinoOptions.ROLE);
        for (String role : revokeRoles) {
          newRemoveRoleFromGroup(url, ignore, metalake, group, role).handle();
        }
        System.out.printf("Remove roles %s from group %s%n", COMMA_JOINER.join(revokeRoles), group);
        break;

      case CommandActions.GRANT:
        String[] grantRoles = line.getOptionValues(GravitinoOptions.ROLE);
        for (String role : grantRoles) {
          newAddRoleToGroup(url, ignore, metalake, group, role).handle();
        }
        System.out.printf("Grant roles %s to group %s%n", COMMA_JOINER.join(grantRoles), group);
        break;

      default:
        System.err.println(ErrorMessages.UNSUPPORTED_ACTION);
        break;
    }
  }

  /** Handles the command execution for Tags based on command type and the command line options. */
  protected void handleTagCommand() {
    String url = getUrl();
    String auth = getAuth();
    String userName = line.getOptionValue(GravitinoOptions.LOGIN);
    FullName name = new FullName(line);
    String metalake = name.getMetalakeName();

    Command.setAuthenticationMode(auth, userName);

    String[] tags = line.getOptionValues(GravitinoOptions.TAG);
    if (tags != null) {
      tags = Arrays.stream(tags).distinct().toArray(String[]::new);
    }

    switch (command) {
      case CommandActions.DETAILS:
        newTagDetails(url, ignore, metalake, getOneTag(tags)).handle();
        break;

      case CommandActions.LIST:
        if (!name.hasCatalogName()) {
          newListTags(url, ignore, metalake).handle();
        } else {
          newListEntityTags(url, ignore, metalake, name).handle();
        }
        break;

      case CommandActions.CREATE:
        String comment = line.getOptionValue(GravitinoOptions.COMMENT);
        newCreateTags(url, ignore, metalake, tags, comment).handle();
        break;

      case CommandActions.DELETE:
        boolean forceDelete = line.hasOption(GravitinoOptions.FORCE);
        newDeleteTag(url, ignore, forceDelete, metalake, tags).handle();
        break;

      case CommandActions.SET:
        String propertySet = line.getOptionValue(GravitinoOptions.PROPERTY);
        String valueSet = line.getOptionValue(GravitinoOptions.VALUE);
        if (propertySet != null && valueSet != null) {
          newSetTagProperty(url, ignore, metalake, getOneTag(tags), propertySet, valueSet).handle();
        } else if (propertySet == null && valueSet == null) {
          newTagEntity(url, ignore, metalake, name, tags).handle();
        }
        break;

      case CommandActions.REMOVE:
        boolean isTag = line.hasOption(GravitinoOptions.TAG);
        if (!isTag) {
          boolean forceRemove = line.hasOption(GravitinoOptions.FORCE);
          newRemoveAllTags(url, ignore, metalake, name, forceRemove).handle();
        } else {
          String propertyRemove = line.getOptionValue(GravitinoOptions.PROPERTY);
          if (propertyRemove != null) {
            newRemoveTagProperty(url, ignore, metalake, getOneTag(tags), propertyRemove).handle();
          } else {
            newUntagEntity(url, ignore, metalake, name, tags).handle();
          }
        }
        break;

      case CommandActions.PROPERTIES:
        newListTagProperties(url, ignore, metalake, getOneTag(tags)).handle();
        break;

      case CommandActions.UPDATE:
        if (line.hasOption(GravitinoOptions.COMMENT)) {
          String updateComment = line.getOptionValue(GravitinoOptions.COMMENT);
          newUpdateTagComment(url, ignore, metalake, getOneTag(tags), updateComment).handle();
        }
        if (line.hasOption(GravitinoOptions.RENAME)) {
          String newName = line.getOptionValue(GravitinoOptions.RENAME);
          newUpdateTagName(url, ignore, metalake, getOneTag(tags), newName).handle();
        }
        break;

      default:
        System.err.println(ErrorMessages.UNSUPPORTED_ACTION);
        break;
    }
  }

  private String getOneTag(String[] tags) {
    Preconditions.checkArgument(tags.length <= 1, ErrorMessages.MULTIPLE_TAG_COMMAND_ERROR);
    return tags[0];
  }

  /** Handles the command execution for Roles based on command type and the command line options. */
  protected void handleRoleCommand() {
    String url = getUrl();
    String auth = getAuth();
    String userName = line.getOptionValue(GravitinoOptions.LOGIN);
    FullName name = new FullName(line);
    String metalake = name.getMetalakeName();
    String role = line.getOptionValue(GravitinoOptions.ROLE);

    Command.setAuthenticationMode(auth, userName);

    switch (command) {
      case CommandActions.DETAILS:
        if (line.hasOption(GravitinoOptions.AUDIT)) {
          newRoleAudit(url, ignore, metalake, role).handle();
        } else {
          newRoleDetails(url, ignore, metalake, role).handle();
        }
        break;

      case CommandActions.LIST:
        newListRoles(url, ignore, metalake).handle();
        break;

      case CommandActions.CREATE:
        newCreateRole(url, ignore, metalake, role).handle();
        break;

      case CommandActions.DELETE:
        boolean forceDelete = line.hasOption(GravitinoOptions.FORCE);
        newDeleteRole(url, ignore, forceDelete, metalake, role).handle();
        break;

      default:
        System.err.println(ErrorMessages.UNSUPPORTED_ACTION);
        break;
    }
  }

  /**
   * Handles the command execution for Columns based on command type and the command line options.
   */
  private void handleColumnCommand() {
    String url = getUrl();
    String auth = getAuth();
    String userName = line.getOptionValue(GravitinoOptions.LOGIN);
    FullName name = new FullName(line);
    String metalake = name.getMetalakeName();
    String catalog = name.getCatalogName();
    String schema = name.getSchemaName();
    String table = name.getTableName();

    Command.setAuthenticationMode(auth, userName);

    if (CommandActions.LIST.equals(command)) {
      newListColumns(url, ignore, metalake, catalog, schema, table).handle();
      return;
    }

    String column = name.getColumnName();

<<<<<<< HEAD
    if (line.hasOption(GravitinoOptions.AUDIT)) {
      newColumnAudit(url, ignore, metalake, catalog, schema, table, column).handle();
      return;
    }

    if (CommandActions.CREATE.equals(command)) {
      String datatype = line.getOptionValue(GravitinoOptions.DATATYPE);
      String comment = line.getOptionValue(GravitinoOptions.COMMENT);
      String position = line.getOptionValue(GravitinoOptions.POSITION);
      boolean nullable = true;
      boolean autoIncrement = false;
      String defaultValue = line.getOptionValue(GravitinoOptions.DEFAULT);

      if (line.hasOption(GravitinoOptions.NULL)) {
        nullable = line.getOptionValue(GravitinoOptions.NULL).equals("true");
      }

      if (line.hasOption(GravitinoOptions.AUTO)) {
        autoIncrement = line.getOptionValue(GravitinoOptions.AUTO).equals("true");
      }

      newAddColumn(
              url,
              ignore,
              metalake,
              catalog,
              schema,
              table,
              column,
              datatype,
              comment,
              position,
              nullable,
              autoIncrement,
              defaultValue)
          .handle();
    } else if (CommandActions.DELETE.equals(command)) {
      newDeleteColumn(url, ignore, metalake, catalog, schema, table, column).handle();
    } else if (CommandActions.UPDATE.equals(command)) {
      if (line.hasOption(GravitinoOptions.COMMENT)) {
        String comment = line.getOptionValue(GravitinoOptions.COMMENT);
        newUpdateColumnComment(url, ignore, metalake, catalog, schema, table, column, comment)
            .handle();
      }
      if (line.hasOption(GravitinoOptions.RENAME)) {
        String newName = line.getOptionValue(GravitinoOptions.RENAME);
        newUpdateColumnName(url, ignore, metalake, catalog, schema, table, column, newName)
            .handle();
      }
      if (line.hasOption(GravitinoOptions.DATATYPE)) {
        String datatype = line.getOptionValue(GravitinoOptions.DATATYPE);
        newUpdateColumnDatatype(url, ignore, metalake, catalog, schema, table, column, datatype)
            .handle();
      }
      if (line.hasOption(GravitinoOptions.POSITION)) {
        String position = line.getOptionValue(GravitinoOptions.POSITION);
        newUpdateColumnPosition(url, ignore, metalake, catalog, schema, table, column, position)
            .handle();
      }
      if (line.hasOption(GravitinoOptions.NULL)) {
        if (line.getOptionValue(GravitinoOptions.NULL).equals("true")) {
          newUpdateColumnNullability(url, ignore, metalake, catalog, schema, table, column, true)
              .handle();
        } else if (line.getOptionValue(GravitinoOptions.NULL).equals("false")) {
          newUpdateColumnNullability(url, ignore, metalake, catalog, schema, table, column, false)
              .handle();
=======
    switch (command) {
      case CommandActions.DETAILS:
        if (line.hasOption(GravitinoOptions.AUDIT)) {
          newColumnAudit(url, ignore, metalake, catalog, schema, table, column).handle();
>>>>>>> 61c2d878
        }
        break;

      case CommandActions.CREATE:
        {
          String datatype = line.getOptionValue(GravitinoOptions.DATATYPE);
          String comment = line.getOptionValue(GravitinoOptions.COMMENT);
          String position = line.getOptionValue(GravitinoOptions.POSITION);
          boolean nullable =
              !line.hasOption(GravitinoOptions.NULL)
                  || line.getOptionValue(GravitinoOptions.NULL).equals("true");
          boolean autoIncrement =
              line.hasOption(GravitinoOptions.AUTO)
                  && line.getOptionValue(GravitinoOptions.AUTO).equals("true");
          String defaultValue = line.getOptionValue(GravitinoOptions.DEFAULT);

          newAddColumn(
                  url,
                  ignore,
                  metalake,
                  catalog,
                  schema,
                  table,
                  column,
                  datatype,
                  comment,
                  position,
                  nullable,
                  autoIncrement,
                  defaultValue)
              .handle();
          break;
        }

      case CommandActions.DELETE:
        newDeleteColumn(url, ignore, metalake, catalog, schema, table, column).handle();
        break;

      case CommandActions.UPDATE:
        {
          if (line.hasOption(GravitinoOptions.COMMENT)) {
            String comment = line.getOptionValue(GravitinoOptions.COMMENT);
            newUpdateColumnComment(url, ignore, metalake, catalog, schema, table, column, comment)
                .handle();
          }
          if (line.hasOption(GravitinoOptions.RENAME)) {
            String newName = line.getOptionValue(GravitinoOptions.RENAME);
            newUpdateColumnName(url, ignore, metalake, catalog, schema, table, column, newName)
                .handle();
          }
          if (line.hasOption(GravitinoOptions.DATATYPE)) {
            String datatype = line.getOptionValue(GravitinoOptions.DATATYPE);
            newUpdateColumnDatatype(url, ignore, metalake, catalog, schema, table, column, datatype)
                .handle();
          }
          if (line.hasOption(GravitinoOptions.POSITION)) {
            String position = line.getOptionValue(GravitinoOptions.POSITION);
            newUpdateColumnPosition(url, ignore, metalake, catalog, schema, table, column, position)
                .handle();
          }
          if (line.hasOption(GravitinoOptions.NULL)) {
            boolean nullable = line.getOptionValue(GravitinoOptions.NULL).equals("true");
            newUpdateColumnNullability(
                    url, ignore, metalake, catalog, schema, table, column, nullable)
                .handle();
          }
          if (line.hasOption(GravitinoOptions.AUTO)) {
            boolean autoIncrement = line.getOptionValue(GravitinoOptions.AUTO).equals("true");
            newUpdateColumnAutoIncrement(
                    url, ignore, metalake, catalog, schema, table, column, autoIncrement)
                .handle();
          }
          if (line.hasOption(GravitinoOptions.DEFAULT)) {
            String defaultValue = line.getOptionValue(GravitinoOptions.DEFAULT);
            String dataType = line.getOptionValue(GravitinoOptions.DATATYPE);
            newUpdateColumnDefault(
                    url, ignore, metalake, catalog, schema, table, column, defaultValue, dataType)
                .handle();
          }
          break;
        }

      default:
        System.err.println(ErrorMessages.UNSUPPORTED_ACTION);
        break;
    }
  }

  private void handleHelpCommand() {
    String helpFile = entity.toLowerCase() + "_help.txt";

    try (InputStream inputStream = this.getClass().getClassLoader().getResourceAsStream(helpFile);
        BufferedReader reader =
            new BufferedReader(new InputStreamReader(inputStream, StandardCharsets.UTF_8))) {
      StringBuilder helpMessage = new StringBuilder();
      String helpLine;
      while ((helpLine = reader.readLine()) != null) {
        helpMessage.append(helpLine).append(System.lineSeparator());
      }
      System.err.print(helpMessage.toString());
    } catch (IOException e) {
      System.err.println("Failed to load help message: " + e.getMessage());
    }
  }

  /**
   * Handles the command execution for Objects based on command type and the command line options.
   */
  private void handleOwnerCommand() {
    String url = getUrl();
    String auth = getAuth();
    String userName = line.getOptionValue(GravitinoOptions.LOGIN);
    FullName name = new FullName(line);
    String metalake = name.getMetalakeName();
    String entityName = line.getOptionValue(GravitinoOptions.NAME);

    Command.setAuthenticationMode(auth, userName);

    switch (command) {
      case CommandActions.DETAILS:
        newOwnerDetails(url, ignore, metalake, entityName, entity).handle();
        break;

      case CommandActions.SET:
        {
          String owner = line.getOptionValue(GravitinoOptions.USER);
          String group = line.getOptionValue(GravitinoOptions.GROUP);

          if (owner != null && group == null) {
            newSetOwner(url, ignore, metalake, entityName, entity, owner, false).handle();
          } else if (owner == null && group != null) {
            newSetOwner(url, ignore, metalake, entityName, entity, group, true).handle();
          } else {
            System.err.println(ErrorMessages.INVALID_SET_COMMAND);
          }
          break;
        }

      default:
        System.err.println(ErrorMessages.UNSUPPORTED_ACTION);
        break;
    }
  }

  /**
   * Handles the command execution for topics based on command type and the command line options.
   */
  private void handleTopicCommand() {
    String url = getUrl();
    String auth = getAuth();
    String userName = line.getOptionValue(GravitinoOptions.LOGIN);
    FullName name = new FullName(line);
    String metalake = name.getMetalakeName();
    String catalog = name.getCatalogName();
    String schema = name.getSchemaName();
    String topic = name.getTopicName();

    Command.setAuthenticationMode(auth, userName);

    switch (command) {
      case CommandActions.LIST:
        newListTopics(url, ignore, metalake, catalog, schema).handle();
        break;

      case CommandActions.DETAILS:
        newTopicDetails(url, ignore, metalake, catalog, schema, topic).handle();
        break;

      case CommandActions.CREATE:
        {
          String comment = line.getOptionValue(GravitinoOptions.COMMENT);
          newCreateTopic(url, ignore, metalake, catalog, schema, topic, comment).handle();
          break;
        }

      case CommandActions.DELETE:
        {
          boolean force = line.hasOption(GravitinoOptions.FORCE);
          newDeleteTopic(url, ignore, force, metalake, catalog, schema, topic).handle();
          break;
        }

      case CommandActions.UPDATE:
        {
          if (line.hasOption(GravitinoOptions.COMMENT)) {
            String comment = line.getOptionValue(GravitinoOptions.COMMENT);
            newUpdateTopicComment(url, ignore, metalake, catalog, schema, topic, comment).handle();
          }
          break;
        }

      case CommandActions.SET:
        {
          String property = line.getOptionValue(GravitinoOptions.PROPERTY);
          String value = line.getOptionValue(GravitinoOptions.VALUE);
          newSetTopicProperty(url, ignore, metalake, catalog, schema, topic, property, value)
              .handle();
          break;
        }

      case CommandActions.REMOVE:
        {
          String property = line.getOptionValue(GravitinoOptions.PROPERTY);
          newRemoveTopicProperty(url, ignore, metalake, catalog, schema, topic, property).handle();
          break;
        }

      case CommandActions.PROPERTIES:
        newListTopicProperties(url, ignore, metalake, catalog, schema, topic).handle();
        break;

      default:
        System.err.println(ErrorMessages.UNSUPPORTED_ACTION);
        break;
    }
  }

  /**
   * Handles the command execution for filesets based on command type and the command line options.
   */
  private void handleFilesetCommand() {
    String url = getUrl();
    String auth = getAuth();
    String userName = line.getOptionValue(GravitinoOptions.LOGIN);
    FullName name = new FullName(line);
    String metalake = name.getMetalakeName();
    String catalog = name.getCatalogName();
    String schema = name.getSchemaName();
    String fileset = name.getFilesetName();

    Command.setAuthenticationMode(auth, userName);

    switch (command) {
      case CommandActions.DETAILS:
        newFilesetDetails(url, ignore, metalake, catalog, schema, fileset).handle();
        break;

      case CommandActions.LIST:
        newListFilesets(url, ignore, metalake, catalog, schema).handle();
        break;

      case CommandActions.CREATE:
        {
          String comment = line.getOptionValue(GravitinoOptions.COMMENT);
          String[] properties = line.getOptionValues(CommandActions.PROPERTIES);
          Map<String, String> propertyMap = new Properties().parse(properties);
          newCreateFileset(url, ignore, metalake, catalog, schema, fileset, comment, propertyMap)
              .handle();
          break;
        }

      case CommandActions.DELETE:
        {
          boolean force = line.hasOption(GravitinoOptions.FORCE);
          newDeleteFileset(url, ignore, force, metalake, catalog, schema, fileset).handle();
          break;
        }

      case CommandActions.SET:
        {
          String property = line.getOptionValue(GravitinoOptions.PROPERTY);
          String value = line.getOptionValue(GravitinoOptions.VALUE);
          newSetFilesetProperty(url, ignore, metalake, catalog, schema, fileset, property, value)
              .handle();
          break;
        }

      case CommandActions.REMOVE:
        {
          String property = line.getOptionValue(GravitinoOptions.PROPERTY);
          newRemoveFilesetProperty(url, ignore, metalake, catalog, schema, fileset, property)
              .handle();
          break;
        }

      case CommandActions.PROPERTIES:
        newListFilesetProperties(url, ignore, metalake, catalog, schema, fileset).handle();
        break;

      case CommandActions.UPDATE:
        {
          if (line.hasOption(GravitinoOptions.COMMENT)) {
            String comment = line.getOptionValue(GravitinoOptions.COMMENT);
            newUpdateFilesetComment(url, ignore, metalake, catalog, schema, fileset, comment)
                .handle();
          }
          if (line.hasOption(GravitinoOptions.RENAME)) {
            String newName = line.getOptionValue(GravitinoOptions.RENAME);
            newUpdateFilesetName(url, ignore, metalake, catalog, schema, fileset, newName).handle();
          }
          break;
        }

      default:
        System.err.println(ErrorMessages.UNSUPPORTED_ACTION);
        break;
    }
  }

  /**
   * Retrieves the Gravitinno URL from the command line options or the GRAVITINO_URL environment
   * variable or the Gravitio config file.
   *
   * @return The Gravitinno URL, or null if not found.
   */
  public String getUrl() {
    GravitinoConfig config = new GravitinoConfig(null);

    // If specified on the command line use that
    if (line.hasOption(GravitinoOptions.URL)) {
      return line.getOptionValue(GravitinoOptions.URL);
    }

    // Cache the Gravitino URL environment variable
    if (urlEnv == null && !urlSet) {
      urlEnv = System.getenv("GRAVITINO_URL");
      urlSet = true;
    }

    // If set return the Gravitino URL environment variable
    if (urlEnv != null) {
      return urlEnv;
    }

    // Check if the Gravitino URL is specified in the configuration file
    if (config.fileExists()) {
      config.read();
      String configURL = config.getGravitinoURL();
      if (configURL != null) {
        return configURL;
      }
    }

    // Return the default localhost URL
    return DEFAULT_URL;
  }

  /**
   * Retrieves the Gravitinno authentication from the command line options or the GRAVITINO_AUTH
   * environment variable or the Gravitio config file.
   *
   * @return The Gravitinno authentication, or null if not found.
   */
  public String getAuth() {
    // If specified on the command line use that
    if (line.hasOption(GravitinoOptions.SIMPLE)) {
      return GravitinoOptions.SIMPLE;
    }

    // Cache the Gravitino authentication type environment variable
    if (authEnv == null && !authSet) {
      authEnv = System.getenv("GRAVITINO_AUTH");
      authSet = true;
    }

    // If set return the Gravitino authentication type environment variable
    if (authEnv != null) {
      return authEnv;
    }

    // Check if the authentication type is specified in the configuration file
    GravitinoConfig config = new GravitinoConfig(null);
    if (config.fileExists()) {
      config.read();
      String configAuthType = config.getGravitinoAuthType();
      if (configAuthType != null) {
        return configAuthType;
      }
    }

    return null;
  }
}<|MERGE_RESOLUTION|>--- conflicted
+++ resolved
@@ -725,79 +725,10 @@
 
     String column = name.getColumnName();
 
-<<<<<<< HEAD
-    if (line.hasOption(GravitinoOptions.AUDIT)) {
-      newColumnAudit(url, ignore, metalake, catalog, schema, table, column).handle();
-      return;
-    }
-
-    if (CommandActions.CREATE.equals(command)) {
-      String datatype = line.getOptionValue(GravitinoOptions.DATATYPE);
-      String comment = line.getOptionValue(GravitinoOptions.COMMENT);
-      String position = line.getOptionValue(GravitinoOptions.POSITION);
-      boolean nullable = true;
-      boolean autoIncrement = false;
-      String defaultValue = line.getOptionValue(GravitinoOptions.DEFAULT);
-
-      if (line.hasOption(GravitinoOptions.NULL)) {
-        nullable = line.getOptionValue(GravitinoOptions.NULL).equals("true");
-      }
-
-      if (line.hasOption(GravitinoOptions.AUTO)) {
-        autoIncrement = line.getOptionValue(GravitinoOptions.AUTO).equals("true");
-      }
-
-      newAddColumn(
-              url,
-              ignore,
-              metalake,
-              catalog,
-              schema,
-              table,
-              column,
-              datatype,
-              comment,
-              position,
-              nullable,
-              autoIncrement,
-              defaultValue)
-          .handle();
-    } else if (CommandActions.DELETE.equals(command)) {
-      newDeleteColumn(url, ignore, metalake, catalog, schema, table, column).handle();
-    } else if (CommandActions.UPDATE.equals(command)) {
-      if (line.hasOption(GravitinoOptions.COMMENT)) {
-        String comment = line.getOptionValue(GravitinoOptions.COMMENT);
-        newUpdateColumnComment(url, ignore, metalake, catalog, schema, table, column, comment)
-            .handle();
-      }
-      if (line.hasOption(GravitinoOptions.RENAME)) {
-        String newName = line.getOptionValue(GravitinoOptions.RENAME);
-        newUpdateColumnName(url, ignore, metalake, catalog, schema, table, column, newName)
-            .handle();
-      }
-      if (line.hasOption(GravitinoOptions.DATATYPE)) {
-        String datatype = line.getOptionValue(GravitinoOptions.DATATYPE);
-        newUpdateColumnDatatype(url, ignore, metalake, catalog, schema, table, column, datatype)
-            .handle();
-      }
-      if (line.hasOption(GravitinoOptions.POSITION)) {
-        String position = line.getOptionValue(GravitinoOptions.POSITION);
-        newUpdateColumnPosition(url, ignore, metalake, catalog, schema, table, column, position)
-            .handle();
-      }
-      if (line.hasOption(GravitinoOptions.NULL)) {
-        if (line.getOptionValue(GravitinoOptions.NULL).equals("true")) {
-          newUpdateColumnNullability(url, ignore, metalake, catalog, schema, table, column, true)
-              .handle();
-        } else if (line.getOptionValue(GravitinoOptions.NULL).equals("false")) {
-          newUpdateColumnNullability(url, ignore, metalake, catalog, schema, table, column, false)
-              .handle();
-=======
     switch (command) {
       case CommandActions.DETAILS:
         if (line.hasOption(GravitinoOptions.AUDIT)) {
           newColumnAudit(url, ignore, metalake, catalog, schema, table, column).handle();
->>>>>>> 61c2d878
         }
         break;
 
