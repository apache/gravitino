/*
 * Licensed to the Apache Software Foundation (ASF) under one
 * or more contributor license agreements.  See the NOTICE file
 * distributed with this work for additional information
 * regarding copyright ownership.  The ASF licenses this file
 * to you under the Apache License, Version 2.0 (the
 * "License"); you may not use this file except in compliance
 * with the License.  You may obtain a copy of the License at
 *
 *  http://www.apache.org/licenses/LICENSE-2.0
 *
 * Unless required by applicable law or agreed to in writing,
 * software distributed under the License is distributed on an
 * "AS IS" BASIS, WITHOUT WARRANTIES OR CONDITIONS OF ANY
 * KIND, either express or implied.  See the License for the
 * specific language governing permissions and limitations
 * under the License.
 */

package org.apache.gravitino.cli;

import java.util.Map;
import org.apache.commons.cli.CommandLine;
import org.apache.commons.cli.HelpFormatter;
import org.apache.commons.cli.Options;
import org.apache.gravitino.cli.commands.AddRoleToGroup;
import org.apache.gravitino.cli.commands.AddRoleToUser;
import org.apache.gravitino.cli.commands.CatalogAudit;
import org.apache.gravitino.cli.commands.CatalogDetails;
import org.apache.gravitino.cli.commands.ClientVersion;
import org.apache.gravitino.cli.commands.CreateCatalog;
import org.apache.gravitino.cli.commands.CreateFileset;
import org.apache.gravitino.cli.commands.CreateGroup;
import org.apache.gravitino.cli.commands.CreateMetalake;
import org.apache.gravitino.cli.commands.CreateRole;
import org.apache.gravitino.cli.commands.CreateSchema;
import org.apache.gravitino.cli.commands.CreateTag;
import org.apache.gravitino.cli.commands.CreateUser;
import org.apache.gravitino.cli.commands.DeleteCatalog;
import org.apache.gravitino.cli.commands.DeleteFileset;
import org.apache.gravitino.cli.commands.DeleteGroup;
import org.apache.gravitino.cli.commands.DeleteMetalake;
import org.apache.gravitino.cli.commands.DeleteRole;
import org.apache.gravitino.cli.commands.DeleteSchema;
import org.apache.gravitino.cli.commands.DeleteTable;
import org.apache.gravitino.cli.commands.DeleteTag;
import org.apache.gravitino.cli.commands.DeleteUser;
import org.apache.gravitino.cli.commands.FilesetDetails;
import org.apache.gravitino.cli.commands.GroupDetails;
import org.apache.gravitino.cli.commands.ListAllTags;
import org.apache.gravitino.cli.commands.ListCatalogProperties;
import org.apache.gravitino.cli.commands.ListCatalogs;
import org.apache.gravitino.cli.commands.ListColumns;
import org.apache.gravitino.cli.commands.ListEntityTags;
import org.apache.gravitino.cli.commands.ListFilesets;
import org.apache.gravitino.cli.commands.ListGroups;
import org.apache.gravitino.cli.commands.ListMetalakeProperties;
import org.apache.gravitino.cli.commands.ListMetalakes;
import org.apache.gravitino.cli.commands.ListRoles;
import org.apache.gravitino.cli.commands.ListSchema;
import org.apache.gravitino.cli.commands.ListSchemaProperties;
import org.apache.gravitino.cli.commands.ListTableProperties;
import org.apache.gravitino.cli.commands.ListTables;
import org.apache.gravitino.cli.commands.ListTagProperties;
import org.apache.gravitino.cli.commands.ListUsers;
import org.apache.gravitino.cli.commands.MetalakeAudit;
import org.apache.gravitino.cli.commands.MetalakeDetails;
import org.apache.gravitino.cli.commands.OwnerDetails;
import org.apache.gravitino.cli.commands.RemoveCatalogProperty;
import org.apache.gravitino.cli.commands.RemoveMetalakeProperty;
import org.apache.gravitino.cli.commands.RemoveRoleFromGroup;
import org.apache.gravitino.cli.commands.RemoveRoleFromUser;
import org.apache.gravitino.cli.commands.RemoveSchemaProperty;
import org.apache.gravitino.cli.commands.RemoveTableProperty;
import org.apache.gravitino.cli.commands.RemoveTagProperty;
import org.apache.gravitino.cli.commands.RoleDetails;
import org.apache.gravitino.cli.commands.SchemaAudit;
import org.apache.gravitino.cli.commands.SchemaDetails;
import org.apache.gravitino.cli.commands.ServerVersion;
import org.apache.gravitino.cli.commands.SetCatalogProperty;
import org.apache.gravitino.cli.commands.SetMetalakeProperty;
import org.apache.gravitino.cli.commands.SetOwner;
import org.apache.gravitino.cli.commands.SetSchemaProperty;
import org.apache.gravitino.cli.commands.SetTableProperty;
import org.apache.gravitino.cli.commands.SetTagProperty;
import org.apache.gravitino.cli.commands.TableAudit;
import org.apache.gravitino.cli.commands.TableDetails;
import org.apache.gravitino.cli.commands.TagDetails;
import org.apache.gravitino.cli.commands.TagEntity;
import org.apache.gravitino.cli.commands.UntagEntity;
import org.apache.gravitino.cli.commands.UpdateCatalogComment;
import org.apache.gravitino.cli.commands.UpdateCatalogName;
import org.apache.gravitino.cli.commands.UpdateMetalakeComment;
import org.apache.gravitino.cli.commands.UpdateMetalakeName;
import org.apache.gravitino.cli.commands.UpdateTagComment;
import org.apache.gravitino.cli.commands.UpdateTagName;
import org.apache.gravitino.cli.commands.UserDetails;

/* Gravitino Command line */
public class GravitinoCommandLine {

  private final CommandLine line;
  private final Options options;
  private final String entity;
  private final String command;
  private String urlEnv;
  private boolean urlSet = false;
  private boolean ignore = false;
  private String ignoreEnv;
  private boolean ignoreSet = false;

  public static final String CMD = "gcli"; // recommended name
  public static final String DEFAULT_URL = "http://localhost:8090";

  /**
   * Gravitino Command line.
   *
   * @param line Parsed command line object.
   * @param options Available options for the CLI.
   * @param entity The entity to apply the command to e.g. metalake, catalog, schema, table etc etc.
   * @param command The type of command to run i.e. list, details, update, delete, or create.
   */
  public GravitinoCommandLine(CommandLine line, Options options, String entity, String command) {
    this.line = line;
    this.options = options;
    this.entity = entity;
    this.command = command;
  }

  /** Handles the parsed command line arguments and executes the corresponding actions. */
  public void handleCommandLine() {
    GravitinoConfig config = new GravitinoConfig(null);

    /* Check if you should ignore client/version versions */
    if (line.hasOption(GravitinoOptions.IGNORE)) {
      ignore = true;
    } else {
      // Cache the ignore environment variable
      if (ignoreEnv == null && !ignoreSet) {
        ignoreEnv = System.getenv("GRAVITINO_IGNORE");
        ignore = ignoreEnv != null && ignoreEnv.equals("true");
        ignoreSet = true;
      }

      // Check if the ignore name is specified in the configuration file
      if (ignoreEnv == null) {
        if (config.fileExists()) {
          config.read();
          ignore = config.getIgnore();
        }
      }
    }

    executeCommand();
  }

  /** Handles the parsed command line arguments and executes the corresponding actions. */
  public void handleSimpleLine() {
    /* Display command usage. */
    if (line.hasOption(GravitinoOptions.HELP)) {
      displayHelp(options);
    }
    /* Display Gravitino client version. */
    else if (line.hasOption(GravitinoOptions.VERSION)) {
      new ClientVersion(getUrl(), ignore).handle();
    }
    /* Display Gravitino server version. */
    else if (line.hasOption(GravitinoOptions.SERVER)) {
      new ServerVersion(getUrl(), ignore).handle();
    }
  }

  /**
   * Displays the help message for the command line tool.
   *
   * @param options The command options.
   */
  public static void displayHelp(Options options) {
    HelpFormatter formatter = new HelpFormatter();
    formatter.printHelp(CMD, options);
  }

  /** Executes the appropriate command based on the command type. */
  private void executeCommand() {
    if (line.hasOption(GravitinoOptions.OWNER)) {
      handleOwnerCommand();
    } else if (entity.equals(CommandEntities.COLUMN)) {
      handleColumnCommand();
    } else if (entity.equals(CommandEntities.TABLE)) {
      handleTableCommand();
    } else if (entity.equals(CommandEntities.SCHEMA)) {
      handleSchemaCommand();
    } else if (entity.equals(CommandEntities.CATALOG)) {
      handleCatalogCommand();
    } else if (entity.equals(CommandEntities.METALAKE)) {
      handleMetalakeCommand();
    } else if (entity.equals(CommandEntities.FILESET)) {
      handleFilesetCommand();
    } else if (entity.equals(CommandEntities.USER)) {
      handleUserCommand();
    } else if (entity.equals(CommandEntities.GROUP)) {
      handleGroupCommand();
    } else if (entity.equals(CommandEntities.TAG)) {
      handleTagCommand();
    } else if (entity.equals(CommandEntities.ROLE)) {
      handleRoleCommand();
    }
  }

  /**
   * Handles the command execution for Metalakes based on command type and the command line options.
   */
  private void handleMetalakeCommand() {
    String url = getUrl();
    FullName name = new FullName(line);
    String metalake = name.getMetalakeName();

    if (CommandActions.DETAILS.equals(command)) {
      if (line.hasOption(GravitinoOptions.AUDIT)) {
        new MetalakeAudit(url, ignore, metalake).handle();
      } else {
        new MetalakeDetails(url, ignore, metalake).handle();
      }
    } else if (CommandActions.LIST.equals(command)) {
      new ListMetalakes(url, ignore).handle();
    } else if (CommandActions.CREATE.equals(command)) {
      String comment = line.getOptionValue(GravitinoOptions.COMMENT);
      new CreateMetalake(url, ignore, metalake, comment).handle();
    } else if (CommandActions.DELETE.equals(command)) {
      boolean force = line.hasOption(GravitinoOptions.FORCE);
      new DeleteMetalake(url, ignore, force, metalake).handle();
    } else if (CommandActions.SET.equals(command)) {
      String property = line.getOptionValue(GravitinoOptions.PROPERTY);
      String value = line.getOptionValue(GravitinoOptions.VALUE);
      new SetMetalakeProperty(url, ignore, metalake, property, value).handle();
    } else if (CommandActions.REMOVE.equals(command)) {
      String property = line.getOptionValue(GravitinoOptions.PROPERTY);
      new RemoveMetalakeProperty(url, ignore, metalake, property).handle();
    } else if (CommandActions.PROPERTIES.equals(command)) {
      new ListMetalakeProperties(url, ignore, metalake).handle();
    } else if (CommandActions.UPDATE.equals(command)) {
      if (line.hasOption(GravitinoOptions.COMMENT)) {
        String comment = line.getOptionValue(GravitinoOptions.COMMENT);
        new UpdateMetalakeComment(url, ignore, metalake, comment).handle();
      }
      if (line.hasOption(GravitinoOptions.RENAME)) {
        String newName = line.getOptionValue(GravitinoOptions.RENAME);
        boolean force = line.hasOption(GravitinoOptions.FORCE);
        new UpdateMetalakeName(url, ignore, force, metalake, newName).handle();
      }
    }
  }

  /**
   * Handles the command execution for Catalogs based on command type and the command line options.
   */
  private void handleCatalogCommand() {
    String url = getUrl();
    FullName name = new FullName(line);
    String metalake = name.getMetalakeName();

    if (CommandActions.LIST.equals(command)) {
      new ListCatalogs(url, ignore, metalake).handle();
      return;
    }

    String catalog = name.getCatalogName();

    if (CommandActions.DETAILS.equals(command)) {
      if (line.hasOption(GravitinoOptions.AUDIT)) {
        new CatalogAudit(url, ignore, metalake, catalog).handle();
      } else {
        new CatalogDetails(url, ignore, metalake, catalog).handle();
      }
    } else if (CommandActions.CREATE.equals(command)) {
      String comment = line.getOptionValue(GravitinoOptions.COMMENT);
      String provider = line.getOptionValue(GravitinoOptions.PROVIDER);
      String[] properties = line.getOptionValues(GravitinoOptions.PROPERTIES);
      Map<String, String> propertyMap = new Properties().parse(properties);
      new CreateCatalog(url, ignore, metalake, catalog, provider, comment, propertyMap).handle();
    } else if (CommandActions.DELETE.equals(command)) {
      boolean force = line.hasOption(GravitinoOptions.FORCE);
      new DeleteCatalog(url, ignore, force, metalake, catalog).handle();
    } else if (CommandActions.SET.equals(command)) {
      String property = line.getOptionValue(GravitinoOptions.PROPERTY);
      String value = line.getOptionValue(GravitinoOptions.VALUE);
      new SetCatalogProperty(url, ignore, metalake, catalog, property, value).handle();
    } else if (CommandActions.REMOVE.equals(command)) {
      String property = line.getOptionValue(GravitinoOptions.PROPERTY);
      new RemoveCatalogProperty(url, ignore, metalake, catalog, property).handle();
    } else if (CommandActions.PROPERTIES.equals(command)) {
      new ListCatalogProperties(url, ignore, metalake, catalog).handle();
    } else if (CommandActions.UPDATE.equals(command)) {
      if (line.hasOption(GravitinoOptions.COMMENT)) {
        String comment = line.getOptionValue(GravitinoOptions.COMMENT);
        new UpdateCatalogComment(url, ignore, metalake, catalog, comment).handle();
      }
      if (line.hasOption(GravitinoOptions.RENAME)) {
        String newName = line.getOptionValue(GravitinoOptions.RENAME);
        new UpdateCatalogName(url, ignore, metalake, catalog, newName).handle();
      }
    }
  }

  /**
   * Handles the command execution for Schemas based on command type and the command line options.
   */
  private void handleSchemaCommand() {
    String url = getUrl();
    FullName name = new FullName(line);
    String metalake = name.getMetalakeName();
    String catalog = name.getCatalogName();

    if (CommandActions.LIST.equals(command)) {
      new ListSchema(url, ignore, metalake, catalog).handle();
      return;
    }

    String schema = name.getSchemaName();

    if (CommandActions.DETAILS.equals(command)) {
      if (line.hasOption(GravitinoOptions.AUDIT)) {
        new SchemaAudit(url, ignore, metalake, catalog, schema).handle();
      } else {
        new SchemaDetails(url, ignore, metalake, catalog, schema).handle();
      }
    } else if (CommandActions.CREATE.equals(command)) {
      String comment = line.getOptionValue(GravitinoOptions.COMMENT);
      new CreateSchema(url, ignore, metalake, catalog, schema, comment).handle();
    } else if (CommandActions.DELETE.equals(command)) {
      boolean force = line.hasOption(GravitinoOptions.FORCE);
      new DeleteSchema(url, ignore, force, metalake, catalog, schema).handle();
    } else if (CommandActions.SET.equals(command)) {
      String property = line.getOptionValue(GravitinoOptions.PROPERTY);
      String value = line.getOptionValue(GravitinoOptions.VALUE);
      new SetSchemaProperty(url, ignore, metalake, catalog, schema, property, value).handle();
    } else if (CommandActions.REMOVE.equals(command)) {
      String property = line.getOptionValue(GravitinoOptions.PROPERTY);
      new RemoveSchemaProperty(url, ignore, metalake, catalog, schema, property).handle();
    } else if (CommandActions.PROPERTIES.equals(command)) {
      new ListSchemaProperties(url, ignore, metalake, catalog, schema).handle();
    }
  }

  /**
   * Handles the command execution for Tables based on command type and the command line options.
   */
  private void handleTableCommand() {
    String url = getUrl();
    FullName name = new FullName(line);
    String metalake = name.getMetalakeName();
    String catalog = name.getCatalogName();
    String schema = name.getSchemaName();

    if (CommandActions.LIST.equals(command)) {
      new ListTables(url, ignore, metalake, catalog, schema).handle();
      return;
    }

    String table = name.getTableName();

    if (CommandActions.DETAILS.equals(command)) {
      if (line.hasOption(GravitinoOptions.AUDIT)) {
        new TableAudit(url, ignore, metalake, catalog, schema, table).handle();
      } else {
        new TableDetails(url, ignore, metalake, catalog, schema, table).handle();
      }
    } else if (CommandActions.CREATE.equals(command)) {
      // TODO
    } else if (CommandActions.DELETE.equals(command)) {
      boolean force = line.hasOption(GravitinoOptions.FORCE);
      new DeleteTable(url, ignore, force, metalake, catalog, schema, table).handle();
    } else if (CommandActions.SET.equals(command)) {
      String property = line.getOptionValue(GravitinoOptions.PROPERTY);
      String value = line.getOptionValue(GravitinoOptions.VALUE);
      new SetTableProperty(url, ignore, metalake, catalog, schema, table, property, value).handle();
    } else if (CommandActions.REMOVE.equals(command)) {
      String property = line.getOptionValue(GravitinoOptions.PROPERTY);
      new RemoveTableProperty(url, ignore, metalake, catalog, schema, table, property).handle();
    } else if (CommandActions.PROPERTIES.equals(command)) {
      new ListTableProperties(url, ignore, metalake, catalog, schema, table).handle();
    }
  }

  /** Handles the command execution for Users based on command type and the command line options. */
  protected void handleUserCommand() {
    String url = getUrl();
    FullName name = new FullName(line);
    String metalake = name.getMetalakeName();
    String user = line.getOptionValue(GravitinoOptions.USER);

    if (CommandActions.DETAILS.equals(command)) {
      new UserDetails(url, ignore, metalake, user).handle();
    } else if (CommandActions.LIST.equals(command)) {
      new ListUsers(url, ignore, metalake).handle();
    } else if (CommandActions.CREATE.equals(command)) {
      new CreateUser(url, ignore, metalake, user).handle();
    } else if (CommandActions.DELETE.equals(command)) {
      boolean force = line.hasOption(GravitinoOptions.FORCE);
      new DeleteUser(url, ignore, force, metalake, user).handle();
    } else if (CommandActions.REVOKE.equals(command)) {
      String role = line.getOptionValue(GravitinoOptions.ROLE);
      if (role != null) {
        new RemoveRoleFromUser(url, ignore, metalake, user, role).handle();
      }
    } else if (CommandActions.GRANT.equals(command)) {
      String role = line.getOptionValue(GravitinoOptions.ROLE);
      if (role != null) {
        new AddRoleToUser(url, ignore, metalake, user, role).handle();
      }
    }
  }

  /** Handles the command execution for Group based on command type and the command line options. */
  protected void handleGroupCommand() {
    String url = getUrl();
    FullName name = new FullName(line);
    String metalake = name.getMetalakeName();
    String group = line.getOptionValue(GravitinoOptions.GROUP);

    if (CommandActions.DETAILS.equals(command)) {
      new GroupDetails(url, ignore, metalake, group).handle();
    } else if (CommandActions.LIST.equals(command)) {
      new ListGroups(url, ignore, metalake).handle();
    } else if (CommandActions.CREATE.equals(command)) {
      new CreateGroup(url, ignore, metalake, group).handle();
    } else if (CommandActions.DELETE.equals(command)) {
      boolean force = line.hasOption(GravitinoOptions.FORCE);
      new DeleteGroup(url, ignore, force, metalake, group).handle();
    } else if (CommandActions.REVOKE.equals(command)) {
      String role = line.getOptionValue(GravitinoOptions.ROLE);
      if (role != null) {
        new RemoveRoleFromGroup(url, ignore, metalake, group, role).handle();
      }
    } else if (CommandActions.GRANT.equals(command)) {
      String role = line.getOptionValue(GravitinoOptions.ROLE);
      if (role != null) {
        new AddRoleToGroup(url, ignore, metalake, group, role).handle();
      }
    }
  }

  /** Handles the command execution for Tags based on command type and the command line options. */
  protected void handleTagCommand() {
    String url = getUrl();
    FullName name = new FullName(line);
    String metalake = name.getMetalakeName();
    String tag = line.getOptionValue(GravitinoOptions.TAG);

    if (CommandActions.DETAILS.equals(command)) {
      new TagDetails(url, ignore, metalake, tag).handle();
    } else if (CommandActions.LIST.equals(command)) {
      if (!name.hasCatalogName()) {
        new ListAllTags(url, ignore, metalake).handle();
      } else {
        new ListEntityTags(url, ignore, metalake, name).handle();
      }
    } else if (CommandActions.CREATE.equals(command)) {
      String comment = line.getOptionValue(GravitinoOptions.COMMENT);
      new CreateTag(url, ignore, metalake, tag, comment).handle();
    } else if (CommandActions.DELETE.equals(command)) {
      boolean force = line.hasOption(GravitinoOptions.FORCE);
      new DeleteTag(url, ignore, force, metalake, tag).handle();
    } else if (CommandActions.SET.equals(command)) {
      String property = line.getOptionValue(GravitinoOptions.PROPERTY);
      String value = line.getOptionValue(GravitinoOptions.VALUE);

      if (name == null && property != null && value != null) {
        new SetTagProperty(url, ignore, metalake, tag, property, value).handle();
      } else if (name != null && property == null && value == null) {
        new TagEntity(url, ignore, metalake, name, tag).handle();
      } else {
        System.err.println(ErrorMessages.INVALID_SET_COMMAND);
      }
    } else if (CommandActions.REMOVE.equals(command)) {
      String property = line.getOptionValue(GravitinoOptions.PROPERTY);
      if (property != null) {
        new RemoveTagProperty(url, ignore, metalake, tag, property).handle();
      } else if (name != null) {
        new UntagEntity(url, ignore, metalake, name, tag).handle();
      } else {
        System.err.println(ErrorMessages.INVALID_REMOVE_COMMAND);
      }
    } else if (CommandActions.PROPERTIES.equals(command)) {
      new ListTagProperties(url, ignore, metalake, tag).handle();
    } else if (CommandActions.UPDATE.equals(command)) {
      if (line.hasOption(GravitinoOptions.COMMENT)) {
        String comment = line.getOptionValue(GravitinoOptions.COMMENT);
        new UpdateTagComment(url, ignore, metalake, tag, comment).handle();
      }
      if (line.hasOption(GravitinoOptions.RENAME)) {
        String newName = line.getOptionValue(GravitinoOptions.RENAME);
        new UpdateTagName(url, ignore, metalake, tag, newName).handle();
      }
    }
  }

  /** Handles the command execution for Roles based on command type and the command line options. */
  protected void handleRoleCommand() {
    String url = getUrl();
    FullName name = new FullName(line);
    String metalake = name.getMetalakeName();
    String role = line.getOptionValue(GravitinoOptions.ROLE);

    if (CommandActions.DETAILS.equals(command)) {
      new RoleDetails(url, ignore, metalake, role).handle();
    } else if (CommandActions.LIST.equals(command)) {
      new ListRoles(url, ignore, metalake).handle();
    } else if (CommandActions.CREATE.equals(command)) {
      new CreateRole(url, ignore, metalake, role).handle();
    } else if (CommandActions.DELETE.equals(command)) {
      boolean force = line.hasOption(GravitinoOptions.FORCE);
      new DeleteRole(url, ignore, force, metalake, role).handle();
    }
  }

  /**
   * Handles the command execution for Columns based on command type and the command line options.
   */
  private void handleColumnCommand() {
    String url = getUrl();
    FullName name = new FullName(line);
    String metalake = name.getMetalakeName();
    String catalog = name.getCatalogName();
    String schema = name.getSchemaName();
    String table = name.getTableName();

    if (CommandActions.LIST.equals(command)) {
      new ListColumns(url, ignore, metalake, catalog, schema, table).handle();
    }
  }

  /**
   * Handles the command execution for filesets based on command type and the command line options.
   */
  private void handleFilesetCommand() {
    String url = getUrl();
    FullName name = new FullName(line);
    String metalake = name.getMetalakeName();
    String catalog = name.getCatalogName();
    String schema = name.getSchemaName();
    String fileset = line.getOptionValue(GravitinoOptions.FILESET);

    if (CommandActions.DETAILS.equals(command)) {
      new FilesetDetails(url, ignore, metalake, catalog, schema, fileset).handle();
    } else if (CommandActions.LIST.equals(command)) {
      new ListFilesets(url, ignore, metalake, catalog, schema).handle();
    } else if (CommandActions.CREATE.equals(command)) {
      String comment = line.getOptionValue(GravitinoOptions.COMMENT);
<<<<<<< HEAD
      boolean managed = line.hasOption(GravitinoOptions.MANAGED);
      String location = line.getOptionValue(GravitinoOptions.LOCATION);

      new CreateFileset(url, ignore, metalake, catalog, schema, fileset, comment, managed, location)
          .handle();
    } else if (CommandActions.DELETE.equals(command)) {
      new DeleteFileset(url, ignore, metalake, catalog, schema, fileset).handle();
=======
      String[] properties = line.getOptionValues(GravitinoOptions.PROPERTIES);
      Map<String, String> propertyMap = new Properties().parse(properties);
      new CreateFileset(url, ignore, metalake, catalog, schema, fileset, comment, propertyMap)
          .handle();
    } else if (CommandActions.DELETE.equals(command)) {
      boolean force = line.hasOption(GravitinoOptions.FORCE);
      new DeleteFileset(url, ignore, force, metalake, catalog, schema, fileset).handle();
>>>>>>> c188d30f
    }
  }

  /**
   * Handles the command execution for Objects based on command type and the command line options.
   */
  private void handleOwnerCommand() {
    String url = getUrl();
    FullName name = new FullName(line);
    String metalake = name.getMetalakeName();
    String entityName = line.getOptionValue(GravitinoOptions.NAME);

    if (CommandActions.DETAILS.equals(command)) {
      new OwnerDetails(url, ignore, metalake, entityName, entity).handle();
    } else if (CommandActions.UPDATE.equals(command)) {
      String owner = line.getOptionValue(GravitinoOptions.USER);
      String group = line.getOptionValue(GravitinoOptions.GROUP);
      if (owner != null) {
        new SetOwner(url, ignore, metalake, entityName, entity, owner, false).handle();
      } else if (group != null) {
        new SetOwner(url, ignore, metalake, entityName, entity, group, true).handle();
      }
    }
  }

  /**
   * Retrieves the Gravitinno URL from the command line options or the GRAVITINO_URL environment
   * variable or the Gravitio config file.
   *
   * @return The Gravitinno URL, or null if not found.
   */
  public String getUrl() {
    GravitinoConfig config = new GravitinoConfig(null);

    // If specified on the command line use that
    if (line.hasOption(GravitinoOptions.URL)) {
      return line.getOptionValue(GravitinoOptions.URL);
    }

    // Cache the Gravitino URL environment variable
    if (urlEnv == null && !urlSet) {
      urlEnv = System.getenv("GRAVITINO_URL");
      urlSet = true;
    }

    // If set return the Gravitino URL environment variable
    if (urlEnv != null) {
      return urlEnv;
    }

    // Check if the metalake name is specified in the configuration file
    if (config.fileExists()) {
      config.read();
      String configURL = config.getGravitinoURL();
      if (configURL != null) {
        return configURL;
      }
    }

    // Return the default localhost URL
    return DEFAULT_URL;
  }
}<|MERGE_RESOLUTION|>--- conflicted
+++ resolved
@@ -547,15 +547,6 @@
       new ListFilesets(url, ignore, metalake, catalog, schema).handle();
     } else if (CommandActions.CREATE.equals(command)) {
       String comment = line.getOptionValue(GravitinoOptions.COMMENT);
-<<<<<<< HEAD
-      boolean managed = line.hasOption(GravitinoOptions.MANAGED);
-      String location = line.getOptionValue(GravitinoOptions.LOCATION);
-
-      new CreateFileset(url, ignore, metalake, catalog, schema, fileset, comment, managed, location)
-          .handle();
-    } else if (CommandActions.DELETE.equals(command)) {
-      new DeleteFileset(url, ignore, metalake, catalog, schema, fileset).handle();
-=======
       String[] properties = line.getOptionValues(GravitinoOptions.PROPERTIES);
       Map<String, String> propertyMap = new Properties().parse(properties);
       new CreateFileset(url, ignore, metalake, catalog, schema, fileset, comment, propertyMap)
@@ -563,7 +554,6 @@
     } else if (CommandActions.DELETE.equals(command)) {
       boolean force = line.hasOption(GravitinoOptions.FORCE);
       new DeleteFileset(url, ignore, force, metalake, catalog, schema, fileset).handle();
->>>>>>> c188d30f
     }
   }
 
