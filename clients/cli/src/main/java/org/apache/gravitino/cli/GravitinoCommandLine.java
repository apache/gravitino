--- conflicted
+++ resolved
@@ -397,52 +397,11 @@
 
     String table = name.getTableName();
 
-<<<<<<< HEAD
     if (Objects.isNull(table)) {
       System.err.println("Missing required argument(s): " + CommandEntities.TABLE);
       return;
     }
 
-    if (CommandActions.DETAILS.equals(command)) {
-      if (line.hasOption(GravitinoOptions.AUDIT)) {
-        newTableAudit(url, ignore, metalake, catalog, schema, table).handle();
-      } else if (line.hasOption(GravitinoOptions.INDEX)) {
-        newListIndexes(url, ignore, metalake, catalog, schema, table).handle();
-      } else if (line.hasOption(GravitinoOptions.DISTRIBUTION)) {
-        newTableDistribution(url, ignore, metalake, catalog, schema, table).handle();
-      } else if (line.hasOption(GravitinoOptions.PARTITION)) {
-        newTablePartition(url, ignore, metalake, catalog, schema, table).handle();
-      } else if (line.hasOption(GravitinoOptions.SORTORDER)) {
-        newTableSortOrder(url, ignore, metalake, catalog, schema, table).handle();
-      } else {
-        newTableDetails(url, ignore, metalake, catalog, schema, table).handle();
-      }
-    } else if (CommandActions.CREATE.equals(command)) {
-      String columnFile = line.getOptionValue(GravitinoOptions.COLUMNFILE);
-      String comment = line.getOptionValue(GravitinoOptions.COMMENT);
-      newCreateTable(url, ignore, metalake, catalog, schema, table, columnFile, comment).handle();
-    } else if (CommandActions.DELETE.equals(command)) {
-      boolean force = line.hasOption(GravitinoOptions.FORCE);
-      newDeleteTable(url, ignore, force, metalake, catalog, schema, table).handle();
-    } else if (CommandActions.SET.equals(command)) {
-      String property = line.getOptionValue(GravitinoOptions.PROPERTY);
-      String value = line.getOptionValue(GravitinoOptions.VALUE);
-      newSetTableProperty(url, ignore, metalake, catalog, schema, table, property, value).handle();
-    } else if (CommandActions.REMOVE.equals(command)) {
-      String property = line.getOptionValue(GravitinoOptions.PROPERTY);
-      newRemoveTableProperty(url, ignore, metalake, catalog, schema, table, property).handle();
-    } else if (CommandActions.PROPERTIES.equals(command)) {
-      newListTableProperties(url, ignore, metalake, catalog, schema, table).handle();
-    } else if (CommandActions.UPDATE.equals(command)) {
-      if (line.hasOption(GravitinoOptions.COMMENT)) {
-        String comment = line.getOptionValue(GravitinoOptions.COMMENT);
-        newUpdateTableComment(url, ignore, metalake, catalog, schema, table, comment).handle();
-      }
-      if (line.hasOption(GravitinoOptions.RENAME)) {
-        String newName = line.getOptionValue(GravitinoOptions.RENAME);
-        newUpdateTableName(url, ignore, metalake, catalog, schema, table, newName).handle();
-      }
-=======
     switch (command) {
       case CommandActions.DETAILS:
         if (line.hasOption(GravitinoOptions.AUDIT)) {
@@ -505,7 +464,6 @@
       default:
         System.err.println(ErrorMessages.UNSUPPORTED_COMMAND);
         break;
->>>>>>> 08f7d91d
     }
   }
 
