/*
 * Licensed to the Apache Software Foundation (ASF) under one
 * or more contributor license agreements.  See the NOTICE file
 * distributed with this work for additional information
 * regarding copyright ownership.  The ASF licenses this file
 * to you under the Apache License, Version 2.0 (the
 * "License"); you may not use this file except in compliance
 * with the License.  You may obtain a copy of the License at
 *
 *  http://www.apache.org/licenses/LICENSE-2.0
 *
 * Unless required by applicable law or agreed to in writing,
 * software distributed under the License is distributed on an
 * "AS IS" BASIS, WITHOUT WARRANTIES OR CONDITIONS OF ANY
 * KIND, either express or implied.  See the License for the
 * specific language governing permissions and limitations
 * under the License.
 */

package org.apache.gravitino.cli;

import org.apache.commons.cli.CommandLine;
import org.apache.commons.cli.HelpFormatter;
import org.apache.commons.cli.Options;
import org.apache.gravitino.cli.commands.CatalogDetails;
import org.apache.gravitino.cli.commands.ClientVersion;
import org.apache.gravitino.cli.commands.CreateGroup;
import org.apache.gravitino.cli.commands.CreateHadoopCatalog;
import org.apache.gravitino.cli.commands.CreateHiveCatalog;
import org.apache.gravitino.cli.commands.CreateIcebergCatalog;
import org.apache.gravitino.cli.commands.CreateKafkaCatalog;
import org.apache.gravitino.cli.commands.CreateMetalake;
import org.apache.gravitino.cli.commands.CreateMySQLCatalog;
import org.apache.gravitino.cli.commands.CreatePostgresCatalog;
import org.apache.gravitino.cli.commands.CreateSchema;
import org.apache.gravitino.cli.commands.CreateUser;
import org.apache.gravitino.cli.commands.DeleteCatalog;
import org.apache.gravitino.cli.commands.DeleteGroup;
import org.apache.gravitino.cli.commands.DeleteMetalake;
import org.apache.gravitino.cli.commands.DeleteSchema;
import org.apache.gravitino.cli.commands.DeleteTable;
import org.apache.gravitino.cli.commands.DeleteUser;
import org.apache.gravitino.cli.commands.GroupDetails;
import org.apache.gravitino.cli.commands.ListCatalogProperties;
import org.apache.gravitino.cli.commands.ListCatalogs;
import org.apache.gravitino.cli.commands.ListColumns;
import org.apache.gravitino.cli.commands.ListGroups;
import org.apache.gravitino.cli.commands.ListMetalakeProperties;
import org.apache.gravitino.cli.commands.ListMetalakes;
import org.apache.gravitino.cli.commands.ListSchema;
import org.apache.gravitino.cli.commands.ListSchemaProperties;
import org.apache.gravitino.cli.commands.ListTables;
import org.apache.gravitino.cli.commands.ListUsers;
import org.apache.gravitino.cli.commands.MetalakeDetails;
import org.apache.gravitino.cli.commands.RemoveCatalogProperty;
import org.apache.gravitino.cli.commands.RemoveMetalakeProperty;
import org.apache.gravitino.cli.commands.RemoveSchemaProperty;
import org.apache.gravitino.cli.commands.SchemaDetails;
import org.apache.gravitino.cli.commands.ServerVersion;
import org.apache.gravitino.cli.commands.SetCatalogProperty;
import org.apache.gravitino.cli.commands.SetMetalakeProperty;
import org.apache.gravitino.cli.commands.SetSchemaProperty;
import org.apache.gravitino.cli.commands.TableDetails;
import org.apache.gravitino.cli.commands.UpdateCatalogComment;
import org.apache.gravitino.cli.commands.UpdateCatalogName;
import org.apache.gravitino.cli.commands.UpdateMetalakeComment;
import org.apache.gravitino.cli.commands.UpdateMetalakeName;
import org.apache.gravitino.cli.commands.UserDetails;

/* Gravitino Command line */
public class GravitinoCommandLine {

  private final CommandLine line;
  private final Options options;
  private final String entity;
  private final String command;
  private String urlEnv;
  private boolean urlSet = false;
  private boolean ignore = false;

  public static final String CMD = "gcli"; // recommended name
  public static final String DEFAULT_URL = "http://localhost:8090";

  /**
   * Gravitino Command line.
   *
   * @param line Parsed command line object.
   * @param options Available options for the CLI.
   * @param entity The entity to apply the command to e.g. metlake, catalog, schema, table etc etc.
   * @param command The type of command to run i.e. list, details, update, delete, or create.
   */
  public GravitinoCommandLine(CommandLine line, Options options, String entity, String command) {
    this.line = line;
    this.options = options;
    this.entity = entity;
    this.command = command;
  }

  /** Handles the parsed command line arguments and executes the corresponding actions. */
  public void handleCommandLine() {
    /* Check if you should ignore client/version versions */
    if (line.hasOption(GravitinoOptions.IGNORE)) {
      ignore = true;
    }

    executeCommand();
  }

  /** Handles the parsed command line arguments and executes the corresponding actions. */
  public void handleSimpleLine() {
    /* Display command usage. */
    if (line.hasOption(GravitinoOptions.HELP)) {
      displayHelp(options);
    }
    /* Display Gravitino client version. */
    else if (line.hasOption(GravitinoOptions.VERSION)) {
      new ClientVersion(getUrl(), ignore).handle();
    }
    /* Display Gravitino server version. */
    else if (line.hasOption(GravitinoOptions.SERVER)) {
      new ServerVersion(getUrl(), ignore).handle();
    }
  }

  /**
   * Displays the help message for the command line tool.
   *
   * @param options The command options.
   */
  public static void displayHelp(Options options) {
    HelpFormatter formatter = new HelpFormatter();
    formatter.printHelp(CMD, options);
  }

  /** Executes the appropriate command based on the command type. */
  private void executeCommand() {
<<<<<<< HEAD
    if (entity != null) {
      if (entity.equals(CommandEntities.TABLE)) {
        handleTableCommand();
      } else if (entity.equals(CommandEntities.SCHEMA)) {
        handleSchemaCommand();
      } else if (entity.equals(CommandEntities.CATALOG)) {
        handleCatalogCommand();
      } else if (entity.equals(CommandEntities.METALAKE)) {
        handleMetalakeCommand();
      } else if (entity.equals(CommandEntities.USER)) {
        handleUserCommand();
      } else if (entity.equals(CommandEntities.GROUP)) {
        handleGroupCommand();
      }
    } else {
      handleGeneralCommand();
=======
    if (entity.equals(CommandEntities.COLUMN)) {
      handleColumnCommand();
    } else if (entity.equals(CommandEntities.TABLE)) {
      handleTableCommand();
    } else if (entity.equals(CommandEntities.SCHEMA)) {
      handleSchemaCommand();
    } else if (entity.equals(CommandEntities.CATALOG)) {
      handleCatalogCommand();
    } else if (entity.equals(CommandEntities.METALAKE)) {
      handleMetalakeCommand();
>>>>>>> c3fc55c4
    }
  }

  /**
   * Handles the command execution for Metalakes based on command type and the command line options.
   */
  private void handleMetalakeCommand() {
    String url = getUrl();
    FullName name = new FullName(line);
    String metalake = name.getMetalakeName();

    if (CommandActions.DETAILS.equals(command)) {
      new MetalakeDetails(url, ignore, metalake).handle();
    } else if (CommandActions.LIST.equals(command)) {
      new ListMetalakes(url, ignore).handle();
    } else if (CommandActions.CREATE.equals(command)) {
      String comment = line.getOptionValue(GravitinoOptions.COMMENT);
      new CreateMetalake(url, ignore, metalake, comment).handle();
    } else if (CommandActions.DELETE.equals(command)) {
      new DeleteMetalake(url, ignore, metalake).handle();
    } else if (CommandActions.SET.equals(command)) {
      String property = line.getOptionValue(GravitinoOptions.PROPERTY);
      String value = line.getOptionValue(GravitinoOptions.VALUE);
      new SetMetalakeProperty(url, ignore, metalake, property, value).handle();
    } else if (CommandActions.REMOVE.equals(command)) {
      String property = line.getOptionValue(GravitinoOptions.PROPERTY);
      new RemoveMetalakeProperty(url, ignore, metalake, property).handle();
    } else if (CommandActions.PROPERTIES.equals(command)) {
      new ListMetalakeProperties(url, ignore, metalake).handle();
    } else if (CommandActions.UPDATE.equals(command)) {
      if (line.hasOption(GravitinoOptions.COMMENT)) {
        String comment = line.getOptionValue(GravitinoOptions.COMMENT);
        new UpdateMetalakeComment(url, ignore, metalake, comment).handle();
      }
      if (line.hasOption(GravitinoOptions.RENAME)) {
        String newName = line.getOptionValue(GravitinoOptions.RENAME);
        new UpdateMetalakeName(url, ignore, metalake, newName).handle();
      }
    }
  }

  /**
   * Handles the command execution for Catalogs based on command type and the command line options.
   */
  private void handleCatalogCommand() {
    String url = getUrl();
    FullName name = new FullName(line);
    String metalake = name.getMetalakeName();

    if (CommandActions.LIST.equals(command)) {
      new ListCatalogs(url, ignore, metalake).handle();
      return;
    }

    String catalog = name.getCatalogName();

    if (CommandActions.DETAILS.equals(command)) {
      new CatalogDetails(url, ignore, metalake, catalog).handle();
    } else if (CommandActions.CREATE.equals(command)) {
      String provider = line.getOptionValue(GravitinoOptions.PROVIDER);
      String comment = line.getOptionValue(GravitinoOptions.COMMENT);
      if (provider.equals(Providers.HIVE)) {
        String metastore = line.getOptionValue(GravitinoOptions.METASTORE);
        new CreateHiveCatalog(url, ignore, metalake, catalog, provider, comment, metastore)
            .handle();
      } else if (provider.equals(Providers.ICEBERG)) {
        String metastore = line.getOptionValue(GravitinoOptions.METASTORE);
        String warehouse = line.getOptionValue(GravitinoOptions.WAREHOUSE);
        new CreateIcebergCatalog(
                url, ignore, metalake, catalog, provider, comment, metastore, warehouse)
            .handle();
      } else if (provider.equals(Providers.MYSQL)) {
        String jdbcurl = line.getOptionValue(GravitinoOptions.JDBCURL);
        String user = line.getOptionValue(GravitinoOptions.USER);
        String password = line.getOptionValue(GravitinoOptions.PASSWORD);
        new CreateMySQLCatalog(
                url, ignore, metalake, catalog, provider, comment, jdbcurl, user, password)
            .handle();
      } else if (provider.equals(Providers.POSTGRES)) {
        String jdbcurl = line.getOptionValue(GravitinoOptions.JDBCURL);
        String user = line.getOptionValue(GravitinoOptions.USER);
        String password = line.getOptionValue(GravitinoOptions.PASSWORD);
        String database = line.getOptionValue(GravitinoOptions.DATABASE);
        new CreatePostgresCatalog(
                url, ignore, metalake, catalog, provider, comment, jdbcurl, user, password,
                database)
            .handle();
      } else if (provider.equals(Providers.HADOOP)) {
        new CreateHadoopCatalog(url, ignore, metalake, catalog, provider, comment).handle();
      } else if (provider.equals(Providers.KAFKA)) {
        String bootstrap = line.getOptionValue(GravitinoOptions.BOOTSTRAP);
        new CreateKafkaCatalog(url, ignore, metalake, catalog, provider, comment, bootstrap)
            .handle();
      }
    } else if (CommandActions.DELETE.equals(command)) {
      new DeleteCatalog(url, ignore, metalake, catalog).handle();
    } else if (CommandActions.SET.equals(command)) {
      String property = line.getOptionValue(GravitinoOptions.PROPERTY);
      String value = line.getOptionValue(GravitinoOptions.VALUE);
      new SetCatalogProperty(url, ignore, metalake, catalog, property, value).handle();
    } else if (CommandActions.REMOVE.equals(command)) {
      String property = line.getOptionValue(GravitinoOptions.PROPERTY);
      new RemoveCatalogProperty(url, ignore, metalake, catalog, property).handle();
    } else if (CommandActions.PROPERTIES.equals(command)) {
      new ListCatalogProperties(url, ignore, metalake, catalog).handle();
    } else if (CommandActions.UPDATE.equals(command)) {
      if (line.hasOption(GravitinoOptions.COMMENT)) {
        String comment = line.getOptionValue(GravitinoOptions.COMMENT);
        new UpdateCatalogComment(url, ignore, metalake, catalog, comment).handle();
      }
      if (line.hasOption(GravitinoOptions.RENAME)) {
        String newName = line.getOptionValue(GravitinoOptions.RENAME);
        new UpdateCatalogName(url, ignore, metalake, catalog, newName).handle();
      }
    }
  }

  /**
   * Handles the command execution for Schemas based on command type and the command line options.
   */
  private void handleSchemaCommand() {
    String url = getUrl();
    FullName name = new FullName(line);
    String metalake = name.getMetalakeName();
    String catalog = name.getCatalogName();

    if (CommandActions.LIST.equals(command)) {
      new ListSchema(url, ignore, metalake, catalog).handle();
      return;
    }

    String schema = name.getSchemaName();

    if (CommandActions.DETAILS.equals(command)) {
      new SchemaDetails(url, ignore, metalake, catalog, schema).handle();
    } else if (CommandActions.CREATE.equals(command)) {
      String comment = line.getOptionValue(GravitinoOptions.COMMENT);
      new CreateSchema(url, ignore, metalake, catalog, schema, comment).handle();
    } else if (CommandActions.DELETE.equals(command)) {
      new DeleteSchema(url, ignore, metalake, catalog, schema).handle();
    } else if (CommandActions.SET.equals(command)) {
      String property = line.getOptionValue(GravitinoOptions.PROPERTY);
      String value = line.getOptionValue(GravitinoOptions.VALUE);
      new SetSchemaProperty(url, ignore, metalake, catalog, schema, property, value).handle();
    } else if (CommandActions.REMOVE.equals(command)) {
      String property = line.getOptionValue(GravitinoOptions.PROPERTY);
      new RemoveSchemaProperty(url, ignore, metalake, catalog, schema, property).handle();
    } else if (CommandActions.PROPERTIES.equals(command)) {
      new ListSchemaProperties(url, ignore, metalake, catalog, schema).handle();
    }
  }

  /**
   * Handles the command execution for Tables based on command type and the command line options.
   */
  private void handleTableCommand() {
    String url = getUrl();
    FullName name = new FullName(line);
    String metalake = name.getMetalakeName();
    String catalog = name.getCatalogName();
    String schema = name.getSchemaName();

    if (CommandActions.LIST.equals(command)) {
      new ListTables(url, ignore, metalake, catalog, schema).handle();
      return;
    }

    String table = name.getTableName();

    if (CommandActions.DETAILS.equals(command)) {
      new TableDetails(url, ignore, metalake, catalog, schema, table).handle();
    } else if (CommandActions.CREATE.equals(command)) {
      // TODO
    } else if (CommandActions.DELETE.equals(command)) {
      new DeleteTable(url, ignore, metalake, catalog, schema, table).handle();
    }
  }

<<<<<<< HEAD
  /** Handles the command execution for Users based on command type and the command line options. */
  protected void handleUserCommand() {
    String url = getUrl();
    FullName name = new FullName(line);
    String metalake = name.getMetalakeName();
    String user = line.getOptionValue(GravitinoOptions.USER);

    if (CommandActions.DETAILS.equals(command)) {
      new UserDetails(url, metalake, user).handle();
    } else if (CommandActions.LIST.equals(command)) {
      new ListUsers(url, metalake).handle();
    } else if (CommandActions.CREATE.equals(command)) {
      new CreateUser(url, metalake, user).handle();
    } else if (CommandActions.DELETE.equals(command)) {
      new DeleteUser(url, metalake, user).handle();
    }
  }

  /** Handles the command execution for Group based on command type and the command line options. */
  protected void handleGroupCommand() {
    String url = getUrl();
    FullName name = new FullName(line);
    String metalake = name.getMetalakeName();
    String group = line.getOptionValue(GravitinoOptions.GROUP);

    if (CommandActions.DETAILS.equals(command)) {
      new GroupDetails(url, metalake, group).handle();
    } else if (CommandActions.LIST.equals(command)) {
      new ListGroups(url, metalake).handle();
    } else if (CommandActions.CREATE.equals(command)) {
      new CreateGroup(url, metalake, group).handle();
    } else if (CommandActions.DELETE.equals(command)) {
      new DeleteGroup(url, metalake, group).handle();
    }
  }

  /** Handles the command execution based on command type and the command line options. */
  protected void handleGeneralCommand() {
=======
  /**
   * Handles the command execution for Columns based on command type and the command line options.
   */
  private void handleColumnCommand() {
>>>>>>> c3fc55c4
    String url = getUrl();
    FullName name = new FullName(line);
    String metalake = name.getMetalakeName();
    String catalog = name.getCatalogName();
    String schema = name.getSchemaName();
    String table = name.getTableName();

    if (CommandActions.LIST.equals(command)) {
      new ListColumns(url, ignore, metalake, catalog, schema, table).handle();
    }
  }

  /**
   * Retrieves the Gravitinno URL from the command line options or the GRAVITINO_URL environment
   * variable or the Gravitio config file.
   *
   * @return The Gravitinno URL, or null if not found.
   */
  public String getUrl() {
    GravitinoConfig config = new GravitinoConfig(null);

    // If specified on the command line use that
    if (line.hasOption(GravitinoOptions.URL)) {
      return line.getOptionValue(GravitinoOptions.URL);
    }

    // Cache the Gravitino URL environment variable
    if (urlEnv == null && !urlSet) {
      urlEnv = System.getenv("GRAVITINO_URL");
      urlSet = true;
      // Check if the metalake name is specified in the configuration file
    } else if (config.fileExists()) {
      config.read();
      String configURL = config.getGravitinoURL();
      if (configURL != null) {
        return configURL;
      }
    }

    // If set return the Gravitino URL environment variable
    if (urlEnv != null) {
      return urlEnv;
    }

    // Return the default localhost URL
    return DEFAULT_URL;
  }
}<|MERGE_RESOLUTION|>--- conflicted
+++ resolved
@@ -134,24 +134,6 @@
 
   /** Executes the appropriate command based on the command type. */
   private void executeCommand() {
-<<<<<<< HEAD
-    if (entity != null) {
-      if (entity.equals(CommandEntities.TABLE)) {
-        handleTableCommand();
-      } else if (entity.equals(CommandEntities.SCHEMA)) {
-        handleSchemaCommand();
-      } else if (entity.equals(CommandEntities.CATALOG)) {
-        handleCatalogCommand();
-      } else if (entity.equals(CommandEntities.METALAKE)) {
-        handleMetalakeCommand();
-      } else if (entity.equals(CommandEntities.USER)) {
-        handleUserCommand();
-      } else if (entity.equals(CommandEntities.GROUP)) {
-        handleGroupCommand();
-      }
-    } else {
-      handleGeneralCommand();
-=======
     if (entity.equals(CommandEntities.COLUMN)) {
       handleColumnCommand();
     } else if (entity.equals(CommandEntities.TABLE)) {
@@ -162,7 +144,6 @@
       handleCatalogCommand();
     } else if (entity.equals(CommandEntities.METALAKE)) {
       handleMetalakeCommand();
->>>>>>> c3fc55c4
     }
   }
 
@@ -341,7 +322,6 @@
     }
   }
 
-<<<<<<< HEAD
   /** Handles the command execution for Users based on command type and the command line options. */
   protected void handleUserCommand() {
     String url = getUrl();
@@ -378,14 +358,10 @@
     }
   }
 
-  /** Handles the command execution based on command type and the command line options. */
-  protected void handleGeneralCommand() {
-=======
   /**
    * Handles the command execution for Columns based on command type and the command line options.
    */
   private void handleColumnCommand() {
->>>>>>> c3fc55c4
     String url = getUrl();
     FullName name = new FullName(line);
     String metalake = name.getMetalakeName();
