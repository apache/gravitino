--- conflicted
+++ resolved
@@ -155,144 +155,6 @@
     }
   }
 
-<<<<<<< HEAD
-  /** Handles the command execution for Users based on command type and the command line options. */
-  protected void handleUserCommand() {
-=======
-  /**
-   * Handles the command execution for Metalakes based on command type and the command line options.
-   */
-  private void handleMetalakeCommand() {
->>>>>>> 0b9d89bb
-    String url = getUrl();
-    String auth = getAuth();
-    String userName = line.getOptionValue(GravitinoOptions.LOGIN);
-    FullName name = new FullName(line);
-<<<<<<< HEAD
-    String metalake = name.getMetalakeName();
-    String user = line.getOptionValue(GravitinoOptions.USER);
-
-    Command.setAuthenticationMode(auth, userName);
-
-    if (user == null && !CommandActions.LIST.equals(command)) {
-      System.err.println(ErrorMessages.MISSING_USER);
-      Main.exit(-1);
-    }
-
-    switch (command) {
-      case CommandActions.DETAILS:
-        if (line.hasOption(GravitinoOptions.AUDIT)) {
-          newUserAudit(url, ignore, metalake, user).validate().handle();
-        } else {
-          newUserDetails(url, ignore, metalake, user).validate().handle();
-        }
-        break;
-
-      case CommandActions.LIST:
-        newListUsers(url, ignore, metalake).validate().handle();
-        break;
-
-      case CommandActions.CREATE:
-        newCreateUser(url, ignore, metalake, user).validate().handle();
-=======
-    String outputFormat = line.getOptionValue(GravitinoOptions.OUTPUT);
-
-    Command.setAuthenticationMode(auth, userName);
-
-    if (CommandActions.LIST.equals(command)) {
-      newListMetalakes(url, ignore, outputFormat).validate().handle();
-      return;
-    }
-
-    String metalake = name.getMetalakeName();
-
-    switch (command) {
-      case CommandActions.DETAILS:
-        if (line.hasOption(GravitinoOptions.AUDIT)) {
-          newMetalakeAudit(url, ignore, metalake).validate().handle();
-        } else {
-          newMetalakeDetails(url, ignore, outputFormat, metalake).validate().handle();
-        }
-        break;
-
-      case CommandActions.CREATE:
-        String comment = line.getOptionValue(GravitinoOptions.COMMENT);
-        newCreateMetalake(url, ignore, metalake, comment).validate().handle();
->>>>>>> 0b9d89bb
-        break;
-
-      case CommandActions.DELETE:
-        boolean force = line.hasOption(GravitinoOptions.FORCE);
-<<<<<<< HEAD
-        newDeleteUser(url, ignore, force, metalake, user).validate().handle();
-        break;
-
-      case CommandActions.REVOKE:
-        String[] revokeRoles = line.getOptionValues(GravitinoOptions.ROLE);
-        for (String role : revokeRoles) {
-          newRemoveRoleFromUser(url, ignore, metalake, user, role).validate().handle();
-        }
-        System.out.printf("Remove roles %s from user %s%n", COMMA_JOINER.join(revokeRoles), user);
-        break;
-
-      case CommandActions.GRANT:
-        String[] grantRoles = line.getOptionValues(GravitinoOptions.ROLE);
-        for (String role : grantRoles) {
-          newAddRoleToUser(url, ignore, metalake, user, role).validate().handle();
-        }
-        System.out.printf("Grant roles %s to user %s%n", COMMA_JOINER.join(grantRoles), user);
-=======
-        newDeleteMetalake(url, ignore, force, metalake).validate().handle();
-        break;
-
-      case CommandActions.SET:
-        String property = line.getOptionValue(GravitinoOptions.PROPERTY);
-        String value = line.getOptionValue(GravitinoOptions.VALUE);
-        newSetMetalakeProperty(url, ignore, metalake, property, value).validate().handle();
-        break;
-
-      case CommandActions.REMOVE:
-        property = line.getOptionValue(GravitinoOptions.PROPERTY);
-        newRemoveMetalakeProperty(url, ignore, metalake, property).validate().handle();
-        break;
-
-      case CommandActions.PROPERTIES:
-        newListMetalakeProperties(url, ignore, metalake).validate().handle();
-        break;
-
-      case CommandActions.UPDATE:
-        if (line.hasOption(GravitinoOptions.ENABLE) && line.hasOption(GravitinoOptions.DISABLE)) {
-          System.err.println(ErrorMessages.INVALID_ENABLE_DISABLE);
-          Main.exit(-1);
-        }
-        if (line.hasOption(GravitinoOptions.ENABLE)) {
-          boolean enableAllCatalogs = line.hasOption(GravitinoOptions.ALL);
-          newMetalakeEnable(url, ignore, metalake, enableAllCatalogs).validate().handle();
-        }
-        if (line.hasOption(GravitinoOptions.DISABLE)) {
-          newMetalakeDisable(url, ignore, metalake).validate().handle();
-        }
-
-        if (line.hasOption(GravitinoOptions.COMMENT)) {
-          comment = line.getOptionValue(GravitinoOptions.COMMENT);
-          newUpdateMetalakeComment(url, ignore, metalake, comment).validate().handle();
-        }
-        if (line.hasOption(GravitinoOptions.RENAME)) {
-          String newName = line.getOptionValue(GravitinoOptions.RENAME);
-          force = line.hasOption(GravitinoOptions.FORCE);
-          newUpdateMetalakeName(url, ignore, force, metalake, newName).validate().handle();
-        }
-
->>>>>>> 0b9d89bb
-        break;
-
-      default:
-        System.err.println(ErrorMessages.UNSUPPORTED_COMMAND);
-        Main.exit(-1);
-        break;
-    }
-  }
-
   /** Handles the command execution for Tags based on command type and the command line options. */
   protected void handleTagCommand() {
     String url = getUrl();
