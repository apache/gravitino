/*
 * Licensed to the Apache Software Foundation (ASF) under one
 * or more contributor license agreements.  See the NOTICE file
 * distributed with this work for additional information
 * regarding copyright ownership.  The ASF licenses this file
 * to you under the Apache License, Version 2.0 (the
 * "License"); you may not use this file except in compliance
 * with the License.  You may obtain a copy of the License at
 *
 *  http://www.apache.org/licenses/LICENSE-2.0
 *
 * Unless required by applicable law or agreed to in writing,
 * software distributed under the License is distributed on an
 * "AS IS" BASIS, WITHOUT WARRANTIES OR CONDITIONS OF ANY
 * KIND, either express or implied.  See the License for the
 * specific language governing permissions and limitations
 * under the License.
 */

package org.apache.gravitino.cli;

import org.apache.commons.cli.CommandLine;
import org.apache.commons.cli.HelpFormatter;
import org.apache.commons.cli.Options;
import org.apache.gravitino.cli.commands.CatalogDetails;
import org.apache.gravitino.cli.commands.ClientVersion;
import org.apache.gravitino.cli.commands.CreateGroup;
import org.apache.gravitino.cli.commands.CreateHadoopCatalog;
import org.apache.gravitino.cli.commands.CreateHiveCatalog;
import org.apache.gravitino.cli.commands.CreateIcebergCatalog;
import org.apache.gravitino.cli.commands.CreateKafkaCatalog;
import org.apache.gravitino.cli.commands.CreateMetalake;
import org.apache.gravitino.cli.commands.CreateMySQLCatalog;
import org.apache.gravitino.cli.commands.CreatePostgresCatalog;
import org.apache.gravitino.cli.commands.CreateRole;
import org.apache.gravitino.cli.commands.CreateSchema;
import org.apache.gravitino.cli.commands.CreateTag;
import org.apache.gravitino.cli.commands.CreateUser;
import org.apache.gravitino.cli.commands.DeleteCatalog;
import org.apache.gravitino.cli.commands.DeleteGroup;
import org.apache.gravitino.cli.commands.DeleteMetalake;
import org.apache.gravitino.cli.commands.DeleteRole;
import org.apache.gravitino.cli.commands.DeleteSchema;
import org.apache.gravitino.cli.commands.DeleteTable;
import org.apache.gravitino.cli.commands.DeleteTag;
import org.apache.gravitino.cli.commands.DeleteUser;
import org.apache.gravitino.cli.commands.GroupDetails;
import org.apache.gravitino.cli.commands.ListAllTags;
import org.apache.gravitino.cli.commands.ListCatalogProperties;
import org.apache.gravitino.cli.commands.ListCatalogs;
import org.apache.gravitino.cli.commands.ListColumns;
import org.apache.gravitino.cli.commands.ListEntityTags;
import org.apache.gravitino.cli.commands.ListGroups;
import org.apache.gravitino.cli.commands.ListMetalakeProperties;
import org.apache.gravitino.cli.commands.ListMetalakes;
import org.apache.gravitino.cli.commands.ListRoles;
import org.apache.gravitino.cli.commands.ListSchema;
import org.apache.gravitino.cli.commands.ListSchemaProperties;
import org.apache.gravitino.cli.commands.ListTables;
import org.apache.gravitino.cli.commands.ListTagProperties;
import org.apache.gravitino.cli.commands.ListUsers;
import org.apache.gravitino.cli.commands.MetalakeDetails;
import org.apache.gravitino.cli.commands.RemoveCatalogProperty;
import org.apache.gravitino.cli.commands.RemoveMetalakeProperty;
import org.apache.gravitino.cli.commands.RemoveSchemaProperty;
import org.apache.gravitino.cli.commands.RemoveTagProperty;
import org.apache.gravitino.cli.commands.RoleDetails;
import org.apache.gravitino.cli.commands.SchemaDetails;
import org.apache.gravitino.cli.commands.ServerVersion;
import org.apache.gravitino.cli.commands.SetCatalogProperty;
import org.apache.gravitino.cli.commands.SetMetalakeProperty;
import org.apache.gravitino.cli.commands.SetSchemaProperty;
import org.apache.gravitino.cli.commands.SetTagProperty;
import org.apache.gravitino.cli.commands.TableDetails;
import org.apache.gravitino.cli.commands.TagDetails;
import org.apache.gravitino.cli.commands.TagEntity;
import org.apache.gravitino.cli.commands.UntagEntity;
import org.apache.gravitino.cli.commands.UpdateCatalogComment;
import org.apache.gravitino.cli.commands.UpdateCatalogName;
import org.apache.gravitino.cli.commands.UpdateMetalakeComment;
import org.apache.gravitino.cli.commands.UpdateMetalakeName;
import org.apache.gravitino.cli.commands.UpdateTagComment;
import org.apache.gravitino.cli.commands.UpdateTagName;
import org.apache.gravitino.cli.commands.UserDetails;

/* Gravitino Command line */
public class GravitinoCommandLine {

  private final CommandLine line;
  private final Options options;
  private final String entity;
  private final String command;
  private String urlEnv;
  private boolean urlSet = false;
  private boolean ignore = false;
  private String ignoreEnv;
  private boolean ignoreSet = false;

  public static final String CMD = "gcli"; // recommended name
  public static final String DEFAULT_URL = "http://localhost:8090";

  /**
   * Gravitino Command line.
   *
   * @param line Parsed command line object.
   * @param options Available options for the CLI.
   * @param entity The entity to apply the command to e.g. metlake, catalog, schema, table etc etc.
   * @param command The type of command to run i.e. list, details, update, delete, or create.
   */
  public GravitinoCommandLine(CommandLine line, Options options, String entity, String command) {
    this.line = line;
    this.options = options;
    this.entity = entity;
    this.command = command;
  }

  /** Handles the parsed command line arguments and executes the corresponding actions. */
  public void handleCommandLine() {
    GravitinoConfig config = new GravitinoConfig(null);

    /* Check if you should ignore client/version versions */
    if (line.hasOption(GravitinoOptions.IGNORE)) {
      ignore = true;
    } else {
      // Cache the ignore environment variable
      if (ignoreEnv == null && !ignoreSet) {
        ignoreEnv = System.getenv("GRAVITINO_IGNORE");
        ignore = ignoreEnv != null && ignoreEnv.equals("true");
        ignoreSet = true;
      }

      // Check if the ignore name is specified in the configuration file
      if (ignoreEnv == null) {
        if (config.fileExists()) {
          config.read();
          ignore = config.getIgnore();
        }
      }
    }

    executeCommand();
  }

  /** Handles the parsed command line arguments and executes the corresponding actions. */
  public void handleSimpleLine() {
    /* Display command usage. */
    if (line.hasOption(GravitinoOptions.HELP)) {
      displayHelp(options);
    }
    /* Display Gravitino client version. */
    else if (line.hasOption(GravitinoOptions.VERSION)) {
      new ClientVersion(getUrl(), ignore).handle();
    }
    /* Display Gravitino server version. */
    else if (line.hasOption(GravitinoOptions.SERVER)) {
      new ServerVersion(getUrl(), ignore).handle();
    }
  }

  /**
   * Displays the help message for the command line tool.
   *
   * @param options The command options.
   */
  public static void displayHelp(Options options) {
    HelpFormatter formatter = new HelpFormatter();
    formatter.printHelp(CMD, options);
  }

  /** Executes the appropriate command based on the command type. */
  private void executeCommand() {
<<<<<<< HEAD
    if (entity != null) {
      if (entity.equals(CommandEntities.TABLE)) {
        handleTableCommand();
      } else if (entity.equals(CommandEntities.SCHEMA)) {
        handleSchemaCommand();
      } else if (entity.equals(CommandEntities.CATALOG)) {
        handleCatalogCommand();
      } else if (entity.equals(CommandEntities.METALAKE)) {
        handleMetalakeCommand();
      } else if (entity.equals(CommandEntities.USER)) {
        handleUserCommand();
      } else if (entity.equals(CommandEntities.GROUP)) {
        handleGroupCommand();
      } else if (entity.equals(CommandEntities.TAG)) {
        handleTagCommand();
      } else if (entity.equals(CommandEntities.ROLE)) {
        handleRoleCommand();
      }
    } else {
      handleGeneralCommand();
=======
    if (entity.equals(CommandEntities.COLUMN)) {
      handleColumnCommand();
    } else if (entity.equals(CommandEntities.TABLE)) {
      handleTableCommand();
    } else if (entity.equals(CommandEntities.SCHEMA)) {
      handleSchemaCommand();
    } else if (entity.equals(CommandEntities.CATALOG)) {
      handleCatalogCommand();
    } else if (entity.equals(CommandEntities.METALAKE)) {
      handleMetalakeCommand();
>>>>>>> d6fda74a
    }
  }

  /**
   * Handles the command execution for Metalakes based on command type and the command line options.
   */
  private void handleMetalakeCommand() {
    String url = getUrl();
    FullName name = new FullName(line);
    String metalake = name.getMetalakeName();

    if (CommandActions.DETAILS.equals(command)) {
      new MetalakeDetails(url, ignore, metalake).handle();
    } else if (CommandActions.LIST.equals(command)) {
      new ListMetalakes(url, ignore).handle();
    } else if (CommandActions.CREATE.equals(command)) {
      String comment = line.getOptionValue(GravitinoOptions.COMMENT);
      new CreateMetalake(url, ignore, metalake, comment).handle();
    } else if (CommandActions.DELETE.equals(command)) {
      new DeleteMetalake(url, ignore, metalake).handle();
    } else if (CommandActions.SET.equals(command)) {
      String property = line.getOptionValue(GravitinoOptions.PROPERTY);
      String value = line.getOptionValue(GravitinoOptions.VALUE);
      new SetMetalakeProperty(url, ignore, metalake, property, value).handle();
    } else if (CommandActions.REMOVE.equals(command)) {
      String property = line.getOptionValue(GravitinoOptions.PROPERTY);
      new RemoveMetalakeProperty(url, ignore, metalake, property).handle();
    } else if (CommandActions.PROPERTIES.equals(command)) {
      new ListMetalakeProperties(url, ignore, metalake).handle();
    } else if (CommandActions.UPDATE.equals(command)) {
      if (line.hasOption(GravitinoOptions.COMMENT)) {
        String comment = line.getOptionValue(GravitinoOptions.COMMENT);
        new UpdateMetalakeComment(url, ignore, metalake, comment).handle();
      }
      if (line.hasOption(GravitinoOptions.RENAME)) {
        String newName = line.getOptionValue(GravitinoOptions.RENAME);
        new UpdateMetalakeName(url, ignore, metalake, newName).handle();
      }
    }
  }

  /**
   * Handles the command execution for Catalogs based on command type and the command line options.
   */
  private void handleCatalogCommand() {
    String url = getUrl();
    FullName name = new FullName(line);
    String metalake = name.getMetalakeName();

    if (CommandActions.LIST.equals(command)) {
      new ListCatalogs(url, ignore, metalake).handle();
      return;
    }

    String catalog = name.getCatalogName();

    if (CommandActions.DETAILS.equals(command)) {
      new CatalogDetails(url, ignore, metalake, catalog).handle();
    } else if (CommandActions.CREATE.equals(command)) {
      String provider = line.getOptionValue(GravitinoOptions.PROVIDER);
      String comment = line.getOptionValue(GravitinoOptions.COMMENT);
      if (provider.equals(Providers.HIVE)) {
        String metastore = line.getOptionValue(GravitinoOptions.METASTORE);
        new CreateHiveCatalog(url, ignore, metalake, catalog, provider, comment, metastore)
            .handle();
      } else if (provider.equals(Providers.ICEBERG)) {
        String metastore = line.getOptionValue(GravitinoOptions.METASTORE);
        String warehouse = line.getOptionValue(GravitinoOptions.WAREHOUSE);
        new CreateIcebergCatalog(
                url, ignore, metalake, catalog, provider, comment, metastore, warehouse)
            .handle();
      } else if (provider.equals(Providers.MYSQL)) {
        String jdbcurl = line.getOptionValue(GravitinoOptions.JDBCURL);
        String user = line.getOptionValue(GravitinoOptions.USER);
        String password = line.getOptionValue(GravitinoOptions.PASSWORD);
        new CreateMySQLCatalog(
                url, ignore, metalake, catalog, provider, comment, jdbcurl, user, password)
            .handle();
      } else if (provider.equals(Providers.POSTGRES)) {
        String jdbcurl = line.getOptionValue(GravitinoOptions.JDBCURL);
        String user = line.getOptionValue(GravitinoOptions.USER);
        String password = line.getOptionValue(GravitinoOptions.PASSWORD);
        String database = line.getOptionValue(GravitinoOptions.DATABASE);
        new CreatePostgresCatalog(
                url, ignore, metalake, catalog, provider, comment, jdbcurl, user, password,
                database)
            .handle();
      } else if (provider.equals(Providers.HADOOP)) {
        new CreateHadoopCatalog(url, ignore, metalake, catalog, provider, comment).handle();
      } else if (provider.equals(Providers.KAFKA)) {
        String bootstrap = line.getOptionValue(GravitinoOptions.BOOTSTRAP);
        new CreateKafkaCatalog(url, ignore, metalake, catalog, provider, comment, bootstrap)
            .handle();
      }
    } else if (CommandActions.DELETE.equals(command)) {
      new DeleteCatalog(url, ignore, metalake, catalog).handle();
    } else if (CommandActions.SET.equals(command)) {
      String property = line.getOptionValue(GravitinoOptions.PROPERTY);
      String value = line.getOptionValue(GravitinoOptions.VALUE);
      new SetCatalogProperty(url, ignore, metalake, catalog, property, value).handle();
    } else if (CommandActions.REMOVE.equals(command)) {
      String property = line.getOptionValue(GravitinoOptions.PROPERTY);
      new RemoveCatalogProperty(url, ignore, metalake, catalog, property).handle();
    } else if (CommandActions.PROPERTIES.equals(command)) {
      new ListCatalogProperties(url, ignore, metalake, catalog).handle();
    } else if (CommandActions.UPDATE.equals(command)) {
      if (line.hasOption(GravitinoOptions.COMMENT)) {
        String comment = line.getOptionValue(GravitinoOptions.COMMENT);
        new UpdateCatalogComment(url, ignore, metalake, catalog, comment).handle();
      }
      if (line.hasOption(GravitinoOptions.RENAME)) {
        String newName = line.getOptionValue(GravitinoOptions.RENAME);
        new UpdateCatalogName(url, ignore, metalake, catalog, newName).handle();
      }
    }
  }

  /**
   * Handles the command execution for Schemas based on command type and the command line options.
   */
  private void handleSchemaCommand() {
    String url = getUrl();
    FullName name = new FullName(line);
    String metalake = name.getMetalakeName();
    String catalog = name.getCatalogName();

    if (CommandActions.LIST.equals(command)) {
      new ListSchema(url, ignore, metalake, catalog).handle();
      return;
    }

    String schema = name.getSchemaName();

    if (CommandActions.DETAILS.equals(command)) {
      new SchemaDetails(url, ignore, metalake, catalog, schema).handle();
    } else if (CommandActions.CREATE.equals(command)) {
      String comment = line.getOptionValue(GravitinoOptions.COMMENT);
      new CreateSchema(url, ignore, metalake, catalog, schema, comment).handle();
    } else if (CommandActions.DELETE.equals(command)) {
      new DeleteSchema(url, ignore, metalake, catalog, schema).handle();
    } else if (CommandActions.SET.equals(command)) {
      String property = line.getOptionValue(GravitinoOptions.PROPERTY);
      String value = line.getOptionValue(GravitinoOptions.VALUE);
      new SetSchemaProperty(url, ignore, metalake, catalog, schema, property, value).handle();
    } else if (CommandActions.REMOVE.equals(command)) {
      String property = line.getOptionValue(GravitinoOptions.PROPERTY);
      new RemoveSchemaProperty(url, ignore, metalake, catalog, schema, property).handle();
    } else if (CommandActions.PROPERTIES.equals(command)) {
      new ListSchemaProperties(url, ignore, metalake, catalog, schema).handle();
    }
  }

  /**
   * Handles the command execution for Tables based on command type and the command line options.
   */
  private void handleTableCommand() {
    String url = getUrl();
    FullName name = new FullName(line);
    String metalake = name.getMetalakeName();
    String catalog = name.getCatalogName();
    String schema = name.getSchemaName();

    if (CommandActions.LIST.equals(command)) {
      new ListTables(url, ignore, metalake, catalog, schema).handle();
      return;
    }

    String table = name.getTableName();

    if (CommandActions.DETAILS.equals(command)) {
      new TableDetails(url, ignore, metalake, catalog, schema, table).handle();
    } else if (CommandActions.CREATE.equals(command)) {
      // TODO
    } else if (CommandActions.DELETE.equals(command)) {
      new DeleteTable(url, ignore, metalake, catalog, schema, table).handle();
    }
  }

  /** Handles the command execution for Users based on command type and the command line options. */
  protected void handleUserCommand() {
    String url = getUrl();
    FullName name = new FullName(line);
    String metalake = name.getMetalakeName();
    String user = line.getOptionValue(GravitinoOptions.USER);

    if (CommandActions.DETAILS.equals(command)) {
      new UserDetails(url, ignore, metalake, user).handle();
    } else if (CommandActions.LIST.equals(command)) {
      new ListUsers(url, ignore, metalake).handle();
    } else if (CommandActions.CREATE.equals(command)) {
      new CreateUser(url, ignore, metalake, user).handle();
    } else if (CommandActions.DELETE.equals(command)) {
      new DeleteUser(url, ignore, metalake, user).handle();
    }
  }

  /** Handles the command execution for Group based on command type and the command line options. */
  protected void handleGroupCommand() {
    String url = getUrl();
    FullName name = new FullName(line);
    String metalake = name.getMetalakeName();
    String group = line.getOptionValue(GravitinoOptions.GROUP);

    if (CommandActions.DETAILS.equals(command)) {
      new GroupDetails(url, ignore, metalake, group).handle();
    } else if (CommandActions.LIST.equals(command)) {
      new ListGroups(url, ignore, metalake).handle();
    } else if (CommandActions.CREATE.equals(command)) {
      new CreateGroup(url, ignore, metalake, group).handle();
    } else if (CommandActions.DELETE.equals(command)) {
      new DeleteGroup(url, ignore, metalake, group).handle();
    }
  }

  /** Handles the command execution for Tags based on command type and the command line options. */
  protected void handleTagCommand() {
    String url = getUrl();
    FullName name = new FullName(line);
    String metalake = name.getMetalakeName();
    String tag = line.getOptionValue(GravitinoOptions.TAG);

    if (CommandActions.DETAILS.equals(command)) {
      new TagDetails(url, ignore, metalake, tag).handle();
    } else if (CommandActions.LIST.equals(command)) {
      if (name.hasMetalakeName() && !name.hasCatalogName()) {
        new ListAllTags(url, ignore, metalake).handle();
      } else {
        new ListEntityTags(url, ignore, metalake, name).handle();
      }
    } else if (CommandActions.CREATE.equals(command)) {
      String comment = line.getOptionValue(GravitinoOptions.COMMENT);
      new CreateTag(url, ignore, metalake, tag, comment).handle();
    } else if (CommandActions.DELETE.equals(command)) {
      new DeleteTag(url, ignore, metalake, tag).handle();
    } else if (CommandActions.SET.equals(command)) {
      String property = line.getOptionValue(GravitinoOptions.PROPERTY);
      String value = line.getOptionValue(GravitinoOptions.VALUE);
      if (property != null && value != null) {
        new SetTagProperty(url, ignore, metalake, tag, property, value).handle();
      } else {
        new TagEntity(url, ignore, metalake, name, tag).handle();
      }
    } else if (CommandActions.REMOVE.equals(command)) {
      String property = line.getOptionValue(GravitinoOptions.PROPERTY);
      if (property != null) {
        new RemoveTagProperty(url, ignore, metalake, tag, property).handle();
      } else {
        new UntagEntity(url, ignore, metalake, name, tag).handle();
      }
    } else if (CommandActions.PROPERTIES.equals(command)) {
      new ListTagProperties(url, ignore, metalake, tag).handle();
    } else if (CommandActions.UPDATE.equals(command)) {
      if (line.hasOption(GravitinoOptions.COMMENT)) {
        String comment = line.getOptionValue(GravitinoOptions.COMMENT);
        new UpdateTagComment(url, ignore, metalake, tag, comment).handle();
      }
      if (line.hasOption(GravitinoOptions.RENAME)) {
        String newName = line.getOptionValue(GravitinoOptions.RENAME);
        new UpdateTagName(url, ignore, metalake, tag, newName).handle();
      }
    }
  }

<<<<<<< HEAD
  /** Handles the command execution for Roles based on command type and the command line options. */
  protected void handleRoleCommand() {
    String url = getUrl();
    FullName name = new FullName(line);
    String metalake = name.getMetalakeName();
    String role = line.getOptionValue(GravitinoOptions.ROLE);

    if (CommandActions.DETAILS.equals(command)) {
      new RoleDetails(url, metalake, role).handle();
    } else if (CommandActions.LIST.equals(command)) {
      new ListRoles(url, metalake).handle();
    } else if (CommandActions.CREATE.equals(command)) {
      new CreateRole(url, metalake, role).handle();
    } else if (CommandActions.DELETE.equals(command)) {
      new DeleteRole(url, metalake, role).handle();
    }
  }

  /** Handles the command execution based on command type and the command line options. */
  protected void handleGeneralCommand() {
=======
  /**
   * Handles the command execution for Columns based on command type and the command line options.
   */
  private void handleColumnCommand() {
>>>>>>> d6fda74a
    String url = getUrl();
    FullName name = new FullName(line);
    String metalake = name.getMetalakeName();
    String catalog = name.getCatalogName();
    String schema = name.getSchemaName();
    String table = name.getTableName();

    if (CommandActions.LIST.equals(command)) {
      new ListColumns(url, ignore, metalake, catalog, schema, table).handle();
    }
  }

  /**
   * Retrieves the Gravitinno URL from the command line options or the GRAVITINO_URL environment
   * variable or the Gravitio config file.
   *
   * @return The Gravitinno URL, or null if not found.
   */
  public String getUrl() {
    GravitinoConfig config = new GravitinoConfig(null);

    // If specified on the command line use that
    if (line.hasOption(GravitinoOptions.URL)) {
      return line.getOptionValue(GravitinoOptions.URL);
    }

    // Cache the Gravitino URL environment variable
    if (urlEnv == null && !urlSet) {
      urlEnv = System.getenv("GRAVITINO_URL");
      urlSet = true;
    }

    // If set return the Gravitino URL environment variable
    if (urlEnv != null) {
      return urlEnv;
    }

    // Check if the metalake name is specified in the configuration file
    if (config.fileExists()) {
      config.read();
      String configURL = config.getGravitinoURL();
      if (configURL != null) {
        return configURL;
      }
    }

    // Return the default localhost URL
    return DEFAULT_URL;
  }
}<|MERGE_RESOLUTION|>--- conflicted
+++ resolved
@@ -169,31 +169,7 @@
 
   /** Executes the appropriate command based on the command type. */
   private void executeCommand() {
-<<<<<<< HEAD
-    if (entity != null) {
-      if (entity.equals(CommandEntities.TABLE)) {
-        handleTableCommand();
-      } else if (entity.equals(CommandEntities.SCHEMA)) {
-        handleSchemaCommand();
-      } else if (entity.equals(CommandEntities.CATALOG)) {
-        handleCatalogCommand();
-      } else if (entity.equals(CommandEntities.METALAKE)) {
-        handleMetalakeCommand();
-      } else if (entity.equals(CommandEntities.USER)) {
-        handleUserCommand();
-      } else if (entity.equals(CommandEntities.GROUP)) {
-        handleGroupCommand();
-      } else if (entity.equals(CommandEntities.TAG)) {
-        handleTagCommand();
-      } else if (entity.equals(CommandEntities.ROLE)) {
-        handleRoleCommand();
-      }
-    } else {
-      handleGeneralCommand();
-=======
-    if (entity.equals(CommandEntities.COLUMN)) {
-      handleColumnCommand();
-    } else if (entity.equals(CommandEntities.TABLE)) {
+    if (entity.equals(CommandEntities.TABLE)) {
       handleTableCommand();
     } else if (entity.equals(CommandEntities.SCHEMA)) {
       handleSchemaCommand();
@@ -201,7 +177,14 @@
       handleCatalogCommand();
     } else if (entity.equals(CommandEntities.METALAKE)) {
       handleMetalakeCommand();
->>>>>>> d6fda74a
+    } else if (entity.equals(CommandEntities.USER)) {
+      handleUserCommand();
+    } else if (entity.equals(CommandEntities.GROUP)) {
+      handleGroupCommand();
+    } else if (entity.equals(CommandEntities.TAG)) {
+      handleTagCommand();
+    } else if (entity.equals(CommandEntities.ROLE)) {
+      handleRoleCommand();
     }
   }
 
@@ -465,7 +448,6 @@
     }
   }
 
-<<<<<<< HEAD
   /** Handles the command execution for Roles based on command type and the command line options. */
   protected void handleRoleCommand() {
     String url = getUrl();
@@ -484,14 +466,10 @@
     }
   }
 
-  /** Handles the command execution based on command type and the command line options. */
-  protected void handleGeneralCommand() {
-=======
   /**
    * Handles the command execution for Columns based on command type and the command line options.
    */
   private void handleColumnCommand() {
->>>>>>> d6fda74a
     String url = getUrl();
     FullName name = new FullName(line);
     String metalake = name.getMetalakeName();
