--- conflicted
+++ resolved
@@ -117,11 +117,8 @@
 metrics-jersey2 = { group = "io.dropwizard.metrics", name = "metrics-jersey2", version.ref = "metrics" }
 metrics-jvm = { group = "io.dropwizard.metrics", name = "metrics-jvm", version.ref = "metrics" }
 metrics-jmx = { group = "io.dropwizard.metrics", name = "metrics-jmx", version.ref = "metrics" }
-<<<<<<< HEAD
 jline-terminal = { group = "org.jline", name = "jline-terminal", version.ref = "jline" }
 okhttp3-loginterceptor = { group = "com.squareup.okhttp3", name = "logging-interceptor", version.ref = "okhttp3" }
-=======
->>>>>>> 6108e35f
 metrics-servlets = { group = "io.dropwizard.metrics", name = "metrics-servlets", version.ref = "metrics" }
 
 [bundles]
