--- conflicted
+++ resolved
@@ -31,13 +31,8 @@
 airlift-resolver = "1.6"
 hive2 = "2.3.9"
 hadoop2 = "2.10.2"
-<<<<<<< HEAD
 hadoop3 = "3.3.6"
-=======
-hadoop3 = "3.1.0"
-hadoop-minikdc = "3.3.6"
 htrace-core4 = "4.1.0-incubating"
->>>>>>> 6c0ecf58
 httpclient5 = "5.2.1"
 mockserver = "5.15.0"
 commons-lang3 = "3.14.0"
@@ -147,14 +142,8 @@
 hadoop3-hdfs = { group = "org.apache.hadoop", name = "hadoop-hdfs", version.ref = "hadoop3" }
 hadoop3-common = { group = "org.apache.hadoop", name = "hadoop-common", version.ref = "hadoop3"}
 hadoop3-client = { group = "org.apache.hadoop", name = "hadoop-client", version.ref = "hadoop3"}
-<<<<<<< HEAD
-hadoop3-aws = { group = "org.apache.hadoop", name = "hadoop-aws", version.ref = "hadoop3"}
-hadoop3-mapreduce-client-core = { group = "org.apache.hadoop", name = "hadoop-mapreduce-client-core", version.ref = "hadoop3"}
 hadoop3-minicluster = { group = "org.apache.hadoop", name = "hadoop-minicluster", version.ref = "hadoop3"}
-=======
-hadoop3-minicluster = { group = "org.apache.hadoop", name = "hadoop-minicluster", version.ref = "hadoop-minikdc"}
 htrace-core4 = { group = "org.apache.htrace", name = "htrace-core4", version.ref = "htrace-core4" }
->>>>>>> 6c0ecf58
 airlift-json = { group = "io.airlift", name = "json", version.ref = "airlift-json"}
 airlift-resolver = { group = "io.airlift.resolver", name = "resolver", version.ref = "airlift-resolver"}
 httpclient5 = { group = "org.apache.httpcomponents.client5", name = "httpclient5", version.ref = "httpclient5" }
