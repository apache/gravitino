#
# Copyright 2023 Datastrato.
# This software is licensed under the Apache License version 2.
#
[versions]
<<<<<<< HEAD
junit = "5.10.0"
protoc = "3.24.1"
substrait = "0.11.0" # 0.12.0 breaks build
jackson = "2.15.2"
guava = "32.1.2-jre"
lombok = "1.18.28"
=======
junit = "5.8.1"
protoc = "3.17.3"
substrait = "0.9.0"
jackson = "2.15.2"
guava = "29.0-jre"
lombok = "1.18.20"
>>>>>>> 79ef54be
slf4j = "2.0.7"
log4j = "2.20.0"
jetty = "9.4.51.v20230217"
jersey = "2.40"
mockito = "3.12.4"
airlift-units = "1.10"
airlift-log = "235"
hive2 = "2.3.9" # 3.0.0 version breaks build
hadoop2 = "2.10.2"
httpclient5 = "5.2.1"
mockserver = "5.15.0"
commons-lang3 = "3.13.0"
commons-io = "2.13.0"
commons-net = "3.9.0"
caffeine = "2.9.3"
<<<<<<< HEAD
rocksdbjni = "7.10.2"
=======
rocksdbjni = "7.7.3"
iceberg = '1.3.1'
>>>>>>> 79ef54be

protobuf-plugin = "0.9.4"
spotless-plugin = '6.13.0' # last version for Java 8
gradle-extensions-plugin = '1.74'
publish-plugin = '1.1.0'
rat-plugin = '0.8.0'
shadow-plugin = "8.1.1"


[libraries]
protobuf-java = { group = "com.google.protobuf", name = "protobuf-java", version.ref = "protoc" }
protobuf-java-util = { group = "com.google.protobuf", name = "protobuf-java-util", version.ref = "protoc" }
substrait-java-core = { group = "io.substrait", name = "core", version.ref = "substrait" }
jackson-databind = { group = "com.fasterxml.jackson.core", name = "jackson-databind", version.ref = "jackson" }
jackson-annotations = { group = "com.fasterxml.jackson.core", name = "jackson-annotations", version.ref = "jackson" }
jackson-datatype-jdk8 = { group = "com.fasterxml.jackson.datatype", name = "jackson-datatype-jdk8", version.ref = "jackson" }
jackson-datatype-jsr310 = { group = "com.fasterxml.jackson.datatype", name = "jackson-datatype-jsr310", version.ref = "jackson" }
guava = { group = "com.google.guava", name = "guava", version.ref = "guava" }
lombok = { group = "org.projectlombok", name = "lombok", version.ref = "lombok" }
junit-jupiter-api = { group = "org.junit.jupiter", name = "junit-jupiter-api", version.ref = "junit" }
junit-jupiter-params = { group = "org.junit.jupiter", name = "junit-jupiter-params", version.ref = "junit" }
junit-jupiter-engine = { group = "org.junit.jupiter", name = "junit-jupiter-engine"}
slf4j-api = { group = "org.slf4j", name = "slf4j-api", version.ref = "slf4j" }
slf4j-jdk14 = { group = "org.slf4j", name = "slf4j-jdk14", version = "1.7.30" }
log4j-slf4j2-impl = { group = "org.apache.logging.log4j", name = "log4j-slf4j2-impl", version.ref = "log4j" }
log4j-api = { group = "org.apache.logging.log4j", name = "log4j-api", version.ref = "log4j" }
log4j-core = { group = "org.apache.logging.log4j", name = "log4j-core", version.ref = "log4j" }
jetty-server = { group = "org.eclipse.jetty", name = "jetty-server", version.ref = "jetty" }
jetty-servlet = { group = "org.eclipse.jetty", name = "jetty-servlet", version.ref = "jetty" }
jersey-server = { group = "org.glassfish.jersey.core", name = "jersey-server", version.ref = "jersey" }
jersey-container-servlet-core = { group = "org.glassfish.jersey.containers", name = "jersey-container-servlet-core", version.ref = "jersey" }
jersey-container-jetty-http = { group = "org.glassfish.jersey.containers", name = "jersey-container-jetty-http", version.ref = "jersey" }
jersey-media-json-jackson = { group = "org.glassfish.jersey.media", name = "jersey-media-json-jackson", version.ref = "jersey" }
jersey-hk2 = { group = "org.glassfish.jersey.inject", name = "jersey-hk2", version.ref = "jersey" }
jersey-test-framework-core = { group = "org.glassfish.jersey.test-framework", name = "jersey-test-framework-core", version.ref = "jersey" }
jersey-test-framework-provider-jetty = { group = "org.glassfish.jersey.test-framework.providers", name = "jersey-test-framework-provider-jetty", version.ref = "jersey" }
mockito-core = { group = "org.mockito", name = "mockito-core", version.ref = "mockito" }
hive2-metastore = { group = "org.apache.hive", name = "hive-metastore", version.ref = "hive2"}
hive2-exec = { group = "org.apache.hive", name = "hive-exec", version.ref = "hive2"}
hive2-common = { group = "org.apache.hive", name = "hive-common", version.ref = "hive2"}
hadoop2-common = { group = "org.apache.hadoop", name = "hadoop-common", version.ref = "hadoop2"}
hadoop2-mapreduce-client-core = { group = "org.apache.hadoop", name = "hadoop-mapreduce-client-core", version.ref = "hadoop2"}
airlift-units = { group = "io.airlift", name = "units", version.ref = "airlift-units"}
airlift-log = { group = "io.airlift", name = "log", version.ref = "airlift-log"}
httpclient5 = { group = "org.apache.httpcomponents.client5", name = "httpclient5", version.ref = "httpclient5" }
mockserver-netty = { group = "org.mock-server", name = "mockserver-netty", version.ref = "mockserver" }
mockserver-client-java = { group = "org.mock-server", name = "mockserver-client-java", version.ref = "mockserver" }
commons-lang3 = { group = "org.apache.commons", name = "commons-lang3", version.ref = "commons-lang3" }
commons-io = { group = "commons-io", name = "commons-io", version.ref = "commons-io" }
caffeine = { group = "com.github.ben-manes.caffeine", name = "caffeine", version.ref = "caffeine" }
rocksdbjni = { group = "org.rocksdb", name = "rocksdbjni", version.ref = "rocksdbjni" }
iceberg-core = { group = "org.apache.iceberg", name = "iceberg-core", version.ref = "iceberg" }

[bundles]
log4j = ["slf4j-api", "log4j-slf4j2-impl", "log4j-api", "log4j-core"]
jetty = ["jetty-server", "jetty-servlet"]
jersey = ["jersey-server", "jersey-container-servlet-core", "jersey-container-jetty-http", "jersey-media-json-jackson", "jersey-hk2"]
iceberg = ["iceberg-core"]

[plugins]
protobuf = { id = "com.google.protobuf", version.ref = "protobuf-plugin" }
spotless = { id = "com.diffplug.spotless", version.ref = "spotless-plugin" }
gradle-extensions = { id = "com.github.vlsi.gradle-extensions", version.ref = "gradle-extensions-plugin" }
publish = { id = "io.github.gradle-nexus.publish-plugin", version.ref = "publish-plugin" }
rat = { id = "org.nosphere.apache.rat", version.ref = "rat-plugin" }
shadow = { id = "com.github.johnrengelman.shadow", version.ref = "shadow-plugin" }<|MERGE_RESOLUTION|>--- conflicted
+++ resolved
@@ -3,21 +3,12 @@
 # This software is licensed under the Apache License version 2.
 #
 [versions]
-<<<<<<< HEAD
 junit = "5.10.0"
 protoc = "3.24.1"
 substrait = "0.11.0" # 0.12.0 breaks build
 jackson = "2.15.2"
 guava = "32.1.2-jre"
 lombok = "1.18.28"
-=======
-junit = "5.8.1"
-protoc = "3.17.3"
-substrait = "0.9.0"
-jackson = "2.15.2"
-guava = "29.0-jre"
-lombok = "1.18.20"
->>>>>>> 79ef54be
 slf4j = "2.0.7"
 log4j = "2.20.0"
 jetty = "9.4.51.v20230217"
@@ -33,12 +24,8 @@
 commons-io = "2.13.0"
 commons-net = "3.9.0"
 caffeine = "2.9.3"
-<<<<<<< HEAD
 rocksdbjni = "7.10.2"
-=======
-rocksdbjni = "7.7.3"
 iceberg = '1.3.1'
->>>>>>> 79ef54be
 
 protobuf-plugin = "0.9.4"
 spotless-plugin = '6.13.0' # last version for Java 8
