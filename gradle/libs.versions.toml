--- conflicted
+++ resolved
@@ -84,12 +84,9 @@
 rocksdbjni = { group = "org.rocksdb", name = "rocksdbjni", version.ref = "rocksdbjni" }
 commons-collections4 = { group = "org.apache.commons", name = "commons-collections4", version.ref = "commons-collections4" }
 iceberg-core = { group = "org.apache.iceberg", name = "iceberg-core", version.ref = "iceberg" }
-<<<<<<< HEAD
 iceberg-hive-metastore = { group = "org.apache.iceberg", name = "iceberg-hive-metastore", version.ref = "iceberg" }
-=======
 trino-spi= { group = "io.trino", name = "trino-spi", version.ref = "trino" }
 trino-toolkit= { group = "io.trino", name = "trino-plugin-toolkit", version.ref = "trino" }
->>>>>>> a300c7b8
 iceberg-spark-runtime = { group = "org.apache.iceberg", name = "iceberg-spark-runtime-3.3_2.13", version.ref = "iceberg" }
 spark-sql = { group = "org.apache.spark", name = "spark-sql_2.13", version.ref = "spark" }
 
