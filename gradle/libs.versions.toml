#
# Licensed to the Apache Software Foundation (ASF) under one
# or more contributor license agreements.  See the NOTICE file
# distributed with this work for additional information
# regarding copyright ownership.  The ASF licenses this file
# to you under the Apache License, Version 2.0 (the
# "License"); you may not use this file except in compliance
# with the License.  You may obtain a copy of the License at
#
#  http://www.apache.org/licenses/LICENSE-2.0
#
# Unless required by applicable law or agreed to in writing,
# software distributed under the License is distributed on an
# "AS IS" BASIS, WITHOUT WARRANTIES OR CONDITIONS OF ANY
# KIND, either express or implied.  See the License for the
# specific language governing permissions and limitations
# under the License.
#
[versions]
awssdk = "2.28.3"
azure-identity = "1.13.1"
azure-storage-file-datalake = "12.20.0"
reactor-netty-http = "1.2.1"
reactor-netty-core = "1.2.1"
junit = "5.8.1"
protoc = "3.24.4"
jackson = "2.15.2"
guava = "32.1.3-jre"
lombok = "1.18.20"
slf4j = "2.0.9"
log4j = "2.24.3"
lance = "0.31.0"
jetty = "9.4.51.v20230217"
jersey = "2.41"
mockito = "4.11.0"
airlift-json = "237"
airlift-resolver = "1.6"
hive2 = "2.3.9"
hadoop2 = "2.10.2"
hadoop3 = "3.3.1"
hadoop3-gcs = "1.9.4-hadoop3"
hadoop3-abs = "3.3.1"
hadoop3-aliyun = "3.3.1"
hadoop-minikdc = "3.3.1"
htrace-core4 = "4.1.0-incubating"
httpclient = "4.4.1"
httpclient5 = "5.4.4"
httpcore5 = "5.3.4"
micrometer-core = "1.12.2"
jackson-dataformat-yaml = "2.16.1"
mockserver = "5.15.0"
commons-csv = "1.12.0"
commons-lang3 = "3.14.0"
commons-lang = "2.6"
commons-logging = "1.3.5"
commons-io = "2.18.0"
commons-collections4 = "4.4"
commons-collections3 = "3.2.2"
commons-configuration1 = "1.6"
commons-dbcp2 = "2.11.0"
caffeine = "2.9.3"
iceberg = '1.9.2' # used for Gravitino Iceberg catalog and Iceberg REST service
iceberg4connector = "1.6.1" # used for compile connectors like Spark, Flink, etc
paimon = '0.8.0'
spark33 = "3.3.4"
spark34 = "3.4.3"
spark35 = "3.5.1"
kyuubi4spark = "1.10.2"
kyuubi4authz = "1.10.2"
trino = '435'
scala-collection-compat = "2.7.0"
scala-java-compat = "1.0.2"
sqlite-jdbc = "3.42.0.0"
testcontainers = "1.20.6"
jwt = "0.11.1"
nimbus-jose-jwt = "9.37.3"
jline = "3.21.0"
okhttp3 = "4.11.0"
opencsv = "2.3"
metrics = "4.2.25"
prometheus = "0.16.0"
mysql = "8.0.33"
postgresql = "42.6.0"
immutables-value = "2.10.1"
selenium = "3.141.59"
rauschig = "1.2.0"
mybatis = "3.5.6"
h2db = "1.4.200"
kafka = "3.4.0"
curator = "2.12.0"
awaitility = "4.2.1"
servlet = "3.1.0"
jodd = "3.5.2"
flink = "1.18.0"
flinkjdbc = "3.2.0-1.18"
cglib = "2.2"
ranger = "2.4.0"
javax-jaxb-api = "2.3.1"
javax-ws-rs-api = "2.1.1"
spotless-plugin = '6.11.0'
gradle-extensions-plugin = '1.74'
publish-plugin = '1.2.0'
rat-plugin = '0.8.0'
shadow-plugin = "8.1.1"
kerby = "2.0.3"
node-plugin = "7.0.1"
commons-cli = "1.2"
commons-cli-new = "1.9.0"
sun-activation-version = "1.2.0"
error-prone = "3.1.0"
woodstox-core = "5.3.0"
mail = "1.4.1"
rome = "1.0"
jettison = "1.1"
thrift = "0.12.0"
derby = "10.14.2.0"
datanucleus-core = "4.1.17"
datanucleus-api-jdo = "4.2.4"
datanucleus-rdbms = "4.1.19"
datanucleus-jdo = "3.2.0-m3"
hudi = "0.15.0"
google-auth = "1.28.0"
aliyun-credentials = "0.3.12"
openlineage = "1.29.0"
jcstress = "0.8.15"
jmh-plugin = "0.7.3"
jmh = "1.37"
jcasbin = "1.81.0"
ognl = "3.4.7"
concurrent-trees = "2.6.0"
jakarta-validation = "2.0.2"

[libraries]
aws-iam = { group = "software.amazon.awssdk", name = "iam", version.ref = "awssdk" }
aws-policy = { group = "software.amazon.awssdk", name = "iam-policy-builder", version.ref = "awssdk" }
aws-s3 = { group = "software.amazon.awssdk", name = "s3", version.ref = "awssdk" }
aws-sts = { group = "software.amazon.awssdk", name = "sts", version.ref = "awssdk" }
aws-kms = { group = "software.amazon.awssdk", name = "kms", version.ref = "awssdk" }
azure-identity = { group = "com.azure", name = "azure-identity", version.ref = "azure-identity"}
azure-storage-file-datalake = { group = "com.azure", name = "azure-storage-file-datalake", version.ref = "azure-storage-file-datalake"}
reactor-netty-http = {group = "io.projectreactor.netty", name = "reactor-netty-http", version.ref = "reactor-netty-http"}
reactor-netty-core = {group = "io.projectreactor.netty", name = "reactor-netty-core", version.ref = "reactor-netty-core"}
jackson-databind = { group = "com.fasterxml.jackson.core", name = "jackson-databind", version.ref = "jackson" }
jackson-annotations = { group = "com.fasterxml.jackson.core", name = "jackson-annotations", version.ref = "jackson" }
jackson-datatype-jdk8 = { group = "com.fasterxml.jackson.datatype", name = "jackson-datatype-jdk8", version.ref = "jackson" }
jackson-datatype-jsr310 = { group = "com.fasterxml.jackson.datatype", name = "jackson-datatype-jsr310", version.ref = "jackson" }
jackson-dataformat-yaml = { group = "com.fasterxml.jackson.dataformat", name = "jackson-dataformat-yaml", version.ref = "jackson-dataformat-yaml" }
guava = { group = "com.google.guava", name = "guava", version.ref = "guava" }
kerby-core = { group = "org.apache.kerby", name = "kerb-core", version.ref = "kerby"}
kerby-simplekdc = { group = "org.apache.kerby", name = "kerb-simplekdc", version.ref = "kerby"}
lombok = { group = "org.projectlombok", name = "lombok", version.ref = "lombok" }
junit-jupiter-api = { group = "org.junit.jupiter", name = "junit-jupiter-api", version.ref = "junit" }
junit-jupiter-params = { group = "org.junit.jupiter", name = "junit-jupiter-params", version.ref = "junit" }
junit-jupiter-engine = { group = "org.junit.jupiter", name = "junit-jupiter-engine", version.ref = "junit" }
slf4j-api = { group = "org.slf4j", name = "slf4j-api", version.ref = "slf4j" }
slf4j-simple = { group = "org.slf4j", name = "slf4j-simple", version.ref = "slf4j" }
slf4j-jdk14 = { group = "org.slf4j", name = "slf4j-jdk14", version = "1.7.30" }
log4j-slf4j2-impl = { group = "org.apache.logging.log4j", name = "log4j-slf4j2-impl", version.ref = "log4j" }
log4j-api = { group = "org.apache.logging.log4j", name = "log4j-api", version.ref = "log4j" }
log4j-core = { group = "org.apache.logging.log4j", name = "log4j-core", version.ref = "log4j" }
log4j-12-api = { group = "org.apache.logging.log4j", name = "log4j-1.2-api", version.ref = "log4j" }
log4j-layout-template-json = { group = "org.apache.logging.log4j", name = "log4j-layout-template-json", version.ref = "log4j" }
<<<<<<< HEAD
lance = { group = "com.lancedb", name = "lance-core", version.ref = "lance" }
=======
jakarta-validation-api = { group = "jakarta.validation", name = "jakarta.validation-api", version.ref = "jakarta-validation" }
>>>>>>> a02fdd0e
jetty-server = { group = "org.eclipse.jetty", name = "jetty-server", version.ref = "jetty" }
jetty-servlet = { group = "org.eclipse.jetty", name = "jetty-servlet", version.ref = "jetty" }
jetty-servlets = { group = "org.eclipse.jetty", name = "jetty-servlets", version.ref = "jetty" }
jetty-webapp = { group = "org.eclipse.jetty", name = "jetty-webapp", version.ref = "jetty" }
jersey-server = { group = "org.glassfish.jersey.core", name = "jersey-server", version.ref = "jersey" }
jersey-container-servlet-core = { group = "org.glassfish.jersey.containers", name = "jersey-container-servlet-core", version.ref = "jersey" }
jersey-container-jetty-http = { group = "org.glassfish.jersey.containers", name = "jersey-container-jetty-http", version.ref = "jersey" }
jersey-media-json-jackson = { group = "org.glassfish.jersey.media", name = "jersey-media-json-jackson", version.ref = "jersey" }
jersey-hk2 = { group = "org.glassfish.jersey.inject", name = "jersey-hk2", version.ref = "jersey" }
jersey-test-framework-core = { group = "org.glassfish.jersey.test-framework", name = "jersey-test-framework-core", version.ref = "jersey" }
jersey-test-framework-provider-jetty = { group = "org.glassfish.jersey.test-framework.providers", name = "jersey-test-framework-provider-jetty", version.ref = "jersey" }
jodd-core = { group = "org.jodd", name = "jodd-core", version.ref = "jodd" }
mockito-core = { group = "org.mockito", name = "mockito-core", version.ref = "mockito" }
mockito-inline = { group = "org.mockito", name = "mockito-inline", version.ref = "mockito" }
hive2-metastore = { group = "org.apache.hive", name = "hive-metastore", version.ref = "hive2"}
hive2-exec = { group = "org.apache.hive", name = "hive-exec", version.ref = "hive2"}
hive2-common = { group = "org.apache.hive", name = "hive-common", version.ref = "hive2"}
hive2-jdbc = { group = "org.apache.hive", name = "hive-jdbc", version.ref = "hive2"}
hadoop2-auth = { group = "org.apache.hadoop", name = "hadoop-auth", version.ref = "hadoop2" }
hadoop2-hdfs = { group = "org.apache.hadoop", name = "hadoop-hdfs", version.ref = "hadoop2" }
hadoop2-hdfs-client = { group = "org.apache.hadoop", name = "hadoop-hdfs-client", version.ref = "hadoop2" }
hadoop2-common = { group = "org.apache.hadoop", name = "hadoop-common", version.ref = "hadoop2"}
hadoop2-mapreduce-client-core = { group = "org.apache.hadoop", name = "hadoop-mapreduce-client-core", version.ref = "hadoop2"}
hadoop2-aws = { group = "org.apache.hadoop", name = "hadoop-aws", version.ref = "hadoop2"}
hadoop3-aws = { group = "org.apache.hadoop", name = "hadoop-aws", version.ref = "hadoop3"}
hadoop3-hdfs = { group = "org.apache.hadoop", name = "hadoop-hdfs", version.ref = "hadoop3" }
hadoop3-common = { group = "org.apache.hadoop", name = "hadoop-common", version.ref = "hadoop3"}
hadoop3-client = { group = "org.apache.hadoop", name = "hadoop-client", version.ref = "hadoop3"}
hadoop3-client-api = { group = "org.apache.hadoop", name = "hadoop-client-api", version.ref = "hadoop3"}
hadoop3-client-runtime = { group = "org.apache.hadoop", name = "hadoop-client-runtime", version.ref = "hadoop3"}
hadoop3-minicluster = { group = "org.apache.hadoop", name = "hadoop-minicluster", version.ref = "hadoop-minikdc"}
hadoop3-gcs = { group = "com.google.cloud.bigdataoss", name = "gcs-connector", version.ref = "hadoop3-gcs"}
hadoop3-oss = { group = "org.apache.hadoop", name = "hadoop-aliyun", version.ref = "hadoop3-aliyun"}
hadoop3-abs = { group = "org.apache.hadoop", name = "hadoop-azure", version.ref = "hadoop3-abs"}
htrace-core4 = { group = "org.apache.htrace", name = "htrace-core4", version.ref = "htrace-core4" }
airlift-json = { group = "io.airlift", name = "json", version.ref = "airlift-json"}
airlift-resolver = { group = "io.airlift.resolver", name = "resolver", version.ref = "airlift-resolver"}
httpclient = { group = "org.apache.httpcomponents", name = "httpclient", version.ref = "httpclient" }
httpclient5 = { group = "org.apache.httpcomponents.client5", name = "httpclient5", version.ref = "httpclient5" }
httpcore5 = { group = "org.apache.httpcomponents.core5", name = "httpcore5", version.ref = "httpcore5" }
micrometer-core = { group = "io.micrometer", name = "micrometer-core", version.ref = "micrometer-core" }

mockserver-netty = { group = "org.mock-server", name = "mockserver-netty", version.ref = "mockserver" }
mockserver-client-java = { group = "org.mock-server", name = "mockserver-client-java", version.ref = "mockserver" }
commons-csv = { group = "org.apache.commons", name = "commons-csv", version.ref = "commons-csv" }
commons-lang = { group = "commons-lang", name = "commons-lang", version.ref = "commons-lang" }
commons-lang3 = { group = "org.apache.commons", name = "commons-lang3", version.ref = "commons-lang3" }
commons-logging = { group = "commons-logging", name = "commons-logging", version.ref = "commons-logging" }
commons-io = { group = "commons-io", name = "commons-io", version.ref = "commons-io" }
caffeine = { group = "com.github.ben-manes.caffeine", name = "caffeine", version.ref = "caffeine" }
commons-collections4 = { group = "org.apache.commons", name = "commons-collections4", version.ref = "commons-collections4" }
commons-collections3 = { group = "commons-collections", name = "commons-collections", version.ref = "commons-collections3" }
commons-configuration1 = { group = "commons-configuration", name = "commons-configuration", version.ref = "commons-configuration1" }
iceberg-aliyun = { group = "org.apache.iceberg", name = "iceberg-aliyun", version.ref = "iceberg" }
iceberg-aws = { group = "org.apache.iceberg", name = "iceberg-aws", version.ref = "iceberg" }
iceberg-aws-bundle = { group = "org.apache.iceberg", name = "iceberg-aws-bundle", version.ref = "iceberg" }
iceberg-azure = { group = "org.apache.iceberg", name = "iceberg-azure", version.ref = "iceberg" }
iceberg-azure-bundle = { group = "org.apache.iceberg", name = "iceberg-azure-bundle", version.ref = "iceberg" }
iceberg-core = { group = "org.apache.iceberg", name = "iceberg-core", version.ref = "iceberg" }
iceberg-api = { group = "org.apache.iceberg", name = "iceberg-api", version.ref = "iceberg" }
iceberg-hive-metastore = { group = "org.apache.iceberg", name = "iceberg-hive-metastore", version.ref = "iceberg" }
iceberg-gcp = { group = "org.apache.iceberg", name = "iceberg-gcp", version.ref = "iceberg" }
iceberg-gcp-bundle = { group = "org.apache.iceberg", name = "iceberg-gcp-bundle", version.ref = "iceberg" }
paimon-core = { group = "org.apache.paimon", name = "paimon-core", version.ref = "paimon" }
paimon-format = { group = "org.apache.paimon", name = "paimon-format", version.ref = "paimon" }
paimon-hive-catalog = { group = "org.apache.paimon", name = "paimon-hive-catalog", version.ref = "paimon" }
paimon-s3 = { group = "org.apache.paimon", name = "paimon-s3", version.ref = "paimon" }
paimon-oss = { group = "org.apache.paimon", name = "paimon-oss", version.ref = "paimon" }
paimon-spark = { group = "org.apache.paimon", name = "paimon-spark", version.ref = "paimon" }

trino-spi= { group = "io.trino", name = "trino-spi", version.ref = "trino" }
trino-testing= { group = "io.trino", name = "trino-testing", version.ref = "trino" }
trino-memory= { group = "io.trino", name = "trino-memory", version.ref = "trino" }
trino-cli= { group = "io.trino", name = "trino-cli", version.ref = "trino" }
trino-client= { group = "io.trino", name = "trino-client", version.ref = "trino" }
sqlite-jdbc = { group = "org.xerial", name = "sqlite-jdbc", version.ref = "sqlite-jdbc" }
commons-dbcp2 = { group = "org.apache.commons", name = "commons-dbcp2", version.ref = "commons-dbcp2" }
testcontainers = { group = "org.testcontainers", name = "testcontainers", version.ref = "testcontainers" }
testcontainers-mysql = { group = "org.testcontainers", name = "mysql", version.ref = "testcontainers" }
testcontainers-postgresql = { group = "org.testcontainers", name = "postgresql", version.ref = "testcontainers" }
testcontainers-junit-jupiter = { group = "org.testcontainers", name = "junit-jupiter", version.ref = "testcontainers" }
testcontainers-localstack = { group = "org.testcontainers", name = "localstack", version.ref = "testcontainers" }
trino-jdbc = { group = "io.trino", name = "trino-jdbc", version.ref = "trino" }
jwt-api = { group = "io.jsonwebtoken", name = "jjwt-api", version.ref = "jwt"}
jwt-impl = { group = "io.jsonwebtoken", name = "jjwt-impl", version.ref = "jwt"}
jwt-gson = { group = "io.jsonwebtoken", name = "jjwt-gson", version.ref = "jwt"}
nimbus-jose-jwt = { group = "com.nimbusds", name = "nimbus-jose-jwt", version.ref = "nimbus-jose-jwt"}
metrics-core = { group = "io.dropwizard.metrics", name = "metrics-core", version.ref = "metrics" }
metrics-jersey2 = { group = "io.dropwizard.metrics", name = "metrics-jersey2", version.ref = "metrics" }
metrics-jvm = { group = "io.dropwizard.metrics", name = "metrics-jvm", version.ref = "metrics" }
metrics-jmx = { group = "io.dropwizard.metrics", name = "metrics-jmx", version.ref = "metrics" }
jline-terminal = { group = "org.jline", name = "jline-terminal", version.ref = "jline" }
okhttp3-loginterceptor = { group = "com.squareup.okhttp3", name = "logging-interceptor", version.ref = "okhttp3" }
opencsv = {group = "net.sf.opencsv", name = "opencsv", version.ref = "opencsv"}
metrics-servlets = { group = "io.dropwizard.metrics", name = "metrics-servlets", version.ref = "metrics" }
prometheus-client = { group = "io.prometheus", name = "simpleclient", version.ref = "prometheus" }
prometheus-dropwizard = { group = "io.prometheus", name = "simpleclient_dropwizard", version.ref = "prometheus" }
prometheus-servlet = { group = "io.prometheus", name = "simpleclient_servlet", version.ref = "prometheus" }
mysql-driver = { group = "mysql", name = "mysql-connector-java", version.ref = "mysql" }
postgresql-driver = { group = "org.postgresql", name = "postgresql", version.ref = "postgresql" }
minikdc = { group = "org.apache.hadoop", name = "hadoop-minikdc", version.ref = "hadoop-minikdc"}
immutables-value = { module = "org.immutables:value", version.ref = "immutables-value" }
commons-cli = { group = "commons-cli", name = "commons-cli", version.ref = "commons-cli" }
commons-cli-new = { group = "commons-cli", name = "commons-cli", version.ref = "commons-cli-new" }
sun-activation = { group = "com.sun.activation", name = "javax.activation", version.ref = "sun-activation-version" }
kafka-clients = { group = "org.apache.kafka", name = "kafka-clients", version.ref = "kafka" }
kafka = { group = "org.apache.kafka", name = "kafka_2.12", version.ref = "kafka" }
curator-test = { group = "org.apache.curator", name = "curator-test", version.ref = "curator"}
cglib = { group = "cglib", name = "cglib", version.ref = "cglib"}
woodstox-core = { group = "com.fasterxml.woodstox", name = "woodstox-core", version.ref = "woodstox-core"}
thrift = { group = "org.apache.thrift", name = "libthrift", version.ref = "thrift"}
derby = { group = "org.apache.derby", name = "derby", version.ref = "derby"}
datanucleus-core = { group = "org.datanucleus", name = "datanucleus-core", version.ref = "datanucleus-core" }
datanucleus-api-jdo = { group = "org.datanucleus", name = "datanucleus-api-jdo", version.ref = "datanucleus-api-jdo" }
datanucleus-rdbms = { group = "org.datanucleus", name = "datanucleus-rdbms", version.ref = "datanucleus-rdbms" }
datanucleus-jdo = { group = "org.datanucleus", name = "javax.jdo", version.ref = "datanucleus-jdo" }

ranger-intg = { group = "org.apache.ranger", name = "ranger-intg", version.ref = "ranger" }
javax-jaxb-api = { group = "javax.xml.bind", name = "jaxb-api", version.ref = "javax-jaxb-api" }
javax-ws-rs-api = { group = "javax.ws.rs", name = "javax.ws.rs-api", version.ref = "javax-ws-rs-api" }
selenium = { group = "org.seleniumhq.selenium", name = "selenium-java", version.ref = "selenium" }
rauschig = { group = "org.rauschig", name = "jarchivelib", version.ref = "rauschig" }
mybatis = { group = "org.mybatis", name = "mybatis", version.ref = "mybatis"}
h2db = { group = "com.h2database", name = "h2", version.ref = "h2db"}
awaitility = { group = "org.awaitility", name = "awaitility", version.ref = "awaitility" }
servlet = { group = "javax.servlet", name = "javax.servlet-api", version.ref = "servlet" }
mail = { group = "javax.mail", name = "mail", version.ref = "mail" }
rome = { group = "rome", name = "rome", version.ref = "rome" }
jettison = { group = "org.codehaus.jettison", name = "jettison", version.ref = "jettison" }

google-auth-http = { group = "com.google.auth", name = "google-auth-library-oauth2-http", version.ref = "google-auth" }
google-auth-credentials = { group = "com.google.auth", name = "google-auth-library-credentials", version.ref = "google-auth" }

aliyun-credentials-sdk = { group='com.aliyun', name='credentials-java', version.ref='aliyun-credentials' }
flinkjdbc = {group='org.apache.flink',name='flink-connector-jdbc', version.ref='flinkjdbc'}
concurrent-trees = { group = "com.googlecode.concurrent-trees", name = "concurrent-trees", version.ref = "concurrent-trees" }
jcasbin = { group='org.casbin', name='jcasbin', version.ref="jcasbin" }
openlineage-java= { group = "io.openlineage", name = "openlineage-java", version.ref = "openlineage" }
ognl = { group='ognl', name='ognl', version.ref="ognl" }

[bundles]
log4j = ["slf4j-api", "log4j-slf4j2-impl", "log4j-api", "log4j-core", "log4j-12-api", "log4j-layout-template-json"]
jetty = ["jetty-server", "jetty-servlet", "jetty-webapp", "jetty-servlets"]
jersey = ["jersey-server", "jersey-container-servlet-core", "jersey-container-jetty-http", "jersey-media-json-jackson", "jersey-hk2"]
iceberg = ["iceberg-core", "iceberg-api"]
paimon = ["paimon-core", "paimon-format", "paimon-hive-catalog"]
jwt = ["jwt-api", "jwt-impl", "jwt-gson"]
metrics = ["metrics-core", "metrics-jersey2", "metrics-jvm", "metrics-jmx", "metrics-servlets"]
prometheus = ["prometheus-servlet", "prometheus-dropwizard", "prometheus-client"]
kerby = ["kerby-core", "kerby-simplekdc"]

[plugins]
spotless = { id = "com.diffplug.spotless", version.ref = "spotless-plugin" }
gradle-extensions = { id = "com.github.vlsi.gradle-extensions", version.ref = "gradle-extensions-plugin" }
publish = { id = "io.github.gradle-nexus.publish-plugin", version.ref = "publish-plugin" }
rat = { id = "org.nosphere.apache.rat", version.ref = "rat-plugin" }
shadow = { id = "com.github.johnrengelman.shadow", version.ref = "shadow-plugin" }
node = { id = "com.github.node-gradle.node", version.ref = "node-plugin" }
tasktree = {id = "com.dorongold.task-tree", version = "2.1.1"}
dependencyLicenseReport = {id = "com.github.jk1.dependency-license-report", version = "2.9"}
bom = {id = "org.cyclonedx.bom", version = "1.5.0"}
errorprone = {id = "net.ltgt.errorprone", version.ref = "error-prone"}
jcstress = { id = "io.github.reyerizo.gradle.jcstress", version.ref = "jcstress" }
jmh = { id = "me.champeau.jmh", version.ref = "jmh-plugin" }<|MERGE_RESOLUTION|>--- conflicted
+++ resolved
@@ -160,11 +160,8 @@
 log4j-core = { group = "org.apache.logging.log4j", name = "log4j-core", version.ref = "log4j" }
 log4j-12-api = { group = "org.apache.logging.log4j", name = "log4j-1.2-api", version.ref = "log4j" }
 log4j-layout-template-json = { group = "org.apache.logging.log4j", name = "log4j-layout-template-json", version.ref = "log4j" }
-<<<<<<< HEAD
 lance = { group = "com.lancedb", name = "lance-core", version.ref = "lance" }
-=======
 jakarta-validation-api = { group = "jakarta.validation", name = "jakarta.validation-api", version.ref = "jakarta-validation" }
->>>>>>> a02fdd0e
 jetty-server = { group = "org.eclipse.jetty", name = "jetty-server", version.ref = "jetty" }
 jetty-servlet = { group = "org.eclipse.jetty", name = "jetty-servlet", version.ref = "jetty" }
 jetty-servlets = { group = "org.eclipse.jetty", name = "jetty-servlets", version.ref = "jetty" }
