--- conflicted
+++ resolved
@@ -139,11 +139,8 @@
 jsqlparser = { group = "com.github.jsqlparser", name = "jsqlparser", version.ref = "jsqlparser" }
 mysql-driver = { group = "mysql", name = "mysql-connector-java", version.ref = "mysql" }
 postgresql-driver = { group = "org.postgresql", name = "postgresql", version.ref = "postgresql" }
-<<<<<<< HEAD
 minikdc = { group = "org.apache.hadoop", name = "hadoop-minikdc", version.ref = "hadoop-minikdc"}
-=======
 immutables-value = { module = "org.immutables:value", version.ref = "immutables-value" }
->>>>>>> c045c317
 commons-cli = { group = "commons-cli", name = "commons-cli", version.ref = "commons-cli" }
 
 [bundles]
