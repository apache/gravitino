--- conflicted
+++ resolved
@@ -50,12 +50,9 @@
 mybatis = "3.5.6"
 h2db = "1.4.200"
 kyuubi = "1.8.0"
-<<<<<<< HEAD
-awaitility = "4.2.1"
-=======
 kafka = "3.4.0"
 curator = "2.12.0"
->>>>>>> 0dcd308d
+awaitility = "4.2.1"
 
 protobuf-plugin = "0.9.2"
 spotless-plugin = '6.11.0'
