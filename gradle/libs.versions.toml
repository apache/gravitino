--- conflicted
+++ resolved
@@ -119,16 +119,12 @@
 google-auth = "1.28.0"
 aliyun-credentials = "0.3.12"
 openlineage = "1.29.0"
-<<<<<<< HEAD
+jcstress = "0.8.15"
+jmh-plugin = "0.7.3"
+jmh = "1.37"
 jcasbin = "1.81.0"
 ognl = "3.4.7"
 concurrent-trees = "2.6.0"
-=======
-concurrent-trees = "2.6.0"
-jcstress = "0.8.15"
-jmh-plugin = "0.7.3"
-jmh = "1.37"
->>>>>>> b2616001
 
 [libraries]
 aws-iam = { group = "software.amazon.awssdk", name = "iam", version.ref = "awssdk" }
@@ -293,8 +289,6 @@
 openlineage-java= { group = "io.openlineage", name = "openlineage-java", version.ref = "openlineage" }
 
 concurrent-trees = { group = "com.googlecode.concurrent-trees", name = "concurrent-trees", version.ref = "concurrent-trees" }
-
-concurrent-trees = { group = "com.googlecode.concurrent-trees", name = "concurrent-trees", version.ref = "concurrent-trees" }
 jcasbin = { group='org.casbin', name='jcasbin', version.ref="jcasbin" }
 openlineage-java= { group = "io.openlineage", name = "openlineage-java", version.ref = "openlineage" }
 ognl = { group='ognl', name='ognl', version.ref="ognl" }
