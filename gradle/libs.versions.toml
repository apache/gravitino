#
# Licensed to the Apache Software Foundation (ASF) under one
# or more contributor license agreements.  See the NOTICE file
# distributed with this work for additional information
# regarding copyright ownership.  The ASF licenses this file
# to you under the Apache License, Version 2.0 (the
# "License"); you may not use this file except in compliance
# with the License.  You may obtain a copy of the License at
#
#  http://www.apache.org/licenses/LICENSE-2.0
#
# Unless required by applicable law or agreed to in writing,
# software distributed under the License is distributed on an
# "AS IS" BASIS, WITHOUT WARRANTIES OR CONDITIONS OF ANY
# KIND, either express or implied.  See the License for the
# specific language governing permissions and limitations
# under the License.
#
[versions]
junit = "5.8.1"
protoc = "3.24.4"
jackson = "2.15.2"
guava = "32.1.3-jre"
lombok = "1.18.20"
slf4j = "2.0.9"
log4j = "2.22.0"
jetty = "9.4.51.v20230217"
jersey = "2.41"
mockito = "4.11.0"
airlift-json = "237"
airlift-resolver = "1.6"
hive2 = "2.3.9"
hadoop2 = "2.10.2"
<<<<<<< HEAD
hadoop3 = "3.3.6"
=======
hadoop3 = "3.1.0"
hadoop3-gcs = "1.9.4-hadoop3"
hadoop3-aliyun = "3.1.0"
hadoop-minikdc = "3.3.6"
>>>>>>> 437f3671
htrace-core4 = "4.1.0-incubating"
httpclient5 = "5.2.1"
mockserver = "5.15.0"
commons-lang3 = "3.14.0"
commons-lang = "2.6"
commons-io = "2.15.0"
commons-collections4 = "4.4"
commons-collections3 = "3.2.2"
commons-configuration1 = "1.6"
commons-dbcp2 = "2.11.0"
caffeine = "2.9.3"
rocksdbjni = "7.10.2"
iceberg = '1.5.2' # used for Gravitino Iceberg catalog and Iceberg REST service
iceberg4spark = "1.4.1" # used for compile spark connector
paimon = '0.8.0'
spark33 = "3.3.4"
spark34 = "3.4.3"
spark35 = "3.5.1"
kyuubi4spark33 = "1.7.4"
kyuubi4spark34 = "1.8.2"
kyuubi4spark35 = "1.9.0"
trino = '435'
scala-collection-compat = "2.7.0"
scala-java-compat = "1.0.2"
sqlite-jdbc = "3.42.0.0"
testcontainers = "1.19.0"
jwt = "0.11.1"
jline = "3.21.0"
okhttp3 = "4.11.0"
opencsv = "2.3"
metrics = "4.2.25"
prometheus = "0.16.0"
mysql = "8.0.23"
postgresql = "42.6.0"
immutables-value = "2.10.0"
selenium = "3.141.59"
rauschig = "1.2.0"
mybatis = "3.5.6"
h2db = "1.4.200"
kafka = "3.4.0"
curator = "2.12.0"
awaitility = "4.2.1"
servlet = "3.1.0"
jodd = "3.5.2"
flink = "1.18.0"
cglib = "2.2"
ranger = "2.4.0"
javax-jaxb-api = "2.3.1"
javax-ws-rs-api = "2.1.1"
protobuf-plugin = "0.9.2"
spotless-plugin = '6.11.0'
gradle-extensions-plugin = '1.74'
publish-plugin = '1.2.0'
rat-plugin = '0.8.0'
shadow-plugin = "8.1.1"
kerby = "2.0.3"
node-plugin = "7.0.1"
commons-cli = "1.2"
sun-activation-version = "1.2.0"
error-prone = "3.1.0"
woodstox-core = "5.3.0"
mail = "1.4.1"
rome = "1.0"
jettison = "1.1"
thrift = "0.12.0"
derby = "10.14.2.0"
datanucleus-core = "4.1.17"
datanucleus-api-jdo = "4.2.4"
datanucleus-rdbms = "4.1.19"
datanucleus-jdo = "3.2.0-m3"
hudi = "0.15.0"

[libraries]
protobuf-java = { group = "com.google.protobuf", name = "protobuf-java", version.ref = "protoc" }
protobuf-java-util = { group = "com.google.protobuf", name = "protobuf-java-util", version.ref = "protoc" }
jackson-databind = { group = "com.fasterxml.jackson.core", name = "jackson-databind", version.ref = "jackson" }
jackson-annotations = { group = "com.fasterxml.jackson.core", name = "jackson-annotations", version.ref = "jackson" }
jackson-datatype-jdk8 = { group = "com.fasterxml.jackson.datatype", name = "jackson-datatype-jdk8", version.ref = "jackson" }
jackson-datatype-jsr310 = { group = "com.fasterxml.jackson.datatype", name = "jackson-datatype-jsr310", version.ref = "jackson" }
guava = { group = "com.google.guava", name = "guava", version.ref = "guava" }
kerby-core = { group = "org.apache.kerby", name = "kerb-core", version.ref = "kerby"}
kerby-simplekdc = { group = "org.apache.kerby", name = "kerb-simplekdc", version.ref = "kerby"}
lombok = { group = "org.projectlombok", name = "lombok", version.ref = "lombok" }
junit-jupiter-api = { group = "org.junit.jupiter", name = "junit-jupiter-api", version.ref = "junit" }
junit-jupiter-params = { group = "org.junit.jupiter", name = "junit-jupiter-params", version.ref = "junit" }
junit-jupiter-engine = { group = "org.junit.jupiter", name = "junit-jupiter-engine"}
slf4j-api = { group = "org.slf4j", name = "slf4j-api", version.ref = "slf4j" }
slf4j-jdk14 = { group = "org.slf4j", name = "slf4j-jdk14", version = "1.7.30" }
log4j-slf4j2-impl = { group = "org.apache.logging.log4j", name = "log4j-slf4j2-impl", version.ref = "log4j" }
log4j-api = { group = "org.apache.logging.log4j", name = "log4j-api", version.ref = "log4j" }
log4j-core = { group = "org.apache.logging.log4j", name = "log4j-core", version.ref = "log4j" }
log4j-12-api = { group = "org.apache.logging.log4j", name = "log4j-1.2-api", version.ref = "log4j" }
jetty-server = { group = "org.eclipse.jetty", name = "jetty-server", version.ref = "jetty" }
jetty-servlet = { group = "org.eclipse.jetty", name = "jetty-servlet", version.ref = "jetty" }
jetty-servlets = { group = "org.eclipse.jetty", name = "jetty-servlets", version.ref = "jetty" }
jetty-webapp = { group = "org.eclipse.jetty", name = "jetty-webapp", version.ref = "jetty" }
jersey-server = { group = "org.glassfish.jersey.core", name = "jersey-server", version.ref = "jersey" }
jersey-container-servlet-core = { group = "org.glassfish.jersey.containers", name = "jersey-container-servlet-core", version.ref = "jersey" }
jersey-container-jetty-http = { group = "org.glassfish.jersey.containers", name = "jersey-container-jetty-http", version.ref = "jersey" }
jersey-media-json-jackson = { group = "org.glassfish.jersey.media", name = "jersey-media-json-jackson", version.ref = "jersey" }
jersey-hk2 = { group = "org.glassfish.jersey.inject", name = "jersey-hk2", version.ref = "jersey" }
jersey-test-framework-core = { group = "org.glassfish.jersey.test-framework", name = "jersey-test-framework-core", version.ref = "jersey" }
jersey-test-framework-provider-jetty = { group = "org.glassfish.jersey.test-framework.providers", name = "jersey-test-framework-provider-jetty", version.ref = "jersey" }
jodd-core = { group = "org.jodd", name = "jodd-core", version.ref = "jodd" }
mockito-core = { group = "org.mockito", name = "mockito-core", version.ref = "mockito" }
mockito-inline = { group = "org.mockito", name = "mockito-inline", version.ref = "mockito" }
hive2-metastore = { group = "org.apache.hive", name = "hive-metastore", version.ref = "hive2"}
hive2-exec = { group = "org.apache.hive", name = "hive-exec", version.ref = "hive2"}
hive2-common = { group = "org.apache.hive", name = "hive-common", version.ref = "hive2"}
hive2-jdbc = { group = "org.apache.hive", name = "hive-jdbc", version.ref = "hive2"}
hadoop2-auth = { group = "org.apache.hadoop", name = "hadoop-auth", version.ref = "hadoop2" }
hadoop2-hdfs = { group = "org.apache.hadoop", name = "hadoop-hdfs", version.ref = "hadoop2" }
hadoop2-hdfs-client = { group = "org.apache.hadoop", name = "hadoop-hdfs-client", version.ref = "hadoop2" }
hadoop2-common = { group = "org.apache.hadoop", name = "hadoop-common", version.ref = "hadoop2"}
hadoop2-mapreduce-client-core = { group = "org.apache.hadoop", name = "hadoop-mapreduce-client-core", version.ref = "hadoop2"}
<<<<<<< HEAD
hadoop3-aws = { group = "org.apache.hadoop", name = "hadoop-aws", version.ref = "hadoop3"}
hadoop3-hdfs = { group = "org.apache.hadoop", name = "hadoop-hdfs", version.ref = "hadoop3" }
hadoop3-common = { group = "org.apache.hadoop", name = "hadoop-common", version.ref = "hadoop3"}
hadoop3-client = { group = "org.apache.hadoop", name = "hadoop-client", version.ref = "hadoop3"}
hadoop3-minicluster = { group = "org.apache.hadoop", name = "hadoop-minicluster", version.ref = "hadoop3"}
=======
hadoop2-s3 = { group = "org.apache.hadoop", name = "hadoop-aws", version.ref = "hadoop2"}
hadoop3-hdfs = { group = "org.apache.hadoop", name = "hadoop-hdfs", version.ref = "hadoop3" }
hadoop3-common = { group = "org.apache.hadoop", name = "hadoop-common", version.ref = "hadoop3"}
hadoop3-client = { group = "org.apache.hadoop", name = "hadoop-client", version.ref = "hadoop3"}
hadoop3-minicluster = { group = "org.apache.hadoop", name = "hadoop-minicluster", version.ref = "hadoop-minikdc"}
hadoop3-gcs = { group = "com.google.cloud.bigdataoss", name = "gcs-connector", version.ref = "hadoop3-gcs"}
hadoop3-oss = { group = "org.apache.hadoop", name = "hadoop-aliyun", version.ref = "hadoop3-aliyun"}
>>>>>>> 437f3671
htrace-core4 = { group = "org.apache.htrace", name = "htrace-core4", version.ref = "htrace-core4" }
airlift-json = { group = "io.airlift", name = "json", version.ref = "airlift-json"}
airlift-resolver = { group = "io.airlift.resolver", name = "resolver", version.ref = "airlift-resolver"}
httpclient5 = { group = "org.apache.httpcomponents.client5", name = "httpclient5", version.ref = "httpclient5" }
mockserver-netty = { group = "org.mock-server", name = "mockserver-netty", version.ref = "mockserver" }
mockserver-client-java = { group = "org.mock-server", name = "mockserver-client-java", version.ref = "mockserver" }
commons-lang = { group = "commons-lang", name = "commons-lang", version.ref = "commons-lang" }
commons-lang3 = { group = "org.apache.commons", name = "commons-lang3", version.ref = "commons-lang3" }
commons-io = { group = "commons-io", name = "commons-io", version.ref = "commons-io" }
caffeine = { group = "com.github.ben-manes.caffeine", name = "caffeine", version.ref = "caffeine" }
rocksdbjni = { group = "org.rocksdb", name = "rocksdbjni", version.ref = "rocksdbjni" }
commons-collections4 = { group = "org.apache.commons", name = "commons-collections4", version.ref = "commons-collections4" }
commons-collections3 = { group = "commons-collections", name = "commons-collections", version.ref = "commons-collections3" }
commons-configuration1 = { group = "commons-configuration", name = "commons-configuration", version.ref = "commons-configuration1" }
iceberg-aliyun = { group = "org.apache.iceberg", name = "iceberg-aliyun", version.ref = "iceberg" }
iceberg-aws = { group = "org.apache.iceberg", name = "iceberg-aws", version.ref = "iceberg" }
iceberg-core = { group = "org.apache.iceberg", name = "iceberg-core", version.ref = "iceberg" }
iceberg-api = { group = "org.apache.iceberg", name = "iceberg-api", version.ref = "iceberg" }
iceberg-hive-metastore = { group = "org.apache.iceberg", name = "iceberg-hive-metastore", version.ref = "iceberg" }
iceberg-gcp = { group = "org.apache.iceberg", name = "iceberg-gcp", version.ref = "iceberg" }
paimon-core = { group = "org.apache.paimon", name = "paimon-core", version.ref = "paimon" }
paimon-format = { group = "org.apache.paimon", name = "paimon-format", version.ref = "paimon" }
paimon-hive-catalog = { group = "org.apache.paimon", name = "paimon-hive-catalog", version.ref = "paimon" }
paimon-s3 = { group = "org.apache.paimon", name = "paimon-s3", version.ref = "paimon" }
paimon-oss = { group = "org.apache.paimon", name = "paimon-oss", version.ref = "paimon" }
paimon-spark = { group = "org.apache.paimon", name = "paimon-spark", version.ref = "paimon" }

trino-spi= { group = "io.trino", name = "trino-spi", version.ref = "trino" }
trino-testing= { group = "io.trino", name = "trino-testing", version.ref = "trino" }
trino-memory= { group = "io.trino", name = "trino-memory", version.ref = "trino" }
trino-cli= { group = "io.trino", name = "trino-cli", version.ref = "trino" }
trino-client= { group = "io.trino", name = "trino-client", version.ref = "trino" }
sqlite-jdbc = { group = "org.xerial", name = "sqlite-jdbc", version.ref = "sqlite-jdbc" }
commons-dbcp2 = { group = "org.apache.commons", name = "commons-dbcp2", version.ref = "commons-dbcp2" }
testcontainers = { group = "org.testcontainers", name = "testcontainers", version.ref = "testcontainers" }
testcontainers-mysql = { group = "org.testcontainers", name = "mysql", version.ref = "testcontainers" }
testcontainers-postgresql = { group = "org.testcontainers", name = "postgresql", version.ref = "testcontainers" }
testcontainers-junit-jupiter = { group = "org.testcontainers", name = "junit-jupiter", version.ref = "testcontainers" }
testcontainers-localstack = { group = "org.testcontainers", name = "localstack", version.ref = "testcontainers" }
trino-jdbc = { group = "io.trino", name = "trino-jdbc", version.ref = "trino" }
jwt-api = { group = "io.jsonwebtoken", name = "jjwt-api", version.ref = "jwt"}
jwt-impl = { group = "io.jsonwebtoken", name = "jjwt-impl", version.ref = "jwt"}
jwt-gson = { group = "io.jsonwebtoken", name = "jjwt-gson", version.ref = "jwt"}
metrics-core = { group = "io.dropwizard.metrics", name = "metrics-core", version.ref = "metrics" }
metrics-jersey2 = { group = "io.dropwizard.metrics", name = "metrics-jersey2", version.ref = "metrics" }
metrics-jvm = { group = "io.dropwizard.metrics", name = "metrics-jvm", version.ref = "metrics" }
metrics-jmx = { group = "io.dropwizard.metrics", name = "metrics-jmx", version.ref = "metrics" }
jline-terminal = { group = "org.jline", name = "jline-terminal", version.ref = "jline" }
okhttp3-loginterceptor = { group = "com.squareup.okhttp3", name = "logging-interceptor", version.ref = "okhttp3" }
opencsv = {group = "net.sf.opencsv", name = "opencsv", version.ref = "opencsv"}
metrics-servlets = { group = "io.dropwizard.metrics", name = "metrics-servlets", version.ref = "metrics" }
prometheus-client = { group = "io.prometheus", name = "simpleclient", version.ref = "prometheus" }
prometheus-dropwizard = { group = "io.prometheus", name = "simpleclient_dropwizard", version.ref = "prometheus" }
prometheus-servlet = { group = "io.prometheus", name = "simpleclient_servlet", version.ref = "prometheus" }
mysql-driver = { group = "mysql", name = "mysql-connector-java", version.ref = "mysql" }
postgresql-driver = { group = "org.postgresql", name = "postgresql", version.ref = "postgresql" }
minikdc = { group = "org.apache.hadoop", name = "hadoop-minikdc", version.ref = "hadoop3"}
immutables-value = { module = "org.immutables:value", version.ref = "immutables-value" }
commons-cli = { group = "commons-cli", name = "commons-cli", version.ref = "commons-cli" }
sun-activation = { group = "com.sun.activation", name = "javax.activation", version.ref = "sun-activation-version" }
kafka-clients = { group = "org.apache.kafka", name = "kafka-clients", version.ref = "kafka" }
kafka = { group = "org.apache.kafka", name = "kafka_2.12", version.ref = "kafka" }
curator-test = { group = "org.apache.curator", name = "curator-test", version.ref = "curator"}
cglib = { group = "cglib", name = "cglib", version.ref = "cglib"}
woodstox-core = { group = "com.fasterxml.woodstox", name = "woodstox-core", version.ref = "woodstox-core"}
thrift = { group = "org.apache.thrift", name = "libthrift", version.ref = "thrift"}
derby = { group = "org.apache.derby", name = "derby", version.ref = "derby"}
datanucleus-core = { group = "org.datanucleus", name = "datanucleus-core", version.ref = "datanucleus-core" }
datanucleus-api-jdo = { group = "org.datanucleus", name = "datanucleus-api-jdo", version.ref = "datanucleus-api-jdo" }
datanucleus-rdbms = { group = "org.datanucleus", name = "datanucleus-rdbms", version.ref = "datanucleus-rdbms" }
datanucleus-jdo = { group = "org.datanucleus", name = "javax.jdo", version.ref = "datanucleus-jdo" }

ranger-intg = { group = "org.apache.ranger", name = "ranger-intg", version.ref = "ranger" }
javax-jaxb-api = { group = "javax.xml.bind", name = "jaxb-api", version.ref = "javax-jaxb-api" }
javax-ws-rs-api = { group = "javax.ws.rs", name = "javax.ws.rs-api", version.ref = "javax-ws-rs-api" }
selenium = { group = "org.seleniumhq.selenium", name = "selenium-java", version.ref = "selenium" }
rauschig = { group = "org.rauschig", name = "jarchivelib", version.ref = "rauschig" }
mybatis = { group = "org.mybatis", name = "mybatis", version.ref = "mybatis"}
h2db = { group = "com.h2database", name = "h2", version.ref = "h2db"}
awaitility = { group = "org.awaitility", name = "awaitility", version.ref = "awaitility" }
servlet = { group = "javax.servlet", name = "javax.servlet-api", version.ref = "servlet" }
mail = { group = "javax.mail", name = "mail", version.ref = "mail" }
rome = { group = "rome", name = "rome", version.ref = "rome" }
jettison = { group = "org.codehaus.jettison", name = "jettison", version.ref = "jettison" }

[bundles]
log4j = ["slf4j-api", "log4j-slf4j2-impl", "log4j-api", "log4j-core", "log4j-12-api"]
jetty = ["jetty-server", "jetty-servlet", "jetty-webapp", "jetty-servlets"]
jersey = ["jersey-server", "jersey-container-servlet-core", "jersey-container-jetty-http", "jersey-media-json-jackson", "jersey-hk2"]
iceberg = ["iceberg-core", "iceberg-api"]
paimon = ["paimon-core", "paimon-format", "paimon-hive-catalog"]
jwt = ["jwt-api", "jwt-impl", "jwt-gson"]
metrics = ["metrics-core", "metrics-jersey2", "metrics-jvm", "metrics-jmx", "metrics-servlets"]
prometheus = ["prometheus-servlet", "prometheus-dropwizard", "prometheus-client"]
kerby = ["kerby-core", "kerby-simplekdc"]

[plugins]
protobuf = { id = "com.google.protobuf", version.ref = "protobuf-plugin" }
spotless = { id = "com.diffplug.spotless", version.ref = "spotless-plugin" }
gradle-extensions = { id = "com.github.vlsi.gradle-extensions", version.ref = "gradle-extensions-plugin" }
publish = { id = "io.github.gradle-nexus.publish-plugin", version.ref = "publish-plugin" }
rat = { id = "org.nosphere.apache.rat", version.ref = "rat-plugin" }
shadow = { id = "com.github.johnrengelman.shadow", version.ref = "shadow-plugin" }
node = { id = "com.github.node-gradle.node", version.ref = "node-plugin" }
tasktree = {id = "com.dorongold.task-tree", version = "2.1.1"}
dependencyLicenseReport = {id = "com.github.jk1.dependency-license-report", version = "2.5"}
bom = {id = "org.cyclonedx.bom", version = "1.5.0"}
errorprone = {id = "net.ltgt.errorprone", version.ref = "error-prone"}<|MERGE_RESOLUTION|>--- conflicted
+++ resolved
@@ -31,14 +31,10 @@
 airlift-resolver = "1.6"
 hive2 = "2.3.9"
 hadoop2 = "2.10.2"
-<<<<<<< HEAD
-hadoop3 = "3.3.6"
-=======
 hadoop3 = "3.1.0"
 hadoop3-gcs = "1.9.4-hadoop3"
 hadoop3-aliyun = "3.1.0"
 hadoop-minikdc = "3.3.6"
->>>>>>> 437f3671
 htrace-core4 = "4.1.0-incubating"
 httpclient5 = "5.2.1"
 mockserver = "5.15.0"
@@ -154,21 +150,14 @@
 hadoop2-hdfs-client = { group = "org.apache.hadoop", name = "hadoop-hdfs-client", version.ref = "hadoop2" }
 hadoop2-common = { group = "org.apache.hadoop", name = "hadoop-common", version.ref = "hadoop2"}
 hadoop2-mapreduce-client-core = { group = "org.apache.hadoop", name = "hadoop-mapreduce-client-core", version.ref = "hadoop2"}
-<<<<<<< HEAD
+hadoop2-aws = { group = "org.apache.hadoop", name = "hadoop-aws", version.ref = "hadoop2"}
 hadoop3-aws = { group = "org.apache.hadoop", name = "hadoop-aws", version.ref = "hadoop3"}
-hadoop3-hdfs = { group = "org.apache.hadoop", name = "hadoop-hdfs", version.ref = "hadoop3" }
-hadoop3-common = { group = "org.apache.hadoop", name = "hadoop-common", version.ref = "hadoop3"}
-hadoop3-client = { group = "org.apache.hadoop", name = "hadoop-client", version.ref = "hadoop3"}
-hadoop3-minicluster = { group = "org.apache.hadoop", name = "hadoop-minicluster", version.ref = "hadoop3"}
-=======
-hadoop2-s3 = { group = "org.apache.hadoop", name = "hadoop-aws", version.ref = "hadoop2"}
 hadoop3-hdfs = { group = "org.apache.hadoop", name = "hadoop-hdfs", version.ref = "hadoop3" }
 hadoop3-common = { group = "org.apache.hadoop", name = "hadoop-common", version.ref = "hadoop3"}
 hadoop3-client = { group = "org.apache.hadoop", name = "hadoop-client", version.ref = "hadoop3"}
 hadoop3-minicluster = { group = "org.apache.hadoop", name = "hadoop-minicluster", version.ref = "hadoop-minikdc"}
 hadoop3-gcs = { group = "com.google.cloud.bigdataoss", name = "gcs-connector", version.ref = "hadoop3-gcs"}
 hadoop3-oss = { group = "org.apache.hadoop", name = "hadoop-aliyun", version.ref = "hadoop3-aliyun"}
->>>>>>> 437f3671
 htrace-core4 = { group = "org.apache.htrace", name = "htrace-core4", version.ref = "htrace-core4" }
 airlift-json = { group = "io.airlift", name = "json", version.ref = "airlift-json"}
 airlift-resolver = { group = "io.airlift.resolver", name = "resolver", version.ref = "airlift-resolver"}
