#
# Copyright 2023 Datastrato Pvt Ltd.
# This software is licensed under the Apache License version 2.
#
[versions]
junit = "5.8.1"
protoc = "3.24.4"
jackson = "2.15.2"
guava = "31.1-jre"
lombok = "1.18.20"
slf4j = "2.0.9"
log4j = "2.22.0"
jetty = "9.4.51.v20230217"
jersey = "2.39.1"
mockito = "3.12.4"
airlift-units = "1.8"
airlift-log = "231"
hive2 = "2.3.9"
hadoop2 = "2.10.2"
httpclient5 = "5.2.1"
mockserver = "5.15.0"
commons-lang3 = "3.14.0"
commons-io = "2.15.0"
commons-collections4 = "4.4"
commons-dbcp2 = "2.11.0"
caffeine = "2.9.3"
rocksdbjni = "7.10.2"
iceberg = '1.3.1' # 1.4.0 causes test to fail
trino = '426'
spark = "3.4.1" # 3.5.0 causes tests to fail
scala-collection-compat = "2.7.0"
sqlite-jdbc = "3.42.0.0"
testng = "7.5.1"
testcontainers = "1.19.0"
trino-jdbc = "426"
jwt = "0.11.1"
jline = "3.21.0"
okhttp3 = "4.11.0"
metrics = "4.2.19"
prometheus = "0.16.0"
jsqlparser = "4.2"
mysql = "8.0.23"
postgresql = "42.6.0"
immutables-value = "2.10.0"

protobuf-plugin = "0.9.2"
spotless-plugin = '6.11.0'
gradle-extensions-plugin = '1.74'
publish-plugin = '1.2.0'
rat-plugin = '0.8.0'
shadow-plugin = "8.1.1"
node-plugin = "7.0.1"
commons-cli = "1.2"

[libraries]
protobuf-java = { group = "com.google.protobuf", name = "protobuf-java", version.ref = "protoc" }
protobuf-java-util = { group = "com.google.protobuf", name = "protobuf-java-util", version.ref = "protoc" }
jackson-databind = { group = "com.fasterxml.jackson.core", name = "jackson-databind", version.ref = "jackson" }
jackson-annotations = { group = "com.fasterxml.jackson.core", name = "jackson-annotations", version.ref = "jackson" }
jackson-datatype-jdk8 = { group = "com.fasterxml.jackson.datatype", name = "jackson-datatype-jdk8", version.ref = "jackson" }
jackson-datatype-jsr310 = { group = "com.fasterxml.jackson.datatype", name = "jackson-datatype-jsr310", version.ref = "jackson" }
guava = { group = "com.google.guava", name = "guava", version.ref = "guava" }
lombok = { group = "org.projectlombok", name = "lombok", version.ref = "lombok" }
junit-jupiter-api = { group = "org.junit.jupiter", name = "junit-jupiter-api", version.ref = "junit" }
junit-jupiter-params = { group = "org.junit.jupiter", name = "junit-jupiter-params", version.ref = "junit" }
junit-jupiter-engine = { group = "org.junit.jupiter", name = "junit-jupiter-engine"}
slf4j-api = { group = "org.slf4j", name = "slf4j-api", version.ref = "slf4j" }
slf4j-jdk14 = { group = "org.slf4j", name = "slf4j-jdk14", version = "1.7.30" }
log4j-slf4j2-impl = { group = "org.apache.logging.log4j", name = "log4j-slf4j2-impl", version.ref = "log4j" }
log4j-api = { group = "org.apache.logging.log4j", name = "log4j-api", version.ref = "log4j" }
log4j-core = { group = "org.apache.logging.log4j", name = "log4j-core", version.ref = "log4j" }
log4j-12-api = { group = "org.apache.logging.log4j", name = "log4j-1.2-api", version.ref = "log4j" }
jetty-server = { group = "org.eclipse.jetty", name = "jetty-server", version.ref = "jetty" }
jetty-servlet = { group = "org.eclipse.jetty", name = "jetty-servlet", version.ref = "jetty" }
jetty-servlets = { group = "org.eclipse.jetty", name = "jetty-servlets", version.ref = "jetty" }
jetty-webapp = { group = "org.eclipse.jetty", name = "jetty-webapp", version.ref = "jetty" }
jersey-server = { group = "org.glassfish.jersey.core", name = "jersey-server", version.ref = "jersey" }
jersey-container-servlet-core = { group = "org.glassfish.jersey.containers", name = "jersey-container-servlet-core", version.ref = "jersey" }
jersey-container-jetty-http = { group = "org.glassfish.jersey.containers", name = "jersey-container-jetty-http", version.ref = "jersey" }
jersey-media-json-jackson = { group = "org.glassfish.jersey.media", name = "jersey-media-json-jackson", version.ref = "jersey" }
jersey-hk2 = { group = "org.glassfish.jersey.inject", name = "jersey-hk2", version.ref = "jersey" }
jersey-test-framework-core = { group = "org.glassfish.jersey.test-framework", name = "jersey-test-framework-core", version.ref = "jersey" }
jersey-test-framework-provider-jetty = { group = "org.glassfish.jersey.test-framework.providers", name = "jersey-test-framework-provider-jetty", version.ref = "jersey" }
mockito-core = { group = "org.mockito", name = "mockito-core", version.ref = "mockito" }
hive2-metastore = { group = "org.apache.hive", name = "hive-metastore", version.ref = "hive2"}
hive2-exec = { group = "org.apache.hive", name = "hive-exec", version.ref = "hive2"}
hive2-common = { group = "org.apache.hive", name = "hive-common", version.ref = "hive2"}
hadoop2-hdfs = { group = "org.apache.hadoop", name = "hadoop-hdfs", version.ref = "hadoop2" }
hadoop2-common = { group = "org.apache.hadoop", name = "hadoop-common", version.ref = "hadoop2"}
hadoop2-mapreduce-client-core = { group = "org.apache.hadoop", name = "hadoop-mapreduce-client-core", version.ref = "hadoop2"}
airlift-units = { group = "io.airlift", name = "units", version.ref = "airlift-units"}
airlift-log = { group = "io.airlift", name = "log", version.ref = "airlift-log"}
httpclient5 = { group = "org.apache.httpcomponents.client5", name = "httpclient5", version.ref = "httpclient5" }
mockserver-netty = { group = "org.mock-server", name = "mockserver-netty", version.ref = "mockserver" }
mockserver-client-java = { group = "org.mock-server", name = "mockserver-client-java", version.ref = "mockserver" }
commons-lang3 = { group = "org.apache.commons", name = "commons-lang3", version.ref = "commons-lang3" }
commons-io = { group = "commons-io", name = "commons-io", version.ref = "commons-io" }
caffeine = { group = "com.github.ben-manes.caffeine", name = "caffeine", version.ref = "caffeine" }
rocksdbjni = { group = "org.rocksdb", name = "rocksdbjni", version.ref = "rocksdbjni" }
commons-collections4 = { group = "org.apache.commons", name = "commons-collections4", version.ref = "commons-collections4" }
iceberg-core = { group = "org.apache.iceberg", name = "iceberg-core", version.ref = "iceberg" }
iceberg-api = { group = "org.apache.iceberg", name = "iceberg-api", version.ref = "iceberg" }
iceberg-hive-metastore = { group = "org.apache.iceberg", name = "iceberg-hive-metastore", version.ref = "iceberg" }
trino-spi= { group = "io.trino", name = "trino-spi", version.ref = "trino" }
trino-toolkit= { group = "io.trino", name = "trino-plugin-toolkit", version.ref = "trino" }
trino-testing= { group = "io.trino", name = "trino-testing", version.ref = "trino" }
trino-memory= { group = "io.trino", name = "trino-memory", version.ref = "trino" }
trino-cli= { group = "io.trino", name = "trino-cli", version.ref = "trino" }
trino-client= { group = "io.trino", name = "trino-client", version.ref = "trino" }
iceberg-spark-runtime = { group = "org.apache.iceberg", name = "iceberg-spark-runtime-3.4_2.13", version.ref = "iceberg" }
spark-sql = { group = "org.apache.spark", name = "spark-sql_2.13", version.ref = "spark" }
scala-collection-compat =  { group = "org.scala-lang.modules", name = "scala-collection-compat_2.13", version.ref = "scala-collection-compat" }
sqlite-jdbc = { group = "org.xerial", name = "sqlite-jdbc", version.ref = "sqlite-jdbc" }
testng = { group = "org.testng", name = "testng", version.ref = "testng" }
spark-hive = { group = "org.apache.spark", name = "spark-hive_2.13", version.ref = "spark" }
commons-dbcp2 = { group = "org.apache.commons", name = "commons-dbcp2", version.ref = "commons-dbcp2" }
testcontainers = { group = "org.testcontainers", name = "testcontainers", version.ref = "testcontainers" }
testcontainers-mysql = { group = "org.testcontainers", name = "mysql", version.ref = "testcontainers" }
testcontainers-postgresql = { group = "org.testcontainers", name = "postgresql", version.ref = "testcontainers" }
testcontainers-junit-jupiter = { group = "org.testcontainers", name = "junit-jupiter", version.ref = "testcontainers" }
trino-jdbc = { group = "io.trino", name = "trino-jdbc", version.ref = "trino-jdbc" }
jwt-api = { group = "io.jsonwebtoken", name = "jjwt-api", version.ref = "jwt"}
jwt-impl = { group = "io.jsonwebtoken", name = "jjwt-impl", version.ref = "jwt"}
jwt-gson = { group = "io.jsonwebtoken", name = "jjwt-gson", version.ref = "jwt"}
metrics-core = { group = "io.dropwizard.metrics", name = "metrics-core", version.ref = "metrics" }
metrics-jersey2 = { group = "io.dropwizard.metrics", name = "metrics-jersey2", version.ref = "metrics" }
metrics-jvm = { group = "io.dropwizard.metrics", name = "metrics-jvm", version.ref = "metrics" }
metrics-jmx = { group = "io.dropwizard.metrics", name = "metrics-jmx", version.ref = "metrics" }
jline-terminal = { group = "org.jline", name = "jline-terminal", version.ref = "jline" }
okhttp3-loginterceptor = { group = "com.squareup.okhttp3", name = "logging-interceptor", version.ref = "okhttp3" }
metrics-servlets = { group = "io.dropwizard.metrics", name = "metrics-servlets", version.ref = "metrics" }
prometheus-client = { group = "io.prometheus", name = "simpleclient", version.ref = "prometheus" }
prometheus-dropwizard = { group = "io.prometheus", name = "simpleclient_dropwizard", version.ref = "prometheus" }
prometheus-servlet = { group = "io.prometheus", name = "simpleclient_servlet", version.ref = "prometheus" }
jsqlparser = { group = "com.github.jsqlparser", name = "jsqlparser", version.ref = "jsqlparser" }
mysql-driver = { group = "mysql", name = "mysql-connector-java", version.ref = "mysql" }
postgresql-driver = { group = "org.postgresql", name = "postgresql", version.ref = "postgresql" }
<<<<<<< HEAD
immutables-value = { module = "org.immutables:value", version.ref = "immutables-value" }
=======
commons-cli = { group = "commons-cli", name = "commons-cli", version.ref = "commons-cli" }
>>>>>>> 952afe42

[bundles]
log4j = ["slf4j-api", "log4j-slf4j2-impl", "log4j-api", "log4j-core", "log4j-12-api"]
jetty = ["jetty-server", "jetty-servlet", "jetty-webapp", "jetty-servlets"]
jersey = ["jersey-server", "jersey-container-servlet-core", "jersey-container-jetty-http", "jersey-media-json-jackson", "jersey-hk2"]
iceberg = ["iceberg-core", "iceberg-api"]
jwt = ["jwt-api", "jwt-impl", "jwt-gson"]
metrics = ["metrics-core", "metrics-jersey2", "metrics-jvm", "metrics-jmx", "metrics-servlets"]
prometheus = ["prometheus-servlet", "prometheus-dropwizard", "prometheus-client"]

[plugins]
protobuf = { id = "com.google.protobuf", version.ref = "protobuf-plugin" }
spotless = { id = "com.diffplug.spotless", version.ref = "spotless-plugin" }
gradle-extensions = { id = "com.github.vlsi.gradle-extensions", version.ref = "gradle-extensions-plugin" }
publish = { id = "io.github.gradle-nexus.publish-plugin", version.ref = "publish-plugin" }
rat = { id = "org.nosphere.apache.rat", version.ref = "rat-plugin" }
shadow = { id = "com.github.johnrengelman.shadow", version.ref = "shadow-plugin" }
node = { id = "com.github.node-gradle.node", version.ref = "node-plugin" }
tasktree = {id = "com.dorongold.task-tree", version = "2.1.1"}
dependencyLicenseReport = {id = "com.github.jk1.dependency-license-report", version = "2.5"}
bom = {id = "org.cyclonedx.bom", version = "1.5.0"}<|MERGE_RESOLUTION|>--- conflicted
+++ resolved
@@ -135,11 +135,8 @@
 jsqlparser = { group = "com.github.jsqlparser", name = "jsqlparser", version.ref = "jsqlparser" }
 mysql-driver = { group = "mysql", name = "mysql-connector-java", version.ref = "mysql" }
 postgresql-driver = { group = "org.postgresql", name = "postgresql", version.ref = "postgresql" }
-<<<<<<< HEAD
 immutables-value = { module = "org.immutables:value", version.ref = "immutables-value" }
-=======
 commons-cli = { group = "commons-cli", name = "commons-cli", version.ref = "commons-cli" }
->>>>>>> 952afe42
 
 [bundles]
 log4j = ["slf4j-api", "log4j-slf4j2-impl", "log4j-api", "log4j-core", "log4j-12-api"]
