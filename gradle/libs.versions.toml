#
# Copyright 2023 Datastrato.
# This software is licensed under the Apache License version 2.
#
[versions]
junit = "5.8.1"
protoc = "3.17.3"
substrait = "0.9.0"
jackson = "2.15.2"
guava = "29.0-jre"
lombok = "1.18.20"
slf4j = "2.0.7"
log4j = "2.20.0"
jetty = "9.4.51.v20230217"
jersey = "2.39.1"
mockito = "3.12.4"
airlift-units = "1.8"
airlift-log = "231"
hive2 = "2.3.9"
hadoop2 = "2.7.3"
httpclient5 = "5.2.1"
mockserver = "5.13.2"
commons-lang3 = "3.12.0"
commons-io = "2.11.0"
commons-collections4 = "4.4"
commons-dbcp2 = "2.9.0"
caffeine = "2.9.3"
rocksdbjni = "7.7.3"
iceberg = '1.3.1'
trino = '426'
spark = "3.4.1"
scala-collection-compat = "2.7.0"
sqlite-jdbc = "3.42.0.0"
testng = "7.5.1"
testcontainers = "1.19.0"
trino-jdbc = "426"
jwt = "0.11.1"

protobuf-plugin = "0.9.2"
spotless-plugin = '6.11.0'
gradle-extensions-plugin = '1.74'
publish-plugin = '1.2.0'
rat-plugin = '0.8.0'
shadow-plugin = "8.1.1"
metrics = "4.2.19"


[libraries]
protobuf-java = { group = "com.google.protobuf", name = "protobuf-java", version.ref = "protoc" }
protobuf-java-util = { group = "com.google.protobuf", name = "protobuf-java-util", version.ref = "protoc" }
substrait-java-core = { group = "io.substrait", name = "core", version.ref = "substrait" }
jackson-databind = { group = "com.fasterxml.jackson.core", name = "jackson-databind", version.ref = "jackson" }
jackson-annotations = { group = "com.fasterxml.jackson.core", name = "jackson-annotations", version.ref = "jackson" }
jackson-datatype-jdk8 = { group = "com.fasterxml.jackson.datatype", name = "jackson-datatype-jdk8", version.ref = "jackson" }
jackson-datatype-jsr310 = { group = "com.fasterxml.jackson.datatype", name = "jackson-datatype-jsr310", version.ref = "jackson" }
guava = { group = "com.google.guava", name = "guava", version.ref = "guava" }
lombok = { group = "org.projectlombok", name = "lombok", version.ref = "lombok" }
junit-jupiter-api = { group = "org.junit.jupiter", name = "junit-jupiter-api", version.ref = "junit" }
junit-jupiter-params = { group = "org.junit.jupiter", name = "junit-jupiter-params", version.ref = "junit" }
junit-jupiter-engine = { group = "org.junit.jupiter", name = "junit-jupiter-engine"}
slf4j-api = { group = "org.slf4j", name = "slf4j-api", version.ref = "slf4j" }
slf4j-jdk14 = { group = "org.slf4j", name = "slf4j-jdk14", version = "1.7.30" }
log4j-slf4j2-impl = { group = "org.apache.logging.log4j", name = "log4j-slf4j2-impl", version.ref = "log4j" }
log4j-api = { group = "org.apache.logging.log4j", name = "log4j-api", version.ref = "log4j" }
log4j-core = { group = "org.apache.logging.log4j", name = "log4j-core", version.ref = "log4j" }
log4j-12-api = { group = "org.apache.logging.log4j", name = "log4j-1.2-api", version.ref = "log4j" }
jetty-server = { group = "org.eclipse.jetty", name = "jetty-server", version.ref = "jetty" }
jetty-servlet = { group = "org.eclipse.jetty", name = "jetty-servlet", version.ref = "jetty" }
jersey-server = { group = "org.glassfish.jersey.core", name = "jersey-server", version.ref = "jersey" }
jersey-container-servlet-core = { group = "org.glassfish.jersey.containers", name = "jersey-container-servlet-core", version.ref = "jersey" }
jersey-container-jetty-http = { group = "org.glassfish.jersey.containers", name = "jersey-container-jetty-http", version.ref = "jersey" }
jersey-media-json-jackson = { group = "org.glassfish.jersey.media", name = "jersey-media-json-jackson", version.ref = "jersey" }
jersey-hk2 = { group = "org.glassfish.jersey.inject", name = "jersey-hk2", version.ref = "jersey" }
jersey-test-framework-core = { group = "org.glassfish.jersey.test-framework", name = "jersey-test-framework-core", version.ref = "jersey" }
jersey-test-framework-provider-jetty = { group = "org.glassfish.jersey.test-framework.providers", name = "jersey-test-framework-provider-jetty", version.ref = "jersey" }
mockito-core = { group = "org.mockito", name = "mockito-core", version.ref = "mockito" }
hive2-metastore = { group = "org.apache.hive", name = "hive-metastore", version.ref = "hive2"}
hive2-exec = { group = "org.apache.hive", name = "hive-exec", version.ref = "hive2"}
hive2-common = { group = "org.apache.hive", name = "hive-common", version.ref = "hive2"}
hadoop2-hdfs = { group = "org.apache.hadoop", name = "hadoop-hdfs", version.ref = "hadoop2" }
hadoop2-common = { group = "org.apache.hadoop", name = "hadoop-common", version.ref = "hadoop2"}
hadoop2-mapreduce-client-core = { group = "org.apache.hadoop", name = "hadoop-mapreduce-client-core", version.ref = "hadoop2"}
airlift-units = { group = "io.airlift", name = "units", version.ref = "airlift-units"}
airlift-log = { group = "io.airlift", name = "log", version.ref = "airlift-log"}
httpclient5 = { group = "org.apache.httpcomponents.client5", name = "httpclient5", version.ref = "httpclient5" }
mockserver-netty = { group = "org.mock-server", name = "mockserver-netty", version.ref = "mockserver" }
mockserver-client-java = { group = "org.mock-server", name = "mockserver-client-java", version.ref = "mockserver" }
commons-lang3 = { group = "org.apache.commons", name = "commons-lang3", version.ref = "commons-lang3" }
commons-io = { group = "commons-io", name = "commons-io", version.ref = "commons-io" }
caffeine = { group = "com.github.ben-manes.caffeine", name = "caffeine", version.ref = "caffeine" }
rocksdbjni = { group = "org.rocksdb", name = "rocksdbjni", version.ref = "rocksdbjni" }
commons-collections4 = { group = "org.apache.commons", name = "commons-collections4", version.ref = "commons-collections4" }
iceberg-core = { group = "org.apache.iceberg", name = "iceberg-core", version.ref = "iceberg" }
iceberg-api = { group = "org.apache.iceberg", name = "iceberg-api", version.ref = "iceberg" }
iceberg-hive-metastore = { group = "org.apache.iceberg", name = "iceberg-hive-metastore", version.ref = "iceberg" }
trino-spi= { group = "io.trino", name = "trino-spi", version.ref = "trino" }
trino-toolkit= { group = "io.trino", name = "trino-plugin-toolkit", version.ref = "trino" }
trino-testing= { group = "io.trino", name = "trino-testing", version.ref = "trino" }
trino-memory= { group = "io.trino", name = "trino-memory", version.ref = "trino" }
iceberg-spark-runtime = { group = "org.apache.iceberg", name = "iceberg-spark-runtime-3.4_2.13", version.ref = "iceberg" }
spark-sql = { group = "org.apache.spark", name = "spark-sql_2.13", version.ref = "spark" }
scala-collection-compat =  { group = "org.scala-lang.modules", name = "scala-collection-compat_2.13", version.ref = "scala-collection-compat" }
sqlite-jdbc = { group = "org.xerial", name = "sqlite-jdbc", version.ref = "sqlite-jdbc" }
testng = { group = "org.testng", name = "testng", version.ref = "testng" }
spark-hive = { group = "org.apache.spark", name = "spark-hive_2.13", version.ref = "spark" }
commons-dbcp2 = { group = "org.apache.commons", name = "commons-dbcp2", version.ref = "commons-dbcp2" }
testcontainers = { group = "org.testcontainers", name = "testcontainers", version.ref = "testcontainers" }
testcontainers-junit-jupiter = { group = "org.testcontainers", name = "junit-jupiter", version.ref = "testcontainers" }
trino-jdbc = { group = "io.trino", name = "trino-jdbc", version.ref = "trino-jdbc" }
jwt-api = { group = "io.jsonwebtoken", name = "jjwt-api", version.ref = "jwt"}
jwt-impl = { group = "io.jsonwebtoken", name = "jjwt-impl", version.ref = "jwt"}
jwt-gson = { group = "io.jsonwebtoken", name = "jjwt-gson", version.ref = "jwt"}
<<<<<<< HEAD
=======
metrics-core = { group = "io.dropwizard.metrics", name = "metrics-core", version.ref = "metrics" }
metrics-jmx = { group = "io.dropwizard.metrics", name = "metrics-jmx", version.ref = "metrics" }
>>>>>>> 2d25d256

[bundles]
log4j = ["slf4j-api", "log4j-slf4j2-impl", "log4j-api", "log4j-core", "log4j-12-api"]
jetty = ["jetty-server", "jetty-servlet"]
jersey = ["jersey-server", "jersey-container-servlet-core", "jersey-container-jetty-http", "jersey-media-json-jackson", "jersey-hk2"]
iceberg = ["iceberg-core", "iceberg-api"]
jwt = ["jwt-api", "jwt-impl", "jwt-gson"]
<<<<<<< HEAD
=======
metrics = ["metrics-core", "metrics-jmx"]
>>>>>>> 2d25d256

[plugins]
protobuf = { id = "com.google.protobuf", version.ref = "protobuf-plugin" }
spotless = { id = "com.diffplug.spotless", version.ref = "spotless-plugin" }
gradle-extensions = { id = "com.github.vlsi.gradle-extensions", version.ref = "gradle-extensions-plugin" }
publish = { id = "io.github.gradle-nexus.publish-plugin", version.ref = "publish-plugin" }
rat = { id = "org.nosphere.apache.rat", version.ref = "rat-plugin" }
shadow = { id = "com.github.johnrengelman.shadow", version.ref = "shadow-plugin" }<|MERGE_RESOLUTION|>--- conflicted
+++ resolved
@@ -110,11 +110,8 @@
 jwt-api = { group = "io.jsonwebtoken", name = "jjwt-api", version.ref = "jwt"}
 jwt-impl = { group = "io.jsonwebtoken", name = "jjwt-impl", version.ref = "jwt"}
 jwt-gson = { group = "io.jsonwebtoken", name = "jjwt-gson", version.ref = "jwt"}
-<<<<<<< HEAD
-=======
 metrics-core = { group = "io.dropwizard.metrics", name = "metrics-core", version.ref = "metrics" }
 metrics-jmx = { group = "io.dropwizard.metrics", name = "metrics-jmx", version.ref = "metrics" }
->>>>>>> 2d25d256
 
 [bundles]
 log4j = ["slf4j-api", "log4j-slf4j2-impl", "log4j-api", "log4j-core", "log4j-12-api"]
@@ -122,10 +119,7 @@
 jersey = ["jersey-server", "jersey-container-servlet-core", "jersey-container-jetty-http", "jersey-media-json-jackson", "jersey-hk2"]
 iceberg = ["iceberg-core", "iceberg-api"]
 jwt = ["jwt-api", "jwt-impl", "jwt-gson"]
-<<<<<<< HEAD
-=======
 metrics = ["metrics-core", "metrics-jmx"]
->>>>>>> 2d25d256
 
 [plugins]
 protobuf = { id = "com.google.protobuf", version.ref = "protobuf-plugin" }
