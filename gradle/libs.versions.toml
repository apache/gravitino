--- conflicted
+++ resolved
@@ -34,14 +34,9 @@
 hadoop2 = "2.10.2"
 hadoop3 = "3.3.0"
 hadoop3-gcs = "1.9.4-hadoop3"
-<<<<<<< HEAD
-hadoop3-aliyun = "3.1.0"
-hadoop3-abs = "3.2.1"
-hadoop-minikdc = "3.3.6"
-=======
+hadoop3-abs = "3.3.0"
 hadoop3-aliyun = "3.3.0"
 hadoop-minikdc = "3.3.0"
->>>>>>> 3ccd89a2
 htrace-core4 = "4.1.0-incubating"
 httpclient5 = "5.2.1"
 mockserver = "5.15.0"
