--- conflicted
+++ resolved
@@ -49,11 +49,8 @@
 rat-plugin = '0.8.0'
 shadow-plugin = "8.1.1"
 node-plugin = "3.1.0"
-<<<<<<< HEAD
 kerby = "2.0.3"
-=======
 commons-cli = "1.2"
->>>>>>> 5bcd9c04
 
 [libraries]
 protobuf-java = { group = "com.google.protobuf", name = "protobuf-java", version.ref = "protoc" }
@@ -140,11 +137,8 @@
 jsqlparser = { group = "com.github.jsqlparser", name = "jsqlparser", version.ref = "jsqlparser" }
 mysql-driver = { group = "mysql", name = "mysql-connector-java", version.ref = "mysql" }
 postgresql-driver = { group = "org.postgresql", name = "postgresql", version.ref = "postgresql" }
-<<<<<<< HEAD
 minikdc = { group = "org.apache.hadoop", name = "hadoop-minikdc", version.ref = "hadoop2"}
-=======
 commons-cli = { group = "commons-cli", name = "commons-cli", version.ref = "commons-cli" }
->>>>>>> 5bcd9c04
 
 [bundles]
 log4j = ["slf4j-api", "log4j-slf4j2-impl", "log4j-api", "log4j-core", "log4j-12-api"]
