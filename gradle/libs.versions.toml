#
# Copyright 2023 Datastrato.
# This software is licensed under the Apache License version 2.
#
[versions]
junit = "5.8.1"
protoc = "3.17.3"
substrait = "0.9.0"
jackson = "2.15.2"
guava = "29.0-jre"
lombok = "1.18.20"
slf4j = "2.0.7"
log4j = "2.20.0"
jetty = "9.4.51.v20230217"
jersey = "2.39.1"
mockito = "3.12.4"
airlift-units = "1.8"
airlift-log = "231"
hive2 = "2.3.9"
hadoop2 = "2.7.3"
httpclient5 = "5.2.1"
mockserver = "5.13.2"
commons-lang3 = "3.12.0"
commons-io = "2.11.0"
commons-collections4 = "4.4"
caffeine = "2.9.3"
rocksdbjni = "7.7.3"
iceberg = '1.3.1'
<<<<<<< HEAD
trino = '426'
=======
spark = "3.3.3"
>>>>>>> 2bd8b104

protobuf-plugin = "0.9.2"
spotless-plugin = '6.11.0'
gradle-extensions-plugin = '1.74'
publish-plugin = '1.1.0'
rat-plugin = '0.8.0'
shadow-plugin = "8.1.1"


[libraries]
protobuf-java = { group = "com.google.protobuf", name = "protobuf-java", version.ref = "protoc" }
protobuf-java-util = { group = "com.google.protobuf", name = "protobuf-java-util", version.ref = "protoc" }
substrait-java-core = { group = "io.substrait", name = "core", version.ref = "substrait" }
jackson-databind = { group = "com.fasterxml.jackson.core", name = "jackson-databind", version.ref = "jackson" }
jackson-annotations = { group = "com.fasterxml.jackson.core", name = "jackson-annotations", version.ref = "jackson" }
jackson-datatype-jdk8 = { group = "com.fasterxml.jackson.datatype", name = "jackson-datatype-jdk8", version.ref = "jackson" }
jackson-datatype-jsr310 = { group = "com.fasterxml.jackson.datatype", name = "jackson-datatype-jsr310", version.ref = "jackson" }
guava = { group = "com.google.guava", name = "guava", version.ref = "guava" }
lombok = { group = "org.projectlombok", name = "lombok", version.ref = "lombok" }
junit-jupiter-api = { group = "org.junit.jupiter", name = "junit-jupiter-api", version.ref = "junit" }
junit-jupiter-params = { group = "org.junit.jupiter", name = "junit-jupiter-params", version.ref = "junit" }
junit-jupiter-engine = { group = "org.junit.jupiter", name = "junit-jupiter-engine"}
slf4j-api = { group = "org.slf4j", name = "slf4j-api", version.ref = "slf4j" }
slf4j-jdk14 = { group = "org.slf4j", name = "slf4j-jdk14", version = "1.7.30" }
log4j-slf4j2-impl = { group = "org.apache.logging.log4j", name = "log4j-slf4j2-impl", version.ref = "log4j" }
log4j-api = { group = "org.apache.logging.log4j", name = "log4j-api", version.ref = "log4j" }
log4j-core = { group = "org.apache.logging.log4j", name = "log4j-core", version.ref = "log4j" }
log4j-12-api = { group = "org.apache.logging.log4j", name = "log4j-1.2-api", version.ref = "log4j" }
jetty-server = { group = "org.eclipse.jetty", name = "jetty-server", version.ref = "jetty" }
jetty-servlet = { group = "org.eclipse.jetty", name = "jetty-servlet", version.ref = "jetty" }
jersey-server = { group = "org.glassfish.jersey.core", name = "jersey-server", version.ref = "jersey" }
jersey-container-servlet-core = { group = "org.glassfish.jersey.containers", name = "jersey-container-servlet-core", version.ref = "jersey" }
jersey-container-jetty-http = { group = "org.glassfish.jersey.containers", name = "jersey-container-jetty-http", version.ref = "jersey" }
jersey-media-json-jackson = { group = "org.glassfish.jersey.media", name = "jersey-media-json-jackson", version.ref = "jersey" }
jersey-hk2 = { group = "org.glassfish.jersey.inject", name = "jersey-hk2", version.ref = "jersey" }
jersey-test-framework-core = { group = "org.glassfish.jersey.test-framework", name = "jersey-test-framework-core", version.ref = "jersey" }
jersey-test-framework-provider-jetty = { group = "org.glassfish.jersey.test-framework.providers", name = "jersey-test-framework-provider-jetty", version.ref = "jersey" }
mockito-core = { group = "org.mockito", name = "mockito-core", version.ref = "mockito" }
hive2-metastore = { group = "org.apache.hive", name = "hive-metastore", version.ref = "hive2"}
hive2-exec = { group = "org.apache.hive", name = "hive-exec", version.ref = "hive2"}
hive2-common = { group = "org.apache.hive", name = "hive-common", version.ref = "hive2"}
hadoop2-common = { group = "org.apache.hadoop", name = "hadoop-common", version.ref = "hadoop2"}
hadoop2-mapreduce-client-core = { group = "org.apache.hadoop", name = "hadoop-mapreduce-client-core", version.ref = "hadoop2"}
airlift-units = { group = "io.airlift", name = "units", version.ref = "airlift-units"}
airlift-log = { group = "io.airlift", name = "log", version.ref = "airlift-log"}
httpclient5 = { group = "org.apache.httpcomponents.client5", name = "httpclient5", version.ref = "httpclient5" }
mockserver-netty = { group = "org.mock-server", name = "mockserver-netty", version.ref = "mockserver" }
mockserver-client-java = { group = "org.mock-server", name = "mockserver-client-java", version.ref = "mockserver" }
commons-lang3 = { group = "org.apache.commons", name = "commons-lang3", version.ref = "commons-lang3" }
commons-io = { group = "commons-io", name = "commons-io", version.ref = "commons-io" }
caffeine = { group = "com.github.ben-manes.caffeine", name = "caffeine", version.ref = "caffeine" }
rocksdbjni = { group = "org.rocksdb", name = "rocksdbjni", version.ref = "rocksdbjni" }
commons-collections4 = { group = "org.apache.commons", name = "commons-collections4", version.ref = "commons-collections4" }
iceberg-core = { group = "org.apache.iceberg", name = "iceberg-core", version.ref = "iceberg" }
<<<<<<< HEAD
trino-spi= { group = "io.trino", name = "trino-spi", version.ref = "trino" }
trino-toolkit= { group = "io.trino", name = "trino-plugin-toolkit", version.ref = "trino" }
=======
iceberg-spark-runtime = { group = "org.apache.iceberg", name = "iceberg-spark-runtime-3.3_2.13", version.ref = "iceberg" }
spark-sql = { group = "org.apache.spark", name = "spark-sql_2.13", version.ref = "spark" }
>>>>>>> 2bd8b104

[bundles]
log4j = ["slf4j-api", "log4j-slf4j2-impl", "log4j-api", "log4j-core", "log4j-12-api"]
jetty = ["jetty-server", "jetty-servlet"]
jersey = ["jersey-server", "jersey-container-servlet-core", "jersey-container-jetty-http", "jersey-media-json-jackson", "jersey-hk2"]
iceberg = ["iceberg-core"]

[plugins]
protobuf = { id = "com.google.protobuf", version.ref = "protobuf-plugin" }
spotless = { id = "com.diffplug.spotless", version.ref = "spotless-plugin" }
gradle-extensions = { id = "com.github.vlsi.gradle-extensions", version.ref = "gradle-extensions-plugin" }
publish = { id = "io.github.gradle-nexus.publish-plugin", version.ref = "publish-plugin" }
rat = { id = "org.nosphere.apache.rat", version.ref = "rat-plugin" }
shadow = { id = "com.github.johnrengelman.shadow", version.ref = "shadow-plugin" }<|MERGE_RESOLUTION|>--- conflicted
+++ resolved
@@ -26,11 +26,9 @@
 caffeine = "2.9.3"
 rocksdbjni = "7.7.3"
 iceberg = '1.3.1'
-<<<<<<< HEAD
 trino = '426'
-=======
 spark = "3.3.3"
->>>>>>> 2bd8b104
+
 
 protobuf-plugin = "0.9.2"
 spotless-plugin = '6.11.0'
@@ -85,13 +83,11 @@
 rocksdbjni = { group = "org.rocksdb", name = "rocksdbjni", version.ref = "rocksdbjni" }
 commons-collections4 = { group = "org.apache.commons", name = "commons-collections4", version.ref = "commons-collections4" }
 iceberg-core = { group = "org.apache.iceberg", name = "iceberg-core", version.ref = "iceberg" }
-<<<<<<< HEAD
 trino-spi= { group = "io.trino", name = "trino-spi", version.ref = "trino" }
 trino-toolkit= { group = "io.trino", name = "trino-plugin-toolkit", version.ref = "trino" }
-=======
 iceberg-spark-runtime = { group = "org.apache.iceberg", name = "iceberg-spark-runtime-3.3_2.13", version.ref = "iceberg" }
 spark-sql = { group = "org.apache.spark", name = "spark-sql_2.13", version.ref = "spark" }
->>>>>>> 2bd8b104
+
 
 [bundles]
 log4j = ["slf4j-api", "log4j-slf4j2-impl", "log4j-api", "log4j-core", "log4j-12-api"]
