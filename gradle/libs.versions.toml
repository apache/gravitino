#
# Licensed to the Apache Software Foundation (ASF) under one
# or more contributor license agreements.  See the NOTICE file
# distributed with this work for additional information
# regarding copyright ownership.  The ASF licenses this file
# to you under the Apache License, Version 2.0 (the
# "License"); you may not use this file except in compliance
# with the License.  You may obtain a copy of the License at
#
#  http://www.apache.org/licenses/LICENSE-2.0
#
# Unless required by applicable law or agreed to in writing,
# software distributed under the License is distributed on an
# "AS IS" BASIS, WITHOUT WARRANTIES OR CONDITIONS OF ANY
# KIND, either express or implied.  See the License for the
# specific language governing permissions and limitations
# under the License.
#
[versions]
awssdk = "2.29.52"
azure-identity = "1.13.1"
azure-storage-file-datalake = "12.20.0"
reactor-netty-http = "1.2.1"
reactor-netty-core = "1.2.1"
junit = "5.8.1"
jackson = "2.15.2"
guava = "32.1.3-jre"
lombok = "1.18.20"
slf4j = "2.0.16"
log4j = "2.24.3"
lance = "0.39.0"
<<<<<<< HEAD
lance-namespace = "0.0.20"
=======
lance-namespace = "0.0.19"
>>>>>>> 866eef7a
jetty = "9.4.51.v20230217"
jersey = "2.41"
mockito = "4.11.0"
airlift-json = "237"
airlift-resolver = "1.6"
hive2 = "2.3.9"
hadoop2 = "2.10.2"
hadoop3 = "3.3.1"
hadoop3-gcs = "1.9.4-hadoop3"
hadoop3-abs = "3.3.1"
hadoop3-aliyun = "3.3.1"
hadoop-minikdc = "3.3.1"
htrace-core4 = "4.1.0-incubating"
httpclient = "4.4.1"
httpclient5 = "5.4.4"
httpcore5 = "5.3.4"
micrometer-core = "1.12.2"
mockserver = "5.15.0"
commons-csv = "1.12.0"
commons-lang3 = "3.14.0"
commons-lang = "2.6"
commons-logging = "1.3.5"
commons-io = "2.18.0"
commons-collections4 = "4.4"
commons-collections3 = "3.2.2"
commons-configuration1 = "1.6"
commons-dbcp2 = "2.11.0"
caffeine = "2.9.3"
iceberg = '1.10.0' # used for Gravitino Iceberg catalog and Iceberg REST service
iceberg4connector = "1.6.1" # used for compile connectors like Spark, Flink, etc
paimon = '1.2.0'
spark33 = "3.3.4"
spark34 = "3.4.3"
spark35 = "3.5.1"
kyuubi4spark = "1.10.2"
kyuubi4authz = "1.10.2"
trino = '435'
scala-collection-compat = "2.7.0"
scala-java-compat = "1.0.2"
sqlite-jdbc = "3.42.0.0"
testcontainers = "1.20.6"
jwt = "0.11.1"
nimbus-jose-jwt = "9.37.3"
jline = "3.21.0"
okhttp3 = "4.11.0"
opencsv = "2.3"
metrics = "4.2.25"
prometheus = "0.16.0"
mysql = "8.0.33"
postgresql = "42.6.0"
immutables-value = "2.10.1"
selenium = "3.141.59"
rauschig = "1.2.0"
mybatis = "3.5.6"
h2db = "1.4.200"
kafka = "3.4.0"
curator = "2.12.0"
awaitility = "4.2.1"
servlet = "3.1.0"
jodd = "3.5.2"
flink = "1.18.0"
flinkjdbc = "3.2.0-1.18"
cglib = "2.2"
ranger = "2.4.0"
javax-jaxb-api = "2.3.1"
javax-ws-rs-api = "2.1.1"
spotless-plugin = '6.11.0'
gradle-extensions-plugin = '1.74'
publish-plugin = '1.2.0'
rat-plugin = '0.8.0'
shadow-plugin = "8.1.1"
kerby = "2.0.3"
node-plugin = "7.0.1"
commons-cli = "1.2"
commons-cli-new = "1.9.0"
sun-activation-version = "1.2.0"
error-prone = "3.1.0"
woodstox-core = "5.3.0"
mail = "1.4.1"
rome = "1.0"
jettison = "1.1"
thrift = "0.12.0"
derby = "10.14.2.0"
datanucleus-core = "4.1.17"
datanucleus-api-jdo = "4.2.4"
datanucleus-rdbms = "4.1.19"
datanucleus-jdo = "3.2.0-m3"
hudi = "0.15.0"
google-auth = "1.28.0"
aliyun-credentials = "0.3.12"
openlineage = "1.29.0"
jcstress = "0.8.15"
jmh-plugin = "0.7.3"
jmh = "1.37"
jcasbin = "1.81.0"
ognl = "3.4.7"
concurrent-trees = "2.6.0"
jakarta-validation = "2.0.2"
aspectj = "1.9.24"

[libraries]
aspectj-aspectjrt = { group = "org.aspectj", name = "aspectjrt", version.ref = "aspectj" }
aws-iam = { group = "software.amazon.awssdk", name = "iam", version.ref = "awssdk" }
aws-policy = { group = "software.amazon.awssdk", name = "iam-policy-builder", version.ref = "awssdk" }
aws-s3 = { group = "software.amazon.awssdk", name = "s3", version.ref = "awssdk" }
aws-sts = { group = "software.amazon.awssdk", name = "sts", version.ref = "awssdk" }
aws-kms = { group = "software.amazon.awssdk", name = "kms", version.ref = "awssdk" }
azure-identity = { group = "com.azure", name = "azure-identity", version.ref = "azure-identity"}
azure-storage-file-datalake = { group = "com.azure", name = "azure-storage-file-datalake", version.ref = "azure-storage-file-datalake"}
reactor-netty-http = {group = "io.projectreactor.netty", name = "reactor-netty-http", version.ref = "reactor-netty-http"}
reactor-netty-core = {group = "io.projectreactor.netty", name = "reactor-netty-core", version.ref = "reactor-netty-core"}
jackson-databind = { group = "com.fasterxml.jackson.core", name = "jackson-databind", version.ref = "jackson" }
jackson-annotations = { group = "com.fasterxml.jackson.core", name = "jackson-annotations", version.ref = "jackson" }
jackson-datatype-jdk8 = { group = "com.fasterxml.jackson.datatype", name = "jackson-datatype-jdk8", version.ref = "jackson" }
jackson-datatype-jsr310 = { group = "com.fasterxml.jackson.datatype", name = "jackson-datatype-jsr310", version.ref = "jackson" }
jackson-dataformat-yaml = { group = "com.fasterxml.jackson.dataformat", name = "jackson-dataformat-yaml", version.ref = "jackson" }
guava = { group = "com.google.guava", name = "guava", version.ref = "guava" }
kerby-core = { group = "org.apache.kerby", name = "kerb-core", version.ref = "kerby"}
kerby-simplekdc = { group = "org.apache.kerby", name = "kerb-simplekdc", version.ref = "kerby"}
lombok = { group = "org.projectlombok", name = "lombok", version.ref = "lombok" }
junit-jupiter-api = { group = "org.junit.jupiter", name = "junit-jupiter-api", version.ref = "junit" }
junit-jupiter-params = { group = "org.junit.jupiter", name = "junit-jupiter-params", version.ref = "junit" }
junit-jupiter-engine = { group = "org.junit.jupiter", name = "junit-jupiter-engine", version.ref = "junit" }
slf4j-api = { group = "org.slf4j", name = "slf4j-api", version.ref = "slf4j" }
slf4j-simple = { group = "org.slf4j", name = "slf4j-simple", version.ref = "slf4j" }
slf4j-jdk14 = { group = "org.slf4j", name = "slf4j-jdk14", version = "1.7.30" }
log4j-slf4j2-impl = { group = "org.apache.logging.log4j", name = "log4j-slf4j2-impl", version.ref = "log4j" }
log4j-api = { group = "org.apache.logging.log4j", name = "log4j-api", version.ref = "log4j" }
log4j-core = { group = "org.apache.logging.log4j", name = "log4j-core", version.ref = "log4j" }
log4j-12-api = { group = "org.apache.logging.log4j", name = "log4j-1.2-api", version.ref = "log4j" }
log4j-layout-template-json = { group = "org.apache.logging.log4j", name = "log4j-layout-template-json", version.ref = "log4j" }
lance = { group = "com.lancedb", name = "lance-core", version.ref = "lance" }
lance-namespace-core = { group = "com.lancedb", name = "lance-namespace-core", version.ref = "lance-namespace" }
jakarta-validation-api = { group = "jakarta.validation", name = "jakarta.validation-api", version.ref = "jakarta-validation" }
jetty-server = { group = "org.eclipse.jetty", name = "jetty-server", version.ref = "jetty" }
jetty-servlet = { group = "org.eclipse.jetty", name = "jetty-servlet", version.ref = "jetty" }
jetty-servlets = { group = "org.eclipse.jetty", name = "jetty-servlets", version.ref = "jetty" }
jetty-webapp = { group = "org.eclipse.jetty", name = "jetty-webapp", version.ref = "jetty" }
jersey-server = { group = "org.glassfish.jersey.core", name = "jersey-server", version.ref = "jersey" }
jersey-container-servlet-core = { group = "org.glassfish.jersey.containers", name = "jersey-container-servlet-core", version.ref = "jersey" }
jersey-container-jetty-http = { group = "org.glassfish.jersey.containers", name = "jersey-container-jetty-http", version.ref = "jersey" }
jersey-media-json-jackson = { group = "org.glassfish.jersey.media", name = "jersey-media-json-jackson", version.ref = "jersey" }
jersey-hk2 = { group = "org.glassfish.jersey.inject", name = "jersey-hk2", version.ref = "jersey" }
jersey-test-framework-core = { group = "org.glassfish.jersey.test-framework", name = "jersey-test-framework-core", version.ref = "jersey" }
jersey-test-framework-provider-jetty = { group = "org.glassfish.jersey.test-framework.providers", name = "jersey-test-framework-provider-jetty", version.ref = "jersey" }
jodd-core = { group = "org.jodd", name = "jodd-core", version.ref = "jodd" }
mockito-core = { group = "org.mockito", name = "mockito-core", version.ref = "mockito" }
mockito-inline = { group = "org.mockito", name = "mockito-inline", version.ref = "mockito" }
hive2-metastore = { group = "org.apache.hive", name = "hive-metastore", version.ref = "hive2"}
hive2-exec = { group = "org.apache.hive", name = "hive-exec", version.ref = "hive2"}
hive2-common = { group = "org.apache.hive", name = "hive-common", version.ref = "hive2"}
hive2-jdbc = { group = "org.apache.hive", name = "hive-jdbc", version.ref = "hive2"}
hadoop2-auth = { group = "org.apache.hadoop", name = "hadoop-auth", version.ref = "hadoop2" }
hadoop2-hdfs = { group = "org.apache.hadoop", name = "hadoop-hdfs", version.ref = "hadoop2" }
hadoop2-hdfs-client = { group = "org.apache.hadoop", name = "hadoop-hdfs-client", version.ref = "hadoop2" }
hadoop2-common = { group = "org.apache.hadoop", name = "hadoop-common", version.ref = "hadoop2"}
hadoop2-mapreduce-client-core = { group = "org.apache.hadoop", name = "hadoop-mapreduce-client-core", version.ref = "hadoop2"}
hadoop2-aws = { group = "org.apache.hadoop", name = "hadoop-aws", version.ref = "hadoop2"}
hadoop3-aws = { group = "org.apache.hadoop", name = "hadoop-aws", version.ref = "hadoop3"}
hadoop3-hdfs = { group = "org.apache.hadoop", name = "hadoop-hdfs", version.ref = "hadoop3" }
hadoop3-common = { group = "org.apache.hadoop", name = "hadoop-common", version.ref = "hadoop3"}
hadoop3-client = { group = "org.apache.hadoop", name = "hadoop-client", version.ref = "hadoop3"}
hadoop3-client-api = { group = "org.apache.hadoop", name = "hadoop-client-api", version.ref = "hadoop3"}
hadoop3-client-runtime = { group = "org.apache.hadoop", name = "hadoop-client-runtime", version.ref = "hadoop3"}
hadoop3-minicluster = { group = "org.apache.hadoop", name = "hadoop-minicluster", version.ref = "hadoop-minikdc"}
hadoop3-gcs = { group = "com.google.cloud.bigdataoss", name = "gcs-connector", version.ref = "hadoop3-gcs"}
hadoop3-oss = { group = "org.apache.hadoop", name = "hadoop-aliyun", version.ref = "hadoop3-aliyun"}
hadoop3-abs = { group = "org.apache.hadoop", name = "hadoop-azure", version.ref = "hadoop3-abs"}
htrace-core4 = { group = "org.apache.htrace", name = "htrace-core4", version.ref = "htrace-core4" }
airlift-json = { group = "io.airlift", name = "json", version.ref = "airlift-json"}
airlift-resolver = { group = "io.airlift.resolver", name = "resolver", version.ref = "airlift-resolver"}
httpclient = { group = "org.apache.httpcomponents", name = "httpclient", version.ref = "httpclient" }
httpclient5 = { group = "org.apache.httpcomponents.client5", name = "httpclient5", version.ref = "httpclient5" }
httpcore5 = { group = "org.apache.httpcomponents.core5", name = "httpcore5", version.ref = "httpcore5" }
micrometer-core = { group = "io.micrometer", name = "micrometer-core", version.ref = "micrometer-core" }

mockserver-netty = { group = "org.mock-server", name = "mockserver-netty", version.ref = "mockserver" }
mockserver-client-java = { group = "org.mock-server", name = "mockserver-client-java", version.ref = "mockserver" }
commons-csv = { group = "org.apache.commons", name = "commons-csv", version.ref = "commons-csv" }
commons-lang = { group = "commons-lang", name = "commons-lang", version.ref = "commons-lang" }
commons-lang3 = { group = "org.apache.commons", name = "commons-lang3", version.ref = "commons-lang3" }
commons-logging = { group = "commons-logging", name = "commons-logging", version.ref = "commons-logging" }
commons-io = { group = "commons-io", name = "commons-io", version.ref = "commons-io" }
caffeine = { group = "com.github.ben-manes.caffeine", name = "caffeine", version.ref = "caffeine" }
commons-collections4 = { group = "org.apache.commons", name = "commons-collections4", version.ref = "commons-collections4" }
commons-collections3 = { group = "commons-collections", name = "commons-collections", version.ref = "commons-collections3" }
commons-configuration1 = { group = "commons-configuration", name = "commons-configuration", version.ref = "commons-configuration1" }
iceberg-aliyun = { group = "org.apache.iceberg", name = "iceberg-aliyun", version.ref = "iceberg" }
iceberg-aws = { group = "org.apache.iceberg", name = "iceberg-aws", version.ref = "iceberg" }
iceberg-aws-bundle = { group = "org.apache.iceberg", name = "iceberg-aws-bundle", version.ref = "iceberg" }
iceberg-azure = { group = "org.apache.iceberg", name = "iceberg-azure", version.ref = "iceberg" }
iceberg-azure-bundle = { group = "org.apache.iceberg", name = "iceberg-azure-bundle", version.ref = "iceberg" }
iceberg-core = { group = "org.apache.iceberg", name = "iceberg-core", version.ref = "iceberg" }
iceberg-api = { group = "org.apache.iceberg", name = "iceberg-api", version.ref = "iceberg" }
iceberg-hive-metastore = { group = "org.apache.iceberg", name = "iceberg-hive-metastore", version.ref = "iceberg" }
iceberg-gcp = { group = "org.apache.iceberg", name = "iceberg-gcp", version.ref = "iceberg" }
iceberg-gcp-bundle = { group = "org.apache.iceberg", name = "iceberg-gcp-bundle", version.ref = "iceberg" }
paimon-core = { group = "org.apache.paimon", name = "paimon-core", version.ref = "paimon" }
paimon-format = { group = "org.apache.paimon", name = "paimon-format", version.ref = "paimon" }
paimon-hive-catalog = { group = "org.apache.paimon", name = "paimon-hive-catalog", version.ref = "paimon" }
paimon-s3 = { group = "org.apache.paimon", name = "paimon-s3", version.ref = "paimon" }
paimon-oss = { group = "org.apache.paimon", name = "paimon-oss", version.ref = "paimon" }
paimon-spark = { group = "org.apache.paimon", name = "paimon-spark", version.ref = "paimon" }

trino-spi= { group = "io.trino", name = "trino-spi", version.ref = "trino" }
trino-testing= { group = "io.trino", name = "trino-testing", version.ref = "trino" }
trino-memory= { group = "io.trino", name = "trino-memory", version.ref = "trino" }
trino-cli= { group = "io.trino", name = "trino-cli", version.ref = "trino" }
trino-client= { group = "io.trino", name = "trino-client", version.ref = "trino" }
sqlite-jdbc = { group = "org.xerial", name = "sqlite-jdbc", version.ref = "sqlite-jdbc" }
commons-dbcp2 = { group = "org.apache.commons", name = "commons-dbcp2", version.ref = "commons-dbcp2" }
testcontainers = { group = "org.testcontainers", name = "testcontainers", version.ref = "testcontainers" }
testcontainers-mysql = { group = "org.testcontainers", name = "mysql", version.ref = "testcontainers" }
testcontainers-postgresql = { group = "org.testcontainers", name = "postgresql", version.ref = "testcontainers" }
testcontainers-junit-jupiter = { group = "org.testcontainers", name = "junit-jupiter", version.ref = "testcontainers" }
testcontainers-localstack = { group = "org.testcontainers", name = "localstack", version.ref = "testcontainers" }
trino-jdbc = { group = "io.trino", name = "trino-jdbc", version.ref = "trino" }
jwt-api = { group = "io.jsonwebtoken", name = "jjwt-api", version.ref = "jwt"}
jwt-impl = { group = "io.jsonwebtoken", name = "jjwt-impl", version.ref = "jwt"}
jwt-gson = { group = "io.jsonwebtoken", name = "jjwt-gson", version.ref = "jwt"}
nimbus-jose-jwt = { group = "com.nimbusds", name = "nimbus-jose-jwt", version.ref = "nimbus-jose-jwt"}
metrics-core = { group = "io.dropwizard.metrics", name = "metrics-core", version.ref = "metrics" }
metrics-jersey2 = { group = "io.dropwizard.metrics", name = "metrics-jersey2", version.ref = "metrics" }
metrics-jvm = { group = "io.dropwizard.metrics", name = "metrics-jvm", version.ref = "metrics" }
metrics-jmx = { group = "io.dropwizard.metrics", name = "metrics-jmx", version.ref = "metrics" }
metrics-caffeine = { group = "io.dropwizard.metrics", name = "metrics-caffeine", version.ref = "metrics" }
jline-terminal = { group = "org.jline", name = "jline-terminal", version.ref = "jline" }
okhttp3-loginterceptor = { group = "com.squareup.okhttp3", name = "logging-interceptor", version.ref = "okhttp3" }
opencsv = {group = "net.sf.opencsv", name = "opencsv", version.ref = "opencsv"}
metrics-servlets = { group = "io.dropwizard.metrics", name = "metrics-servlets", version.ref = "metrics" }
prometheus-client = { group = "io.prometheus", name = "simpleclient", version.ref = "prometheus" }
prometheus-dropwizard = { group = "io.prometheus", name = "simpleclient_dropwizard", version.ref = "prometheus" }
prometheus-servlet = { group = "io.prometheus", name = "simpleclient_servlet", version.ref = "prometheus" }
mysql-driver = { group = "mysql", name = "mysql-connector-java", version.ref = "mysql" }
postgresql-driver = { group = "org.postgresql", name = "postgresql", version.ref = "postgresql" }
minikdc = { group = "org.apache.hadoop", name = "hadoop-minikdc", version.ref = "hadoop-minikdc"}
immutables-value = { module = "org.immutables:value", version.ref = "immutables-value" }
commons-cli = { group = "commons-cli", name = "commons-cli", version.ref = "commons-cli" }
commons-cli-new = { group = "commons-cli", name = "commons-cli", version.ref = "commons-cli-new" }
sun-activation = { group = "com.sun.activation", name = "javax.activation", version.ref = "sun-activation-version" }
kafka-clients = { group = "org.apache.kafka", name = "kafka-clients", version.ref = "kafka" }
kafka = { group = "org.apache.kafka", name = "kafka_2.12", version.ref = "kafka" }
curator-test = { group = "org.apache.curator", name = "curator-test", version.ref = "curator"}
cglib = { group = "cglib", name = "cglib", version.ref = "cglib"}
woodstox-core = { group = "com.fasterxml.woodstox", name = "woodstox-core", version.ref = "woodstox-core"}
thrift = { group = "org.apache.thrift", name = "libthrift", version.ref = "thrift"}
derby = { group = "org.apache.derby", name = "derby", version.ref = "derby"}
datanucleus-core = { group = "org.datanucleus", name = "datanucleus-core", version.ref = "datanucleus-core" }
datanucleus-api-jdo = { group = "org.datanucleus", name = "datanucleus-api-jdo", version.ref = "datanucleus-api-jdo" }
datanucleus-rdbms = { group = "org.datanucleus", name = "datanucleus-rdbms", version.ref = "datanucleus-rdbms" }
datanucleus-jdo = { group = "org.datanucleus", name = "javax.jdo", version.ref = "datanucleus-jdo" }

ranger-intg = { group = "org.apache.ranger", name = "ranger-intg", version.ref = "ranger" }
javax-jaxb-api = { group = "javax.xml.bind", name = "jaxb-api", version.ref = "javax-jaxb-api" }
javax-ws-rs-api = { group = "javax.ws.rs", name = "javax.ws.rs-api", version.ref = "javax-ws-rs-api" }
selenium = { group = "org.seleniumhq.selenium", name = "selenium-java", version.ref = "selenium" }
rauschig = { group = "org.rauschig", name = "jarchivelib", version.ref = "rauschig" }
mybatis = { group = "org.mybatis", name = "mybatis", version.ref = "mybatis"}
h2db = { group = "com.h2database", name = "h2", version.ref = "h2db"}
awaitility = { group = "org.awaitility", name = "awaitility", version.ref = "awaitility" }
servlet = { group = "javax.servlet", name = "javax.servlet-api", version.ref = "servlet" }
mail = { group = "javax.mail", name = "mail", version.ref = "mail" }
rome = { group = "rome", name = "rome", version.ref = "rome" }
jettison = { group = "org.codehaus.jettison", name = "jettison", version.ref = "jettison" }

google-auth-http = { group = "com.google.auth", name = "google-auth-library-oauth2-http", version.ref = "google-auth" }
google-auth-credentials = { group = "com.google.auth", name = "google-auth-library-credentials", version.ref = "google-auth" }

aliyun-credentials-sdk = { group='com.aliyun', name='credentials-java', version.ref='aliyun-credentials' }
flinkjdbc = {group='org.apache.flink',name='flink-connector-jdbc', version.ref='flinkjdbc'}
concurrent-trees = { group = "com.googlecode.concurrent-trees", name = "concurrent-trees", version.ref = "concurrent-trees" }
jcasbin = { group='org.casbin', name='jcasbin', version.ref="jcasbin" }
openlineage-java= { group = "io.openlineage", name = "openlineage-java", version.ref = "openlineage" }
ognl = { group='ognl', name='ognl', version.ref="ognl" }

[bundles]
log4j = ["slf4j-api", "log4j-slf4j2-impl", "log4j-api", "log4j-core", "log4j-12-api", "log4j-layout-template-json"]
jetty = ["jetty-server", "jetty-servlet", "jetty-webapp", "jetty-servlets"]
jersey = ["jersey-server", "jersey-container-servlet-core", "jersey-container-jetty-http", "jersey-media-json-jackson", "jersey-hk2"]
iceberg = ["iceberg-core", "iceberg-api"]
paimon = ["paimon-core", "paimon-format", "paimon-hive-catalog"]
jwt = ["jwt-api", "jwt-impl", "jwt-gson"]
metrics = ["metrics-core", "metrics-jersey2", "metrics-jvm", "metrics-jmx", "metrics-servlets"]
prometheus = ["prometheus-servlet", "prometheus-dropwizard", "prometheus-client"]
kerby = ["kerby-core", "kerby-simplekdc"]

[plugins]
spotless = { id = "com.diffplug.spotless", version.ref = "spotless-plugin" }
gradle-extensions = { id = "com.github.vlsi.gradle-extensions", version.ref = "gradle-extensions-plugin" }
publish = { id = "io.github.gradle-nexus.publish-plugin", version.ref = "publish-plugin" }
rat = { id = "org.nosphere.apache.rat", version.ref = "rat-plugin" }
shadow = { id = "com.github.johnrengelman.shadow", version.ref = "shadow-plugin" }
node = { id = "com.github.node-gradle.node", version.ref = "node-plugin" }
tasktree = {id = "com.dorongold.task-tree", version = "2.1.1"}
dependencyLicenseReport = {id = "com.github.jk1.dependency-license-report", version = "2.9"}
bom = {id = "org.cyclonedx.bom", version = "1.5.0"}
errorprone = {id = "net.ltgt.errorprone", version.ref = "error-prone"}
jcstress = { id = "io.github.reyerizo.gradle.jcstress", version.ref = "jcstress" }
jmh = { id = "me.champeau.jmh", version.ref = "jmh-plugin" }
aspectj-post-compile-weaving = { id = "io.freefair.aspectj.post-compile-weaving", version = "8.14.2" }<|MERGE_RESOLUTION|>--- conflicted
+++ resolved
@@ -29,11 +29,7 @@
 slf4j = "2.0.16"
 log4j = "2.24.3"
 lance = "0.39.0"
-<<<<<<< HEAD
 lance-namespace = "0.0.20"
-=======
-lance-namespace = "0.0.19"
->>>>>>> 866eef7a
 jetty = "9.4.51.v20230217"
 jersey = "2.41"
 mockito = "4.11.0"
