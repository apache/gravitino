# Licensed to the Apache Software Foundation (ASF) under one
# or more contributor license agreements.  See the NOTICE file
# distributed with this work for additional information
# regarding copyright ownership.  The ASF licenses this file
# to you under the Apache License, Version 2.0 (the
# "License"); you may not use this file except in compliance
# with the License.  You may obtain a copy of the License at
#
#   http://www.apache.org/licenses/LICENSE-2.0
#
# Unless required by applicable law or agreed to in writing,
# software distributed under the License is distributed on an
# "AS IS" BASIS, WITHOUT WARRANTIES OR CONDITIONS OF ANY
# KIND, either express or implied.  See the License for the
# specific language governing permissions and limitations
# under the License.

from abc import ABC, abstractmethod

from mcp_server.client.catalog_operation import CatalogOperation
from mcp_server.client.fileset_operation import FilesetOperation
from mcp_server.client.model_operation import ModelOperation
from mcp_server.client.schema_operation import SchemaOperation
from mcp_server.client.table_operation import TableOperation
<<<<<<< HEAD
from mcp_server.client.topic_operation import TopicOperation
=======
from mcp_server.client.tag_operation import TagOperation
>>>>>>> 0ac8ac2a


class GravitinoOperation(ABC):
    """
    Abstract base class for Gravitino operations with multiple operation facets.
    """

    @abstractmethod
    def as_table_operation(self) -> TableOperation:
        """
        Access the table operation interface of this Gravitino operation.

        Returns:
            TableOperation: Interface for performing table-level operations
        """
        pass

    @abstractmethod
    def as_schema_operation(self) -> SchemaOperation:
        """
        Access the schema operation interface of this Gravitino operation.

        Returns:
            SchemaOperation: Interface for performing schema-level operations
        """
        pass

    @abstractmethod
    def as_catalog_operation(self) -> CatalogOperation:
        """
        Access the catalog operation interface of this Gravitino operation.

        Returns:
            CatalogOperation: Interface for performing catalog-level operations
        """
        pass

    @abstractmethod
<<<<<<< HEAD
    def as_topic_operation(self) -> TopicOperation:
        """
        Access the topic operation interface of this Gravitino operation.

        Returns:
            TopicOperation: Interface for performing topic-level operations
        """
        pass

    @abstractmethod
    def as_model_operation(self) -> ModelOperation:
        """
        Access the model operation interface of this Gravitino operation.

        Returns:
            ModelOperation: Interface for performing model-level operations
        """
        pass

    @abstractmethod
    def as_fileset_operation(self) -> FilesetOperation:
        """
        Access the fileset operation interface of this Gravitino operation.

        Returns:
            FilesetOperation: Interface for performing fileset-level operations
=======
    def as_tag_operation(self) -> TagOperation:
        """
        Access the tag operation interface of this Gravitino operation.

        Returns:
            TagOperation: Interface for performing tag-level operations
>>>>>>> 0ac8ac2a
        """
        pass<|MERGE_RESOLUTION|>--- conflicted
+++ resolved
@@ -22,11 +22,8 @@
 from mcp_server.client.model_operation import ModelOperation
 from mcp_server.client.schema_operation import SchemaOperation
 from mcp_server.client.table_operation import TableOperation
-<<<<<<< HEAD
+from mcp_server.client.tag_operation import TagOperation
 from mcp_server.client.topic_operation import TopicOperation
-=======
-from mcp_server.client.tag_operation import TagOperation
->>>>>>> 0ac8ac2a
 
 
 class GravitinoOperation(ABC):
@@ -65,7 +62,6 @@
         pass
 
     @abstractmethod
-<<<<<<< HEAD
     def as_topic_operation(self) -> TopicOperation:
         """
         Access the topic operation interface of this Gravitino operation.
@@ -92,13 +88,14 @@
 
         Returns:
             FilesetOperation: Interface for performing fileset-level operations
-=======
+        pass
+        """
+
     def as_tag_operation(self) -> TagOperation:
         """
         Access the tag operation interface of this Gravitino operation.
 
         Returns:
             TagOperation: Interface for performing tag-level operations
->>>>>>> 0ac8ac2a
         """
         pass