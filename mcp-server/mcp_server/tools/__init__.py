# Licensed to the Apache Software Foundation (ASF) under one
# or more contributor license agreements.  See the NOTICE file
# distributed with this work for additional information
# regarding copyright ownership.  The ASF licenses this file
# to you under the Apache License, Version 2.0 (the
# "License"); you may not use this file except in compliance
# with the License.  You may obtain a copy of the License at
#
#   http://www.apache.org/licenses/LICENSE-2.0
#
# Unless required by applicable law or agreed to in writing,
# software distributed under the License is distributed on an
# "AS IS" BASIS, WITHOUT WARRANTIES OR CONDITIONS OF ANY
# KIND, either express or implied.  See the License for the
# specific language governing permissions and limitations
# under the License.

from fastmcp import FastMCP

from mcp_server.tools.catalog import load_catalog_tools
<<<<<<< HEAD
from mcp_server.tools.fileset import load_fileset_tools
from mcp_server.tools.model import load_model_tools
from mcp_server.tools.schema import load_schema_tools
from mcp_server.tools.table import load_table_tools
from mcp_server.tools.topic import load_topic_tools
=======
from mcp_server.tools.metadata import load_metadata_tool
from mcp_server.tools.schema import load_schema_tools
from mcp_server.tools.table import load_table_tools
from mcp_server.tools.tag import load_tag_tool
>>>>>>> 0ac8ac2a


def load_tools(mcp: FastMCP):
    load_catalog_tools(mcp)
    load_schema_tools(mcp)
    load_table_tools(mcp)
<<<<<<< HEAD
    load_topic_tools(mcp)
    load_model_tools(mcp)
    load_fileset_tools(mcp)
=======
    load_tag_tool(mcp)
    load_metadata_tool(mcp)
>>>>>>> 0ac8ac2a
<|MERGE_RESOLUTION|>--- conflicted
+++ resolved
@@ -18,29 +18,21 @@
 from fastmcp import FastMCP
 
 from mcp_server.tools.catalog import load_catalog_tools
-<<<<<<< HEAD
 from mcp_server.tools.fileset import load_fileset_tools
+from mcp_server.tools.metadata import load_metadata_tool
 from mcp_server.tools.model import load_model_tools
 from mcp_server.tools.schema import load_schema_tools
 from mcp_server.tools.table import load_table_tools
+from mcp_server.tools.tag import load_tag_tool
 from mcp_server.tools.topic import load_topic_tools
-=======
-from mcp_server.tools.metadata import load_metadata_tool
-from mcp_server.tools.schema import load_schema_tools
-from mcp_server.tools.table import load_table_tools
-from mcp_server.tools.tag import load_tag_tool
->>>>>>> 0ac8ac2a
 
 
 def load_tools(mcp: FastMCP):
     load_catalog_tools(mcp)
     load_schema_tools(mcp)
     load_table_tools(mcp)
-<<<<<<< HEAD
     load_topic_tools(mcp)
     load_model_tools(mcp)
     load_fileset_tools(mcp)
-=======
     load_tag_tool(mcp)
-    load_metadata_tool(mcp)
->>>>>>> 0ac8ac2a
+    load_metadata_tool(mcp)