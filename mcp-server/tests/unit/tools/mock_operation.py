--- conflicted
+++ resolved
@@ -21,14 +21,11 @@
     ModelOperation,
     SchemaOperation,
     TableOperation,
+    TagOperation,
     TopicOperation,
 )
-<<<<<<< HEAD
+from mcp_server.client.fileset_operation import FilesetOperation
 from mcp_server.client.job_operation import JobOperation
-=======
-from mcp_server.client.fileset_operation import FilesetOperation
->>>>>>> e5df28b6
-from mcp_server.client.tag_operation import TagOperation
 
 
 class MockOperation(GravitinoOperation):
@@ -56,7 +53,7 @@
     def as_tag_operation(self) -> TagOperation:
         return MockTagOperation()
 
-    def as_job_operation(self):
+    def as_job_operation(self) -> JobOperation:
         return MockJobOperation()
 
 
