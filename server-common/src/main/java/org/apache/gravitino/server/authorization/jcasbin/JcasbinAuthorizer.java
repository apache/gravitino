--- conflicted
+++ resolved
@@ -24,7 +24,6 @@
 import java.nio.charset.StandardCharsets;
 import java.security.Principal;
 import java.util.List;
-import java.util.Map;
 import java.util.Set;
 import java.util.concurrent.ConcurrentHashMap;
 import org.apache.commons.io.IOUtils;
@@ -64,9 +63,6 @@
    */
   private Set<Long> loadedRoles = ConcurrentHashMap.newKeySet();
 
-  private static final Map<NameIdentifier, List<String>> ownerPolicyCache =
-      new ConcurrentHashMap<>();
-
   @Override
   public void initialize() {
     try (InputStream modelStream =
@@ -153,16 +149,7 @@
       String username, String metalake, MetadataObject metadataObject, String privilege) {
     Long metalakeId = getMetalakeId(metalake);
     Long userId = UserMetaService.getInstance().getUserIdByMetalakeIdAndName(metalakeId, username);
-<<<<<<< HEAD
-    Long metadataId = null;
-    try {
-      metadataId = MetadataIdConverter.getID(metadataObject, metalake);
-    } catch (IOException e) {
-      throw new RuntimeException(e);
-    }
-=======
     Long metadataId = MetadataIdConverter.getID(metadataObject, metalake);
->>>>>>> 7ae44110
     loadPrivilege(metalake, username, userId, metadataObject, metadataId);
     return authorizeByJcasbin(userId, metadataObject, metadataId, privilege);
   }
@@ -193,57 +180,13 @@
         loadPolicyByRoleEntity(role);
         loadedRoles.add(roleId);
       }
-<<<<<<< HEAD
-      loadOwner(metalake, metadataObject, metadataObjectId);
-=======
       loadOwnerPolicy(metalake, metadataObject, metadataObjectId);
->>>>>>> 7ae44110
     } catch (Exception e) {
       LOG.error(e.getMessage(), e);
     }
   }
 
-<<<<<<< HEAD
-  private void loadOwner(String metalake, MetadataObject metadataObject, Long metadataId) {
-    try {
-      NameIdentifier entityIdent = MetadataObjectUtil.toEntityIdent(metalake, metadataObject);
-      EntityStore entityStore = GravitinoEnv.getInstance().entityStore();
-      List<? extends Entity> owners =
-          entityStore
-              .relationOperations()
-              .listEntitiesByRelation(
-                  SupportsRelationOperations.Type.OWNER_REL,
-                  entityIdent,
-                  Entity.EntityType.valueOf(metadataObject.type().name()));
-      for (Entity ownerEntity : owners) {
-        if (ownerEntity instanceof UserEntity) {
-          UserEntity user = (UserEntity) ownerEntity;
-          ImmutableList<String> policy =
-              ImmutableList.of(
-                  String.valueOf(user.id()),
-                  String.valueOf(metadataObject.type()),
-                  String.valueOf(metadataId),
-                  AuthConstants.OWNER,
-                  "allow");
-          enforcer.addPolicy(policy);
-          ownerPolicyCache.put(entityIdent, policy);
-        }
-      }
-    } catch (Exception e) {
-      LOG.warn("Can not load metadata owner", e);
-    }
-  }
-
-  @Override
-  public void handleMetadataOwnerChange(NameIdentifier nameIdentifier) {
-    enforcer.removePolicy(ownerPolicyCache.get(nameIdentifier));
-    ownerPolicyCache.remove(nameIdentifier);
-  }
-
-  private void loadPolicyByRoleId(Long roleId) {
-=======
   private void loadOwnerPolicy(String metalake, MetadataObject metadataObject, Long metadataId) {
->>>>>>> 7ae44110
     try {
       NameIdentifier entityIdent = MetadataObjectUtil.toEntityIdent(metalake, metadataObject);
       EntityStore entityStore = GravitinoEnv.getInstance().entityStore();
