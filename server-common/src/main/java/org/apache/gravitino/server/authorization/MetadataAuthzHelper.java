/*
 * Licensed to the Apache Software Foundation (ASF) under one
 * or more contributor license agreements.  See the NOTICE file
 * distributed with this work for additional information
 * regarding copyright ownership.  The ASF licenses this file
 * to you under the Apache License, Version 2.0 (the
 * "License"); you may not use this file except in compliance
 * with the License.  You may obtain a copy of the License at
 *  http://www.apache.org/licenses/LICENSE-2.0
 * Unless required by applicable law or agreed to in writing,
 * software distributed under the License is distributed on an
 * "AS IS" BASIS, WITHOUT WARRANTIES OR CONDITIONS OF ANY
 * KIND, either express or implied.  See the License for the
 * specific language governing permissions and limitations
 * under the License.
 */

package org.apache.gravitino.server.authorization;

import java.lang.reflect.Array;
import java.security.Principal;
import java.util.ArrayList;
import java.util.Arrays;
import java.util.HashMap;
import java.util.List;
import java.util.Map;
import java.util.Objects;
import java.util.concurrent.CompletableFuture;
import java.util.concurrent.Executor;
import java.util.concurrent.Executors;
import java.util.function.Function;
import org.apache.gravitino.Config;
import org.apache.gravitino.Configs;
import org.apache.gravitino.Entity;
import org.apache.gravitino.GravitinoEnv;
import org.apache.gravitino.Metalake;
import org.apache.gravitino.NameIdentifier;
import org.apache.gravitino.authorization.AuthorizationRequestContext;
import org.apache.gravitino.authorization.GravitinoAuthorizer;
import org.apache.gravitino.authorization.Privilege;
import org.apache.gravitino.server.authorization.expression.AuthorizationExpressionEvaluator;
import org.apache.gravitino.utils.NameIdentifierUtil;
import org.apache.gravitino.utils.PrincipalUtils;
import org.slf4j.Logger;
import org.slf4j.LoggerFactory;

/**
 * MetadataFilterHelper performs permission checks on the list data returned by the REST API based
 * on expressions or metadata types, and calls {@link GravitinoAuthorizer} for authorization,
 * returning only the metadata that the user has permission to access.
 */
public class MetadataAuthzHelper {

  private static final Logger LOG = LoggerFactory.getLogger(MetadataAuthzHelper.class);
  private static volatile Executor executor = null;

  private MetadataAuthzHelper() {}

  /**
   * Call {@link GravitinoAuthorizer} to filter the metadata list
   *
   * @param entityType for example, CATALOG, SCHEMA,TABLE, etc.
   * @param privilege for example, CREATE_CATALOG, CREATE_TABLE, etc.
   * @param metadataList metadata list.
   * @return metadata List that the user has permission to access.
   */
  public static NameIdentifier[] filterByPrivilege(
      String metalake,
      Entity.EntityType entityType,
      String privilege,
      NameIdentifier[] metadataList) {
    if (!enableAuthorization()) {
      return metadataList;
    }
    checkExecutor();
    GravitinoAuthorizer gravitinoAuthorizer =
        GravitinoAuthorizerProvider.getInstance().getGravitinoAuthorizer();
    Principal currentPrincipal = PrincipalUtils.getCurrentPrincipal();
    AuthorizationRequestContext authorizationRequestContext = new AuthorizationRequestContext();
    return Arrays.stream(metadataList)
        .filter(
            metaDataName ->
                gravitinoAuthorizer.authorize(
                    currentPrincipal,
                    metalake,
                    NameIdentifierUtil.toMetadataObject(metaDataName, entityType),
                    Privilege.Name.valueOf(privilege),
                    authorizationRequestContext))
        .toArray(NameIdentifier[]::new);
  }

  public static Metalake[] filterMetalakes(Metalake[] metalakes, String expression) {
    if (!enableAuthorization()) {
      return metalakes;
    }
    checkExecutor();
    AuthorizationRequestContext authorizationRequestContext = new AuthorizationRequestContext();
    return doFilter(
        expression,
        metalakes,
        GravitinoAuthorizerProvider.getInstance().getGravitinoAuthorizer(),
        authorizationRequestContext,
        metalake -> {
          String metalakeName = metalake.name();
          return splitMetadataNames(
              metalakeName,
              Entity.EntityType.METALAKE,
              NameIdentifierUtil.ofMetalake(metalakeName));
        });
  }
  /**
   * Call {@link AuthorizationExpressionEvaluator} to filter the metadata list
   *
   * @param metalake metalake
   * @param expression authorization expression
   * @param entityType for example, CATALOG, SCHEMA,TABLE, etc.
   * @param nameIdentifiers metaData list.
   * @return metadata List that the user has permission to access.
   */
  public static NameIdentifier[] filterByExpression(
      String metalake,
      String expression,
      Entity.EntityType entityType,
      NameIdentifier[] nameIdentifiers) {
<<<<<<< HEAD
    if (!enableAuthorization()) {
      return nameIdentifiers;
    }
    checkExecutor();
    AuthorizationRequestContext authorizationRequestContext = new AuthorizationRequestContext();
    authorizationRequestContext.setOriginalAuthorizationExpression(expression);
    List<CompletableFuture<NameIdentifier>> futures = new ArrayList<>();
    for (NameIdentifier nameIdentifier : nameIdentifiers) {
      Principal currentPrincipal = PrincipalUtils.getCurrentPrincipal();
      futures.add(
          CompletableFuture.supplyAsync(
              () -> {
                try {
                  return PrincipalUtils.doAs(
                      currentPrincipal,
                      () -> {
                        Map<Entity.EntityType, NameIdentifier> nameIdentifierMap =
                            spiltMetadataNames(metalake, entityType, nameIdentifier);
                        AuthorizationExpressionEvaluator authorizationExpressionEvaluator =
                            new AuthorizationExpressionEvaluator(expression);
                        return authorizationExpressionEvaluator.evaluate(
                                nameIdentifierMap, authorizationRequestContext)
                            ? nameIdentifier
                            : null;
                      });
                } catch (Exception e) {
                  LOG.error("GravitinoAuthorize error:{}", e.getMessage(), e);
                  return null;
                }
              },
              executor));
    }
    return futures.stream()
        .map(CompletableFuture::join)
        .filter(Objects::nonNull)
        .toArray(NameIdentifier[]::new);
=======
    return filterByExpression(metalake, expression, entityType, nameIdentifiers, e -> e);
>>>>>>> 8303a048
  }

  /**
   * Call {@link AuthorizationExpressionEvaluator} to check access
   *
   * @param identifier metadata identifier
   * @param entityType for example, CATALOG, SCHEMA,TABLE, etc.
   * @param expression authorization expression
   * @return whether it has access to the metadata
   */
  public static boolean checkAccess(
      NameIdentifier identifier, Entity.EntityType entityType, String expression) {
    if (!enableAuthorization()) {
      return true;
    }

    String metalake = NameIdentifierUtil.getMetalake(identifier);
    Map<Entity.EntityType, NameIdentifier> nameIdentifierMap =
        splitMetadataNames(metalake, entityType, identifier);
    AuthorizationExpressionEvaluator authorizationExpressionEvaluator =
        new AuthorizationExpressionEvaluator(expression);
    return authorizationExpressionEvaluator.evaluate(
        nameIdentifierMap, new AuthorizationRequestContext());
  }

  /**
   * Call {@link AuthorizationExpressionEvaluator} to filter the metadata list
   *
   * @param metalake metalake
   * @param expression expression
   * @param entityType entity type
   * @param entities entities
   * @param toNameIdentifier convert to NameIdentifier
   * @return Filtered Metadata Entity
   * @param <E> Entity class
   */
  public static <E> E[] filterByExpression(
      String metalake,
      String expression,
      Entity.EntityType entityType,
      E[] entities,
      Function<E, NameIdentifier> toNameIdentifier) {
    GravitinoAuthorizer authorizer =
        GravitinoAuthorizerProvider.getInstance().getGravitinoAuthorizer();
    return filterByExpression(
        metalake, expression, entityType, entities, toNameIdentifier, authorizer);
  }

  /**
   * Call {@link AuthorizationExpressionEvaluator} and use specified Principal and
   * GravitinoAuthorizer to filter the metadata list
   *
   * @param metalake metalake name
   * @param expression authorization expression
   * @param entityType entity type
   * @param entities metadata entities
   * @param toNameIdentifier function to convert entity to NameIdentifier
   * @param authorizer authorizer to filter metadata
   * @return Filtered Metadata Entity
   * @param <E> Entity class
   */
  public static <E> E[] filterByExpression(
      String metalake,
      String expression,
      Entity.EntityType entityType,
      E[] entities,
      Function<E, NameIdentifier> toNameIdentifier,
      GravitinoAuthorizer authorizer) {
    if (!enableAuthorization()) {
      return entities;
    }
    checkExecutor();
    AuthorizationRequestContext authorizationRequestContext = new AuthorizationRequestContext();
<<<<<<< HEAD
    authorizationRequestContext.setOriginalAuthorizationExpression(expression);
=======
    return doFilter(
        expression,
        entities,
        authorizer,
        authorizationRequestContext,
        (entity) -> {
          NameIdentifier nameIdentifier = toNameIdentifier.apply(entity);
          return splitMetadataNames(metalake, entityType, nameIdentifier);
        });
  }

  private static <E> E[] doFilter(
      String expression,
      E[] entities,
      GravitinoAuthorizer authorizer,
      AuthorizationRequestContext authorizationRequestContext,
      Function<E, Map<Entity.EntityType, NameIdentifier>> extractMetadataNamesMap) {
    Principal currentPrincipal = PrincipalUtils.getCurrentPrincipal();
>>>>>>> 8303a048
    List<CompletableFuture<E>> futures = new ArrayList<>();
    for (E entity : entities) {
      futures.add(
          CompletableFuture.supplyAsync(
              () -> {
                try {
                  return PrincipalUtils.doAs(
                      currentPrincipal,
                      () -> {
                        AuthorizationExpressionEvaluator authorizationExpressionEvaluator =
                            new AuthorizationExpressionEvaluator(expression, authorizer);
                        return authorizationExpressionEvaluator.evaluate(
                                extractMetadataNamesMap.apply(entity), authorizationRequestContext)
                            ? entity
                            : null;
                      });
                } catch (Exception e) {
                  LOG.error("GravitinoAuthorize error:{}", e.getMessage(), e);
                  return null;
                }
              },
              executor));
    }
    return futures.stream()
        .map(CompletableFuture::join)
        .filter(Objects::nonNull)
        .toArray(size -> (E[]) Array.newInstance(entities.getClass().getComponentType(), size));
  }

  /**
   * Extract the parent metadata from NameIdentifier. For example, when given a Table
   * NameIdentifier, it returns a map containing the Table itself along with its parent Schema and
   * Catalog.
   *
   * @param metalake metalake
   * @param entityType metadata type
   * @param nameIdentifier metadata name
   * @return A map containing the metadata object and all its parent objects, keyed by their types
   */
  public static Map<Entity.EntityType, NameIdentifier> splitMetadataNames(
      String metalake, Entity.EntityType entityType, NameIdentifier nameIdentifier) {
    Map<Entity.EntityType, NameIdentifier> nameIdentifierMap = new HashMap<>();
    nameIdentifierMap.put(Entity.EntityType.METALAKE, NameIdentifierUtil.ofMetalake(metalake));
<<<<<<< HEAD
    switch (entityType) {
      case CATALOG:
        nameIdentifierMap.put(Entity.EntityType.CATALOG, nameIdentifier);
        break;
      case SCHEMA:
        nameIdentifierMap.put(Entity.EntityType.SCHEMA, nameIdentifier);
        nameIdentifierMap.put(
            Entity.EntityType.CATALOG, NameIdentifierUtil.getCatalogIdentifier(nameIdentifier));
        break;
      case TABLE:
        nameIdentifierMap.put(Entity.EntityType.TABLE, nameIdentifier);
        nameIdentifierMap.put(
            Entity.EntityType.SCHEMA, NameIdentifierUtil.getSchemaIdentifier(nameIdentifier));
        nameIdentifierMap.put(
            Entity.EntityType.CATALOG, NameIdentifierUtil.getCatalogIdentifier(nameIdentifier));
        break;
      case MODEL:
        nameIdentifierMap.put(Entity.EntityType.MODEL, nameIdentifier);
        nameIdentifierMap.put(
            Entity.EntityType.SCHEMA, NameIdentifierUtil.getSchemaIdentifier(nameIdentifier));
        nameIdentifierMap.put(
            Entity.EntityType.CATALOG, NameIdentifierUtil.getCatalogIdentifier(nameIdentifier));
        break;
      case MODEL_VERSION:
        nameIdentifierMap.put(Entity.EntityType.MODEL_VERSION, nameIdentifier);
        nameIdentifierMap.put(
            Entity.EntityType.MODEL, NameIdentifierUtil.getModelIdentifier(nameIdentifier));
        nameIdentifierMap.put(
            Entity.EntityType.SCHEMA, NameIdentifierUtil.getSchemaIdentifier(nameIdentifier));
        nameIdentifierMap.put(
            Entity.EntityType.CATALOG, NameIdentifierUtil.getCatalogIdentifier(nameIdentifier));
        break;
      case TOPIC:
        nameIdentifierMap.put(Entity.EntityType.TOPIC, nameIdentifier);
        nameIdentifierMap.put(
            Entity.EntityType.SCHEMA, NameIdentifierUtil.getSchemaIdentifier(nameIdentifier));
        nameIdentifierMap.put(
            Entity.EntityType.CATALOG, NameIdentifierUtil.getCatalogIdentifier(nameIdentifier));
        break;
      case FILESET:
        nameIdentifierMap.put(Entity.EntityType.FILESET, nameIdentifier);
        nameIdentifierMap.put(
            Entity.EntityType.SCHEMA, NameIdentifierUtil.getSchemaIdentifier(nameIdentifier));
        nameIdentifierMap.put(
            Entity.EntityType.CATALOG, NameIdentifierUtil.getCatalogIdentifier(nameIdentifier));
        break;
      case METALAKE:
        nameIdentifierMap.put(entityType, nameIdentifier);
        break;
      case ROLE:
        nameIdentifierMap.put(entityType, nameIdentifier);
        break;
      case USER:
        nameIdentifierMap.put(entityType, nameIdentifier);
        break;
      case TAG:
        nameIdentifierMap.put(entityType, nameIdentifier);
        break;
      case POLICY:
        nameIdentifierMap.put(entityType, nameIdentifier);
        break;
      default:
        throw new IllegalArgumentException("Unsupported entity type: " + entityType);
=======
    while (entityType != Entity.EntityType.METALAKE) {
      nameIdentifierMap.put(entityType, nameIdentifier);
      entityType = NameIdentifierUtil.parentEntityType(entityType);
      nameIdentifier = NameIdentifierUtil.parentNameIdentifier(nameIdentifier, entityType);
>>>>>>> 8303a048
    }
    return nameIdentifierMap;
  }

  private static boolean enableAuthorization() {
    Config config = GravitinoEnv.getInstance().config();
    return config != null && config.get(Configs.ENABLE_AUTHORIZATION);
  }

  private static void checkExecutor() {
    if (executor == null) {
      synchronized (MetadataAuthzHelper.class) {
        if (executor == null) {
          executor =
              Executors.newFixedThreadPool(
                  GravitinoEnv.getInstance()
                      .config()
                      .get(Configs.GRAVITINO_AUTHORIZATION_THREAD_POOL_SIZE),
                  runnable -> {
                    Thread thread = new Thread(runnable);
                    thread.setDaemon(true);
                    thread.setName("MetadataFilterHelper-ThreadPool-" + thread.getId());
                    return thread;
                  });
        }
      }
    }
  }
}<|MERGE_RESOLUTION|>--- conflicted
+++ resolved
@@ -122,46 +122,7 @@
       String expression,
       Entity.EntityType entityType,
       NameIdentifier[] nameIdentifiers) {
-<<<<<<< HEAD
-    if (!enableAuthorization()) {
-      return nameIdentifiers;
-    }
-    checkExecutor();
-    AuthorizationRequestContext authorizationRequestContext = new AuthorizationRequestContext();
-    authorizationRequestContext.setOriginalAuthorizationExpression(expression);
-    List<CompletableFuture<NameIdentifier>> futures = new ArrayList<>();
-    for (NameIdentifier nameIdentifier : nameIdentifiers) {
-      Principal currentPrincipal = PrincipalUtils.getCurrentPrincipal();
-      futures.add(
-          CompletableFuture.supplyAsync(
-              () -> {
-                try {
-                  return PrincipalUtils.doAs(
-                      currentPrincipal,
-                      () -> {
-                        Map<Entity.EntityType, NameIdentifier> nameIdentifierMap =
-                            spiltMetadataNames(metalake, entityType, nameIdentifier);
-                        AuthorizationExpressionEvaluator authorizationExpressionEvaluator =
-                            new AuthorizationExpressionEvaluator(expression);
-                        return authorizationExpressionEvaluator.evaluate(
-                                nameIdentifierMap, authorizationRequestContext)
-                            ? nameIdentifier
-                            : null;
-                      });
-                } catch (Exception e) {
-                  LOG.error("GravitinoAuthorize error:{}", e.getMessage(), e);
-                  return null;
-                }
-              },
-              executor));
-    }
-    return futures.stream()
-        .map(CompletableFuture::join)
-        .filter(Objects::nonNull)
-        .toArray(NameIdentifier[]::new);
-=======
     return filterByExpression(metalake, expression, entityType, nameIdentifiers, e -> e);
->>>>>>> 8303a048
   }
 
   /**
@@ -235,10 +196,9 @@
     }
     checkExecutor();
     AuthorizationRequestContext authorizationRequestContext = new AuthorizationRequestContext();
-<<<<<<< HEAD
-    authorizationRequestContext.setOriginalAuthorizationExpression(expression);
-=======
-    return doFilter(
+      authorizationRequestContext.setOriginalAuthorizationExpression(expression);
+
+      return doFilter(
         expression,
         entities,
         authorizer,
@@ -256,7 +216,7 @@
       AuthorizationRequestContext authorizationRequestContext,
       Function<E, Map<Entity.EntityType, NameIdentifier>> extractMetadataNamesMap) {
     Principal currentPrincipal = PrincipalUtils.getCurrentPrincipal();
->>>>>>> 8303a048
+    authorizationRequestContext.setOriginalAuthorizationExpression(expression);
     List<CompletableFuture<E>> futures = new ArrayList<>();
     for (E entity : entities) {
       futures.add(
@@ -300,76 +260,10 @@
       String metalake, Entity.EntityType entityType, NameIdentifier nameIdentifier) {
     Map<Entity.EntityType, NameIdentifier> nameIdentifierMap = new HashMap<>();
     nameIdentifierMap.put(Entity.EntityType.METALAKE, NameIdentifierUtil.ofMetalake(metalake));
-<<<<<<< HEAD
-    switch (entityType) {
-      case CATALOG:
-        nameIdentifierMap.put(Entity.EntityType.CATALOG, nameIdentifier);
-        break;
-      case SCHEMA:
-        nameIdentifierMap.put(Entity.EntityType.SCHEMA, nameIdentifier);
-        nameIdentifierMap.put(
-            Entity.EntityType.CATALOG, NameIdentifierUtil.getCatalogIdentifier(nameIdentifier));
-        break;
-      case TABLE:
-        nameIdentifierMap.put(Entity.EntityType.TABLE, nameIdentifier);
-        nameIdentifierMap.put(
-            Entity.EntityType.SCHEMA, NameIdentifierUtil.getSchemaIdentifier(nameIdentifier));
-        nameIdentifierMap.put(
-            Entity.EntityType.CATALOG, NameIdentifierUtil.getCatalogIdentifier(nameIdentifier));
-        break;
-      case MODEL:
-        nameIdentifierMap.put(Entity.EntityType.MODEL, nameIdentifier);
-        nameIdentifierMap.put(
-            Entity.EntityType.SCHEMA, NameIdentifierUtil.getSchemaIdentifier(nameIdentifier));
-        nameIdentifierMap.put(
-            Entity.EntityType.CATALOG, NameIdentifierUtil.getCatalogIdentifier(nameIdentifier));
-        break;
-      case MODEL_VERSION:
-        nameIdentifierMap.put(Entity.EntityType.MODEL_VERSION, nameIdentifier);
-        nameIdentifierMap.put(
-            Entity.EntityType.MODEL, NameIdentifierUtil.getModelIdentifier(nameIdentifier));
-        nameIdentifierMap.put(
-            Entity.EntityType.SCHEMA, NameIdentifierUtil.getSchemaIdentifier(nameIdentifier));
-        nameIdentifierMap.put(
-            Entity.EntityType.CATALOG, NameIdentifierUtil.getCatalogIdentifier(nameIdentifier));
-        break;
-      case TOPIC:
-        nameIdentifierMap.put(Entity.EntityType.TOPIC, nameIdentifier);
-        nameIdentifierMap.put(
-            Entity.EntityType.SCHEMA, NameIdentifierUtil.getSchemaIdentifier(nameIdentifier));
-        nameIdentifierMap.put(
-            Entity.EntityType.CATALOG, NameIdentifierUtil.getCatalogIdentifier(nameIdentifier));
-        break;
-      case FILESET:
-        nameIdentifierMap.put(Entity.EntityType.FILESET, nameIdentifier);
-        nameIdentifierMap.put(
-            Entity.EntityType.SCHEMA, NameIdentifierUtil.getSchemaIdentifier(nameIdentifier));
-        nameIdentifierMap.put(
-            Entity.EntityType.CATALOG, NameIdentifierUtil.getCatalogIdentifier(nameIdentifier));
-        break;
-      case METALAKE:
-        nameIdentifierMap.put(entityType, nameIdentifier);
-        break;
-      case ROLE:
-        nameIdentifierMap.put(entityType, nameIdentifier);
-        break;
-      case USER:
-        nameIdentifierMap.put(entityType, nameIdentifier);
-        break;
-      case TAG:
-        nameIdentifierMap.put(entityType, nameIdentifier);
-        break;
-      case POLICY:
-        nameIdentifierMap.put(entityType, nameIdentifier);
-        break;
-      default:
-        throw new IllegalArgumentException("Unsupported entity type: " + entityType);
-=======
     while (entityType != Entity.EntityType.METALAKE) {
       nameIdentifierMap.put(entityType, nameIdentifier);
       entityType = NameIdentifierUtil.parentEntityType(entityType);
       nameIdentifier = NameIdentifierUtil.parentNameIdentifier(nameIdentifier, entityType);
->>>>>>> 8303a048
     }
     return nameIdentifierMap;
   }
