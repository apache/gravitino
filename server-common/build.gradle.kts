/*
 * Licensed to the Apache Software Foundation (ASF) under one
 * or more contributor license agreements.  See the NOTICE file
 * distributed with this work for additional information
 * regarding copyright ownership.  The ASF licenses this file
 * to you under the Apache License, Version 2.0 (the
 * "License"); you may not use this file except in compliance
 * with the License.  You may obtain a copy of the License at
 *
 *  http://www.apache.org/licenses/LICENSE-2.0
 *
 * Unless required by applicable law or agreed to in writing,
 * software distributed under the License is distributed on an
 * "AS IS" BASIS, WITHOUT WARRANTIES OR CONDITIONS OF ANY
 * KIND, either express or implied.  See the License for the
 * specific language governing permissions and limitations
 * under the License.
 */

plugins {
  `maven-publish`
  id("java")
  id("idea")
  id("com.diffplug.spotless")
}

dependencies {
  implementation(project(":api"))
  implementation(project(":common")) {
    exclude("com.fasterxml.jackson.core")
    exclude("com.fasterxml.jackson.datatype")
  }
  implementation(project(":core"))

  implementation(libs.bundles.jetty)
  implementation(libs.bundles.jwt)
  implementation(libs.bundles.kerby)
  implementation(libs.bundles.log4j)
  implementation(libs.bundles.metrics)
  implementation(libs.commons.lang3)
  implementation(libs.guava)
<<<<<<< HEAD
    implementation(libs.jcasbin)
    implementation(libs.ognl)
  implementation(libs.prometheus.servlet)


=======
  implementation(libs.jcasbin)
  implementation(libs.prometheus.servlet)
>>>>>>> e58f2315

  testImplementation(libs.commons.io)
  testImplementation(libs.junit.jupiter.api)
  testImplementation(libs.junit.jupiter.params)
  testImplementation(libs.mockito.inline)
  testImplementation(libs.commons.io)
  testImplementation(libs.minikdc) {
    exclude("org.apache.directory.api", "api-ldap-schema-data")
  }
  testRuntimeOnly(libs.junit.jupiter.engine)
}

tasks {
  test {
    environment("GRAVITINO_HOME", rootDir.path)
    environment("GRAVITINO_TEST", "true")
  }
}<|MERGE_RESOLUTION|>--- conflicted
+++ resolved
@@ -39,16 +39,11 @@
   implementation(libs.bundles.metrics)
   implementation(libs.commons.lang3)
   implementation(libs.guava)
-<<<<<<< HEAD
-    implementation(libs.jcasbin)
-    implementation(libs.ognl)
+  implementation(libs.jcasbin)
+  implementation(libs.ognl)
   implementation(libs.prometheus.servlet)
 
 
-=======
-  implementation(libs.jcasbin)
-  implementation(libs.prometheus.servlet)
->>>>>>> e58f2315
 
   testImplementation(libs.commons.io)
   testImplementation(libs.junit.jupiter.api)
