--- conflicted
+++ resolved
@@ -39,12 +39,11 @@
   implementation(libs.bundles.metrics)
   implementation(libs.commons.lang3)
   implementation(libs.guava)
+    implementation(libs.jcasbin)
+    implementation(libs.ognl)
   implementation(libs.prometheus.servlet)
-<<<<<<< HEAD
-  implementation(libs.jcasbin)
-=======
-  implementation(libs.ognl)
->>>>>>> 8d757fcf
+
+
 
   testImplementation(libs.commons.io)
   testImplementation(libs.junit.jupiter.api)
