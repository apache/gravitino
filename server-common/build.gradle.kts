/*
 * Licensed to the Apache Software Foundation (ASF) under one
 * or more contributor license agreements.  See the NOTICE file
 * distributed with this work for additional information
 * regarding copyright ownership.  The ASF licenses this file
 * to you under the Apache License, Version 2.0 (the
 * "License"); you may not use this file except in compliance
 * with the License.  You may obtain a copy of the License at
 *
 *  http://www.apache.org/licenses/LICENSE-2.0
 *
 * Unless required by applicable law or agreed to in writing,
 * software distributed under the License is distributed on an
 * "AS IS" BASIS, WITHOUT WARRANTIES OR CONDITIONS OF ANY
 * KIND, either express or implied.  See the License for the
 * specific language governing permissions and limitations
 * under the License.
 */

plugins {
  `maven-publish`
  id("java")
  id("idea")
  id("com.diffplug.spotless")
}

dependencies {
  implementation(project(":api"))
  implementation(project(":catalogs:catalog-common"))
  implementation(project(":common")) {
    exclude("com.fasterxml.jackson.core")
    exclude("com.fasterxml.jackson.datatype")
  }
  implementation(project(":core"))

  implementation(libs.bundles.jetty)
  implementation(libs.bundles.jwt)
  implementation(libs.bundles.kerby)
  implementation(libs.bundles.log4j)
  implementation(libs.bundles.metrics)
  implementation(libs.commons.lang3)
  implementation(libs.guava)
  implementation(libs.jackson.datatype.jdk8)
  implementation(libs.jackson.datatype.jsr310)
  implementation(libs.jackson.databind)
<<<<<<< HEAD
=======
  implementation(libs.jcasbin) {
    exclude(group = "com.fasterxml.jackson.core", module = "jackson-databind")
  }
  implementation(libs.ognl)
>>>>>>> d09a2e1c
  implementation(libs.prometheus.servlet)
  implementation(libs.nimbus.jose.jwt)

  testImplementation(libs.commons.io)
  testImplementation(libs.junit.jupiter.api)
  testImplementation(libs.junit.jupiter.params)
  testImplementation(libs.mockito.inline)
  testImplementation(libs.commons.io)
  testImplementation(libs.minikdc) {
    exclude("org.apache.directory.api", "api-ldap-schema-data")
  }
  testRuntimeOnly(libs.junit.jupiter.engine)
}

tasks {
  test {
    environment("GRAVITINO_HOME", rootDir.path)
    environment("GRAVITINO_TEST", "true")
  }
}<|MERGE_RESOLUTION|>--- conflicted
+++ resolved
@@ -43,13 +43,10 @@
   implementation(libs.jackson.datatype.jdk8)
   implementation(libs.jackson.datatype.jsr310)
   implementation(libs.jackson.databind)
-<<<<<<< HEAD
-=======
   implementation(libs.jcasbin) {
     exclude(group = "com.fasterxml.jackson.core", module = "jackson-databind")
   }
   implementation(libs.ognl)
->>>>>>> d09a2e1c
   implementation(libs.prometheus.servlet)
   implementation(libs.nimbus.jose.jwt)
 
