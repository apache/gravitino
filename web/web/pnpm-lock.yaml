lockfileVersion: '9.0'

settings:
  autoInstallPeers: true
  excludeLinksFromLockfile: false

importers:

  .:
    dependencies:
      '@emotion/cache':
        specifier: ^11.11.0
        version: 11.11.0
      '@emotion/react':
        specifier: ^11.11.4
        version: 11.11.4(@types/react@18.3.3)(react@18.3.1)
      '@emotion/styled':
        specifier: ^11.11.5
        version: 11.11.5(@emotion/react@11.11.4(@types/react@18.3.3)(react@18.3.1))(@types/react@18.3.3)(react@18.3.1)
      '@hookform/resolvers':
        specifier: ^3.7.0
        version: 3.7.0(react-hook-form@7.52.1(react@18.3.1))
      '@mui/icons-material':
        specifier: ^5.15.21
        version: 5.15.21(@mui/material@5.16.14(@emotion/react@11.11.4(@types/react@18.3.3)(react@18.3.1))(@emotion/styled@11.11.5(@emotion/react@11.11.4(@types/react@18.3.3)(react@18.3.1))(@types/react@18.3.3)(react@18.3.1))(@types/react@18.3.3)(react-dom@18.3.1(react@18.3.1))(react@18.3.1))(@types/react@18.3.3)(react@18.3.1)
      '@mui/lab':
        specifier: 5.0.0-alpha.170
        version: 5.0.0-alpha.170(@emotion/react@11.11.4(@types/react@18.3.3)(react@18.3.1))(@emotion/styled@11.11.5(@emotion/react@11.11.4(@types/react@18.3.3)(react@18.3.1))(@types/react@18.3.3)(react@18.3.1))(@mui/material@5.16.14(@emotion/react@11.11.4(@types/react@18.3.3)(react@18.3.1))(@emotion/styled@11.11.5(@emotion/react@11.11.4(@types/react@18.3.3)(react@18.3.1))(@types/react@18.3.3)(react@18.3.1))(@types/react@18.3.3)(react-dom@18.3.1(react@18.3.1))(react@18.3.1))(@types/react@18.3.3)(react-dom@18.3.1(react@18.3.1))(react@18.3.1)
      '@mui/material':
        specifier: ^5.16.14
        version: 5.16.14(@emotion/react@11.11.4(@types/react@18.3.3)(react@18.3.1))(@emotion/styled@11.11.5(@emotion/react@11.11.4(@types/react@18.3.3)(react@18.3.1))(@types/react@18.3.3)(react@18.3.1))(@types/react@18.3.3)(react-dom@18.3.1(react@18.3.1))(react@18.3.1)
      '@mui/x-data-grid':
        specifier: ^6.20.3
        version: 6.20.3(@mui/material@5.16.14(@emotion/react@11.11.4(@types/react@18.3.3)(react@18.3.1))(@emotion/styled@11.11.5(@emotion/react@11.11.4(@types/react@18.3.3)(react@18.3.1))(@types/react@18.3.3)(react@18.3.1))(@types/react@18.3.3)(react-dom@18.3.1(react@18.3.1))(react@18.3.1))(@mui/system@5.16.14(@emotion/react@11.11.4(@types/react@18.3.3)(react@18.3.1))(@emotion/styled@11.11.5(@emotion/react@11.11.4(@types/react@18.3.3)(react@18.3.1))(@types/react@18.3.3)(react@18.3.1))(@types/react@18.3.3)(react@18.3.1))(@types/react@18.3.3)(react-dom@18.3.1(react@18.3.1))(react@18.3.1)
      '@mui/x-tree-view':
        specifier: ^6.17.0
        version: 6.17.0(@emotion/react@11.11.4(@types/react@18.3.3)(react@18.3.1))(@emotion/styled@11.11.5(@emotion/react@11.11.4(@types/react@18.3.3)(react@18.3.1))(@types/react@18.3.3)(react@18.3.1))(@mui/material@5.16.14(@emotion/react@11.11.4(@types/react@18.3.3)(react@18.3.1))(@emotion/styled@11.11.5(@emotion/react@11.11.4(@types/react@18.3.3)(react@18.3.1))(@types/react@18.3.3)(react@18.3.1))(@types/react@18.3.3)(react-dom@18.3.1(react@18.3.1))(react@18.3.1))(@mui/system@5.16.14(@emotion/react@11.11.4(@types/react@18.3.3)(react@18.3.1))(@emotion/styled@11.11.5(@emotion/react@11.11.4(@types/react@18.3.3)(react@18.3.1))(@types/react@18.3.3)(react@18.3.1))(@types/react@18.3.3)(react@18.3.1))(@types/react@18.3.3)(react-dom@18.3.1(react@18.3.1))(react@18.3.1)
      '@reduxjs/toolkit':
        specifier: ^1.9.7
        version: 1.9.7(react-redux@8.1.3(@types/react@18.3.3)(react-dom@18.3.1(react@18.3.1))(react@18.3.1)(redux@4.2.1))(react@18.3.1)
      antd:
        specifier: ^5.24.2
        version: 5.24.2(react-dom@18.3.1(react@18.3.1))(react@18.3.1)
      axios:
        specifier: ^1.7.4
        version: 1.7.4
      chroma-js:
        specifier: ^2.4.2
        version: 2.4.2
      clsx:
        specifier: ^2.1.1
        version: 2.1.1
      dayjs:
        specifier: ^1.11.11
        version: 1.11.11
      lodash-es:
        specifier: ^4.17.21
        version: 4.17.21
      next:
        specifier: 14.2.21
        version: 14.2.21(react-dom@18.3.1(react@18.3.1))(react@18.3.1)
      nprogress:
        specifier: ^0.2.0
        version: 0.2.0
      qs:
        specifier: ^6.14.0
        version: 6.14.0
      react:
        specifier: ^18.3.1
        version: 18.3.1
      react-dom:
        specifier: ^18.3.1
        version: 18.3.1(react@18.3.1)
      react-hook-form:
        specifier: ^7.52.1
        version: 7.52.1(react@18.3.1)
      react-hot-toast:
        specifier: ^2.4.1
        version: 2.4.1(csstype@3.1.3)(react-dom@18.3.1(react@18.3.1))(react@18.3.1)
      react-redux:
        specifier: ^8.1.3
        version: 8.1.3(@types/react@18.3.3)(react-dom@18.3.1(react@18.3.1))(react@18.3.1)(redux@4.2.1)
      react-use:
        specifier: ^17.5.0
        version: 17.5.0(react-dom@18.3.1(react@18.3.1))(react@18.3.1)
      yup:
        specifier: ^1.4.0
        version: 1.4.0
    devDependencies:
      '@iconify/react':
        specifier: ^4.1.1
        version: 4.1.1(react@18.3.1)
      '@iconify/tools':
        specifier: ^4.0.4
        version: 4.0.4
      '@iconify/utils':
        specifier: ^2.1.25
        version: 2.1.25
      '@next/bundle-analyzer':
        specifier: ^14.2.4
        version: 14.2.4
      '@types/lodash-es':
        specifier: ^4.17.12
        version: 4.17.12
      '@types/node':
        specifier: ^20.14.9
        version: 20.14.9
      '@types/qs':
        specifier: ^6.9.18
        version: 6.9.18
      '@types/react':
        specifier: ^18.3.3
        version: 18.3.3
      autoprefixer:
        specifier: ^10.4.19
        version: 10.4.19(postcss@8.5.3)
      env-cmd:
        specifier: ^10.1.0
        version: 10.1.0
      eslint:
        specifier: ^8.57.0
        version: 8.57.0
      eslint-config-next:
        specifier: 14.0.3
        version: 14.0.3(eslint@8.57.0)(typescript@5.5.3)
      eslint-config-prettier:
        specifier: ^9.1.0
        version: 9.1.0(eslint@8.57.0)
      postcss:
        specifier: ^8.5.3
        version: 8.5.3
      prettier:
        specifier: ^3.3.2
        version: 3.3.2
      tailwindcss:
        specifier: ^3.4.4
        version: 3.4.4
      tsx:
        specifier: ^4.16.0
        version: 4.16.0
      typescript:
        specifier: ^5.5.3
        version: 5.5.3

packages:

  '@alloc/quick-lru@5.2.0':
    resolution: {integrity: sha512-UrcABB+4bUrFABwbluTIBErXwvbsU/V7TZWfmbgJfbkwiBuziS9gxdODUyuiecfdGQ85jglMW6juS3+z5TsKLw==}
    engines: {node: '>=10'}

  '@ant-design/colors@7.2.0':
    resolution: {integrity: sha512-bjTObSnZ9C/O8MB/B4OUtd/q9COomuJAR2SYfhxLyHvCKn4EKwCN3e+fWGMo7H5InAyV0wL17jdE9ALrdOW/6A==}

  '@ant-design/cssinjs-utils@1.1.3':
    resolution: {integrity: sha512-nOoQMLW1l+xR1Co8NFVYiP8pZp3VjIIzqV6D6ShYF2ljtdwWJn5WSsH+7kvCktXL/yhEtWURKOfH5Xz/gzlwsg==}
    peerDependencies:
      react: '>=16.9.0'
      react-dom: '>=16.9.0'

  '@ant-design/cssinjs@1.23.0':
    resolution: {integrity: sha512-7GAg9bD/iC9ikWatU9ym+P9ugJhi/WbsTWzcKN6T4gU0aehsprtke1UAaaSxxkjjmkJb3llet/rbUSLPgwlY4w==}
    peerDependencies:
      react: '>=16.0.0'
      react-dom: '>=16.0.0'

  '@ant-design/fast-color@2.0.6':
    resolution: {integrity: sha512-y2217gk4NqL35giHl72o6Zzqji9O7vHh9YmhUVkPtAOpoTCH4uWxo/pr4VE8t0+ChEPs0qo4eJRC5Q1eXWo3vA==}
    engines: {node: '>=8.x'}

  '@ant-design/icons-svg@4.4.2':
    resolution: {integrity: sha512-vHbT+zJEVzllwP+CM+ul7reTEfBR0vgxFe7+lREAsAA7YGsYpboiq2sQNeQeRvh09GfQgs/GyFEvZpJ9cLXpXA==}

  '@ant-design/icons@5.6.1':
    resolution: {integrity: sha512-0/xS39c91WjPAZOWsvi1//zjx6kAp4kxWwctR6kuU6p133w8RU0D2dSCvZC19uQyharg/sAvYxGYWl01BbZZfg==}
    engines: {node: '>=8'}
    peerDependencies:
      react: '>=16.0.0'
      react-dom: '>=16.0.0'

  '@ant-design/react-slick@1.1.2':
    resolution: {integrity: sha512-EzlvzE6xQUBrZuuhSAFTdsr4P2bBBHGZwKFemEfq8gIGyIQCxalYfZW/T2ORbtQx5rU69o+WycP3exY/7T1hGA==}
    peerDependencies:
      react: '>=16.9.0'

  '@antfu/install-pkg@0.1.1':
    resolution: {integrity: sha512-LyB/8+bSfa0DFGC06zpCEfs89/XoWZwws5ygEa5D+Xsm3OfI+aXQ86VgVG7Acyef+rSZ5HE7J8rrxzrQeM3PjQ==}

  '@antfu/utils@0.7.10':
    resolution: {integrity: sha512-+562v9k4aI80m1+VuMHehNJWLOFjBnXn3tdOitzD0il5b7smkSBal4+a3oKiQTbrwMmN/TBUMDvbdoWDehgOww==}

  '@babel/code-frame@7.24.7':
    resolution: {integrity: sha512-BcYH1CVJBO9tvyIZ2jVeXgSIMvGZ2FDRvDdOIVQyuklNKSsx+eppDEBq/g47Ayw+RqNFE+URvOShmf+f/qwAlA==}
    engines: {node: '>=6.9.0'}

  '@babel/generator@7.24.7':
    resolution: {integrity: sha512-oipXieGC3i45Y1A41t4tAqpnEZWgB/lC6Ehh6+rOviR5XWpTtMmLN+fGjz9vOiNRt0p6RtO6DtD0pdU3vpqdSA==}
    engines: {node: '>=6.9.0'}

  '@babel/helper-environment-visitor@7.24.7':
    resolution: {integrity: sha512-DoiN84+4Gnd0ncbBOM9AZENV4a5ZiL39HYMyZJGZ/AZEykHYdJw0wW3kdcsh9/Kn+BRXHLkkklZ51ecPKmI1CQ==}
    engines: {node: '>=6.9.0'}

  '@babel/helper-function-name@7.24.7':
    resolution: {integrity: sha512-FyoJTsj/PEUWu1/TYRiXTIHc8lbw+TDYkZuoE43opPS5TrI7MyONBE1oNvfguEXAD9yhQRrVBnXdXzSLQl9XnA==}
    engines: {node: '>=6.9.0'}

  '@babel/helper-hoist-variables@7.24.7':
    resolution: {integrity: sha512-MJJwhkoGy5c4ehfoRyrJ/owKeMl19U54h27YYftT0o2teQ3FJ3nQUf/I3LlJsX4l3qlw7WRXUmiyajvHXoTubQ==}
    engines: {node: '>=6.9.0'}

  '@babel/helper-module-imports@7.24.7':
    resolution: {integrity: sha512-8AyH3C+74cgCVVXow/myrynrAGv+nTVg5vKu2nZph9x7RcRwzmh0VFallJuFTZ9mx6u4eSdXZfcOzSqTUm0HCA==}
    engines: {node: '>=6.9.0'}

  '@babel/helper-split-export-declaration@7.24.7':
    resolution: {integrity: sha512-oy5V7pD+UvfkEATUKvIjvIAH/xCzfsFVw7ygW2SI6NClZzquT+mwdTfgfdbUiceh6iQO0CHtCPsyze/MZ2YbAA==}
    engines: {node: '>=6.9.0'}

  '@babel/helper-string-parser@7.24.7':
    resolution: {integrity: sha512-7MbVt6xrwFQbunH2DNQsAP5sTGxfqQtErvBIvIMi6EQnbgUOuVYanvREcmFrOPhoXBrTtjhhP+lW+o5UfK+tDg==}
    engines: {node: '>=6.9.0'}

  '@babel/helper-validator-identifier@7.24.7':
    resolution: {integrity: sha512-rR+PBcQ1SMQDDyF6X0wxtG8QyLCgUB0eRAGguqRLfkCA87l7yAP7ehq8SNj96OOGTO8OBV70KhuFYcIkHXOg0w==}
    engines: {node: '>=6.9.0'}

  '@babel/highlight@7.24.7':
    resolution: {integrity: sha512-EStJpq4OuY8xYfhGVXngigBJRWxftKX9ksiGDnmlY3o7B/V7KIAc9X4oiK87uPJSc/vs5L869bem5fhZa8caZw==}
    engines: {node: '>=6.9.0'}

  '@babel/parser@7.24.7':
    resolution: {integrity: sha512-9uUYRm6OqQrCqQdG1iCBwBPZgN8ciDBro2nIOFaiRz1/BCxaI7CNvQbDHvsArAC7Tw9Hda/B3U+6ui9u4HWXPw==}
    engines: {node: '>=6.0.0'}
    hasBin: true

  '@babel/runtime@7.24.7':
    resolution: {integrity: sha512-UwgBRMjJP+xv857DCngvqXI3Iq6J4v0wXmwc6sapg+zyhbwmQX67LUEFrkK5tbyJ30jGuG3ZvWpBiB9LCy1kWw==}
    engines: {node: '>=6.9.0'}

  '@babel/runtime@7.26.9':
    resolution: {integrity: sha512-aA63XwOkcl4xxQa3HjPMqOP6LiK0ZDv3mUPYEFXkpHbaFjtGggE1A61FjFzJnB+p7/oy2gA8E+rcBNl/zC1tMg==}
    engines: {node: '>=6.9.0'}

  '@babel/template@7.24.7':
    resolution: {integrity: sha512-jYqfPrU9JTF0PmPy1tLYHW4Mp4KlgxJD9l2nP9fD6yT/ICi554DmrWBAEYpIelzjHf1msDP3PxJIRt/nFNfBig==}
    engines: {node: '>=6.9.0'}

  '@babel/traverse@7.24.7':
    resolution: {integrity: sha512-yb65Ed5S/QAcewNPh0nZczy9JdYXkkAbIsEo+P7BE7yO3txAY30Y/oPa3QkQ5It3xVG2kpKMg9MsdxZaO31uKA==}
    engines: {node: '>=6.9.0'}

  '@babel/types@7.24.7':
    resolution: {integrity: sha512-XEFXSlxiG5td2EJRe8vOmRbaXVgfcBlszKujvVmWIK/UpywWljQCfzAv3RQCGujWQ1RD4YYWEAqDXfuJiy8f5Q==}
    engines: {node: '>=6.9.0'}

  '@discoveryjs/json-ext@0.5.7':
    resolution: {integrity: sha512-dBVuXR082gk3jsFp7Rd/JI4kytwGHecnCoTtXFb7DB6CNHp4rg5k1bhg0nWdLGLnOV71lmDzGQaLMy8iPLY0pw==}
    engines: {node: '>=10.0.0'}

  '@emotion/babel-plugin@11.11.0':
    resolution: {integrity: sha512-m4HEDZleaaCH+XgDDsPF15Ht6wTLsgDTeR3WYj9Q/k76JtWhrJjcP4+/XlG8LGT/Rol9qUfOIztXeA84ATpqPQ==}

  '@emotion/cache@11.11.0':
    resolution: {integrity: sha512-P34z9ssTCBi3e9EI1ZsWpNHcfY1r09ZO0rZbRO2ob3ZQMnFI35jB536qoXbkdesr5EUhYi22anuEJuyxifaqAQ==}

  '@emotion/cache@11.14.0':
    resolution: {integrity: sha512-L/B1lc/TViYk4DcpGxtAVbx0ZyiKM5ktoIyafGkH6zg/tj+mA+NE//aPYKG0k8kCHSHVJrpLpcAlOBEXQ3SavA==}

  '@emotion/hash@0.8.0':
    resolution: {integrity: sha512-kBJtf7PH6aWwZ6fka3zQ0p6SBYzx4fl1LoZXE2RrnYST9Xljm7WfKJrU4g/Xr3Beg72MLrp1AWNUmuYJTL7Cow==}

  '@emotion/hash@0.9.1':
    resolution: {integrity: sha512-gJB6HLm5rYwSLI6PQa+X1t5CFGrv1J1TWG+sOyMCeKz2ojaj6Fnl/rZEspogG+cvqbt4AE/2eIyD2QfLKTBNlQ==}

  '@emotion/is-prop-valid@1.2.2':
    resolution: {integrity: sha512-uNsoYd37AFmaCdXlg6EYD1KaPOaRWRByMCYzbKUX4+hhMfrxdVSelShywL4JVaAeM/eHUOSprYBQls+/neX3pw==}

  '@emotion/memoize@0.8.1':
    resolution: {integrity: sha512-W2P2c/VRW1/1tLox0mVUalvnWXxavmv/Oum2aPsRcoDJuob75FC3Y8FbpfLwUegRcxINtGUMPq0tFCvYNTBXNA==}

  '@emotion/memoize@0.9.0':
    resolution: {integrity: sha512-30FAj7/EoJ5mwVPOWhAyCX+FPfMDrVecJAM+Iw9NRoSl4BBAQeqj4cApHHUXOVvIPgLVDsCFoz/hGD+5QQD1GQ==}

  '@emotion/react@11.11.4':
    resolution: {integrity: sha512-t8AjMlF0gHpvvxk5mAtCqR4vmxiGHCeJBaQO6gncUSdklELOgtwjerNY2yuJNfwnc6vi16U/+uMF+afIawJ9iw==}
    peerDependencies:
      '@types/react': '*'
      react: '>=16.8.0'
    peerDependenciesMeta:
      '@types/react':
        optional: true

  '@emotion/serialize@1.1.4':
    resolution: {integrity: sha512-RIN04MBT8g+FnDwgvIUi8czvr1LU1alUMI05LekWB5DGyTm8cCBMCRpq3GqaiyEDRptEXOyXnvZ58GZYu4kBxQ==}

  '@emotion/sheet@1.2.2':
    resolution: {integrity: sha512-0QBtGvaqtWi+nx6doRwDdBIzhNdZrXUppvTM4dtZZWEGTXL/XE/yJxLMGlDT1Gt+UHH5IX1n+jkXyytE/av7OA==}

  '@emotion/sheet@1.4.0':
    resolution: {integrity: sha512-fTBW9/8r2w3dXWYM4HCB1Rdp8NLibOw2+XELH5m5+AkWiL/KqYX6dc0kKYlaYyKjrQ6ds33MCdMPEwgs2z1rqg==}

  '@emotion/styled@11.11.5':
    resolution: {integrity: sha512-/ZjjnaNKvuMPxcIiUkf/9SHoG4Q196DRl1w82hQ3WCsjo1IUR8uaGWrC6a87CrYAW0Kb/pK7hk8BnLgLRi9KoQ==}
    peerDependencies:
      '@emotion/react': ^11.0.0-rc.0
      '@types/react': '*'
      react: '>=16.8.0'
    peerDependenciesMeta:
      '@types/react':
        optional: true

  '@emotion/unitless@0.7.5':
    resolution: {integrity: sha512-OWORNpfjMsSSUBVrRBVGECkhWcULOAJz9ZW8uK9qgxD+87M7jHRcvh/A96XXNhXTLmKcoYSQtBEX7lHMO7YRwg==}

  '@emotion/unitless@0.8.1':
    resolution: {integrity: sha512-KOEGMu6dmJZtpadb476IsZBclKvILjopjUii3V+7MnXIQCYh8W3NgNcgwo21n9LXZX6EDIKvqfjYxXebDwxKmQ==}

  '@emotion/use-insertion-effect-with-fallbacks@1.0.1':
    resolution: {integrity: sha512-jT/qyKZ9rzLErtrjGgdkMBn2OP8wl0G3sQlBb3YPryvKHsjvINUhVaPFfP+fpBcOkmrVOVEEHQFJ7nbj2TH2gw==}
    peerDependencies:
      react: '>=16.8.0'

  '@emotion/utils@1.2.1':
    resolution: {integrity: sha512-Y2tGf3I+XVnajdItskUCn6LX+VUDmP6lTL4fcqsXAv43dnlbZiuW4MWQW38rW/BVWSE7Q/7+XQocmpnRYILUmg==}

  '@emotion/utils@1.4.2':
    resolution: {integrity: sha512-3vLclRofFziIa3J2wDh9jjbkUz9qk5Vi3IZ/FSTKViB0k+ef0fPV7dYrUIugbgupYDx7v9ud/SjrtEP8Y4xLoA==}

  '@emotion/weak-memoize@0.3.1':
    resolution: {integrity: sha512-EsBwpc7hBUJWAsNPBmJy4hxWx12v6bshQsldrVmjxJoc3isbxhOrF2IcCpaXxfvq03NwkI7sbsOLXbYuqF/8Ww==}

  '@emotion/weak-memoize@0.4.0':
    resolution: {integrity: sha512-snKqtPW01tN0ui7yu9rGv69aJXr/a/Ywvl11sUjNtEcRc+ng/mQriFL0wLXMef74iHa/EkftbDzU9F8iFbH+zg==}

  '@esbuild/aix-ppc64@0.21.5':
    resolution: {integrity: sha512-1SDgH6ZSPTlggy1yI6+Dbkiz8xzpHJEVAlF/AM1tHPLsf5STom9rwtjE4hKAF20FfXXNTFqEYXyJNWh1GiZedQ==}
    engines: {node: '>=12'}
    cpu: [ppc64]
    os: [aix]

  '@esbuild/android-arm64@0.21.5':
    resolution: {integrity: sha512-c0uX9VAUBQ7dTDCjq+wdyGLowMdtR/GoC2U5IYk/7D1H1JYC0qseD7+11iMP2mRLN9RcCMRcjC4YMclCzGwS/A==}
    engines: {node: '>=12'}
    cpu: [arm64]
    os: [android]

  '@esbuild/android-arm@0.21.5':
    resolution: {integrity: sha512-vCPvzSjpPHEi1siZdlvAlsPxXl7WbOVUBBAowWug4rJHb68Ox8KualB+1ocNvT5fjv6wpkX6o/iEpbDrf68zcg==}
    engines: {node: '>=12'}
    cpu: [arm]
    os: [android]

  '@esbuild/android-x64@0.21.5':
    resolution: {integrity: sha512-D7aPRUUNHRBwHxzxRvp856rjUHRFW1SdQATKXH2hqA0kAZb1hKmi02OpYRacl0TxIGz/ZmXWlbZgjwWYaCakTA==}
    engines: {node: '>=12'}
    cpu: [x64]
    os: [android]

  '@esbuild/darwin-arm64@0.21.5':
    resolution: {integrity: sha512-DwqXqZyuk5AiWWf3UfLiRDJ5EDd49zg6O9wclZ7kUMv2WRFr4HKjXp/5t8JZ11QbQfUS6/cRCKGwYhtNAY88kQ==}
    engines: {node: '>=12'}
    cpu: [arm64]
    os: [darwin]

  '@esbuild/darwin-x64@0.21.5':
    resolution: {integrity: sha512-se/JjF8NlmKVG4kNIuyWMV/22ZaerB+qaSi5MdrXtd6R08kvs2qCN4C09miupktDitvh8jRFflwGFBQcxZRjbw==}
    engines: {node: '>=12'}
    cpu: [x64]
    os: [darwin]

  '@esbuild/freebsd-arm64@0.21.5':
    resolution: {integrity: sha512-5JcRxxRDUJLX8JXp/wcBCy3pENnCgBR9bN6JsY4OmhfUtIHe3ZW0mawA7+RDAcMLrMIZaf03NlQiX9DGyB8h4g==}
    engines: {node: '>=12'}
    cpu: [arm64]
    os: [freebsd]

  '@esbuild/freebsd-x64@0.21.5':
    resolution: {integrity: sha512-J95kNBj1zkbMXtHVH29bBriQygMXqoVQOQYA+ISs0/2l3T9/kj42ow2mpqerRBxDJnmkUDCaQT/dfNXWX/ZZCQ==}
    engines: {node: '>=12'}
    cpu: [x64]
    os: [freebsd]

  '@esbuild/linux-arm64@0.21.5':
    resolution: {integrity: sha512-ibKvmyYzKsBeX8d8I7MH/TMfWDXBF3db4qM6sy+7re0YXya+K1cem3on9XgdT2EQGMu4hQyZhan7TeQ8XkGp4Q==}
    engines: {node: '>=12'}
    cpu: [arm64]
    os: [linux]

  '@esbuild/linux-arm@0.21.5':
    resolution: {integrity: sha512-bPb5AHZtbeNGjCKVZ9UGqGwo8EUu4cLq68E95A53KlxAPRmUyYv2D6F0uUI65XisGOL1hBP5mTronbgo+0bFcA==}
    engines: {node: '>=12'}
    cpu: [arm]
    os: [linux]

  '@esbuild/linux-ia32@0.21.5':
    resolution: {integrity: sha512-YvjXDqLRqPDl2dvRODYmmhz4rPeVKYvppfGYKSNGdyZkA01046pLWyRKKI3ax8fbJoK5QbxblURkwK/MWY18Tg==}
    engines: {node: '>=12'}
    cpu: [ia32]
    os: [linux]

  '@esbuild/linux-loong64@0.21.5':
    resolution: {integrity: sha512-uHf1BmMG8qEvzdrzAqg2SIG/02+4/DHB6a9Kbya0XDvwDEKCoC8ZRWI5JJvNdUjtciBGFQ5PuBlpEOXQj+JQSg==}
    engines: {node: '>=12'}
    cpu: [loong64]
    os: [linux]

  '@esbuild/linux-mips64el@0.21.5':
    resolution: {integrity: sha512-IajOmO+KJK23bj52dFSNCMsz1QP1DqM6cwLUv3W1QwyxkyIWecfafnI555fvSGqEKwjMXVLokcV5ygHW5b3Jbg==}
    engines: {node: '>=12'}
    cpu: [mips64el]
    os: [linux]

  '@esbuild/linux-ppc64@0.21.5':
    resolution: {integrity: sha512-1hHV/Z4OEfMwpLO8rp7CvlhBDnjsC3CttJXIhBi+5Aj5r+MBvy4egg7wCbe//hSsT+RvDAG7s81tAvpL2XAE4w==}
    engines: {node: '>=12'}
    cpu: [ppc64]
    os: [linux]

  '@esbuild/linux-riscv64@0.21.5':
    resolution: {integrity: sha512-2HdXDMd9GMgTGrPWnJzP2ALSokE/0O5HhTUvWIbD3YdjME8JwvSCnNGBnTThKGEB91OZhzrJ4qIIxk/SBmyDDA==}
    engines: {node: '>=12'}
    cpu: [riscv64]
    os: [linux]

  '@esbuild/linux-s390x@0.21.5':
    resolution: {integrity: sha512-zus5sxzqBJD3eXxwvjN1yQkRepANgxE9lgOW2qLnmr8ikMTphkjgXu1HR01K4FJg8h1kEEDAqDcZQtbrRnB41A==}
    engines: {node: '>=12'}
    cpu: [s390x]
    os: [linux]

  '@esbuild/linux-x64@0.21.5':
    resolution: {integrity: sha512-1rYdTpyv03iycF1+BhzrzQJCdOuAOtaqHTWJZCWvijKD2N5Xu0TtVC8/+1faWqcP9iBCWOmjmhoH94dH82BxPQ==}
    engines: {node: '>=12'}
    cpu: [x64]
    os: [linux]

  '@esbuild/netbsd-x64@0.21.5':
    resolution: {integrity: sha512-Woi2MXzXjMULccIwMnLciyZH4nCIMpWQAs049KEeMvOcNADVxo0UBIQPfSmxB3CWKedngg7sWZdLvLczpe0tLg==}
    engines: {node: '>=12'}
    cpu: [x64]
    os: [netbsd]

  '@esbuild/openbsd-x64@0.21.5':
    resolution: {integrity: sha512-HLNNw99xsvx12lFBUwoT8EVCsSvRNDVxNpjZ7bPn947b8gJPzeHWyNVhFsaerc0n3TsbOINvRP2byTZ5LKezow==}
    engines: {node: '>=12'}
    cpu: [x64]
    os: [openbsd]

  '@esbuild/sunos-x64@0.21.5':
    resolution: {integrity: sha512-6+gjmFpfy0BHU5Tpptkuh8+uw3mnrvgs+dSPQXQOv3ekbordwnzTVEb4qnIvQcYXq6gzkyTnoZ9dZG+D4garKg==}
    engines: {node: '>=12'}
    cpu: [x64]
    os: [sunos]

  '@esbuild/win32-arm64@0.21.5':
    resolution: {integrity: sha512-Z0gOTd75VvXqyq7nsl93zwahcTROgqvuAcYDUr+vOv8uHhNSKROyU961kgtCD1e95IqPKSQKH7tBTslnS3tA8A==}
    engines: {node: '>=12'}
    cpu: [arm64]
    os: [win32]

  '@esbuild/win32-ia32@0.21.5':
    resolution: {integrity: sha512-SWXFF1CL2RVNMaVs+BBClwtfZSvDgtL//G/smwAc5oVK/UPu2Gu9tIaRgFmYFFKrmg3SyAjSrElf0TiJ1v8fYA==}
    engines: {node: '>=12'}
    cpu: [ia32]
    os: [win32]

  '@esbuild/win32-x64@0.21.5':
    resolution: {integrity: sha512-tQd/1efJuzPC6rCFwEvLtci/xNFcTZknmXs98FYDfGE4wP9ClFV98nyKrzJKVPMhdDnjzLhdUyMX4PsQAPjwIw==}
    engines: {node: '>=12'}
    cpu: [x64]
    os: [win32]

  '@eslint-community/eslint-utils@4.4.0':
    resolution: {integrity: sha512-1/sA4dwrzBAyeUoQ6oxahHKmrZvsnLCg4RfxW3ZFGGmQkSNQPFNLV9CUEFQP1x9EYXHTo5p6xdhZM1Ne9p/AfA==}
    engines: {node: ^12.22.0 || ^14.17.0 || >=16.0.0}
    peerDependencies:
      eslint: ^6.0.0 || ^7.0.0 || >=8.0.0

  '@eslint-community/regexpp@4.11.0':
    resolution: {integrity: sha512-G/M/tIiMrTAxEWRfLfQJMmGNX28IxBg4PBz8XqQhqUHLFI6TL2htpIB1iQCj144V5ee/JaKyT9/WZ0MGZWfA7A==}
    engines: {node: ^12.0.0 || ^14.0.0 || >=16.0.0}

  '@eslint/eslintrc@2.1.4':
    resolution: {integrity: sha512-269Z39MS6wVJtsoUl10L60WdkhJVdPG24Q4eZTH3nnF6lpvSShEK3wQjDX9JRWAUPvPh7COouPpU9IrqaZFvtQ==}
    engines: {node: ^12.22.0 || ^14.17.0 || >=16.0.0}

  '@eslint/js@8.57.0':
    resolution: {integrity: sha512-Ys+3g2TaW7gADOJzPt83SJtCDhMjndcDMFVQ/Tj9iA1BfJzFKD9mAUXT3OenpuPHbI6P/myECxRJrofUsDx/5g==}
    engines: {node: ^12.22.0 || ^14.17.0 || >=16.0.0}

  '@floating-ui/core@1.6.4':
    resolution: {integrity: sha512-a4IowK4QkXl4SCWTGUR0INAfEOX3wtsYw3rKK5InQEHMGObkR8Xk44qYQD9P4r6HHw0iIfK6GUKECmY8sTkqRA==}

  '@floating-ui/dom@1.6.7':
    resolution: {integrity: sha512-wmVfPG5o2xnKDU4jx/m4w5qva9FWHcnZ8BvzEe90D/RpwsJaTAVYPEPdQ8sbr/N8zZTAHlZUTQdqg8ZUbzHmng==}

  '@floating-ui/react-dom@2.1.1':
    resolution: {integrity: sha512-4h84MJt3CHrtG18mGsXuLCHMrug49d7DFkU0RMIyshRveBeyV2hmV/pDaF2Uxtu8kgq5r46llp5E5FQiR0K2Yg==}
    peerDependencies:
      react: '>=16.8.0'
      react-dom: '>=16.8.0'

  '@floating-ui/utils@0.2.4':
    resolution: {integrity: sha512-dWO2pw8hhi+WrXq1YJy2yCuWoL20PddgGaqTgVe4cOS9Q6qklXCiA1tJEqX6BEwRNSCP84/afac9hd4MS+zEUA==}

  '@hookform/resolvers@3.7.0':
    resolution: {integrity: sha512-42p5X18noBV3xqOpTlf2V5qJZwzNgO4eLzHzmKGh/w7z4+4XqRw5AsESVkqE+qwAuRRlg2QG12EVEjPkrRIbeg==}
    peerDependencies:
      react-hook-form: ^7.0.0

  '@humanwhocodes/config-array@0.11.14':
    resolution: {integrity: sha512-3T8LkOmg45BV5FICb15QQMsyUSWrQ8AygVfC7ZG32zOalnqrilm018ZVCw0eapXux8FtA33q8PSRSstjee3jSg==}
    engines: {node: '>=10.10.0'}
    deprecated: Use @eslint/config-array instead

  '@humanwhocodes/module-importer@1.0.1':
    resolution: {integrity: sha512-bxveV4V8v5Yb4ncFTT3rPSgZBOpCkjfK0y4oVVVJwIuDVBRMDXrPyXRL988i5ap9m9bnyEEjWfm5WkBmtffLfA==}
    engines: {node: '>=12.22'}

  '@humanwhocodes/object-schema@2.0.3':
    resolution: {integrity: sha512-93zYdMES/c1D69yZiKDBj0V24vqNzB/koF26KPaagAfd3P/4gUlh3Dys5ogAK+Exi9QyzlD8x/08Zt7wIKcDcA==}
    deprecated: Use @eslint/object-schema instead

  '@iconify/react@4.1.1':
    resolution: {integrity: sha512-jed14EjvKjee8mc0eoscGxlg7mSQRkwQG3iX3cPBCO7UlOjz0DtlvTqxqEcHUJGh+z1VJ31Yhu5B9PxfO0zbdg==}
    peerDependencies:
      react: '>=16'

  '@iconify/tools@4.0.4':
    resolution: {integrity: sha512-hX1Z3i1Tm6JxyrDv45jNEijPpepZZfal/4leFGtUC04H9LsgRo597BOBFB9PUZsQdFGLOxVUUfv6lqU/dC+xXw==}

  '@iconify/types@2.0.0':
    resolution: {integrity: sha512-+wluvCrRhXrhyOmRDJ3q8mux9JkKy5SJ/v8ol2tu4FVjyYvtEzkc/3pK15ET6RKg4b4w4BmTk1+gsCUhf21Ykg==}

  '@iconify/utils@2.1.25':
    resolution: {integrity: sha512-Y+iGko8uv/Fz5bQLLJyNSZGOdMW0G7cnlEX1CiNcKsRXX9cq/y/vwxrIAtLCZhKHr3m0VJmsjVPsvnM4uX8YLg==}

  '@isaacs/cliui@8.0.2':
    resolution: {integrity: sha512-O8jcjabXaleOG9DQ0+ARXWZBTfnP4WNAqzuiJK7ll44AmxGKv/J2M4TPjxjY3znBCfvBXFzucm1twdyFybFqEA==}
    engines: {node: '>=12'}

  '@jridgewell/gen-mapping@0.3.5':
    resolution: {integrity: sha512-IzL8ZoEDIBRWEzlCcRhOaCupYyN5gdIK+Q6fbFdPDg6HqX6jpkItn7DFIpW9LQzXG6Df9sA7+OKnq0qlz/GaQg==}
    engines: {node: '>=6.0.0'}

  '@jridgewell/resolve-uri@3.1.2':
    resolution: {integrity: sha512-bRISgCIjP20/tbWSPWMEi54QVPRZExkuD9lJL+UIxUKtwVJA8wW1Trb1jMs1RFXo1CBTNZ/5hpC9QvmKWdopKw==}
    engines: {node: '>=6.0.0'}

  '@jridgewell/set-array@1.2.1':
    resolution: {integrity: sha512-R8gLRTZeyp03ymzP/6Lil/28tGeGEzhx1q2k703KGWRAI1VdvPIXdG70VJc2pAMw3NA6JKL5hhFu1sJX0Mnn/A==}
    engines: {node: '>=6.0.0'}

  '@jridgewell/sourcemap-codec@1.4.15':
    resolution: {integrity: sha512-eF2rxCRulEKXHTRiDrDy6erMYWqNw4LPdQ8UQA4huuxaQsVeRPFl2oM8oDGxMFhJUWZf9McpLtJasDDZb/Bpeg==}

  '@jridgewell/trace-mapping@0.3.25':
    resolution: {integrity: sha512-vNk6aEwybGtawWmy/PzwnGDOjCkLWSD2wqvjGGAgOAwCGWySYXfYoxt00IJkTF+8Lb57DwOb3Aa0o9CApepiYQ==}

  '@mui/base@5.0.0-beta.40':
    resolution: {integrity: sha512-I/lGHztkCzvwlXpjD2+SNmvNQvB4227xBXhISPjEaJUXGImOQ9f3D2Yj/T3KasSI/h0MLWy74X0J6clhPmsRbQ==}
    engines: {node: '>=12.0.0'}
    deprecated: This package has been replaced by @base-ui-components/react
    peerDependencies:
      '@types/react': ^17.0.0 || ^18.0.0
      react: ^17.0.0 || ^18.0.0
      react-dom: ^17.0.0 || ^18.0.0
    peerDependenciesMeta:
      '@types/react':
        optional: true

  '@mui/core-downloads-tracker@5.16.14':
    resolution: {integrity: sha512-sbjXW+BBSvmzn61XyTMun899E7nGPTXwqD9drm1jBUAvWEhJpPFIRxwQQiATWZnd9rvdxtnhhdsDxEGWI0jxqA==}

  '@mui/icons-material@5.15.21':
    resolution: {integrity: sha512-yqkq1MbdkmX5ZHyvZTBuAaA6RkvoqkoAgwBSx9Oh0L0jAfj9T/Ih/NhMNjkl8PWVSonjfDUkKroBnjRyo/1M9Q==}
    engines: {node: '>=12.0.0'}
    peerDependencies:
      '@mui/material': ^5.0.0
      '@types/react': ^17.0.0 || ^18.0.0
      react: ^17.0.0 || ^18.0.0
    peerDependenciesMeta:
      '@types/react':
        optional: true

  '@mui/lab@5.0.0-alpha.170':
    resolution: {integrity: sha512-0bDVECGmrNjd3+bLdcLiwYZ0O4HP5j5WSQm5DV6iA/Z9kr8O6AnvZ1bv9ImQbbX7Gj3pX4o43EKwCutj3EQxQg==}
    engines: {node: '>=12.0.0'}
    peerDependencies:
      '@emotion/react': ^11.5.0
      '@emotion/styled': ^11.3.0
      '@mui/material': '>=5.15.0'
      '@types/react': ^17.0.0 || ^18.0.0
      react: ^17.0.0 || ^18.0.0
      react-dom: ^17.0.0 || ^18.0.0
    peerDependenciesMeta:
      '@emotion/react':
        optional: true
      '@emotion/styled':
        optional: true
      '@types/react':
        optional: true

  '@mui/material@5.16.14':
    resolution: {integrity: sha512-eSXQVCMKU2xc7EcTxe/X/rC9QsV2jUe8eLM3MUCPYbo6V52eCE436akRIvELq/AqZpxx2bwkq7HC0cRhLB+yaw==}
    engines: {node: '>=12.0.0'}
    peerDependencies:
      '@emotion/react': ^11.5.0
      '@emotion/styled': ^11.3.0
      '@types/react': ^17.0.0 || ^18.0.0 || ^19.0.0
      react: ^17.0.0 || ^18.0.0 || ^19.0.0
      react-dom: ^17.0.0 || ^18.0.0 || ^19.0.0
    peerDependenciesMeta:
      '@emotion/react':
        optional: true
      '@emotion/styled':
        optional: true
      '@types/react':
        optional: true

  '@mui/private-theming@5.15.20':
    resolution: {integrity: sha512-BK8F94AIqSrnaPYXf2KAOjGZJgWfvqAVQ2gVR3EryvQFtuBnG6RwodxrCvd3B48VuMy6Wsk897+lQMUxJyk+6g==}
    engines: {node: '>=12.0.0'}
    peerDependencies:
      '@types/react': ^17.0.0 || ^18.0.0
      react: ^17.0.0 || ^18.0.0
    peerDependenciesMeta:
      '@types/react':
        optional: true

  '@mui/private-theming@5.16.14':
    resolution: {integrity: sha512-12t7NKzvYi819IO5IapW2BcR33wP/KAVrU8d7gLhGHoAmhDxyXlRoKiRij3TOD8+uzk0B6R9wHUNKi4baJcRNg==}
    engines: {node: '>=12.0.0'}
    peerDependencies:
      '@types/react': ^17.0.0 || ^18.0.0 || ^19.0.0
      react: ^17.0.0 || ^18.0.0 || ^19.0.0
    peerDependenciesMeta:
      '@types/react':
        optional: true

  '@mui/styled-engine@5.15.14':
    resolution: {integrity: sha512-RILkuVD8gY6PvjZjqnWhz8fu68dVkqhM5+jYWfB5yhlSQKg+2rHkmEwm75XIeAqI3qwOndK6zELK5H6Zxn4NHw==}
    engines: {node: '>=12.0.0'}
    peerDependencies:
      '@emotion/react': ^11.4.1
      '@emotion/styled': ^11.3.0
      react: ^17.0.0 || ^18.0.0
    peerDependenciesMeta:
      '@emotion/react':
        optional: true
      '@emotion/styled':
        optional: true

  '@mui/styled-engine@5.16.14':
    resolution: {integrity: sha512-UAiMPZABZ7p8mUW4akDV6O7N3+4DatStpXMZwPlt+H/dA0lt67qawN021MNND+4QTpjaiMYxbhKZeQcyWCbuKw==}
    engines: {node: '>=12.0.0'}
    peerDependencies:
      '@emotion/react': ^11.4.1
      '@emotion/styled': ^11.3.0
      react: ^17.0.0 || ^18.0.0 || ^19.0.0
    peerDependenciesMeta:
      '@emotion/react':
        optional: true
      '@emotion/styled':
        optional: true

  '@mui/system@5.15.20':
    resolution: {integrity: sha512-LoMq4IlAAhxzL2VNUDBTQxAb4chnBe8JvRINVNDiMtHE2PiPOoHlhOPutSxEbaL5mkECPVWSv6p8JEV+uykwIA==}
    engines: {node: '>=12.0.0'}
    peerDependencies:
      '@emotion/react': ^11.5.0
      '@emotion/styled': ^11.3.0
      '@types/react': ^17.0.0 || ^18.0.0
      react: ^17.0.0 || ^18.0.0
    peerDependenciesMeta:
      '@emotion/react':
        optional: true
      '@emotion/styled':
        optional: true
      '@types/react':
        optional: true

  '@mui/system@5.16.14':
    resolution: {integrity: sha512-KBxMwCb8mSIABnKvoGbvM33XHyT+sN0BzEBG+rsSc0lLQGzs7127KWkCA6/H8h6LZ00XpBEME5MAj8mZLiQ1tw==}
    engines: {node: '>=12.0.0'}
    peerDependencies:
      '@emotion/react': ^11.5.0
      '@emotion/styled': ^11.3.0
      '@types/react': ^17.0.0 || ^18.0.0 || ^19.0.0
      react: ^17.0.0 || ^18.0.0 || ^19.0.0
    peerDependenciesMeta:
      '@emotion/react':
        optional: true
      '@emotion/styled':
        optional: true
      '@types/react':
        optional: true

  '@mui/types@7.2.14':
    resolution: {integrity: sha512-MZsBZ4q4HfzBsywtXgM1Ksj6HDThtiwmOKUXH1pKYISI9gAVXCNHNpo7TlGoGrBaYWZTdNoirIN7JsQcQUjmQQ==}
    peerDependencies:
      '@types/react': ^17.0.0 || ^18.0.0
    peerDependenciesMeta:
      '@types/react':
        optional: true

  '@mui/types@7.2.21':
    resolution: {integrity: sha512-6HstngiUxNqLU+/DPqlUJDIPbzUBxIVHb1MmXP0eTWDIROiCR2viugXpEif0PPe2mLqqakPzzRClWAnK+8UJww==}
    peerDependencies:
      '@types/react': ^17.0.0 || ^18.0.0 || ^19.0.0
    peerDependenciesMeta:
      '@types/react':
        optional: true

  '@mui/utils@5.15.20':
    resolution: {integrity: sha512-mAbYx0sovrnpAu1zHc3MDIhPqL8RPVC5W5xcO1b7PiSCJPtckIZmBkp8hefamAvUiAV8gpfMOM6Zb+eSisbI2A==}
    engines: {node: '>=12.0.0'}
    peerDependencies:
      '@types/react': ^17.0.0 || ^18.0.0
      react: ^17.0.0 || ^18.0.0
    peerDependenciesMeta:
      '@types/react':
        optional: true

  '@mui/utils@5.16.14':
    resolution: {integrity: sha512-wn1QZkRzSmeXD1IguBVvJJHV3s6rxJrfb6YuC9Kk6Noh9f8Fb54nUs5JRkKm+BOerRhj5fLg05Dhx/H3Ofb8Mg==}
    engines: {node: '>=12.0.0'}
    peerDependencies:
      '@types/react': ^17.0.0 || ^18.0.0 || ^19.0.0
      react: ^17.0.0 || ^18.0.0 || ^19.0.0
    peerDependenciesMeta:
      '@types/react':
        optional: true

  '@mui/x-data-grid@6.20.3':
    resolution: {integrity: sha512-VVggwKiEgMdkVqpORZEBgSqcpuBoVKMwYZnO+Q8vns2+otpiFE4yr52TZjKkF+ugDPgZ4rcq8mlj4VsK83XiMQ==}
    engines: {node: '>=14.0.0'}
    peerDependencies:
      '@mui/material': ^5.4.1
      '@mui/system': ^5.4.1
      react: ^17.0.0 || ^18.0.0
      react-dom: ^17.0.0 || ^18.0.0

  '@mui/x-tree-view@6.17.0':
    resolution: {integrity: sha512-09dc2D+Rjg2z8KOaxbUXyPi0aw7fm2jurEtV8Xw48xJ00joLWd5QJm1/v4CarEvaiyhTQzHImNqdgeJW8ZQB6g==}
    engines: {node: '>=14.0.0'}
    peerDependencies:
      '@emotion/react': ^11.9.0
      '@emotion/styled': ^11.8.1
      '@mui/material': ^5.8.6
      '@mui/system': ^5.8.0
      react: ^17.0.0 || ^18.0.0
      react-dom: ^17.0.0 || ^18.0.0

  '@next/bundle-analyzer@14.2.4':
    resolution: {integrity: sha512-ydSDikSgGhYmBlnvzS4tgdGyn40SCFI9uWDldbkRSwXS60tg4WBJR4qJoTSERTmdAFb1PeUYCyFdfC80i2WL1w==}

  '@next/env@14.2.21':
    resolution: {integrity: sha512-lXcwcJd5oR01tggjWJ6SrNNYFGuOOMB9c251wUNkjCpkoXOPkDeF/15c3mnVlBqrW4JJXb2kVxDFhC4GduJt2A==}

  '@next/eslint-plugin-next@14.0.3':
    resolution: {integrity: sha512-j4K0n+DcmQYCVnSAM+UByTVfIHnYQy2ODozfQP+4RdwtRDfobrIvKq1K4Exb2koJ79HSSa7s6B2SA8T/1YR3RA==}

  '@next/swc-darwin-arm64@14.2.21':
    resolution: {integrity: sha512-HwEjcKsXtvszXz5q5Z7wCtrHeTTDSTgAbocz45PHMUjU3fBYInfvhR+ZhavDRUYLonm53aHZbB09QtJVJj8T7g==}
    engines: {node: '>= 10'}
    cpu: [arm64]
    os: [darwin]

  '@next/swc-darwin-x64@14.2.21':
    resolution: {integrity: sha512-TSAA2ROgNzm4FhKbTbyJOBrsREOMVdDIltZ6aZiKvCi/v0UwFmwigBGeqXDA97TFMpR3LNNpw52CbVelkoQBxA==}
    engines: {node: '>= 10'}
    cpu: [x64]
    os: [darwin]

  '@next/swc-linux-arm64-gnu@14.2.21':
    resolution: {integrity: sha512-0Dqjn0pEUz3JG+AImpnMMW/m8hRtl1GQCNbO66V1yp6RswSTiKmnHf3pTX6xMdJYSemf3O4Q9ykiL0jymu0TuA==}
    engines: {node: '>= 10'}
    cpu: [arm64]
    os: [linux]

  '@next/swc-linux-arm64-musl@14.2.21':
    resolution: {integrity: sha512-Ggfw5qnMXldscVntwnjfaQs5GbBbjioV4B4loP+bjqNEb42fzZlAaK+ldL0jm2CTJga9LynBMhekNfV8W4+HBw==}
    engines: {node: '>= 10'}
    cpu: [arm64]
    os: [linux]

  '@next/swc-linux-x64-gnu@14.2.21':
    resolution: {integrity: sha512-uokj0lubN1WoSa5KKdThVPRffGyiWlm/vCc/cMkWOQHw69Qt0X1o3b2PyLLx8ANqlefILZh1EdfLRz9gVpG6tg==}
    engines: {node: '>= 10'}
    cpu: [x64]
    os: [linux]

  '@next/swc-linux-x64-musl@14.2.21':
    resolution: {integrity: sha512-iAEBPzWNbciah4+0yI4s7Pce6BIoxTQ0AGCkxn/UBuzJFkYyJt71MadYQkjPqCQCJAFQ26sYh7MOKdU+VQFgPg==}
    engines: {node: '>= 10'}
    cpu: [x64]
    os: [linux]

  '@next/swc-win32-arm64-msvc@14.2.21':
    resolution: {integrity: sha512-plykgB3vL2hB4Z32W3ktsfqyuyGAPxqwiyrAi2Mr8LlEUhNn9VgkiAl5hODSBpzIfWweX3er1f5uNpGDygfQVQ==}
    engines: {node: '>= 10'}
    cpu: [arm64]
    os: [win32]

  '@next/swc-win32-ia32-msvc@14.2.21':
    resolution: {integrity: sha512-w5bacz4Vxqrh06BjWgua3Yf7EMDb8iMcVhNrNx8KnJXt8t+Uu0Zg4JHLDL/T7DkTCEEfKXO/Er1fcfWxn2xfPA==}
    engines: {node: '>= 10'}
    cpu: [ia32]
    os: [win32]

  '@next/swc-win32-x64-msvc@14.2.21':
    resolution: {integrity: sha512-sT6+llIkzpsexGYZq8cjjthRyRGe5cJVhqh12FmlbxHqna6zsDDK8UNaV7g41T6atFHCJUPeLb3uyAwrBwy0NA==}
    engines: {node: '>= 10'}
    cpu: [x64]
    os: [win32]

  '@nodelib/fs.scandir@2.1.5':
    resolution: {integrity: sha512-vq24Bq3ym5HEQm2NKCr3yXDwjc7vTsEThRDnkp2DK9p1uqLR+DHurm/NOTo0KG7HYHU7eppKZj3MyqYuMBf62g==}
    engines: {node: '>= 8'}

  '@nodelib/fs.stat@2.0.5':
    resolution: {integrity: sha512-RkhPPp2zrqDAQA/2jNhnztcPAlv64XdhIp7a7454A5ovI7Bukxgt7MX7udwAu3zg1DcpPU0rz3VV1SeaqvY4+A==}
    engines: {node: '>= 8'}

  '@nodelib/fs.walk@1.2.8':
    resolution: {integrity: sha512-oGB+UxlgWcgQkgwo8GcEGwemoTFt3FIO9ababBmaGwXIoBKZ+GTy0pP185beGg7Llih/NSHSV2XAs1lnznocSg==}
    engines: {node: '>= 8'}

  '@pkgjs/parseargs@0.11.0':
    resolution: {integrity: sha512-+1VkjdD0QBLPodGrJUeqarH8VAIvQODIbwh9XpP5Syisf7YoQgsJKPNFoqqLQlu+VQ/tVSshMR6loPMn8U+dPg==}
    engines: {node: '>=14'}

  '@polka/url@1.0.0-next.25':
    resolution: {integrity: sha512-j7P6Rgr3mmtdkeDGTe0E/aYyWEWVtc5yFXtHCRHs28/jptDEWfaVOc5T7cblqy1XKPPfCxJc/8DwQ5YgLOZOVQ==}

  '@popperjs/core@2.11.8':
    resolution: {integrity: sha512-P1st0aksCrn9sGZhp8GMYwBnQsbvAWsZAX44oXNNvLHGqAOcoVxmjZiohstwQ7SqKnbR47akdNi+uleWD8+g6A==}

  '@rc-component/async-validator@5.0.4':
    resolution: {integrity: sha512-qgGdcVIF604M9EqjNF0hbUTz42bz/RDtxWdWuU5EQe3hi7M8ob54B6B35rOsvX5eSvIHIzT9iH1R3n+hk3CGfg==}
    engines: {node: '>=14.x'}

  '@rc-component/color-picker@2.0.1':
    resolution: {integrity: sha512-WcZYwAThV/b2GISQ8F+7650r5ZZJ043E57aVBFkQ+kSY4C6wdofXgB0hBx+GPGpIU0Z81eETNoDUJMr7oy/P8Q==}
    peerDependencies:
      react: '>=16.9.0'
      react-dom: '>=16.9.0'

  '@rc-component/context@1.4.0':
    resolution: {integrity: sha512-kFcNxg9oLRMoL3qki0OMxK+7g5mypjgaaJp/pkOis/6rVxma9nJBF/8kCIuTYHUQNr0ii7MxqE33wirPZLJQ2w==}
    peerDependencies:
      react: '>=16.9.0'
      react-dom: '>=16.9.0'

  '@rc-component/mini-decimal@1.1.0':
    resolution: {integrity: sha512-jS4E7T9Li2GuYwI6PyiVXmxTiM6b07rlD9Ge8uGZSCz3WlzcG5ZK7g5bbuKNeZ9pgUuPK/5guV781ujdVpm4HQ==}
    engines: {node: '>=8.x'}

  '@rc-component/mutate-observer@1.1.0':
    resolution: {integrity: sha512-QjrOsDXQusNwGZPf4/qRQasg7UFEj06XiCJ8iuiq/Io7CrHrgVi6Uuetw60WAMG1799v+aM8kyc+1L/GBbHSlw==}
    engines: {node: '>=8.x'}
    peerDependencies:
      react: '>=16.9.0'
      react-dom: '>=16.9.0'

  '@rc-component/portal@1.1.2':
    resolution: {integrity: sha512-6f813C0IsasTZms08kfA8kPAGxbbkYToa8ALaiDIGGECU4i9hj8Plgbx0sNJDrey3EtHO30hmdaxtT0138xZcg==}
    engines: {node: '>=8.x'}
    peerDependencies:
      react: '>=16.9.0'
      react-dom: '>=16.9.0'

  '@rc-component/qrcode@1.0.0':
    resolution: {integrity: sha512-L+rZ4HXP2sJ1gHMGHjsg9jlYBX/SLN2D6OxP9Zn3qgtpMWtO2vUfxVFwiogHpAIqs54FnALxraUy/BCO1yRIgg==}
    engines: {node: '>=8.x'}
    peerDependencies:
      react: '>=16.9.0'
      react-dom: '>=16.9.0'

  '@rc-component/tour@1.15.1':
    resolution: {integrity: sha512-Tr2t7J1DKZUpfJuDZWHxyxWpfmj8EZrqSgyMZ+BCdvKZ6r1UDsfU46M/iWAAFBy961Ssfom2kv5f3UcjIL2CmQ==}
    engines: {node: '>=8.x'}
    peerDependencies:
      react: '>=16.9.0'
      react-dom: '>=16.9.0'

  '@rc-component/trigger@2.2.6':
    resolution: {integrity: sha512-/9zuTnWwhQ3S3WT1T8BubuFTT46kvnXgaERR9f4BTKyn61/wpf/BvbImzYBubzJibU707FxwbKszLlHjcLiv1Q==}
    engines: {node: '>=8.x'}
    peerDependencies:
      react: '>=16.9.0'
      react-dom: '>=16.9.0'

  '@reduxjs/toolkit@1.9.7':
    resolution: {integrity: sha512-t7v8ZPxhhKgOKtU+uyJT13lu4vL7az5aFi4IdoDs/eS548edn2M8Ik9h8fxgvMjGoAUVFSt6ZC1P5cWmQ014QQ==}
    peerDependencies:
      react: ^16.9.0 || ^17.0.0 || ^18
      react-redux: ^7.2.1 || ^8.0.2
    peerDependenciesMeta:
      react:
        optional: true
      react-redux:
        optional: true

  '@rushstack/eslint-patch@1.10.3':
    resolution: {integrity: sha512-qC/xYId4NMebE6w/V33Fh9gWxLgURiNYgVNObbJl2LZv0GUUItCcCqC5axQSwRaAgaxl2mELq1rMzlswaQ0Zxg==}

  '@swc/counter@0.1.3':
    resolution: {integrity: sha512-e2BR4lsJkkRlKZ/qCHPw9ZaSxc0MVUd7gtbtaB7aMvHeJVYe8sOB8DBZkP2DtISHGSku9sCK6T6cnY0CtXrOCQ==}

  '@swc/helpers@0.5.5':
    resolution: {integrity: sha512-KGYxvIOXcceOAbEk4bi/dVLEK9z8sZ0uBB3Il5b1rhfClSpcX0yfRO0KmTkqR2cnQDymwLB+25ZyMzICg/cm/A==}

  '@trysound/sax@0.2.0':
    resolution: {integrity: sha512-L7z9BgrNEcYyUYtF+HaEfiS5ebkh9jXqbszz7pC0hRBPaatV0XjSD3+eHrpqFemQfgwiFF0QPIarnIihIDn7OA==}
    engines: {node: '>=10.13.0'}

  '@types/hoist-non-react-statics@3.3.5':
    resolution: {integrity: sha512-SbcrWzkKBw2cdwRTwQAswfpB9g9LJWfjtUeW/jvNwbhC8cpmmNYVePa+ncbUe0rGTQ7G3Ff6mYUN2VMfLVr+Sg==}

  '@types/js-cookie@2.2.7':
    resolution: {integrity: sha512-aLkWa0C0vO5b4Sr798E26QgOkss68Un0bLjs7u9qxzPT5CG+8DuNTffWES58YzJs3hrVAOs1wonycqEBqNJubA==}

  '@types/json5@0.0.29':
    resolution: {integrity: sha512-dRLjCWHYg4oaA77cxO64oO+7JwCwnIzkZPdrrC71jQmQtlhM556pwKo5bUzqvZndkVbeFLIIi+9TC40JNF5hNQ==}

  '@types/lodash-es@4.17.12':
    resolution: {integrity: sha512-0NgftHUcV4v34VhXm8QBSftKVXtbkBG3ViCjs6+eJ5a6y6Mi/jiFGPc1sC7QK+9BFhWrURE3EOggmWaSxL9OzQ==}

  '@types/lodash@4.17.6':
    resolution: {integrity: sha512-OpXEVoCKSS3lQqjx9GGGOapBeuW5eUboYHRlHP9urXPX25IKZ6AnP5ZRxtVf63iieUbsHxLn8NQ5Nlftc6yzAA==}

  '@types/node@20.14.9':
    resolution: {integrity: sha512-06OCtnTXtWOZBJlRApleWndH4JsRVs1pDCc8dLSQp+7PpUpX3ePdHyeNSFTeSe7FtKyQkrlPvHwJOW3SLd8Oyg==}

  '@types/parse-json@4.0.2':
    resolution: {integrity: sha512-dISoDXWWQwUquiKsyZ4Ng+HX2KsPL7LyHKHQwgGFEA3IaKac4Obd+h2a/a6waisAoepJlBcx9paWqjA8/HVjCw==}

  '@types/prop-types@15.7.12':
    resolution: {integrity: sha512-5zvhXYtRNRluoE/jAp4GVsSduVUzNWKkOZrCDBWYtE7biZywwdC2AcEzg+cSMLFRfVgeAFqpfNabiPjxFddV1Q==}

<<<<<<< HEAD
  '@types/prop-types@15.7.14':
    resolution: {integrity: sha512-gNMvNH49DJ7OJYv+KAKn0Xp45p8PLl6zo2YnvDIbTd4J6MER2BmWN49TG7n9LvkyihINxeKW8+3bfS2yDC9dzQ==}

  '@types/qs@6.9.15':
    resolution: {integrity: sha512-uXHQKES6DQKKCLh441Xv/dwxOq1TVS3JPUMlEqoEglvlhR6Mxnlew/Xq/LRVHpLyk7iK3zODe1qYHIMltO7XGg==}
=======
  '@types/qs@6.9.18':
    resolution: {integrity: sha512-kK7dgTYDyGqS+e2Q4aK9X3D7q234CIZ1Bv0q/7Z5IwRDoADNU81xXJK/YVyLbLTZCoIwUoDoffFeF+p/eIklAA==}
>>>>>>> 2135cd77

  '@types/react-transition-group@4.4.10':
    resolution: {integrity: sha512-hT/+s0VQs2ojCX823m60m5f0sL5idt9SO6Tj6Dg+rdphGPIeJbJ6CxvBYkgkGKrYeDjvIpKTR38UzmtHJOGW3Q==}

  '@types/react-transition-group@4.4.12':
    resolution: {integrity: sha512-8TV6R3h2j7a91c+1DXdJi3Syo69zzIZbz7Lg5tORM5LEJG7X/E6a1V3drRyBRZq7/utz7A+c4OgYLiLcYGHG6w==}
    peerDependencies:
      '@types/react': '*'

  '@types/react@18.3.3':
    resolution: {integrity: sha512-hti/R0pS0q1/xx+TsI73XIqk26eBsISZ2R0wUijXIngRK9R/e7Xw/cXVxQK7R5JjW+SV4zGcn5hXjudkN/pLIw==}

  '@types/tar@6.1.13':
    resolution: {integrity: sha512-IznnlmU5f4WcGTh2ltRu/Ijpmk8wiWXfF0VA4s+HPjHZgvFggk1YaIkbo5krX/zUCzWF8N/l4+W/LNxnvAJ8nw==}

  '@types/use-sync-external-store@0.0.3':
    resolution: {integrity: sha512-EwmlvuaxPNej9+T4v5AuBPJa2x2UOJVdjCtDHgcDqitUeOtjnJKJ+apYjVcAoBEMjKW1VVFGZLUb5+qqa09XFA==}

  '@types/yauzl@2.10.3':
    resolution: {integrity: sha512-oJoftv0LSuaDZE3Le4DbKX+KS9G36NzOeSap90UIK0yMA/NhKJhqlSGtNDORNRaIbQfzjXDrQa0ytJ6mNRGz/Q==}

  '@typescript-eslint/parser@6.21.0':
    resolution: {integrity: sha512-tbsV1jPne5CkFQCgPBcDOt30ItF7aJoZL997JSF7MhGQqOeT3svWRYxiqlfA5RUdlHN6Fi+EI9bxqbdyAUZjYQ==}
    engines: {node: ^16.0.0 || >=18.0.0}
    peerDependencies:
      eslint: ^7.0.0 || ^8.0.0
      typescript: '*'
    peerDependenciesMeta:
      typescript:
        optional: true

  '@typescript-eslint/scope-manager@6.21.0':
    resolution: {integrity: sha512-OwLUIWZJry80O99zvqXVEioyniJMa+d2GrqpUTqi5/v5D5rOrppJVBPa0yKCblcigC0/aYAzxxqQ1B+DS2RYsg==}
    engines: {node: ^16.0.0 || >=18.0.0}

  '@typescript-eslint/types@6.21.0':
    resolution: {integrity: sha512-1kFmZ1rOm5epu9NZEZm1kckCDGj5UJEf7P1kliH4LKu/RkwpsfqqGmY2OOcUs18lSlQBKLDYBOGxRVtrMN5lpg==}
    engines: {node: ^16.0.0 || >=18.0.0}

  '@typescript-eslint/typescript-estree@6.21.0':
    resolution: {integrity: sha512-6npJTkZcO+y2/kr+z0hc4HwNfrrP4kNYh57ek7yCNlrBjWQ1Y0OS7jiZTkgumrvkX5HkEKXFZkkdFNkaW2wmUQ==}
    engines: {node: ^16.0.0 || >=18.0.0}
    peerDependencies:
      typescript: '*'
    peerDependenciesMeta:
      typescript:
        optional: true

  '@typescript-eslint/visitor-keys@6.21.0':
    resolution: {integrity: sha512-JJtkDduxLi9bivAB+cYOVMtbkqdPOhZ+ZI5LC47MIRrDV4Yn2o+ZnW10Nkmr28xRpSpdJ6Sm42Hjf2+REYXm0A==}
    engines: {node: ^16.0.0 || >=18.0.0}

  '@ungap/structured-clone@1.2.0':
    resolution: {integrity: sha512-zuVdFrMJiuCDQUMCzQaD6KL28MjnqqN8XnAqiEq9PNm/hCPTSGfrXCOfwj1ow4LFb/tNymJPwsNbVePc1xFqrQ==}

  '@xobotyi/scrollbar-width@1.9.5':
    resolution: {integrity: sha512-N8tkAACJx2ww8vFMneJmaAgmjAG1tnVBZJRLRcx061tmsLRZHSEZSLuGWnwPtunsSLvSqXQ2wfp7Mgqg1I+2dQ==}

  acorn-jsx@5.3.2:
    resolution: {integrity: sha512-rq9s+JNhf0IChjtDXxllJ7g41oZk5SlXtp0LHwyA5cejwn7vKmKp4pPri6YEePv2PU65sAsegbXtIinmDFDXgQ==}
    peerDependencies:
      acorn: ^6.0.0 || ^7.0.0 || ^8.0.0

  acorn-walk@8.3.3:
    resolution: {integrity: sha512-MxXdReSRhGO7VlFe1bRG/oI7/mdLV9B9JJT0N8vZOhF7gFRR5l3M8W9G8JxmKV+JC5mGqJ0QvqfSOLsCPa4nUw==}
    engines: {node: '>=0.4.0'}

  acorn@8.12.0:
    resolution: {integrity: sha512-RTvkC4w+KNXrM39/lWCUaG0IbRkWdCv7W/IOW9oU6SawyxulvkQy5HQPVTKxEjczcUvapcrw3cFx/60VN/NRNw==}
    engines: {node: '>=0.4.0'}
    hasBin: true

  ajv@6.12.6:
    resolution: {integrity: sha512-j3fVLgvTo527anyYyJOGTYJbG+vnnQYvE0m5mmkc1TK+nxAppkCLMIL0aZ4dblVCNoGShhm+kzE4ZUykBoMg4g==}

  ansi-regex@5.0.1:
    resolution: {integrity: sha512-quJQXlTSUGL2LH9SUXo8VwsY4soanhgo6LNSm84E1LBcE8s3O0wpdiRzyR9z/ZZJMlMWv37qOOb9pdJlMUEKFQ==}
    engines: {node: '>=8'}

  ansi-regex@6.0.1:
    resolution: {integrity: sha512-n5M855fKb2SsfMIiFFoVrABHJC8QtHwVx+mHWP3QcEqBHYienj5dHSgjbxtC0WEZXYt4wcD6zrQElDPhFuZgfA==}
    engines: {node: '>=12'}

  ansi-styles@3.2.1:
    resolution: {integrity: sha512-VT0ZI6kZRdTh8YyJw3SMbYm/u+NqfsAxEpWO0Pf9sq8/e94WxxOpPKx9FR1FlyCtOVDNOQ+8ntlqFxiRc+r5qA==}
    engines: {node: '>=4'}

  ansi-styles@4.3.0:
    resolution: {integrity: sha512-zbB9rCJAT1rbjiVDb2hqKFHNYLxgtk8NURxZ3IZwD3F6NtxbXZQCnnSi1Lkx+IDohdPlFp222wVALIheZJQSEg==}
    engines: {node: '>=8'}

  ansi-styles@6.2.1:
    resolution: {integrity: sha512-bN798gFfQX+viw3R7yrGWRqnrN2oRkEkUjjl4JNn4E8GxxbjtG3FbrEIIY3l8/hrwUwIeCZvi4QuOTP4MErVug==}
    engines: {node: '>=12'}

  antd@5.24.2:
    resolution: {integrity: sha512-7Z9HsE3ZIK3sE/WuUqii3w7Gl1IJuRL21sDUTtkN95JS5KhRYP8ISv7m/HxsJ3Mn/yxgojBCgLPJ212+Dn+aPw==}
    peerDependencies:
      react: '>=16.9.0'
      react-dom: '>=16.9.0'

  any-promise@1.3.0:
    resolution: {integrity: sha512-7UvmKalWRt1wgjL1RrGxoSJW/0QZFIegpeGvZG9kjp8vrRu55XTHbwnqq2GpXm9uLbcuhxm3IqX9OB4MZR1b2A==}

  anymatch@3.1.3:
    resolution: {integrity: sha512-KMReFUr0B4t+D+OBkjR3KYqvocp2XaSzO55UcB6mgQMd3KbcE+mWTyvVV7D/zsdEbNnV6acZUutkiHQXvTr1Rw==}
    engines: {node: '>= 8'}

  arg@5.0.2:
    resolution: {integrity: sha512-PYjyFOLKQ9y57JvQ6QLo8dAgNqswh8M1RMJYdQduT6xbWSgK36P/Z/v+p888pM69jMMfS8Xd8F6I1kQ/I9HUGg==}

  argparse@2.0.1:
    resolution: {integrity: sha512-8+9WqebbFzpX9OR+Wa6O29asIogeRMzcGtAINdpMHHyAg10f05aSFVBbcEqGf/PXw1EjAZ+q2/bEBg3DvurK3Q==}

  aria-query@5.1.3:
    resolution: {integrity: sha512-R5iJ5lkuHybztUfuOAznmboyjWq8O6sqNqtK7CLOqdydi54VNbORp49mb14KbWgG1QD3JFO9hJdZ+y4KutfdOQ==}

  array-buffer-byte-length@1.0.1:
    resolution: {integrity: sha512-ahC5W1xgou+KTXix4sAO8Ki12Q+jf4i0+tmk3sC+zgcynshkHxzpXdImBehiUYKKKDwvfFiJl1tZt6ewscS1Mg==}
    engines: {node: '>= 0.4'}

  array-includes@3.1.8:
    resolution: {integrity: sha512-itaWrbYbqpGXkGhZPGUulwnhVf5Hpy1xiCFsGqyIGglbBxmG5vSjxQen3/WGOjPpNEv1RtBLKxbmVXm8HpJStQ==}
    engines: {node: '>= 0.4'}

  array-union@2.1.0:
    resolution: {integrity: sha512-HGyxoOTYUyCM6stUe6EJgnd4EoewAI7zMdfqO+kGjnlZmBDz/cR5pf8r/cR4Wq60sL/p0IkcjUEEPwS3GFrIyw==}
    engines: {node: '>=8'}

  array.prototype.findlast@1.2.5:
    resolution: {integrity: sha512-CVvd6FHg1Z3POpBLxO6E6zr+rSKEQ9L6rZHAaY7lLfhKsWYUBBOuMs0e9o24oopj6H+geRCX0YJ+TJLBK2eHyQ==}
    engines: {node: '>= 0.4'}

  array.prototype.findlastindex@1.2.5:
    resolution: {integrity: sha512-zfETvRFA8o7EiNn++N5f/kaCw221hrpGsDmcpndVupkPzEc1Wuf3VgC0qby1BbHs7f5DVYjgtEU2LLh5bqeGfQ==}
    engines: {node: '>= 0.4'}

  array.prototype.flat@1.3.2:
    resolution: {integrity: sha512-djYB+Zx2vLewY8RWlNCUdHjDXs2XOgm602S9E7P/UpHgfeHL00cRiIF+IN/G/aUJ7kGPb6yO/ErDI5V2s8iycA==}
    engines: {node: '>= 0.4'}

  array.prototype.flatmap@1.3.2:
    resolution: {integrity: sha512-Ewyx0c9PmpcsByhSW4r+9zDU7sGjFc86qf/kKtuSCRdhfbk0SNLLkaT5qvcHnRGgc5NP/ly/y+qkXkqONX54CQ==}
    engines: {node: '>= 0.4'}

  array.prototype.toreversed@1.1.2:
    resolution: {integrity: sha512-wwDCoT4Ck4Cz7sLtgUmzR5UV3YF5mFHUlbChCzZBQZ+0m2cl/DH3tKgvphv1nKgFsJ48oCSg6p91q2Vm0I/ZMA==}

  array.prototype.tosorted@1.1.4:
    resolution: {integrity: sha512-p6Fx8B7b7ZhL/gmUsAy0D15WhvDccw3mnGNbZpi3pmeJdxtWsj2jEaI4Y6oo3XiHfzuSgPwKc04MYt6KgvC/wA==}
    engines: {node: '>= 0.4'}

  arraybuffer.prototype.slice@1.0.3:
    resolution: {integrity: sha512-bMxMKAjg13EBSVscxTaYA4mRc5t1UAXa2kXiGTNfZ079HIWXEkKmkgFrh/nJqamaLSrXO5H4WFFkPEaLJWbs3A==}
    engines: {node: '>= 0.4'}

  ast-types-flow@0.0.8:
    resolution: {integrity: sha512-OH/2E5Fg20h2aPrbe+QL8JZQFko0YZaF+j4mnQ7BGhfavO7OpSLa8a0y9sBwomHdSbkhTS8TQNayBfnW5DwbvQ==}

  asynckit@0.4.0:
    resolution: {integrity: sha512-Oei9OH4tRh0YqU3GxhX79dM/mwVgvbZJaSNaRk+bshkj0S5cfHcgYakreBjrHwatXKbz+IoIdYLxrKim2MjW0Q==}

  autoprefixer@10.4.19:
    resolution: {integrity: sha512-BaENR2+zBZ8xXhM4pUaKUxlVdxZ0EZhjvbopwnXmxRUfqDmwSpC2lAi/QXvx7NRdPCo1WKEcEF6mV64si1z4Ew==}
    engines: {node: ^10 || ^12 || >=14}
    hasBin: true
    peerDependencies:
      postcss: ^8.1.0

  available-typed-arrays@1.0.7:
    resolution: {integrity: sha512-wvUjBtSGN7+7SjNpq/9M2Tg350UZD3q62IFZLbRAR1bSMlCo1ZaeW+BJ+D090e4hIIZLBcTDWe4Mh4jvUDajzQ==}
    engines: {node: '>= 0.4'}

  axe-core@4.9.1:
    resolution: {integrity: sha512-QbUdXJVTpvUTHU7871ppZkdOLBeGUKBQWHkHrvN2V9IQWGMt61zf3B45BtzjxEJzYuj0JBjBZP/hmYS/R9pmAw==}
    engines: {node: '>=4'}

  axios@1.7.4:
    resolution: {integrity: sha512-DukmaFRnY6AzAALSH4J2M3k6PkaC+MfaAGdEERRWcC9q3/TWQwLpHR8ZRLKTdQ3aBDL64EdluRDjJqKw+BPZEw==}

  axobject-query@3.1.1:
    resolution: {integrity: sha512-goKlv8DZrK9hUh975fnHzhNIO4jUnFCfv/dszV5VwUGDFjI6vQ2VwoyjYjYNEbBE8AH87TduWP5uyDR1D+Iteg==}

  babel-plugin-macros@3.1.0:
    resolution: {integrity: sha512-Cg7TFGpIr01vOQNODXOOaGz2NpCU5gl8x1qJFbb6hbZxR7XrcE2vtbAsTAbJ7/xwJtUuJEw8K8Zr/AE0LHlesg==}
    engines: {node: '>=10', npm: '>=6'}

  balanced-match@1.0.2:
    resolution: {integrity: sha512-3oSeUO0TMV67hN1AmbXsK4yaqU7tjiHlbxRDZOpH0KW9+CeX4bRAaX0Anxt0tx2MrpRpWwQaPwIlISEJhYU5Pw==}

  binary-extensions@2.3.0:
    resolution: {integrity: sha512-Ceh+7ox5qe7LJuLHoY0feh3pHuUDHAcRUeyL2VYghZwfpkNIy/+8Ocg0a3UuSoYzavmylwuLWQOf3hl0jjMMIw==}
    engines: {node: '>=8'}

  boolbase@1.0.0:
    resolution: {integrity: sha512-JZOSA7Mo9sNGB8+UjSgzdLtokWAky1zbztM3WRLCbZ70/3cTANmQmOdR7y2g+J0e2WXywy1yS468tY+IruqEww==}

  brace-expansion@1.1.11:
    resolution: {integrity: sha512-iCuPHDFgrHX7H2vEI/5xpz07zSHB00TpugqhmYtVmMO6518mCuRMoOYFldEBl0g187ufozdaHgWKcYFb61qGiA==}

  brace-expansion@2.0.1:
    resolution: {integrity: sha512-XnAIvQ8eM+kC6aULx6wuQiwVsnzsi9d3WxzV3FpWTGA19F621kwdbsAcFKXgKUHZWsy+mY6iL1sHTxWEFCytDA==}

  braces@3.0.3:
    resolution: {integrity: sha512-yQbXgO/OSZVD2IsiLlro+7Hf6Q18EJrKSEsdoMzKePKXct3gvD8oLcOQdIzGupr5Fj+EDe8gO/lxc1BzfMpxvA==}
    engines: {node: '>=8'}

  browserslist@4.23.1:
    resolution: {integrity: sha512-TUfofFo/KsK/bWZ9TWQ5O26tsWW4Uhmt8IYklbnUa70udB6P2wA7w7o4PY4muaEPBQaAX+CEnmmIA41NVHtPVw==}
    engines: {node: ^6 || ^7 || ^8 || ^9 || ^10 || ^11 || ^12 || >=13.7}
    hasBin: true

  buffer-crc32@0.2.13:
    resolution: {integrity: sha512-VO9Ht/+p3SN7SKWqcrgEzjGbRSJYTx+Q1pTQC0wrWqHx0vpJraQ6GtHx8tvcg1rlK1byhU5gccxgOgj7B0TDkQ==}

  busboy@1.6.0:
    resolution: {integrity: sha512-8SFQbg/0hQ9xy3UNTB0YEnsNBbWfhf7RtnzpL7TkBiTBRfrQ9Fxcnz7VJsleJpyp6rVLvXiuORqjlHi5q+PYuA==}
    engines: {node: '>=10.16.0'}

  call-bind-apply-helpers@1.0.2:
    resolution: {integrity: sha512-Sp1ablJ0ivDkSzjcaJdxEunN5/XvksFJ2sMBFfq6x0ryhQV/2b/KwFe21cMpmHtPOSij8K99/wSfoEuTObmuMQ==}
    engines: {node: '>= 0.4'}

  call-bind@1.0.7:
    resolution: {integrity: sha512-GHTSNSYICQ7scH7sZ+M2rFopRoLh8t2bLSW6BbgrtLsahOIB5iyAVJf9GjWK3cYTDaMj4XdBpM1cA6pIS0Kv2w==}
    engines: {node: '>= 0.4'}

  call-bound@1.0.3:
    resolution: {integrity: sha512-YTd+6wGlNlPxSuri7Y6X8tY2dmm12UMH66RpKMhiX6rsk5wXXnYgbUcOt8kiS31/AjfoTOvCsE+w8nZQLQnzHA==}
    engines: {node: '>= 0.4'}

  callsites@3.1.0:
    resolution: {integrity: sha512-P8BjAsXvZS+VIDUI11hHCQEv74YT67YUi5JJFNWIqL235sBmjX4+qx9Muvls5ivyNENctx46xQLQ3aTuE7ssaQ==}
    engines: {node: '>=6'}

  camelcase-css@2.0.1:
    resolution: {integrity: sha512-QOSvevhslijgYwRx6Rv7zKdMF8lbRmx+uQGx2+vDc+KI/eBnsy9kit5aj23AgGu3pa4t9AgwbnXWqS+iOY+2aA==}
    engines: {node: '>= 6'}

  caniuse-lite@1.0.30001639:
    resolution: {integrity: sha512-eFHflNTBIlFwP2AIKaYuBQN/apnUoKNhBdza8ZnW/h2di4LCZ4xFqYlxUxo+LQ76KFI1PGcC1QDxMbxTZpSCAg==}

  chalk@2.4.2:
    resolution: {integrity: sha512-Mti+f9lpJNcwF4tWV8/OrTTtF1gZi+f8FqlyAdouralcFWFQWF2+NgCHShjkCb+IFBLq9buZwE1xckQU4peSuQ==}
    engines: {node: '>=4'}

  chalk@4.1.2:
    resolution: {integrity: sha512-oKnbhFyRIXpUuez8iBMmyEa4nbj4IOQyuhc/wy9kY7/WVPcwIO9VA668Pu8RkO7+0G76SLROeyw9CpQ061i4mA==}
    engines: {node: '>=10'}

  cheerio-select@2.1.0:
    resolution: {integrity: sha512-9v9kG0LvzrlcungtnJtpGNxY+fzECQKhK4EGJX2vByejiMX84MFNQw4UxPJl3bFbTMw+Dfs37XaIkCwTZfLh4g==}

  cheerio@1.0.0-rc.12:
    resolution: {integrity: sha512-VqR8m68vM46BNnuZ5NtnGBKIE/DfN0cRIzg9n40EIq9NOv90ayxLBXA8fXC5gquFRGJSTRqBq25Jt2ECLR431Q==}
    engines: {node: '>= 6'}

  chokidar@3.6.0:
    resolution: {integrity: sha512-7VT13fmjotKpGipCW9JEQAusEPE+Ei8nl6/g4FBAmIm0GOOLMua9NDDo/DWp0ZAxCr3cPq5ZpBqmPAQgDda2Pw==}
    engines: {node: '>= 8.10.0'}

  chownr@2.0.0:
    resolution: {integrity: sha512-bIomtDF5KGpdogkLd9VspvFzk9KfpyyGlS8YFVZl7TGPBHL5snIOnxeshwVgPteQ9b4Eydl+pVbIyE1DcvCWgQ==}
    engines: {node: '>=10'}

  chroma-js@2.4.2:
    resolution: {integrity: sha512-U9eDw6+wt7V8z5NncY2jJfZa+hUH8XEj8FQHgFJTrUFnJfXYf4Ml4adI2vXZOjqRDpFWtYVWypDfZwnJ+HIR4A==}

  classnames@2.5.1:
    resolution: {integrity: sha512-saHYOzhIQs6wy2sVxTM6bUDsQO4F50V9RQ22qBpEdCW+I+/Wmke2HOl6lS6dTpdxVhb88/I6+Hs+438c3lfUow==}

  client-only@0.0.1:
    resolution: {integrity: sha512-IV3Ou0jSMzZrd3pZ48nLkT9DA7Ag1pnPzaiQhpW7c3RbcqqzvzzVu+L8gfqMp/8IM2MQtSiqaCxrrcfu8I8rMA==}

  clsx@2.1.1:
    resolution: {integrity: sha512-eYm0QWBtUrBWZWG0d386OGAw16Z995PiOVo2B7bjWSbHedGl5e0ZWaq65kOGgUSNesEIDkB9ISbTg/JK9dhCZA==}
    engines: {node: '>=6'}

  color-convert@1.9.3:
    resolution: {integrity: sha512-QfAUtd+vFdAtFQcC8CCyYt1fYWxSqAiK2cSD6zDB8N3cpsEBAvRxp9zOGg6G/SHHJYAT88/az/IuDGALsNVbGg==}

  color-convert@2.0.1:
    resolution: {integrity: sha512-RRECPsj7iu/xb5oKYcsFHSppFNnsj/52OVTRKb4zP5onXwVF3zVmmToNcOfGC+CRDpfK/U584fMg38ZHCaElKQ==}
    engines: {node: '>=7.0.0'}

  color-name@1.1.3:
    resolution: {integrity: sha512-72fSenhMw2HZMTVHeCA9KCmpEIbzWiQsjN+BHcBbS9vr1mtt+vJjPdksIBNUmKAW8TFUDPJK5SUU3QhE9NEXDw==}

  color-name@1.1.4:
    resolution: {integrity: sha512-dOy+3AuW3a2wNbZHIuMZpTcgjGuLU/uBL/ubcZF9OXbDo8ff4O8yVp5Bf0efS8uEoYo5q4Fx7dY9OgQGXgAsQA==}

  combined-stream@1.0.8:
    resolution: {integrity: sha512-FQN4MRfuJeHf7cBbBMJFXhKSDq+2kAArBlmRBvcvFE5BB1HZKXtSFASDhdlz9zOYwxh8lDdnvmMOe/+5cdoEdg==}
    engines: {node: '>= 0.8'}

  commander@4.1.1:
    resolution: {integrity: sha512-NOKm8xhkzAjzFx8B2v5OAHT+u5pRQc2UCa2Vq9jYL/31o2wi9mxBA7LIFs3sV5VSC49z6pEhfbMULvShKj26WA==}
    engines: {node: '>= 6'}

  commander@7.2.0:
    resolution: {integrity: sha512-QrWXB+ZQSVPmIWIhtEO9H+gwHaMGYiF5ChvoJ+K9ZGHG/sVsa6yiesAD1GC/x46sET00Xlwo1u49RVVVzvcSkw==}
    engines: {node: '>= 10'}

  compute-scroll-into-view@3.1.1:
    resolution: {integrity: sha512-VRhuHOLoKYOy4UbilLbUzbYg93XLjv2PncJC50EuTWPA3gaja1UjBsUP/D/9/juV3vQFr6XBEzn9KCAHdUvOHw==}

  concat-map@0.0.1:
    resolution: {integrity: sha512-/Srv4dswyQNBfohGpz9o6Yb3Gz3SrUDqBH5rTuhGR7ahtlbYKnVxw2bCFMRljaA7EXHaXZ8wsHdodFvbkhKmqg==}

  confbox@0.1.7:
    resolution: {integrity: sha512-uJcB/FKZtBMCJpK8MQji6bJHgu1tixKPxRLeGkNzBoOZzpnZUJm0jm2/sBDWcuBx1dYgxV4JU+g5hmNxCyAmdA==}

  convert-source-map@1.9.0:
    resolution: {integrity: sha512-ASFBup0Mz1uyiIjANan1jzLQami9z1PoYSZCiiYW2FczPbenXc45FZdBZLzOT+r6+iciuEModtmCti+hjaAk0A==}

  copy-to-clipboard@3.3.3:
    resolution: {integrity: sha512-2KV8NhB5JqC3ky0r9PMCAZKbUHSwtEo4CwCs0KXgruG43gX5PMqDEBbVU4OUzw2MuAWUfsuFmWvEKG5QRfSnJA==}

  cosmiconfig@7.1.0:
    resolution: {integrity: sha512-AdmX6xUzdNASswsFtmwSt7Vj8po9IuqXm0UXz7QKPuEUmPB4XyjGfaAr2PSuELMwkRMVH1EpIkX5bTZGRB3eCA==}
    engines: {node: '>=10'}

  cross-spawn@7.0.6:
    resolution: {integrity: sha512-uV2QOWP2nWzsy2aMp8aRibhi9dlzF5Hgh5SHaB9OiTGEyDTiJJyx0uy51QXdyWbtAHNua4XJzUKca3OzKUd3vA==}
    engines: {node: '>= 8'}

  css-in-js-utils@3.1.0:
    resolution: {integrity: sha512-fJAcud6B3rRu+KHYk+Bwf+WFL2MDCJJ1XG9x137tJQ0xYxor7XziQtuGFbWNdqrvF4Tk26O3H73nfVqXt/fW1A==}

  css-select@5.1.0:
    resolution: {integrity: sha512-nwoRF1rvRRnnCqqY7updORDsuqKzqYJ28+oSMaJMMgOauh3fvwHqMS7EZpIPqK8GL+g9mKxF1vP/ZjSeNjEVHg==}

  css-tree@1.1.3:
    resolution: {integrity: sha512-tRpdppF7TRazZrjJ6v3stzv93qxRcSsFmW6cX0Zm2NVKpxE1WV1HblnghVv9TreireHkqI/VDEsfolRF1p6y7Q==}
    engines: {node: '>=8.0.0'}

  css-tree@2.2.1:
    resolution: {integrity: sha512-OA0mILzGc1kCOCSJerOeqDxDQ4HOh+G8NbOJFOTgOCzpw7fCBubk0fEyxp8AgOL/jvLgYA/uV0cMbe43ElF1JA==}
    engines: {node: ^10 || ^12.20.0 || ^14.13.0 || >=15.0.0, npm: '>=7.0.0'}

  css-tree@2.3.1:
    resolution: {integrity: sha512-6Fv1DV/TYw//QF5IzQdqsNDjx/wc8TrMBZsqjL9eW01tWb7R7k/mq+/VXfJCl7SoD5emsJop9cOByJZfs8hYIw==}
    engines: {node: ^10 || ^12.20.0 || ^14.13.0 || >=15.0.0}

  css-what@6.1.0:
    resolution: {integrity: sha512-HTUrgRJ7r4dsZKU6GjmpfRK1O76h97Z8MfS1G0FozR+oF2kG6Vfe8JE6zwrkbxigziPHinCJ+gCPjA9EaBDtRw==}
    engines: {node: '>= 6'}

  cssesc@3.0.0:
    resolution: {integrity: sha512-/Tb/JcjK111nNScGob5MNtsntNM1aCNUDipB/TkwZFhyDrrE47SOx/18wF2bbjgc3ZzCSKW1T5nt5EbFoAz/Vg==}
    engines: {node: '>=4'}
    hasBin: true

  csso@5.0.5:
    resolution: {integrity: sha512-0LrrStPOdJj+SPCCrGhzryycLjwcgUSHBtxNA8aIDxf0GLsRh1cKYhB00Gd1lDOS4yGH69+SNn13+TWbVHETFQ==}
    engines: {node: ^10 || ^12.20.0 || ^14.13.0 || >=15.0.0, npm: '>=7.0.0'}

  csstype@3.1.3:
    resolution: {integrity: sha512-M1uQkMl8rQK/szD0LNhtqxIPLpimGm8sOBwU7lLnCpSbTyY3yeU1Vc7l4KT5zT4s/yOxHH5O7tIuuLOCnLADRw==}

  damerau-levenshtein@1.0.8:
    resolution: {integrity: sha512-sdQSFB7+llfUcQHUQO3+B8ERRj0Oa4w9POWMI/puGtuf7gFywGmkaLCElnudfTiKZV+NvHqL0ifzdrI8Ro7ESA==}

  data-view-buffer@1.0.1:
    resolution: {integrity: sha512-0lht7OugA5x3iJLOWFhWK/5ehONdprk0ISXqVFn/NFrDu+cuc8iADFrGQz5BnRK7LLU3JmkbXSxaqX+/mXYtUA==}
    engines: {node: '>= 0.4'}

  data-view-byte-length@1.0.1:
    resolution: {integrity: sha512-4J7wRJD3ABAzr8wP+OcIcqq2dlUKp4DVflx++hs5h5ZKydWMI6/D/fAot+yh6g2tHh8fLFTvNOaVN357NvSrOQ==}
    engines: {node: '>= 0.4'}

  data-view-byte-offset@1.0.0:
    resolution: {integrity: sha512-t/Ygsytq+R995EJ5PZlD4Cu56sWa8InXySaViRzw9apusqsOO2bQP+SbYzAhR0pFKoB+43lYy8rWban9JSuXnA==}
    engines: {node: '>= 0.4'}

  dayjs@1.11.11:
    resolution: {integrity: sha512-okzr3f11N6WuqYtZSvm+F776mB41wRZMhKP+hc34YdW+KmtYYK9iqvHSwo2k9FEH3fhGXvOPV6yz2IcSrfRUDg==}

  debounce@1.2.1:
    resolution: {integrity: sha512-XRRe6Glud4rd/ZGQfiV1ruXSfbvfJedlV9Y6zOlP+2K04vBYiJEte6stfFkCP03aMnY5tsipamumUjL14fofug==}

  debug@3.2.7:
    resolution: {integrity: sha512-CFjzYYAi4ThfiQvizrFQevTTXHtnCqWfe7x1AhgEscTz6ZbLbfoLRLPugTQyBth6f8ZERVUSyWHFD/7Wu4t1XQ==}
    peerDependencies:
      supports-color: '*'
    peerDependenciesMeta:
      supports-color:
        optional: true

  debug@4.3.5:
    resolution: {integrity: sha512-pt0bNEmneDIvdL1Xsd9oDQ/wrQRkXDT4AUWlNZNPKvW5x/jyO9VFXkJUP07vQ2upmw5PlaITaPKc31jK13V+jg==}
    engines: {node: '>=6.0'}
    peerDependencies:
      supports-color: '*'
    peerDependenciesMeta:
      supports-color:
        optional: true

  deep-equal@2.2.3:
    resolution: {integrity: sha512-ZIwpnevOurS8bpT4192sqAowWM76JDKSHYzMLty3BZGSswgq6pBaH3DhCSW5xVAZICZyKdOBPjwww5wfgT/6PA==}
    engines: {node: '>= 0.4'}

  deep-is@0.1.4:
    resolution: {integrity: sha512-oIPzksmTg4/MriiaYGO+okXDT7ztn/w3Eptv/+gSIdMdKsJo0u4CfYNFJPy+4SKMuCqGw2wxnA+URMg3t8a/bQ==}

  define-data-property@1.1.4:
    resolution: {integrity: sha512-rBMvIzlpA8v6E+SJZoo++HAYqsLrkg7MSfIinMPFhmkorw7X+dOXVJQs+QT69zGkzMyfDnIMN2Wid1+NbL3T+A==}
    engines: {node: '>= 0.4'}

  define-properties@1.2.1:
    resolution: {integrity: sha512-8QmQKqEASLd5nx0U1B1okLElbUuuttJ/AnYmRXbbbGDWh6uS208EjD4Xqq/I9wK7u0v6O08XhTWnt5XtEbR6Dg==}
    engines: {node: '>= 0.4'}

  delayed-stream@1.0.0:
    resolution: {integrity: sha512-ZySD7Nf91aLB0RxL4KGrKHBXl7Eds1DAmEdcoVawXnLD7SDhpNgtuII2aAkg7a7QS41jxPSZ17p4VdGnMHk3MQ==}
    engines: {node: '>=0.4.0'}

  didyoumean@1.2.2:
    resolution: {integrity: sha512-gxtyfqMg7GKyhQmb056K7M3xszy/myH8w+B4RT+QXBQsvAOdc3XymqDDPHx1BgPgsdAA5SIifona89YtRATDzw==}

  dir-glob@3.0.1:
    resolution: {integrity: sha512-WkrWp9GR4KXfKGYzOLmTuGVi1UWFfws377n9cc55/tb6DuqyF6pcQ5AbiHEshaDpY9v6oaSr2XCDidGmMwdzIA==}
    engines: {node: '>=8'}

  dlv@1.1.3:
    resolution: {integrity: sha512-+HlytyjlPKnIG8XuRG8WvmBP8xs8P71y+SKKS6ZXWoEgLuePxtDoUEiH7WkdePWrQ5JBpE6aoVqfZfJUQkjXwA==}

  doctrine@2.1.0:
    resolution: {integrity: sha512-35mSku4ZXK0vfCuHEDAwt55dg2jNajHZ1odvF+8SSr82EsZY4QmXfuWso8oEd8zRhVObSN18aM0CjSdoBX7zIw==}
    engines: {node: '>=0.10.0'}

  doctrine@3.0.0:
    resolution: {integrity: sha512-yS+Q5i3hBf7GBkd4KG8a7eBNNWNGLTaEwwYWUijIYM7zrlYDM0BFXHjjPWlWZ1Rg7UaddZeIDmi9jF3HmqiQ2w==}
    engines: {node: '>=6.0.0'}

  dom-helpers@5.2.1:
    resolution: {integrity: sha512-nRCa7CK3VTrM2NmGkIy4cbK7IZlgBE/PYMn55rrXefr5xXDP0LdtfPnblFDoVdcAfslJ7or6iqAUnx0CCGIWQA==}

  dom-serializer@2.0.0:
    resolution: {integrity: sha512-wIkAryiqt/nV5EQKqQpo3SToSOV9J0DnbJqwK7Wv/Trc92zIAYZ4FlMu+JPFW1DfGFt81ZTCGgDEabffXeLyJg==}

  domelementtype@2.3.0:
    resolution: {integrity: sha512-OLETBj6w0OsagBwdXnPdN0cnMfF9opN69co+7ZrbfPGrdpPVNBUj02spi6B1N7wChLQiPn4CSH/zJvXw56gmHw==}

  domhandler@5.0.3:
    resolution: {integrity: sha512-cgwlv/1iFQiFnU96XXgROh8xTeetsnJiDsTc7TYCLFd9+/WNkIqPTxiM/8pSd8VIrhXGTf1Ny1q1hquVqDJB5w==}
    engines: {node: '>= 4'}

  domutils@3.1.0:
    resolution: {integrity: sha512-H78uMmQtI2AhgDJjWeQmHwJJ2bLPD3GMmO7Zja/ZZh84wkm+4ut+IUnUdRa8uCGX88DiVx1j6FRe1XfxEgjEZA==}

  dunder-proto@1.0.1:
    resolution: {integrity: sha512-KIN/nDJBQRcXw0MLVhZE9iQHmG68qAVIBg9CqmUYjmQIhgij9U5MFvrqkUL5FbtyyzZuOeOt0zdeRe4UY7ct+A==}
    engines: {node: '>= 0.4'}

  duplexer@0.1.2:
    resolution: {integrity: sha512-jtD6YG370ZCIi/9GTaJKQxWTZD045+4R4hTk/x1UyoqadyJ9x9CgSi1RlVDQF8U2sxLLSnFkCaMihqljHIWgMg==}

  eastasianwidth@0.2.0:
    resolution: {integrity: sha512-I88TYZWc9XiYHRQ4/3c5rjjfgkjhLyW2luGIheGERbNQ6OY7yTybanSpDXZa8y7VUP9YmDcYa+eyq4ca7iLqWA==}

  electron-to-chromium@1.4.816:
    resolution: {integrity: sha512-EKH5X5oqC6hLmiS7/vYtZHZFTNdhsYG5NVPRN6Yn0kQHNBlT59+xSM8HBy66P5fxWpKgZbPqb+diC64ng295Jw==}

  emoji-regex@8.0.0:
    resolution: {integrity: sha512-MSjYzcWNOA0ewAHpz0MxpYFvwg6yjy1NG3xteoqz644VCo/RPgnr1/GGt+ic3iJTzQ8Eu3TdM14SawnVUmGE6A==}

  emoji-regex@9.2.2:
    resolution: {integrity: sha512-L18DaJsXSUk2+42pv8mLs5jJT2hqFkFE4j21wOmgbUqsZ2hL72NsUU785g9RXgo3s0ZNgVl42TiHp3ZtOv/Vyg==}

  end-of-stream@1.4.4:
    resolution: {integrity: sha512-+uw1inIHVPQoaVuHzRyXd21icM+cnt4CzD5rW+NC1wjOUSTOs+Te7FOv7AhN7vS9x/oIyhLP5PR1H+phQAHu5Q==}

  enhanced-resolve@5.17.0:
    resolution: {integrity: sha512-dwDPwZL0dmye8Txp2gzFmA6sxALaSvdRDjPH0viLcKrtlOL3tw62nWWweVD1SdILDTJrbrL6tdWVN58Wo6U3eA==}
    engines: {node: '>=10.13.0'}

  entities@4.5.0:
    resolution: {integrity: sha512-V0hjH4dGPh9Ao5p0MoRY6BVqtwCjhz6vI5LT8AJ55H+4g9/4vbHx1I54fS0XuclLhDHArPQCiMjDxjaL8fPxhw==}
    engines: {node: '>=0.12'}

  env-cmd@10.1.0:
    resolution: {integrity: sha512-mMdWTT9XKN7yNth/6N6g2GuKuJTsKMDHlQFUDacb/heQRRWOTIZ42t1rMHnQu4jYxU1ajdTeJM+9eEETlqToMA==}
    engines: {node: '>=8.0.0'}
    hasBin: true

  error-ex@1.3.2:
    resolution: {integrity: sha512-7dFHNmqeFSEt2ZBsCriorKnn3Z2pj+fd9kmI6QoWw4//DL+icEBfc0U7qJCisqrTsKTjw4fNFy2pW9OqStD84g==}

  error-stack-parser@2.1.4:
    resolution: {integrity: sha512-Sk5V6wVazPhq5MhpO+AUxJn5x7XSXGl1R93Vn7i+zS15KDVxQijejNCrz8340/2bgLBjR9GtEG8ZVKONDjcqGQ==}

  es-abstract@1.23.3:
    resolution: {integrity: sha512-e+HfNH61Bj1X9/jLc5v1owaLYuHdeHHSQlkhCBiTK8rBvKaULl/beGMxwrMXjpYrv4pz22BlY570vVePA2ho4A==}
    engines: {node: '>= 0.4'}

  es-define-property@1.0.0:
    resolution: {integrity: sha512-jxayLKShrEqqzJ0eumQbVhTYQM27CfT1T35+gCgDFoL82JLsXqTJ76zv6A0YLOgEnLUMvLzsDsGIrl8NFpT2gQ==}
    engines: {node: '>= 0.4'}

  es-define-property@1.0.1:
    resolution: {integrity: sha512-e3nRfgfUZ4rNGL232gUgX06QNyyez04KdjFrF+LTRoOXmrOgFKDg4BCdsjW8EnT69eqdYGmRpJwiPVYNrCaW3g==}
    engines: {node: '>= 0.4'}

  es-errors@1.3.0:
    resolution: {integrity: sha512-Zf5H2Kxt2xjTvbJvP2ZWLEICxA6j+hAmMzIlypy4xcBg1vKVnx89Wy0GbS+kf5cwCVFFzdCFh2XSCFNULS6csw==}
    engines: {node: '>= 0.4'}

  es-get-iterator@1.1.3:
    resolution: {integrity: sha512-sPZmqHBe6JIiTfN5q2pEi//TwxmAFHwj/XEuYjTuse78i8KxaqMTTzxPoFKuzRpDpTJ+0NAbpfenkmH2rePtuw==}

  es-iterator-helpers@1.0.19:
    resolution: {integrity: sha512-zoMwbCcH5hwUkKJkT8kDIBZSz9I6mVG//+lDCinLCGov4+r7NIy0ld8o03M0cJxl2spVf6ESYVS6/gpIfq1FFw==}
    engines: {node: '>= 0.4'}

  es-object-atoms@1.0.0:
    resolution: {integrity: sha512-MZ4iQ6JwHOBQjahnjwaC1ZtIBH+2ohjamzAO3oaHcXYup7qxjF2fixyH+Q71voWHeOkI2q/TnJao/KfXYIZWbw==}
    engines: {node: '>= 0.4'}

  es-object-atoms@1.1.1:
    resolution: {integrity: sha512-FGgH2h8zKNim9ljj7dankFPcICIK9Cp5bm+c2gQSYePhpaG5+esrLODihIorn+Pe6FGJzWhXQotPv73jTaldXA==}
    engines: {node: '>= 0.4'}

  es-set-tostringtag@2.0.3:
    resolution: {integrity: sha512-3T8uNMC3OQTHkFUsFq8r/BwAXLHvU/9O9mE0fBc/MY5iq/8H7ncvO947LmYA6ldWw9Uh8Yhf25zu6n7nML5QWQ==}
    engines: {node: '>= 0.4'}

  es-shim-unscopables@1.0.2:
    resolution: {integrity: sha512-J3yBRXCzDu4ULnQwxyToo/OjdMx6akgVC7K6few0a7F/0wLtmKKN7I73AH5T2836UuXRqN7Qg+IIUw/+YJksRw==}

  es-to-primitive@1.2.1:
    resolution: {integrity: sha512-QCOllgZJtaUo9miYBcLChTUaHNjJF3PYs1VidD7AwiEj1kYxKeQTctLAezAOH5ZKRH0g2IgPn6KwB4IT8iRpvA==}
    engines: {node: '>= 0.4'}

  esbuild@0.21.5:
    resolution: {integrity: sha512-mg3OPMV4hXywwpoDxu3Qda5xCKQi+vCTZq8S9J/EpkhB2HzKXq4SNFZE3+NK93JYxc8VMSep+lOUSC/RVKaBqw==}
    engines: {node: '>=12'}
    hasBin: true

  escalade@3.1.2:
    resolution: {integrity: sha512-ErCHMCae19vR8vQGe50xIsVomy19rg6gFu3+r3jkEO46suLMWBksvVyoGgQV+jOfl84ZSOSlmv6Gxa89PmTGmA==}
    engines: {node: '>=6'}

  escape-string-regexp@1.0.5:
    resolution: {integrity: sha512-vbRorB5FUQWvla16U8R/qgaFIya2qGzwDrNmCZuYKrbdSUMG6I1ZCGQRefkRVhuOkIGVne7BQ35DSfo1qvJqFg==}
    engines: {node: '>=0.8.0'}

  escape-string-regexp@4.0.0:
    resolution: {integrity: sha512-TtpcNJ3XAzx3Gq8sWRzJaVajRs0uVxA2YAkdb1jm2YkPz4G6egUFAyA3n5vtEIZefPk5Wa4UXbKuS5fKkJWdgA==}
    engines: {node: '>=10'}

  eslint-config-next@14.0.3:
    resolution: {integrity: sha512-IKPhpLdpSUyKofmsXUfrvBC49JMUTdeaD8ZIH4v9Vk0sC1X6URTuTJCLtA0Vwuj7V/CQh0oISuSTvNn5//Buew==}
    peerDependencies:
      eslint: ^7.23.0 || ^8.0.0
      typescript: '>=3.3.1'
    peerDependenciesMeta:
      typescript:
        optional: true

  eslint-config-prettier@9.1.0:
    resolution: {integrity: sha512-NSWl5BFQWEPi1j4TjVNItzYV7dZXZ+wP6I6ZhrBGpChQhZRUaElihE9uRRkcbRnNb76UMKDF3r+WTmNcGPKsqw==}
    hasBin: true
    peerDependencies:
      eslint: '>=7.0.0'

  eslint-import-resolver-node@0.3.9:
    resolution: {integrity: sha512-WFj2isz22JahUv+B788TlO3N6zL3nNJGU8CcZbPZvVEkBPaJdCV4vy5wyghty5ROFbCRnm132v8BScu5/1BQ8g==}

  eslint-import-resolver-typescript@3.6.1:
    resolution: {integrity: sha512-xgdptdoi5W3niYeuQxKmzVDTATvLYqhpwmykwsh7f6HIOStGWEIL9iqZgQDF9u9OEzrRwR8no5q2VT+bjAujTg==}
    engines: {node: ^14.18.0 || >=16.0.0}
    peerDependencies:
      eslint: '*'
      eslint-plugin-import: '*'

  eslint-module-utils@2.8.1:
    resolution: {integrity: sha512-rXDXR3h7cs7dy9RNpUlQf80nX31XWJEyGq1tRMo+6GsO5VmTe4UTwtmonAD4ZkAsrfMVDA2wlGJ3790Ys+D49Q==}
    engines: {node: '>=4'}
    peerDependencies:
      '@typescript-eslint/parser': '*'
      eslint: '*'
      eslint-import-resolver-node: '*'
      eslint-import-resolver-typescript: '*'
      eslint-import-resolver-webpack: '*'
    peerDependenciesMeta:
      '@typescript-eslint/parser':
        optional: true
      eslint:
        optional: true
      eslint-import-resolver-node:
        optional: true
      eslint-import-resolver-typescript:
        optional: true
      eslint-import-resolver-webpack:
        optional: true

  eslint-plugin-import@2.29.1:
    resolution: {integrity: sha512-BbPC0cuExzhiMo4Ff1BTVwHpjjv28C5R+btTOGaCRC7UEz801up0JadwkeSk5Ued6TG34uaczuVuH6qyy5YUxw==}
    engines: {node: '>=4'}
    peerDependencies:
      '@typescript-eslint/parser': '*'
      eslint: ^2 || ^3 || ^4 || ^5 || ^6 || ^7.2.0 || ^8
    peerDependenciesMeta:
      '@typescript-eslint/parser':
        optional: true

  eslint-plugin-jsx-a11y@6.9.0:
    resolution: {integrity: sha512-nOFOCaJG2pYqORjK19lqPqxMO/JpvdCZdPtNdxY3kvom3jTvkAbOvQvD8wuD0G8BYR0IGAGYDlzqWJOh/ybn2g==}
    engines: {node: '>=4.0'}
    peerDependencies:
      eslint: ^3 || ^4 || ^5 || ^6 || ^7 || ^8

  eslint-plugin-react-hooks@4.6.2:
    resolution: {integrity: sha512-QzliNJq4GinDBcD8gPB5v0wh6g8q3SUi6EFF0x8N/BL9PoVs0atuGc47ozMRyOWAKdwaZ5OnbOEa3WR+dSGKuQ==}
    engines: {node: '>=10'}
    peerDependencies:
      eslint: ^3.0.0 || ^4.0.0 || ^5.0.0 || ^6.0.0 || ^7.0.0 || ^8.0.0-0

  eslint-plugin-react@7.34.3:
    resolution: {integrity: sha512-aoW4MV891jkUulwDApQbPYTVZmeuSyFrudpbTAQuj5Fv8VL+o6df2xIGpw8B0hPjAaih1/Fb0om9grCdyFYemA==}
    engines: {node: '>=4'}
    peerDependencies:
      eslint: ^3 || ^4 || ^5 || ^6 || ^7 || ^8

  eslint-scope@7.2.2:
    resolution: {integrity: sha512-dOt21O7lTMhDM+X9mB4GX+DZrZtCUJPL/wlcTqxyrx5IvO0IYtILdtrQGQp+8n5S0gwSVmOf9NQrjMOgfQZlIg==}
    engines: {node: ^12.22.0 || ^14.17.0 || >=16.0.0}

  eslint-visitor-keys@3.4.3:
    resolution: {integrity: sha512-wpc+LXeiyiisxPlEkUzU6svyS1frIO3Mgxj1fdy7Pm8Ygzguax2N3Fa/D/ag1WqbOprdI+uY6wMUl8/a2G+iag==}
    engines: {node: ^12.22.0 || ^14.17.0 || >=16.0.0}

  eslint@8.57.0:
    resolution: {integrity: sha512-dZ6+mexnaTIbSBZWgou51U6OmzIhYM2VcNdtiTtI7qPNZm35Akpr0f6vtw3w1Kmn5PYo+tZVfh13WrhpS6oLqQ==}
    engines: {node: ^12.22.0 || ^14.17.0 || >=16.0.0}
    deprecated: This version is no longer supported. Please see https://eslint.org/version-support for other options.
    hasBin: true

  espree@9.6.1:
    resolution: {integrity: sha512-oruZaFkjorTpF32kDSI5/75ViwGeZginGGy2NoOSg3Q9bnwlnmDm4HLnkl0RE3n+njDXR037aY1+x58Z/zFdwQ==}
    engines: {node: ^12.22.0 || ^14.17.0 || >=16.0.0}

  esquery@1.5.0:
    resolution: {integrity: sha512-YQLXUplAwJgCydQ78IMJywZCceoqk1oH01OERdSAJc/7U2AylwjhSCLDEtqwg811idIS/9fIU5GjG73IgjKMVg==}
    engines: {node: '>=0.10'}

  esrecurse@4.3.0:
    resolution: {integrity: sha512-KmfKL3b6G+RXvP8N1vr3Tq1kL/oCFgn2NYXEtqP8/L3pKapUA4G8cFVaoF3SU323CD4XypR/ffioHmkti6/Tag==}
    engines: {node: '>=4.0'}

  estraverse@5.3.0:
    resolution: {integrity: sha512-MMdARuVEQziNTeJD8DgMqmhwR11BRQ/cBP+pLtYdSTnf3MIO8fFeiINEbX36ZdNlfU/7A9f3gUw49B3oQsvwBA==}
    engines: {node: '>=4.0'}

  esutils@2.0.3:
    resolution: {integrity: sha512-kVscqXk4OCp68SZ0dkgEKVi6/8ij300KBWTJq32P/dYeWTSwK41WyTxalN1eRmA5Z9UU/LX9D7FWSmV9SAYx6g==}
    engines: {node: '>=0.10.0'}

  execa@5.1.1:
    resolution: {integrity: sha512-8uSpZZocAZRBAPIEINJj3Lo9HyGitllczc27Eh5YYojjMFMn8yHMDMaUHE2Jqfq05D/wucwI4JGURyXt1vchyg==}
    engines: {node: '>=10'}

  extract-zip@2.0.1:
    resolution: {integrity: sha512-GDhU9ntwuKyGXdZBUgTIe+vXnWj0fppUEtMDL0+idd5Sta8TGpHssn/eusA9mrPr9qNDym6SxAYZjNvCn/9RBg==}
    engines: {node: '>= 10.17.0'}
    hasBin: true

  fast-deep-equal@3.1.3:
    resolution: {integrity: sha512-f3qQ9oQy9j2AhBe/H9VC91wLmKBCCU/gDOnKNAYG5hswO7BLKj09Hc5HYNz9cGI++xlpDCIgDaitVs03ATR84Q==}

  fast-glob@3.3.2:
    resolution: {integrity: sha512-oX2ruAFQwf/Orj8m737Y5adxDQO0LAB7/S5MnxCdTNDd4p6BsyIVsv9JQsATbTSq8KHRpLwIHbVlUNatxd+1Ow==}
    engines: {node: '>=8.6.0'}

  fast-json-stable-stringify@2.1.0:
    resolution: {integrity: sha512-lhd/wF+Lk98HZoTCtlVraHtfh5XYijIjalXck7saUtuanSDyLMxnHhSXEDJqHxD7msR8D0uCmqlkwjCV8xvwHw==}

  fast-levenshtein@2.0.6:
    resolution: {integrity: sha512-DCXu6Ifhqcks7TZKY3Hxp3y6qphY5SJZmrWMDrKcERSOXWQdMhU9Ig/PYrzyw/ul9jOIyh0N4M0tbC5hodg8dw==}

  fast-loops@1.1.4:
    resolution: {integrity: sha512-8dbd3XWoKCTms18ize6JmQF1SFnnfj5s0B7rRry22EofgMu7B6LKHVh+XfFqFGsqnbH54xgeO83PzpKI+ODhlg==}

  fast-shallow-equal@1.0.0:
    resolution: {integrity: sha512-HPtaa38cPgWvaCFmRNhlc6NG7pv6NUHqjPgVAkWGoB9mQMwYB27/K0CvOM5Czy+qpT3e8XJ6Q4aPAnzpNpzNaw==}

  fastest-stable-stringify@2.0.2:
    resolution: {integrity: sha512-bijHueCGd0LqqNK9b5oCMHc0MluJAx0cwqASgbWMvkO01lCYgIhacVRLcaDz3QnyYIRNJRDwMb41VuT6pHJ91Q==}

  fastq@1.17.1:
    resolution: {integrity: sha512-sRVD3lWVIXWg6By68ZN7vho9a1pQcN/WBFaAAsDDFzlJjvoGx0P8z7V1t72grFJfJhu3YPZBuu25f7Kaw2jN1w==}

  fd-slicer@1.1.0:
    resolution: {integrity: sha512-cE1qsB/VwyQozZ+q1dGxR8LBYNZeofhEdUNGSMbQD3Gw2lAzX9Zb3uIU6Ebc/Fmyjo9AWWfnn0AUCHqtevs/8g==}

  file-entry-cache@6.0.1:
    resolution: {integrity: sha512-7Gps/XWymbLk2QLYK4NzpMOrYjMhdIxXuIvy2QBsLE6ljuodKvdkWs/cpyJJ3CVIVpH0Oi1Hvg1ovbMzLdFBBg==}
    engines: {node: ^10.12.0 || >=12.0.0}

  fill-range@7.1.1:
    resolution: {integrity: sha512-YsGpe3WHLK8ZYi4tWDg2Jy3ebRz2rXowDxnld4bkQB00cc/1Zw9AWnC0i9ztDJitivtQvaI9KaLyKrc+hBW0yg==}
    engines: {node: '>=8'}

  find-root@1.1.0:
    resolution: {integrity: sha512-NKfW6bec6GfKc0SGx1e07QZY9PE99u0Bft/0rzSD5k3sO/vwkVUpDUKVm5Gpp5Ue3YfShPFTX2070tDs5kB9Ng==}

  find-up@5.0.0:
    resolution: {integrity: sha512-78/PXT1wlLLDgTzDs7sjq9hzz0vXD+zn+7wypEe4fXQxCmdmqfGsEPQxmiCSQI3ajFV91bVSsvNtrJRiW6nGng==}
    engines: {node: '>=10'}

  flat-cache@3.2.0:
    resolution: {integrity: sha512-CYcENa+FtcUKLmhhqyctpclsq7QF38pKjZHsGNiSQF5r4FtoKDWabFDl3hzaEQMvT1LHEysw5twgLvpYYb4vbw==}
    engines: {node: ^10.12.0 || >=12.0.0}

  flatted@3.3.1:
    resolution: {integrity: sha512-X8cqMLLie7KsNUDSdzeN8FYK9rEt4Dt67OsG/DNGnYTSDBG4uFAJFBnUeiV+zCVAvwFy56IjM9sH51jVaEhNxw==}

  follow-redirects@1.15.6:
    resolution: {integrity: sha512-wWN62YITEaOpSK584EZXJafH1AGpO8RVgElfkuXbTOrPX4fIfOyEpW/CsiNd8JdYrAoOvafRTOEnvsO++qCqFA==}
    engines: {node: '>=4.0'}
    peerDependencies:
      debug: '*'
    peerDependenciesMeta:
      debug:
        optional: true

  for-each@0.3.3:
    resolution: {integrity: sha512-jqYfLp7mo9vIyQf8ykW2v7A+2N4QjeCeI5+Dz9XraiO1ign81wjiH7Fb9vSOWvQfNtmSa4H2RoQTrrXivdUZmw==}

  foreground-child@3.2.1:
    resolution: {integrity: sha512-PXUUyLqrR2XCWICfv6ukppP96sdFwWbNEnfEMt7jNsISjMsvaLNinAHNDYyvkyU+SZG2BTSbT5NjG+vZslfGTA==}
    engines: {node: '>=14'}

  form-data@4.0.0:
    resolution: {integrity: sha512-ETEklSGi5t0QMZuiXoA/Q6vcnxcLQP5vdugSpuAyi6SVGi2clPPp+xgEhuMaHC+zGgn31Kd235W35f7Hykkaww==}
    engines: {node: '>= 6'}

  fraction.js@4.3.7:
    resolution: {integrity: sha512-ZsDfxO51wGAXREY55a7la9LScWpwv9RxIrYABrlvOFBlH/ShPnrtsXeuUIfXKKOVicNxQ+o8JTbJvjS4M89yew==}

  fs-minipass@2.1.0:
    resolution: {integrity: sha512-V/JgOLFCS+R6Vcq0slCuaeWEdNC3ouDlJMNIsacH2VtALiu9mV4LPrHc5cDl8k5aw6J8jwgWWpiTo5RYhmIzvg==}
    engines: {node: '>= 8'}

  fs.realpath@1.0.0:
    resolution: {integrity: sha512-OO0pH2lK6a0hZnAdau5ItzHPI6pUlvI7jMVnxUQRtw4owF2wk8lOSabtGDCTP4Ggrg2MbGnWO9X8K1t4+fGMDw==}

  fsevents@2.3.3:
    resolution: {integrity: sha512-5xoDfX+fL7faATnagmWPpbFtwh/R77WmMMqqHGS65C3vvB0YHrgF+B1YmZ3441tMj5n63k0212XNoJwzlhffQw==}
    engines: {node: ^8.16.0 || ^10.6.0 || >=11.0.0}
    os: [darwin]

  function-bind@1.1.2:
    resolution: {integrity: sha512-7XHNxH7qX9xG5mIwxkhumTox/MIRNcOgDrxWsMt2pAr23WHp6MrRlN7FBSFpCpr+oVO0F744iUgR82nJMfG2SA==}

  function.prototype.name@1.1.6:
    resolution: {integrity: sha512-Z5kx79swU5P27WEayXM1tBi5Ze/lbIyiNgU3qyXUOf9b2rgXYyF9Dy9Cx+IQv/Lc8WCG6L82zwUPpSS9hGehIg==}
    engines: {node: '>= 0.4'}

  functions-have-names@1.2.3:
    resolution: {integrity: sha512-xckBUXyTIqT97tq2x2AMb+g163b5JFysYk0x4qxNFwbfQkmNZoiRHb6sPzI9/QV33WeuvVYBUIiD4NzNIyqaRQ==}

  get-intrinsic@1.2.4:
    resolution: {integrity: sha512-5uYhsJH8VJBTv7oslg4BznJYhDoRI6waYCxMmCdnTrcCrHA/fCFKoTFz2JKKE0HdDFUF7/oQuhzumXJK7paBRQ==}
    engines: {node: '>= 0.4'}

  get-intrinsic@1.3.0:
    resolution: {integrity: sha512-9fSjSaos/fRIVIp+xSJlE6lfwhES7LNtKaCBIamHsjr2na1BiABJPo0mOjjz8GJDURarmCPGqaiVg5mfjb98CQ==}
    engines: {node: '>= 0.4'}

  get-proto@1.0.1:
    resolution: {integrity: sha512-sTSfBjoXBp89JvIKIefqw7U2CCebsc74kiY6awiGogKtoSGbgjYE/G/+l9sF3MWFPNc9IcoOC4ODfKHfxFmp0g==}
    engines: {node: '>= 0.4'}

  get-stream@5.2.0:
    resolution: {integrity: sha512-nBF+F1rAZVCu/p7rjzgA+Yb4lfYXrpl7a6VmJrU8wF9I1CKvP/QwPNZHnOlwbTkY6dvtFIzFMSyQXbLoTQPRpA==}
    engines: {node: '>=8'}

  get-stream@6.0.1:
    resolution: {integrity: sha512-ts6Wi+2j3jQjqi70w5AlN8DFnkSwC+MqmxEzdEALB2qXZYV3X/b1CTfgPLGJNMeAWxdPfU8FO1ms3NUfaHCPYg==}
    engines: {node: '>=10'}

  get-symbol-description@1.0.2:
    resolution: {integrity: sha512-g0QYk1dZBxGwk+Ngc+ltRH2IBp2f7zBkBMBJZCDerh6EhlhSR6+9irMCuT/09zD6qkarHUSn529sK/yL4S27mg==}
    engines: {node: '>= 0.4'}

  get-tsconfig@4.7.5:
    resolution: {integrity: sha512-ZCuZCnlqNzjb4QprAzXKdpp/gh6KTxSJuw3IBsPnV/7fV4NxC9ckB+vPTt8w7fJA0TaSD7c55BR47JD6MEDyDw==}

  glob-parent@5.1.2:
    resolution: {integrity: sha512-AOIgSQCepiJYwP3ARnGx+5VnTu2HBYdzbGP45eLw1vr3zB3vZLeyed1sC9hnbcOc9/SrMyM5RPQrkGz4aS9Zow==}
    engines: {node: '>= 6'}

  glob-parent@6.0.2:
    resolution: {integrity: sha512-XxwI8EOhVQgWp6iDL+3b0r86f4d6AX6zSU55HfB4ydCEuXLXc5FcYeOu+nnGftS4TEju/11rt4KJPTMgbfmv4A==}
    engines: {node: '>=10.13.0'}

  glob@10.4.2:
    resolution: {integrity: sha512-GwMlUF6PkPo3Gk21UxkCohOv0PLcIXVtKyLlpEI28R/cO/4eNOdmLk3CMW1wROV/WR/EsZOWAfBbBOqYvs88/w==}
    engines: {node: '>=16 || 14 >=14.18'}
    hasBin: true

  glob@7.1.7:
    resolution: {integrity: sha512-OvD9ENzPLbegENnYP5UUfJIirTg4+XwMWGaQfQTY0JenxNvvIKP3U3/tAQSPIu/lHxXYSZmpXlUHeqAIdKzBLQ==}
    deprecated: Glob versions prior to v9 are no longer supported

  glob@7.2.3:
    resolution: {integrity: sha512-nFR0zLpU2YCaRxwoCJvL6UvCH2JFyFVIvwTLsIf21AuHlMskA1hhTdk+LlYJtOlYt9v6dvszD2BGRqBL+iQK9Q==}
    deprecated: Glob versions prior to v9 are no longer supported

  globals@11.12.0:
    resolution: {integrity: sha512-WOBp/EEGUiIsJSp7wcv/y6MO+lV9UoncWqxuFfm8eBwzWNgyfBd6Gz+IeKQ9jCmyhoH99g15M3T+QaVHFjizVA==}
    engines: {node: '>=4'}

  globals@13.24.0:
    resolution: {integrity: sha512-AhO5QUcj8llrbG09iWhPU2B204J1xnPeL8kQmVorSsy+Sjj1sk8gIyh6cUocGmH4L0UuhAJy+hJMRA4mgA4mFQ==}
    engines: {node: '>=8'}

  globalthis@1.0.4:
    resolution: {integrity: sha512-DpLKbNU4WylpxJykQujfCcwYWiV/Jhm50Goo0wrVILAv5jOr9d+H+UR3PhSCD2rCCEIg0uc+G+muBTwD54JhDQ==}
    engines: {node: '>= 0.4'}

  globby@11.1.0:
    resolution: {integrity: sha512-jhIXaOzy1sb8IyocaruWSn1TjmnBVs8Ayhcy83rmxNJ8q2uWKCAj3CnJY+KpGSXCueAPc0i05kVvVKtP1t9S3g==}
    engines: {node: '>=10'}

  goober@2.1.14:
    resolution: {integrity: sha512-4UpC0NdGyAFqLNPnhCT2iHpza2q+RAY3GV85a/mRPdzyPQMsj0KmMMuetdIkzWRbJ+Hgau1EZztq8ImmiMGhsg==}
    peerDependencies:
      csstype: ^3.0.10

  gopd@1.0.1:
    resolution: {integrity: sha512-d65bNlIadxvpb/A2abVdlqKqV563juRnZ1Wtk6s1sIR8uNsXR70xqIzVqxVf1eTqDunwT2MkczEeaezCKTZhwA==}

  gopd@1.2.0:
    resolution: {integrity: sha512-ZUKRh6/kUFoAiTAtTYPZJ3hw9wNxx+BIBOijnlG9PnrJsCcSjs1wyyD6vJpaYtgnzDrKYRSqf3OO6Rfa93xsRg==}
    engines: {node: '>= 0.4'}

  graceful-fs@4.2.11:
    resolution: {integrity: sha512-RbJ5/jmFcNNCcDV5o9eTnBLJ/HszWV0P73bc+Ff4nS/rJj+YaS6IGyiOL0VoBYX+l1Wrl3k63h/KrH+nhJ0XvQ==}

  graphemer@1.4.0:
    resolution: {integrity: sha512-EtKwoO6kxCL9WO5xipiHTZlSzBm7WLT627TqC/uVRd0HKmq8NXyebnNYxDoBi7wt8eTWrUrKXCOVaFq9x1kgag==}

  gzip-size@6.0.0:
    resolution: {integrity: sha512-ax7ZYomf6jqPTQ4+XCpUGyXKHk5WweS+e05MBO4/y3WJ5RkmPXNKvX+bx1behVILVwr6JSQvZAku021CHPXG3Q==}
    engines: {node: '>=10'}

  has-bigints@1.0.2:
    resolution: {integrity: sha512-tSvCKtBr9lkF0Ex0aQiP9N+OpV4zi2r/Nee5VkRDbaqv35RLYMzbwQfFSZZH0kR+Rd6302UJZ2p/bJCEoR3VoQ==}

  has-flag@3.0.0:
    resolution: {integrity: sha512-sKJf1+ceQBr4SMkvQnBDNDtf4TXpVhVGateu0t918bl30FnbE2m4vNLX+VWe/dpjlb+HugGYzW7uQXH98HPEYw==}
    engines: {node: '>=4'}

  has-flag@4.0.0:
    resolution: {integrity: sha512-EykJT/Q1KjTWctppgIAgfSO0tKVuZUjhgMr17kqTumMl6Afv3EISleU7qZUzoXDFTAHTDC4NOoG/ZxU3EvlMPQ==}
    engines: {node: '>=8'}

  has-property-descriptors@1.0.2:
    resolution: {integrity: sha512-55JNKuIW+vq4Ke1BjOTjM2YctQIvCT7GFzHwmfZPGo5wnrgkid0YQtnAleFSqumZm4az3n2BS+erby5ipJdgrg==}

  has-proto@1.0.3:
    resolution: {integrity: sha512-SJ1amZAJUiZS+PhsVLf5tGydlaVB8EdFpaSO4gmiUKUOxk8qzn5AIy4ZeJUmh22znIdk/uMAUT2pl3FxzVUH+Q==}
    engines: {node: '>= 0.4'}

  has-symbols@1.0.3:
    resolution: {integrity: sha512-l3LCuF6MgDNwTDKkdYGEihYjt5pRPbEg46rtlmnSPlUbgmB8LOIrKJbYYFBSbnPaJexMKtiPO8hmeRjRz2Td+A==}
    engines: {node: '>= 0.4'}

  has-symbols@1.1.0:
    resolution: {integrity: sha512-1cDNdwJ2Jaohmb3sg4OmKaMBwuC48sYni5HUw2DvsC8LjGTLK9h+eb1X6RyuOHe4hT0ULCW68iomhjUoKUqlPQ==}
    engines: {node: '>= 0.4'}

  has-tostringtag@1.0.2:
    resolution: {integrity: sha512-NqADB8VjPFLM2V0VvHUewwwsw0ZWBaIdgo+ieHtK3hasLz4qeCRjYcqfB6AQrBggRKppKF8L52/VqdVsO47Dlw==}
    engines: {node: '>= 0.4'}

  hasown@2.0.2:
    resolution: {integrity: sha512-0hJU9SCPvmMzIBdZFqNPXWa6dqh7WdH0cII9y+CyS8rG3nL48Bclra9HmKhVVUHyPWNH5Y7xDwAB7bfgSjkUMQ==}
    engines: {node: '>= 0.4'}

  hoist-non-react-statics@3.3.2:
    resolution: {integrity: sha512-/gGivxi8JPKWNm/W0jSmzcMPpfpPLc3dY/6GxhX2hQ9iGj3aDfklV4ET7NjKpSinLpJ5vafa9iiGIEZg10SfBw==}

  html-escaper@2.0.2:
    resolution: {integrity: sha512-H2iMtd0I4Mt5eYiapRdIDjp+XzelXQ0tFE4JS7YFwFevXXMmOp9myNrUvCg0D6ws8iqkRPBfKHgbwig1SmlLfg==}

  htmlparser2@8.0.2:
    resolution: {integrity: sha512-GYdjWKDkbRLkZ5geuHs5NY1puJ+PXwP7+fHPRz06Eirsb9ugf6d8kkXav6ADhcODhFFPMIXyxkxSuMf3D6NCFA==}

  human-signals@2.1.0:
    resolution: {integrity: sha512-B4FFZ6q/T2jhhksgkbEW3HBvWIfDW85snkQgawt07S7J5QXTk6BkNV+0yAeZrM5QpMAdYlocGoljn0sJ/WQkFw==}
    engines: {node: '>=10.17.0'}

  hyphenate-style-name@1.1.0:
    resolution: {integrity: sha512-WDC/ui2VVRrz3jOVi+XtjqkDjiVjTtFaAGiW37k6b+ohyQ5wYDOGkvCZa8+H0nx3gyvv0+BST9xuOgIyGQ00gw==}

  ignore@5.3.1:
    resolution: {integrity: sha512-5Fytz/IraMjqpwfd34ke28PTVMjZjJG2MPn5t7OE4eUCUNf8BAa7b5WUS9/Qvr6mwOQS7Mk6vdsMno5he+T8Xw==}
    engines: {node: '>= 4'}

  immer@9.0.21:
    resolution: {integrity: sha512-bc4NBHqOqSfRW7POMkHd51LvClaeMXpm8dx0e8oE2GORbq5aRK7Bxl4FyzVLdGtLmvLKL7BTDBG5ACQm4HWjTA==}

  import-fresh@3.3.0:
    resolution: {integrity: sha512-veYYhQa+D1QBKznvhUHxb8faxlrwUnxseDAbAp457E0wLNio2bOSKnjYDhMj+YiAq61xrMGhQk9iXVk5FzgQMw==}
    engines: {node: '>=6'}

  imurmurhash@0.1.4:
    resolution: {integrity: sha512-JmXMZ6wuvDmLiHEml9ykzqO6lwFbof0GG4IkcGaENdCRDDmMVnny7s5HsIgHCbaq0w2MyPhDqkhTUgS2LU2PHA==}
    engines: {node: '>=0.8.19'}

  inflight@1.0.6:
    resolution: {integrity: sha512-k92I/b08q4wvFscXCLvqfsHCrjrF7yiXsQuIVvVE7N82W3+aqpzuUdBbfhWcy/FZR3/4IgflMgKLOsvPDrGCJA==}
    deprecated: This module is not supported, and leaks memory. Do not use it. Check out lru-cache if you want a good and tested way to coalesce async requests by a key value, which is much more comprehensive and powerful.

  inherits@2.0.4:
    resolution: {integrity: sha512-k/vGaX4/Yla3WzyMCvTQOXYeIHvqOKtnqBduzTHpzpQZzAskKMhZ2K+EnBiSM9zGSoIFeMpXKxa4dYeZIQqewQ==}

  inline-style-prefixer@7.0.0:
    resolution: {integrity: sha512-I7GEdScunP1dQ6IM2mQWh6v0mOYdYmH3Bp31UecKdrcUgcURTcctSe1IECdUznSHKSmsHtjrT3CwCPI1pyxfUQ==}

  internal-slot@1.0.7:
    resolution: {integrity: sha512-NGnrKwXzSms2qUUih/ILZ5JBqNTSa1+ZmP6flaIp6KmSElgE9qdndzS3cqjrDovwFdmwsGsLdeFgB6suw+1e9g==}
    engines: {node: '>= 0.4'}

  is-arguments@1.1.1:
    resolution: {integrity: sha512-8Q7EARjzEnKpt/PCD7e1cgUS0a6X8u5tdSiMqXhojOdoV9TsMsiO+9VLC5vAmO8N7/GmXn7yjR8qnA6bVAEzfA==}
    engines: {node: '>= 0.4'}

  is-array-buffer@3.0.4:
    resolution: {integrity: sha512-wcjaerHw0ydZwfhiKbXJWLDY8A7yV7KhjQOpb83hGgGfId/aQa4TOvwyzn2PuswW2gPCYEL/nEAiSVpdOj1lXw==}
    engines: {node: '>= 0.4'}

  is-arrayish@0.2.1:
    resolution: {integrity: sha512-zz06S8t0ozoDXMG+ube26zeCTNXcKIPJZJi8hBrF4idCLms4CG9QtK7qBl1boi5ODzFpjswb5JPmHCbMpjaYzg==}

  is-async-function@2.0.0:
    resolution: {integrity: sha512-Y1JXKrfykRJGdlDwdKlLpLyMIiWqWvuSd17TvZk68PLAOGOoF4Xyav1z0Xhoi+gCYjZVeC5SI+hYFOfvXmGRCA==}
    engines: {node: '>= 0.4'}

  is-bigint@1.0.4:
    resolution: {integrity: sha512-zB9CruMamjym81i2JZ3UMn54PKGsQzsJeo6xvN3HJJ4CAsQNB6iRutp2To77OfCNuoxspsIhzaPoO1zyCEhFOg==}

  is-binary-path@2.1.0:
    resolution: {integrity: sha512-ZMERYes6pDydyuGidse7OsHxtbI7WVeUEozgR/g7rd0xUimYNlvZRE/K2MgZTjWy725IfelLeVcEM97mmtRGXw==}
    engines: {node: '>=8'}

  is-boolean-object@1.1.2:
    resolution: {integrity: sha512-gDYaKHJmnj4aWxyj6YHyXVpdQawtVLHU5cb+eztPGczf6cjuTdwve5ZIEfgXqH4e57An1D1AKf8CZ3kYrQRqYA==}
    engines: {node: '>= 0.4'}

  is-callable@1.2.7:
    resolution: {integrity: sha512-1BC0BVFhS/p0qtw6enp8e+8OD0UrK0oFLztSjNzhcKA3WDuJxxAPXzPuPtKkjEY9UUoEWlX/8fgKeu2S8i9JTA==}
    engines: {node: '>= 0.4'}

  is-core-module@2.14.0:
    resolution: {integrity: sha512-a5dFJih5ZLYlRtDc0dZWP7RiKr6xIKzmn/oAYCDvdLThadVgyJwlaoQPmRtMSpz+rk0OGAgIu+TcM9HUF0fk1A==}
    engines: {node: '>= 0.4'}

  is-data-view@1.0.1:
    resolution: {integrity: sha512-AHkaJrsUVW6wq6JS8y3JnM/GJF/9cf+k20+iDzlSaJrinEo5+7vRiteOSwBhHRiAyQATN1AmY4hwzxJKPmYf+w==}
    engines: {node: '>= 0.4'}

  is-date-object@1.0.5:
    resolution: {integrity: sha512-9YQaSxsAiSwcvS33MBk3wTCVnWK+HhF8VZR2jRxehM16QcVOdHqPn4VPHmRK4lSr38n9JriurInLcP90xsYNfQ==}
    engines: {node: '>= 0.4'}

  is-extglob@2.1.1:
    resolution: {integrity: sha512-SbKbANkN603Vi4jEZv49LeVJMn4yGwsbzZworEoyEiutsN3nJYdbO36zfhGJ6QEDpOZIFkDtnq5JRxmvl3jsoQ==}
    engines: {node: '>=0.10.0'}

  is-finalizationregistry@1.0.2:
    resolution: {integrity: sha512-0by5vtUJs8iFQb5TYUHHPudOR+qXYIMKtiUzvLIZITZUjknFmziyBJuLhVRc+Ds0dREFlskDNJKYIdIzu/9pfw==}

  is-fullwidth-code-point@3.0.0:
    resolution: {integrity: sha512-zymm5+u+sCsSWyD9qNaejV3DFvhCKclKdizYaJUuHA83RLjb7nSuGnddCHGv0hk+KY7BMAlsWeK4Ueg6EV6XQg==}
    engines: {node: '>=8'}

  is-generator-function@1.0.10:
    resolution: {integrity: sha512-jsEjy9l3yiXEQ+PsXdmBwEPcOxaXWLspKdplFUVI9vq1iZgIekeC0L167qeu86czQaxed3q/Uzuw0swL0irL8A==}
    engines: {node: '>= 0.4'}

  is-glob@4.0.3:
    resolution: {integrity: sha512-xelSayHH36ZgE7ZWhli7pW34hNbNl8Ojv5KVmkJD4hBdD3th8Tfk9vYasLM+mXWOZhFkgZfxhLSnrwRr4elSSg==}
    engines: {node: '>=0.10.0'}

  is-map@2.0.3:
    resolution: {integrity: sha512-1Qed0/Hr2m+YqxnM09CjA2d/i6YZNfF6R2oRAOj36eUdS6qIV/huPJNSEpKbupewFs+ZsJlxsjjPbc0/afW6Lw==}
    engines: {node: '>= 0.4'}

  is-negative-zero@2.0.3:
    resolution: {integrity: sha512-5KoIu2Ngpyek75jXodFvnafB6DJgr3u8uuK0LEZJjrU19DrMD3EVERaR8sjz8CCGgpZvxPl9SuE1GMVPFHx1mw==}
    engines: {node: '>= 0.4'}

  is-number-object@1.0.7:
    resolution: {integrity: sha512-k1U0IRzLMo7ZlYIfzRu23Oh6MiIFasgpb9X76eqfFZAqwH44UI4KTBvBYIZ1dSL9ZzChTB9ShHfLkR4pdW5krQ==}
    engines: {node: '>= 0.4'}

  is-number@7.0.0:
    resolution: {integrity: sha512-41Cifkg6e8TylSpdtTpeLVMqvSBEVzTttHvERD741+pnZ8ANv0004MRL43QKPDlK9cGvNp6NZWZUBlbGXYxxng==}
    engines: {node: '>=0.12.0'}

  is-path-inside@3.0.3:
    resolution: {integrity: sha512-Fd4gABb+ycGAmKou8eMftCupSir5lRxqf4aD/vd0cD2qc4HL07OjCeuHMr8Ro4CoMaeCKDB0/ECBOVWjTwUvPQ==}
    engines: {node: '>=8'}

  is-plain-object@5.0.0:
    resolution: {integrity: sha512-VRSzKkbMm5jMDoKLbltAkFQ5Qr7VDiTFGXxYFXXowVj387GeGNOCsOH6Msy00SGZ3Fp84b1Naa1psqgcCIEP5Q==}
    engines: {node: '>=0.10.0'}

  is-regex@1.1.4:
    resolution: {integrity: sha512-kvRdxDsxZjhzUX07ZnLydzS1TU/TJlTUHHY4YLL87e37oUA49DfkLqgy+VjFocowy29cKvcSiu+kIv728jTTVg==}
    engines: {node: '>= 0.4'}

  is-set@2.0.3:
    resolution: {integrity: sha512-iPAjerrse27/ygGLxw+EBR9agv9Y6uLeYVJMu+QNCoouJ1/1ri0mGrcWpfCqFZuzzx3WjtwxG098X+n4OuRkPg==}
    engines: {node: '>= 0.4'}

  is-shared-array-buffer@1.0.3:
    resolution: {integrity: sha512-nA2hv5XIhLR3uVzDDfCIknerhx8XUKnstuOERPNNIinXG7v9u+ohXF67vxm4TPTEPU6lm61ZkwP3c9PCB97rhg==}
    engines: {node: '>= 0.4'}

  is-stream@2.0.1:
    resolution: {integrity: sha512-hFoiJiTl63nn+kstHGBtewWSKnQLpyb155KHheA1l39uvtO9nWIop1p3udqPcUd/xbF1VLMO4n7OI6p7RbngDg==}
    engines: {node: '>=8'}

  is-string@1.0.7:
    resolution: {integrity: sha512-tE2UXzivje6ofPW7l23cjDOMa09gb7xlAqG6jG5ej6uPV32TlWP3NKPigtaGeHNu9fohccRYvIiZMfOOnOYUtg==}
    engines: {node: '>= 0.4'}

  is-symbol@1.0.4:
    resolution: {integrity: sha512-C/CPBqKWnvdcxqIARxyOh4v1UUEOCHpgDa0WYgpKDFMszcrPcffg5uhwSgPCLD2WWxmq6isisz87tzT01tuGhg==}
    engines: {node: '>= 0.4'}

  is-typed-array@1.1.13:
    resolution: {integrity: sha512-uZ25/bUAlUY5fR4OKT4rZQEBrzQWYV9ZJYGGsUmEJ6thodVJ1HX64ePQ6Z0qPWP+m+Uq6e9UugrE38jeYsDSMw==}
    engines: {node: '>= 0.4'}

  is-weakmap@2.0.2:
    resolution: {integrity: sha512-K5pXYOm9wqY1RgjpL3YTkF39tni1XajUIkawTLUo9EZEVUFga5gSQJF8nNS7ZwJQ02y+1YCNYcMh+HIf1ZqE+w==}
    engines: {node: '>= 0.4'}

  is-weakref@1.0.2:
    resolution: {integrity: sha512-qctsuLZmIQ0+vSSMfoVvyFe2+GSEvnmZ2ezTup1SBse9+twCCeial6EEi3Nc2KFcf6+qz2FBPnjXsk8xhKSaPQ==}

  is-weakset@2.0.3:
    resolution: {integrity: sha512-LvIm3/KWzS9oRFHugab7d+M/GcBXuXX5xZkzPmN+NxihdQlZUQ4dWuSV1xR/sq6upL1TJEDrfBgRepHFdBtSNQ==}
    engines: {node: '>= 0.4'}

  isarray@2.0.5:
    resolution: {integrity: sha512-xHjhDr3cNBK0BzdUJSPXZntQUx/mwMS5Rw4A7lPJ90XGAO6ISP/ePDNuo0vhqOZU+UD5JoodwCAAoZQd3FeAKw==}

  isexe@2.0.0:
    resolution: {integrity: sha512-RHxMLp9lnKHGHRng9QFhRCMbYAcVpn69smSGcq3f36xjgVVWThj4qqLbTLlq7Ssj8B+fIQ1EuCEGI2lKsyQeIw==}

  iterator.prototype@1.1.2:
    resolution: {integrity: sha512-DR33HMMr8EzwuRL8Y9D3u2BMj8+RqSE850jfGu59kS7tbmPLzGkZmVSfyCFSDxuZiEY6Rzt3T2NA/qU+NwVj1w==}

  jackspeak@3.4.0:
    resolution: {integrity: sha512-JVYhQnN59LVPFCEcVa2C3CrEKYacvjRfqIQl+h8oi91aLYQVWRYbxjPcv1bUiUy/kLmQaANrYfNMCO3kuEDHfw==}
    engines: {node: '>=14'}

  jiti@1.21.6:
    resolution: {integrity: sha512-2yTgeWTWzMWkHu6Jp9NKgePDaYHbntiwvYuuJLbbN9vl7DC9DvXKOB2BC3ZZ92D3cvV/aflH0osDfwpHepQ53w==}
    hasBin: true

  js-cookie@2.2.1:
    resolution: {integrity: sha512-HvdH2LzI/EAZcUwA8+0nKNtWHqS+ZmijLA30RwZA0bo7ToCckjK5MkGhjED9KoRcXO6BaGI3I9UIzSA1FKFPOQ==}

  js-tokens@4.0.0:
    resolution: {integrity: sha512-RdJUflcE3cUzKiMqQgsCu06FPu9UdIJO0beYbPhHN4k6apgJtifcoCtT9bcxOpYBtpD2kCM6Sbzg4CausW/PKQ==}

  js-yaml@4.1.0:
    resolution: {integrity: sha512-wpxZs9NoxZaJESJGIZTyDEaYpl0FKSA+FB9aJiyemKhMwkxQg63h4T1KJgUGHpTqPDNRcmmYLugrRjJlBtWvRA==}
    hasBin: true

  jsesc@2.5.2:
    resolution: {integrity: sha512-OYu7XEzjkCQ3C5Ps3QIZsQfNpqoJyZZA99wd9aWd05NCtC5pWOkShK2mkL6HXQR6/Cy2lbNdPlZBpuQHXE63gA==}
    engines: {node: '>=4'}
    hasBin: true

  json-buffer@3.0.1:
    resolution: {integrity: sha512-4bV5BfR2mqfQTJm+V5tPPdf+ZpuhiIvTuAB5g8kcrXOZpTT/QwwVRWBywX1ozr6lEuPdbHxwaJlm9G6mI2sfSQ==}

  json-parse-even-better-errors@2.3.1:
    resolution: {integrity: sha512-xyFwyhro/JEof6Ghe2iz2NcXoj2sloNsWr/XsERDK/oiPCfaNhl5ONfp+jQdAZRQQ0IJWNzH9zIZF7li91kh2w==}

  json-schema-traverse@0.4.1:
    resolution: {integrity: sha512-xbbCH5dCYU5T8LcEhhuh7HJ88HXuW3qsI3Y0zOZFKfZEHcpWiHU/Jxzk629Brsab/mMiHQti9wMP+845RPe3Vg==}

  json-stable-stringify-without-jsonify@1.0.1:
    resolution: {integrity: sha512-Bdboy+l7tA3OGW6FjyFHWkP5LuByj1Tk33Ljyq0axyzdk9//JSi2u3fP1QSmd1KNwq6VOKYGlAu87CisVir6Pw==}

  json2mq@0.2.0:
    resolution: {integrity: sha512-SzoRg7ux5DWTII9J2qkrZrqV1gt+rTaoufMxEzXbS26Uid0NwaJd123HcoB80TgubEppxxIGdNxCx50fEoEWQA==}

  json5@1.0.2:
    resolution: {integrity: sha512-g1MWMLBiz8FKi1e4w0UyVL3w+iJceWAFBAaBnnGKOpNa5f8TLktkbre1+s6oICydWAm+HRUGTmI+//xv2hvXYA==}
    hasBin: true

  jsx-ast-utils@3.3.5:
    resolution: {integrity: sha512-ZZow9HBI5O6EPgSJLUb8n2NKgmVWTwCvHGwFuJlMjvLFqlGG6pjirPhtdsseaLZjSibD8eegzmYpUZwoIlj2cQ==}
    engines: {node: '>=4.0'}

  keyv@4.5.4:
    resolution: {integrity: sha512-oxVHkHR/EJf2CNXnWxRLW6mg7JyCCUcG0DtEGmL2ctUo1PNTin1PUil+r/+4r5MpVgC/fn1kjsx7mjSujKqIpw==}

  kolorist@1.8.0:
    resolution: {integrity: sha512-Y+60/zizpJ3HRH8DCss+q95yr6145JXZo46OTpFvDZWLfRCE4qChOyk1b26nMaNpfHHgxagk9dXT5OP0Tfe+dQ==}

  language-subtag-registry@0.3.23:
    resolution: {integrity: sha512-0K65Lea881pHotoGEa5gDlMxt3pctLi2RplBb7Ezh4rRdLEOtgi7n4EwK9lamnUCkKBqaeKRVebTq6BAxSkpXQ==}

  language-tags@1.0.9:
    resolution: {integrity: sha512-MbjN408fEndfiQXbFQ1vnd+1NoLDsnQW41410oQBXiyXDMYH5z505juWa4KUE1LqxRC7DgOgZDbKLxHIwm27hA==}
    engines: {node: '>=0.10'}

  levn@0.4.1:
    resolution: {integrity: sha512-+bT2uH4E5LGE7h/n3evcS/sQlJXCpIp6ym8OWJ5eV6+67Dsql/LaaT7qJBAt2rzfoa/5QBGBhxDix1dMt2kQKQ==}
    engines: {node: '>= 0.8.0'}

  lilconfig@2.1.0:
    resolution: {integrity: sha512-utWOt/GHzuUxnLKxB6dk81RoOeoNeHgbrXiuGk4yyF5qlRz+iIVWu56E2fqGHFrXz0QNUhLB/8nKqvRH66JKGQ==}
    engines: {node: '>=10'}

  lilconfig@3.1.2:
    resolution: {integrity: sha512-eop+wDAvpItUys0FWkHIKeC9ybYrTGbU41U5K7+bttZZeohvnY7M9dZ5kB21GNWiFT2q1OoPTvncPCgSOVO5ow==}
    engines: {node: '>=14'}

  lines-and-columns@1.2.4:
    resolution: {integrity: sha512-7ylylesZQ/PV29jhEDl3Ufjo6ZX7gCqJr5F7PKrqc93v7fzSymt1BpwEU8nAUXs8qzzvqhbjhK5QZg6Mt/HkBg==}

  local-pkg@0.5.0:
    resolution: {integrity: sha512-ok6z3qlYyCDS4ZEU27HaU6x/xZa9Whf8jD4ptH5UZTQYZVYeb9bnZ3ojVhiJNLiXK1Hfc0GNbLXcmZ5plLDDBg==}
    engines: {node: '>=14'}

  locate-path@6.0.0:
    resolution: {integrity: sha512-iPZK6eYjbxRu3uB4/WZ3EsEIMJFMqAoopl3R+zuq0UjcAm/MO6KCweDgPfP3elTztoKP3KtnVHxTn2NHBSDVUw==}
    engines: {node: '>=10'}

  lodash-es@4.17.21:
    resolution: {integrity: sha512-mKnC+QJ9pWVzv+C4/U3rRsHapFfHvQFoFB92e52xeyGMcX6/OlIl78je1u8vePzYZSkkogMPJ2yjxxsb89cxyw==}

  lodash.merge@4.6.2:
    resolution: {integrity: sha512-0KpjqXRVvrYyCsX1swR/XTK0va6VQkQM6MNo7PqW77ByjAhoARA8EfrP1N4+KlKj8YS0ZUCtRT/YUuhyYDujIQ==}

  loose-envify@1.4.0:
    resolution: {integrity: sha512-lyuxPGr/Wfhrlem2CL/UcnUc1zcqKAImBDzukY7Y5F/yQiNdko6+fRLevlw1HgMySw7f611UIY408EtxRSoK3Q==}
    hasBin: true

  lru-cache@10.3.0:
    resolution: {integrity: sha512-CQl19J/g+Hbjbv4Y3mFNNXFEL/5t/KCg8POCuUqd4rMKjGG+j1ybER83hxV58zL+dFI1PTkt3GNFSHRt+d8qEQ==}
    engines: {node: 14 || >=16.14}

  math-intrinsics@1.1.0:
    resolution: {integrity: sha512-/IXtbwEk5HTPyEwyKX6hGkYXxM9nbj64B+ilVJnC/R6B0pH5G4V3b0pVbL7DBj4tkhBAppbQUlf6F6Xl9LHu1g==}
    engines: {node: '>= 0.4'}

  mdn-data@2.0.14:
    resolution: {integrity: sha512-dn6wd0uw5GsdswPFfsgMp5NSB0/aDe6fK94YJV/AJDYXL6HVLWBsxeq7js7Ad+mU2K9LAlwpk6kN2D5mwCPVow==}

  mdn-data@2.0.28:
    resolution: {integrity: sha512-aylIc7Z9y4yzHYAJNuESG3hfhC+0Ibp/MAMiaOZgNv4pmEdFyfZhhhny4MNiAfWdBQ1RQ2mfDWmM1x8SvGyp8g==}

  mdn-data@2.0.30:
    resolution: {integrity: sha512-GaqWWShW4kv/G9IEucWScBx9G1/vsFZZJUO+tD26M8J8z3Kw5RDQjaoZe03YAClgeS/SWPOcb4nkFBTEi5DUEA==}

  merge-stream@2.0.0:
    resolution: {integrity: sha512-abv/qOcuPfk3URPfDzmZU1LKmuw8kT+0nIHvKrKgFrwifol/doWcdA4ZqsWQ8ENrFKkd67Mfpo/LovbIUsbt3w==}

  merge2@1.4.1:
    resolution: {integrity: sha512-8q7VEgMJW4J8tcfVPy8g09NcQwZdbwFEqhe/WZkoIzjn/3TGDwtOCYtXGxA3O8tPzpczCCDgv+P2P5y00ZJOOg==}
    engines: {node: '>= 8'}

  micromatch@4.0.8:
    resolution: {integrity: sha512-PXwfBhYu0hBCPw8Dn0E+WDYb7af3dSLVWKi3HGv84IdF4TyFoC0ysxFd0Goxw7nSv4T/PzEJQxsYsEiFCKo2BA==}
    engines: {node: '>=8.6'}

  mime-db@1.52.0:
    resolution: {integrity: sha512-sPU4uV7dYlvtWJxwwxHD0PuihVNiE7TyAbQ5SWxDCB9mUYvOgroQOwYQQOKPJ8CIbE+1ETVlOoK1UC2nU3gYvg==}
    engines: {node: '>= 0.6'}

  mime-types@2.1.35:
    resolution: {integrity: sha512-ZDY+bPm5zTTF+YpCrAU9nK0UgICYPT0QtT1NZWFv4s++TNkcgVaT0g6+4R2uI4MjQjzysHB1zxuWL50hzaeXiw==}
    engines: {node: '>= 0.6'}

  mimic-fn@2.1.0:
    resolution: {integrity: sha512-OqbOk5oEQeAZ8WXWydlu9HJjz9WVdEIvamMCcXmuqUYjTknH/sqsWvhQ3vgwKFRR1HpjvNBKQ37nbJgYzGqGcg==}
    engines: {node: '>=6'}

  minimatch@3.1.2:
    resolution: {integrity: sha512-J7p63hRiAjw1NDEww1W7i37+ByIrOWO5XQQAzZ3VOcL0PNybwpfmV/N05zFAzwQ9USyEcX6t3UO+K5aqBQOIHw==}

  minimatch@9.0.3:
    resolution: {integrity: sha512-RHiac9mvaRw0x3AYRgDC1CxAP7HTcNrrECeA8YYJeWnpo+2Q5CegtZjaotWTWxDG3UeGA1coE05iH1mPjT/2mg==}
    engines: {node: '>=16 || 14 >=14.17'}

  minimatch@9.0.5:
    resolution: {integrity: sha512-G6T0ZX48xgozx7587koeX9Ys2NYy6Gmv//P89sEte9V9whIapMNF4idKxnW2QtCcLiTWlb/wfCabAtAFWhhBow==}
    engines: {node: '>=16 || 14 >=14.17'}

  minimist@1.2.8:
    resolution: {integrity: sha512-2yyAR8qBkN3YuheJanUpWC5U3bb5osDywNB8RzDVlDwDHbocAJveqqj1u8+SVD7jkWT4yvsHCpWqqWqAxb0zCA==}

  minipass@3.3.6:
    resolution: {integrity: sha512-DxiNidxSEK+tHG6zOIklvNOwm3hvCrbUrdtzY74U6HKTJxvIDfOUL5W5P2Ghd3DTkhhKPYGqeNUIh5qcM4YBfw==}
    engines: {node: '>=8'}

  minipass@4.2.8:
    resolution: {integrity: sha512-fNzuVyifolSLFL4NzpF+wEF4qrgqaaKX0haXPQEdQ7NKAN+WecoKMHV09YcuL/DHxrUsYQOK3MiuDf7Ip2OXfQ==}
    engines: {node: '>=8'}

  minipass@5.0.0:
    resolution: {integrity: sha512-3FnjYuehv9k6ovOEbyOswadCDPX1piCfhV8ncmYtHOjuPwylVWsghTLo7rabjC3Rx5xD4HDx8Wm1xnMF7S5qFQ==}
    engines: {node: '>=8'}

  minipass@7.1.2:
    resolution: {integrity: sha512-qOOzS1cBTWYF4BH8fVePDBOO9iptMnGUEZwNc/cMWnTV2nVLZ7VoNWEPHkYczZA0pdoA7dl6e7FL659nX9S2aw==}
    engines: {node: '>=16 || 14 >=14.17'}

  minizlib@2.1.2:
    resolution: {integrity: sha512-bAxsR8BVfj60DWXHE3u30oHzfl4G7khkSuPW+qvpd7jFRHm7dLxOjUk1EHACJ/hxLY8phGJ0YhYHZo7jil7Qdg==}
    engines: {node: '>= 8'}

  mkdirp@1.0.4:
    resolution: {integrity: sha512-vVqVZQyf3WLx2Shd0qJ9xuvqgAyKPLAiqITEtqW0oIUjzo3PePDd6fW9iFz30ef7Ysp/oiWqbhszeGWW2T6Gzw==}
    engines: {node: '>=10'}
    hasBin: true

  mlly@1.7.1:
    resolution: {integrity: sha512-rrVRZRELyQzrIUAVMHxP97kv+G786pHmOKzuFII8zDYahFBS7qnHh2AlYSl1GAHhaMPCz6/oHjVMcfFYgFYHgA==}

  mrmime@2.0.0:
    resolution: {integrity: sha512-eu38+hdgojoyq63s+yTpN4XMBdt5l8HhMhc4VKLO9KM5caLIBvUm4thi7fFaxyTmCKeNnXZ5pAlBwCUnhA09uw==}
    engines: {node: '>=10'}

  ms@2.1.2:
    resolution: {integrity: sha512-sGkPx+VjMtmA6MX27oA4FBFELFCZZ4S4XqeGOXCv68tT+jb3vk/RyaKWP0PTKyWtmLSM0b+adUTEvbs1PEaH2w==}

  ms@2.1.3:
    resolution: {integrity: sha512-6FlzubTLZG3J2a/NVCAleEhjzq5oxgHyaCU9yYXvcLsvoVaHJq/s5xXI6/XXP6tz7R9xAOtHnSO/tXtF3WRTlA==}

  mz@2.7.0:
    resolution: {integrity: sha512-z81GNO7nnYMEhrGh9LeymoE4+Yr0Wn5McHIZMK5cfQCl+NDX08sCZgUc9/6MHni9IWuFLm1Z3HTCXu2z9fN62Q==}

  nano-css@5.6.1:
    resolution: {integrity: sha512-T2Mhc//CepkTa3X4pUhKgbEheJHYAxD0VptuqFhDbGMUWVV2m+lkNiW/Ieuj35wrfC8Zm0l7HvssQh7zcEttSw==}
    peerDependencies:
      react: '*'
      react-dom: '*'

  nanoid@3.3.8:
    resolution: {integrity: sha512-WNLf5Sd8oZxOm+TzppcYk8gVOgP+l58xNy58D0nbUnOxOWRWvlcCV4kUF7ltmI6PsrLl/BgKEyS4mqsGChFN0w==}
    engines: {node: ^10 || ^12 || ^13.7 || ^14 || >=15.0.1}
    hasBin: true

  natural-compare@1.4.0:
    resolution: {integrity: sha512-OWND8ei3VtNC9h7V60qff3SVobHr996CTwgxubgyQYEpg290h9J0buyECNNJexkFm5sOajh5G116RYA1c8ZMSw==}

  next@14.2.21:
    resolution: {integrity: sha512-rZmLwucLHr3/zfDMYbJXbw0ZeoBpirxkXuvsJbk7UPorvPYZhP7vq7aHbKnU7dQNCYIimRrbB2pp3xmf+wsYUg==}
    engines: {node: '>=18.17.0'}
    hasBin: true
    peerDependencies:
      '@opentelemetry/api': ^1.1.0
      '@playwright/test': ^1.41.2
      react: ^18.2.0
      react-dom: ^18.2.0
      sass: ^1.3.0
    peerDependenciesMeta:
      '@opentelemetry/api':
        optional: true
      '@playwright/test':
        optional: true
      sass:
        optional: true

  node-releases@2.0.14:
    resolution: {integrity: sha512-y10wOWt8yZpqXmOgRo77WaHEmhYQYGNA6y421PKsKYWEK8aW+cqAphborZDhqfyKrbZEN92CN1X2KbafY2s7Yw==}

  normalize-path@3.0.0:
    resolution: {integrity: sha512-6eZs5Ls3WtCisHWp9S2GUy8dqkpGi4BVSz3GaqiE6ezub0512ESztXUwUB6C6IKbQkY2Pnb/mD4WYojCRwcwLA==}
    engines: {node: '>=0.10.0'}

  normalize-range@0.1.2:
    resolution: {integrity: sha512-bdok/XvKII3nUpklnV6P2hxtMNrCboOjAcyBuQnWEhO665FwrSNRxU+AqpsyvO6LgGYPspN+lu5CLtw4jPRKNA==}
    engines: {node: '>=0.10.0'}

  npm-run-path@4.0.1:
    resolution: {integrity: sha512-S48WzZW777zhNIrn7gxOlISNAqi9ZC/uQFnRdbeIHhZhCA6UqpkOT8T1G7BvfdgP4Er8gF4sUbaS0i7QvIfCWw==}
    engines: {node: '>=8'}

  nprogress@0.2.0:
    resolution: {integrity: sha512-I19aIingLgR1fmhftnbWWO3dXc0hSxqHQHQb3H8m+K3TnEn/iSeTZZOyvKXWqQESMwuUVnatlCnZdLBZZt2VSA==}

  nth-check@2.1.1:
    resolution: {integrity: sha512-lqjrjmaOoAnWfMmBPL+XNnynZh2+swxiX3WUE0s4yEHI6m+AwrK2UZOimIRl3X/4QctVqS8AiZjFqyOGrMXb/w==}

  object-assign@4.1.1:
    resolution: {integrity: sha512-rJgTQnkUnH1sFw8yT6VSU3zD3sWmu6sZhIseY8VX+GRu3P6F7Fu+JNDoXfklElbLJSnc3FUQHVe4cU5hj+BcUg==}
    engines: {node: '>=0.10.0'}

  object-hash@3.0.0:
    resolution: {integrity: sha512-RSn9F68PjH9HqtltsSnqYC1XXoWe9Bju5+213R98cNGttag9q9yAOTzdbsqvIa7aNm5WffBZFpWYr2aWrklWAw==}
    engines: {node: '>= 6'}

  object-inspect@1.13.4:
    resolution: {integrity: sha512-W67iLl4J2EXEGTbfeHCffrjDfitvLANg0UlX3wFUUSTx92KXRFegMHUVgSqE+wvhAbi4WqjGg9czysTV2Epbew==}
    engines: {node: '>= 0.4'}

  object-is@1.1.6:
    resolution: {integrity: sha512-F8cZ+KfGlSGi09lJT7/Nd6KJZ9ygtvYC0/UYYLI9nmQKLMnydpB9yvbv9K1uSkEu7FU9vYPmVwLg328tX+ot3Q==}
    engines: {node: '>= 0.4'}

  object-keys@1.1.1:
    resolution: {integrity: sha512-NuAESUOUMrlIXOfHKzD6bpPu3tYt3xvjNdRIQ+FeT0lNb4K8WR70CaDxhuNguS2XG+GjkyMwOzsN5ZktImfhLA==}
    engines: {node: '>= 0.4'}

  object.assign@4.1.5:
    resolution: {integrity: sha512-byy+U7gp+FVwmyzKPYhW2h5l3crpmGsxl7X2s8y43IgxvG4g3QZ6CffDtsNQy1WsmZpQbO+ybo0AlW7TY6DcBQ==}
    engines: {node: '>= 0.4'}

  object.entries@1.1.8:
    resolution: {integrity: sha512-cmopxi8VwRIAw/fkijJohSfpef5PdN0pMQJN6VC/ZKvn0LIknWD8KtgY6KlQdEc4tIjcQ3HxSMmnvtzIscdaYQ==}
    engines: {node: '>= 0.4'}

  object.fromentries@2.0.8:
    resolution: {integrity: sha512-k6E21FzySsSK5a21KRADBd/NGneRegFO5pLHfdQLpRDETUNJueLXs3WCzyQ3tFRDYgbq3KHGXfTbi2bs8WQ6rQ==}
    engines: {node: '>= 0.4'}

  object.groupby@1.0.3:
    resolution: {integrity: sha512-+Lhy3TQTuzXI5hevh8sBGqbmurHbbIjAi0Z4S63nthVLmLxfbj4T54a4CfZrXIrt9iP4mVAPYMo/v99taj3wjQ==}
    engines: {node: '>= 0.4'}

  object.hasown@1.1.4:
    resolution: {integrity: sha512-FZ9LZt9/RHzGySlBARE3VF+gE26TxR38SdmqOqliuTnl9wrKulaQs+4dee1V+Io8VfxqzAfHu6YuRgUy8OHoTg==}
    engines: {node: '>= 0.4'}

  object.values@1.2.0:
    resolution: {integrity: sha512-yBYjY9QX2hnRmZHAjG/f13MzmBzxzYgQhFrke06TTyKY5zSTEqkOeukBzIdVA3j3ulu8Qa3MbVFShV7T2RmGtQ==}
    engines: {node: '>= 0.4'}

  once@1.4.0:
    resolution: {integrity: sha512-lNaJgI+2Q5URQBkccEKHTQOPaXdUxnZZElQTZY0MFUAuaEqe1E+Nyvgdz/aIyNi6Z9MzO5dv1H8n58/GELp3+w==}

  onetime@5.1.2:
    resolution: {integrity: sha512-kbpaSSGJTWdAY5KPVeMOKXSrPtr8C8C7wodJbcsd51jRnmD+GZu8Y0VoU6Dm5Z4vWr0Ig/1NKuWRKf7j5aaYSg==}
    engines: {node: '>=6'}

  opener@1.5.2:
    resolution: {integrity: sha512-ur5UIdyw5Y7yEj9wLzhqXiy6GZ3Mwx0yGI+5sMn2r0N0v3cKJvUmFH5yPP+WXh9e0xfyzyJX95D8l088DNFj7A==}
    hasBin: true

  optionator@0.9.4:
    resolution: {integrity: sha512-6IpQ7mKUxRcZNLIObR0hz7lxsapSSIYNZJwXPGeF0mTVqGKFIXj1DQcMoT22S3ROcLyY/rz0PWaWZ9ayWmad9g==}
    engines: {node: '>= 0.8.0'}

  p-limit@3.1.0:
    resolution: {integrity: sha512-TYOanM3wGwNGsZN2cVTYPArw454xnXj5qmWF1bEoAc4+cU/ol7GVh7odevjp1FNHduHc3KZMcFduxU5Xc6uJRQ==}
    engines: {node: '>=10'}

  p-locate@5.0.0:
    resolution: {integrity: sha512-LaNjtRWUBY++zB5nE/NwcaoMylSPk+S+ZHNB1TzdbMJMny6dynpAGt7X/tl/QYq3TIeE6nxHppbo2LGymrG5Pw==}
    engines: {node: '>=10'}

  package-json-from-dist@1.0.0:
    resolution: {integrity: sha512-dATvCeZN/8wQsGywez1mzHtTlP22H8OEfPrVMLNr4/eGa+ijtLn/6M5f0dY8UKNrC2O9UCU6SSoG3qRKnt7STw==}

  parent-module@1.0.1:
    resolution: {integrity: sha512-GQ2EWRpQV8/o+Aw8YqtfZZPfNRWZYkbidE9k5rpl/hC3vtHHBfGm2Ifi6qWV+coDGkrUKZAxE3Lot5kcsRlh+g==}
    engines: {node: '>=6'}

  parse-json@5.2.0:
    resolution: {integrity: sha512-ayCKvm/phCGxOkYRSCM82iDwct8/EonSEgCSxWxD7ve6jHggsFl4fZVQBPRNgQoKiuV/odhFrGzQXZwbifC8Rg==}
    engines: {node: '>=8'}

  parse5-htmlparser2-tree-adapter@7.0.0:
    resolution: {integrity: sha512-B77tOZrqqfUfnVcOrUvfdLbz4pu4RopLD/4vmu3HUPswwTA8OH0EMW9BlWR2B0RCoiZRAHEUu7IxeP1Pd1UU+g==}

  parse5@7.1.2:
    resolution: {integrity: sha512-Czj1WaSVpaoj0wbhMzLmWD69anp2WH7FXMB9n1Sy8/ZFF9jolSQVMu1Ij5WIyGmcBmhk7EOndpO4mIpihVqAXw==}

  path-exists@4.0.0:
    resolution: {integrity: sha512-ak9Qy5Q7jYb2Wwcey5Fpvg2KoAc/ZIhLSLOSBmRmygPsGwkVVt0fZa0qrtMz+m6tJTAHfZQ8FnmB4MG4LWy7/w==}
    engines: {node: '>=8'}

  path-is-absolute@1.0.1:
    resolution: {integrity: sha512-AVbw3UJ2e9bq64vSaS9Am0fje1Pa8pbGqTTsmXfaIiMpnr5DlDhfJOuLj9Sf95ZPVDAUerDfEk88MPmPe7UCQg==}
    engines: {node: '>=0.10.0'}

  path-key@3.1.1:
    resolution: {integrity: sha512-ojmeN0qd+y0jszEtoY48r0Peq5dwMEkIlCOu6Q5f41lfkswXuKtYrhgoTpLnyIcHm24Uhqx+5Tqm2InSwLhE6Q==}
    engines: {node: '>=8'}

  path-parse@1.0.7:
    resolution: {integrity: sha512-LDJzPVEEEPR+y48z93A0Ed0yXb8pAByGWo/k5YYdYgpY2/2EsOsksJrq7lOHxryrVOn1ejG6oAp8ahvOIQD8sw==}

  path-scurry@1.11.1:
    resolution: {integrity: sha512-Xa4Nw17FS9ApQFJ9umLiJS4orGjm7ZzwUrwamcGQuHSzDyth9boKDaycYdDcZDuqYATXw4HFXgaqWTctW/v1HA==}
    engines: {node: '>=16 || 14 >=14.18'}

  path-type@4.0.0:
    resolution: {integrity: sha512-gDKb8aZMDeD/tZWs9P6+q0J9Mwkdl6xMV8TjnGP3qJVJ06bdMgkbBlLU8IdfOsIsFz2BW1rNVT3XuNEl8zPAvw==}
    engines: {node: '>=8'}

  pathe@1.1.2:
    resolution: {integrity: sha512-whLdWMYL2TwI08hn8/ZqAbrVemu0LNaNNJZX73O6qaIdCTfXutsLhMkjdENX0qhsQ9uIimo4/aQOmXkoon2nDQ==}

  pend@1.2.0:
    resolution: {integrity: sha512-F3asv42UuXchdzt+xXqfW1OGlVBe+mxa2mqI0pg5yAHZPvFmY3Y6drSf/GQ1A86WgWEN9Kzh/WrgKa6iGcHXLg==}

  picocolors@1.0.1:
    resolution: {integrity: sha512-anP1Z8qwhkbmu7MFP5iTt+wQKXgwzf7zTyGlcdzabySa9vd0Xt392U0rVmz9poOaBj0uHJKyyo9/upk0HrEQew==}

  picocolors@1.1.1:
    resolution: {integrity: sha512-xceH2snhtb5M9liqDsmEw56le376mTZkEX/jEb/RxNFyegNul7eNslCXP9FDj/Lcu0X8KEyMceP2ntpaHrDEVA==}

  picomatch@2.3.1:
    resolution: {integrity: sha512-JU3teHTNjmE2VCGFzuY8EXzCDVwEqB2a8fsIvwaStHhAWJEeVd1o1QD80CU6+ZdEXXSLbSsuLwJjkCBWqRQUVA==}
    engines: {node: '>=8.6'}

  pify@2.3.0:
    resolution: {integrity: sha512-udgsAY+fTnvv7kI7aaxbqwWNb0AHiB0qBO89PZKPkoTmGOgdbrHDKD+0B2X4uTfJ/FT1R09r9gTsjUjNJotuog==}
    engines: {node: '>=0.10.0'}

  pirates@4.0.6:
    resolution: {integrity: sha512-saLsH7WeYYPiD25LDuLRRY/i+6HaPYr6G1OUlN39otzkSTxKnubR9RTxS3/Kk50s1g2JTgFwWQDQyplC5/SHZg==}
    engines: {node: '>= 6'}

  pkg-types@1.1.3:
    resolution: {integrity: sha512-+JrgthZG6m3ckicaOB74TwQ+tBWsFl3qVQg7mN8ulwSOElJ7gBhKzj2VkCPnZ4NlF6kEquYU+RIYNVAvzd54UA==}

  possible-typed-array-names@1.0.0:
    resolution: {integrity: sha512-d7Uw+eZoloe0EHDIYoe+bQ5WXnGMOpmiZFTuMWCwpjzzkL2nTjcKiAk4hh8TjnGye2TwWOk3UXucZ+3rbmBa8Q==}
    engines: {node: '>= 0.4'}

  postcss-import@15.1.0:
    resolution: {integrity: sha512-hpr+J05B2FVYUAXHeK1YyI267J/dDDhMU6B6civm8hSY1jYJnBXxzKDKDswzJmtLHryrjhnDjqqp/49t8FALew==}
    engines: {node: '>=14.0.0'}
    peerDependencies:
      postcss: ^8.0.0

  postcss-js@4.0.1:
    resolution: {integrity: sha512-dDLF8pEO191hJMtlHFPRa8xsizHaM82MLfNkUHdUtVEV3tgTp5oj+8qbEqYM57SLfc74KSbw//4SeJma2LRVIw==}
    engines: {node: ^12 || ^14 || >= 16}
    peerDependencies:
      postcss: ^8.4.21

  postcss-load-config@4.0.2:
    resolution: {integrity: sha512-bSVhyJGL00wMVoPUzAVAnbEoWyqRxkjv64tUl427SKnPrENtq6hJwUojroMz2VB+Q1edmi4IfrAPpami5VVgMQ==}
    engines: {node: '>= 14'}
    peerDependencies:
      postcss: '>=8.0.9'
      ts-node: '>=9.0.0'
    peerDependenciesMeta:
      postcss:
        optional: true
      ts-node:
        optional: true

  postcss-nested@6.0.1:
    resolution: {integrity: sha512-mEp4xPMi5bSWiMbsgoPfcP74lsWLHkQbZc3sY+jWYd65CUwXrUaTp0fmNpa01ZcETKlIgUdFN/MpS2xZtqL9dQ==}
    engines: {node: '>=12.0'}
    peerDependencies:
      postcss: ^8.2.14

  postcss-selector-parser@6.1.0:
    resolution: {integrity: sha512-UMz42UD0UY0EApS0ZL9o1XnLhSTtvvvLe5Dc2H2O56fvRZi+KulDyf5ctDhhtYJBGKStV2FL1fy6253cmLgqVQ==}
    engines: {node: '>=4'}

  postcss-value-parser@4.2.0:
    resolution: {integrity: sha512-1NNCs6uurfkVbeXG4S8JFT9t19m45ICnif8zWLd5oPSZ50QnwMfK+H3jv408d4jw/7Bttv5axS5IiHoLaVNHeQ==}

  postcss@8.4.31:
    resolution: {integrity: sha512-PS08Iboia9mts/2ygV3eLpY5ghnUcfLV/EXTOW1E2qYxJKGGBUtNjN76FYHnMs36RmARn41bC0AZmn+rR0OVpQ==}
    engines: {node: ^10 || ^12 || >=14}

  postcss@8.5.3:
    resolution: {integrity: sha512-dle9A3yYxlBSrt8Fu+IpjGT8SY8hN0mlaA6GY8t0P5PjIOZemULz/E2Bnm/2dcUOena75OTNkHI76uZBNUUq3A==}
    engines: {node: ^10 || ^12 || >=14}

  prelude-ls@1.2.1:
    resolution: {integrity: sha512-vkcDPrRZo1QZLbn5RLGPpg/WmIQ65qoWWhcGKf/b5eplkkarX0m9z8ppCat4mlOqUsWpyNuYgO3VRyrYHSzX5g==}
    engines: {node: '>= 0.8.0'}

  prettier@3.3.2:
    resolution: {integrity: sha512-rAVeHYMcv8ATV5d508CFdn+8/pHPpXeIid1DdrPwXnaAdH7cqjVbpJaT5eq4yRAFU/lsbwYwSF/n5iNrdJHPQA==}
    engines: {node: '>=14'}
    hasBin: true

  prop-types@15.8.1:
    resolution: {integrity: sha512-oj87CgZICdulUohogVAR7AjlC0327U4el4L6eAvOqCeudMDVU0NThNaV+b9Df4dXgSP1gXMTnPdhfe/2qDH5cg==}

  property-expr@2.0.6:
    resolution: {integrity: sha512-SVtmxhRE/CGkn3eZY1T6pC8Nln6Fr/lu1mKSgRud0eC73whjGfoAogbn78LkD8aFL0zz3bAFerKSnOl7NlErBA==}

  proxy-from-env@1.1.0:
    resolution: {integrity: sha512-D+zkORCbA9f1tdWRK0RaCR3GPv50cMxcrz4X8k5LTSUD1Dkw47mKJEZQNunItRTkWwgtaUSo1RVFRIG9ZXiFYg==}

  pump@3.0.0:
    resolution: {integrity: sha512-LwZy+p3SFs1Pytd/jYct4wpv49HiYCqd9Rlc5ZVdk0V+8Yzv6jR5Blk3TRmPL1ft69TxP0IMZGJ+WPFU2BFhww==}

  punycode@2.3.1:
    resolution: {integrity: sha512-vYt7UD1U9Wg6138shLtLOvdAu+8DsC/ilFtEVHcH+wydcSpNE20AfSOduf6MkRFahL5FY7X1oU7nKVZFtfq8Fg==}
    engines: {node: '>=6'}

  qs@6.14.0:
    resolution: {integrity: sha512-YWWTjgABSKcvs/nWBi9PycY/JiPJqOD4JA6o9Sej2AtvSGarXxKC3OQSk4pAarbdQlKAh5D4FCQkJNkW+GAn3w==}
    engines: {node: '>=0.6'}

  queue-microtask@1.2.3:
    resolution: {integrity: sha512-NuaNSa6flKT5JaSYQzJok04JzTL1CA6aGhv5rfLW3PgqA+M2ChpZQnAC8h8i4ZFkBS8X5RqkDBHA7r4hej3K9A==}

  rc-cascader@3.33.0:
    resolution: {integrity: sha512-JvZrMbKBXIbEDmpIORxqvedY/bck6hGbs3hxdWT8eS9wSQ1P7//lGxbyKjOSyQiVBbgzNWriSe6HoMcZO/+0rQ==}
    peerDependencies:
      react: '>=16.9.0'
      react-dom: '>=16.9.0'

  rc-checkbox@3.5.0:
    resolution: {integrity: sha512-aOAQc3E98HteIIsSqm6Xk2FPKIER6+5vyEFMZfo73TqM+VVAIqOkHoPjgKLqSNtVLWScoaM7vY2ZrGEheI79yg==}
    peerDependencies:
      react: '>=16.9.0'
      react-dom: '>=16.9.0'

  rc-collapse@3.9.0:
    resolution: {integrity: sha512-swDdz4QZ4dFTo4RAUMLL50qP0EY62N2kvmk2We5xYdRwcRn8WcYtuetCJpwpaCbUfUt5+huLpVxhvmnK+PHrkA==}
    peerDependencies:
      react: '>=16.9.0'
      react-dom: '>=16.9.0'

  rc-dialog@9.6.0:
    resolution: {integrity: sha512-ApoVi9Z8PaCQg6FsUzS8yvBEQy0ZL2PkuvAgrmohPkN3okps5WZ5WQWPc1RNuiOKaAYv8B97ACdsFU5LizzCqg==}
    peerDependencies:
      react: '>=16.9.0'
      react-dom: '>=16.9.0'

  rc-drawer@7.2.0:
    resolution: {integrity: sha512-9lOQ7kBekEJRdEpScHvtmEtXnAsy+NGDXiRWc2ZVC7QXAazNVbeT4EraQKYwCME8BJLa8Bxqxvs5swwyOepRwg==}
    peerDependencies:
      react: '>=16.9.0'
      react-dom: '>=16.9.0'

  rc-dropdown@4.2.1:
    resolution: {integrity: sha512-YDAlXsPv3I1n42dv1JpdM7wJ+gSUBfeyPK59ZpBD9jQhK9jVuxpjj3NmWQHOBceA1zEPVX84T2wbdb2SD0UjmA==}
    peerDependencies:
      react: '>=16.11.0'
      react-dom: '>=16.11.0'

  rc-field-form@2.7.0:
    resolution: {integrity: sha512-hgKsCay2taxzVnBPZl+1n4ZondsV78G++XVsMIJCAoioMjlMQR9YwAp7JZDIECzIu2Z66R+f4SFIRrO2DjDNAA==}
    engines: {node: '>=8.x'}
    peerDependencies:
      react: '>=16.9.0'
      react-dom: '>=16.9.0'

  rc-image@7.11.0:
    resolution: {integrity: sha512-aZkTEZXqeqfPZtnSdNUnKQA0N/3MbgR7nUnZ+/4MfSFWPFHZau4p5r5ShaI0KPEMnNjv4kijSCFq/9wtJpwykw==}
    peerDependencies:
      react: '>=16.9.0'
      react-dom: '>=16.9.0'

  rc-input-number@9.4.0:
    resolution: {integrity: sha512-Tiy4DcXcFXAf9wDhN8aUAyMeCLHJUHA/VA/t7Hj8ZEx5ETvxG7MArDOSE6psbiSCo+vJPm4E3fGN710ITVn6GA==}
    peerDependencies:
      react: '>=16.9.0'
      react-dom: '>=16.9.0'

  rc-input@1.7.3:
    resolution: {integrity: sha512-A5w4egJq8+4JzlQ55FfQjDnPvOaAbzwC3VLOAdOytyek3TboSOP9qxN+Gifup+shVXfvecBLBbWBpWxmk02SWQ==}
    peerDependencies:
      react: '>=16.0.0'
      react-dom: '>=16.0.0'

  rc-mentions@2.19.1:
    resolution: {integrity: sha512-KK3bAc/bPFI993J3necmaMXD2reZTzytZdlTvkeBbp50IGH1BDPDvxLdHDUrpQx2b2TGaVJsn+86BvYa03kGqA==}
    peerDependencies:
      react: '>=16.9.0'
      react-dom: '>=16.9.0'

  rc-menu@9.16.1:
    resolution: {integrity: sha512-ghHx6/6Dvp+fw8CJhDUHFHDJ84hJE3BXNCzSgLdmNiFErWSOaZNsihDAsKq9ByTALo/xkNIwtDFGIl6r+RPXBg==}
    peerDependencies:
      react: '>=16.9.0'
      react-dom: '>=16.9.0'

  rc-motion@2.9.5:
    resolution: {integrity: sha512-w+XTUrfh7ArbYEd2582uDrEhmBHwK1ZENJiSJVb7uRxdE7qJSYjbO2eksRXmndqyKqKoYPc9ClpPh5242mV1vA==}
    peerDependencies:
      react: '>=16.9.0'
      react-dom: '>=16.9.0'

  rc-notification@5.6.3:
    resolution: {integrity: sha512-42szwnn8VYQoT6GnjO00i1iwqV9D1TTMvxObWsuLwgl0TsOokzhkYiufdtQBsJMFjJravS1hfDKVMHLKLcPE4g==}
    engines: {node: '>=8.x'}
    peerDependencies:
      react: '>=16.9.0'
      react-dom: '>=16.9.0'

  rc-overflow@1.4.1:
    resolution: {integrity: sha512-3MoPQQPV1uKyOMVNd6SZfONi+f3st0r8PksexIdBTeIYbMX0Jr+k7pHEDvsXtR4BpCv90/Pv2MovVNhktKrwvw==}
    peerDependencies:
      react: '>=16.9.0'
      react-dom: '>=16.9.0'

  rc-pagination@5.1.0:
    resolution: {integrity: sha512-8416Yip/+eclTFdHXLKTxZvn70duYVGTvUUWbckCCZoIl3jagqke3GLsFrMs0bsQBikiYpZLD9206Ej4SOdOXQ==}
    peerDependencies:
      react: '>=16.9.0'
      react-dom: '>=16.9.0'

  rc-picker@4.11.2:
    resolution: {integrity: sha512-Cwa3frWpefhESBF20HBJtvWx3q1hCrMxSUrzuuWMTGoZVPhQllGEp2IUfzo9jC5LKm4kJx7IrH8q/W/y9wClAw==}
    engines: {node: '>=8.x'}
    peerDependencies:
      date-fns: '>= 2.x'
      dayjs: '>= 1.x'
      luxon: '>= 3.x'
      moment: '>= 2.x'
      react: '>=16.9.0'
      react-dom: '>=16.9.0'
    peerDependenciesMeta:
      date-fns:
        optional: true
      dayjs:
        optional: true
      luxon:
        optional: true
      moment:
        optional: true

  rc-progress@4.0.0:
    resolution: {integrity: sha512-oofVMMafOCokIUIBnZLNcOZFsABaUw8PPrf1/y0ZBvKZNpOiu5h4AO9vv11Sw0p4Hb3D0yGWuEattcQGtNJ/aw==}
    peerDependencies:
      react: '>=16.9.0'
      react-dom: '>=16.9.0'

  rc-rate@2.13.1:
    resolution: {integrity: sha512-QUhQ9ivQ8Gy7mtMZPAjLbxBt5y9GRp65VcUyGUMF3N3fhiftivPHdpuDIaWIMOTEprAjZPC08bls1dQB+I1F2Q==}
    engines: {node: '>=8.x'}
    peerDependencies:
      react: '>=16.9.0'
      react-dom: '>=16.9.0'

  rc-resize-observer@1.4.3:
    resolution: {integrity: sha512-YZLjUbyIWox8E9i9C3Tm7ia+W7euPItNWSPX5sCcQTYbnwDb5uNpnLHQCG1f22oZWUhLw4Mv2tFmeWe68CDQRQ==}
    peerDependencies:
      react: '>=16.9.0'
      react-dom: '>=16.9.0'

  rc-segmented@2.7.0:
    resolution: {integrity: sha512-liijAjXz+KnTRVnxxXG2sYDGd6iLL7VpGGdR8gwoxAXy2KglviKCxLWZdjKYJzYzGSUwKDSTdYk8brj54Bn5BA==}
    peerDependencies:
      react: '>=16.0.0'
      react-dom: '>=16.0.0'

  rc-select@14.16.6:
    resolution: {integrity: sha512-YPMtRPqfZWOm2XGTbx5/YVr1HT0vn//8QS77At0Gjb3Lv+Lbut0IORJPKLWu1hQ3u4GsA0SrDzs7nI8JG7Zmyg==}
    engines: {node: '>=8.x'}
    peerDependencies:
      react: '*'
      react-dom: '*'

  rc-slider@11.1.8:
    resolution: {integrity: sha512-2gg/72YFSpKP+Ja5AjC5DPL1YnV8DEITDQrcc1eASrUYjl0esptaBVJBh5nLTXCCp15eD8EuGjwezVGSHhs9tQ==}
    engines: {node: '>=8.x'}
    peerDependencies:
      react: '>=16.9.0'
      react-dom: '>=16.9.0'

  rc-steps@6.0.1:
    resolution: {integrity: sha512-lKHL+Sny0SeHkQKKDJlAjV5oZ8DwCdS2hFhAkIjuQt1/pB81M0cA0ErVFdHq9+jmPmFw1vJB2F5NBzFXLJxV+g==}
    engines: {node: '>=8.x'}
    peerDependencies:
      react: '>=16.9.0'
      react-dom: '>=16.9.0'

  rc-switch@4.1.0:
    resolution: {integrity: sha512-TI8ufP2Az9oEbvyCeVE4+90PDSljGyuwix3fV58p7HV2o4wBnVToEyomJRVyTaZeqNPAp+vqeo4Wnj5u0ZZQBg==}
    peerDependencies:
      react: '>=16.9.0'
      react-dom: '>=16.9.0'

  rc-table@7.50.3:
    resolution: {integrity: sha512-Z4/zNCzjv7f/XzPRecb+vJU0DJKdsYt4YRkDzNl4G05m7JmxrKGYC2KqN1Ew6jw2zJq7cxVv3z39qyZOHMuf7A==}
    engines: {node: '>=8.x'}
    peerDependencies:
      react: '>=16.9.0'
      react-dom: '>=16.9.0'

  rc-tabs@15.5.1:
    resolution: {integrity: sha512-yiWivLAjEo5d1v2xlseB2dQocsOhkoVSfo1krS8v8r+02K+TBUjSjXIf7dgyVSxp6wRIPv5pMi5hanNUlQMgUA==}
    engines: {node: '>=8.x'}
    peerDependencies:
      react: '>=16.9.0'
      react-dom: '>=16.9.0'

  rc-textarea@1.9.0:
    resolution: {integrity: sha512-dQW/Bc/MriPBTugj2Kx9PMS5eXCCGn2cxoIaichjbNvOiARlaHdI99j4DTxLl/V8+PIfW06uFy7kjfUIDDKyxQ==}
    peerDependencies:
      react: '>=16.9.0'
      react-dom: '>=16.9.0'

  rc-tooltip@6.4.0:
    resolution: {integrity: sha512-kqyivim5cp8I5RkHmpsp1Nn/Wk+1oeloMv9c7LXNgDxUpGm+RbXJGL+OPvDlcRnx9DBeOe4wyOIl4OKUERyH1g==}
    peerDependencies:
      react: '>=16.9.0'
      react-dom: '>=16.9.0'

  rc-tree-select@5.27.0:
    resolution: {integrity: sha512-2qTBTzwIT7LRI1o7zLyrCzmo5tQanmyGbSaGTIf7sYimCklAToVVfpMC6OAldSKolcnjorBYPNSKQqJmN3TCww==}
    peerDependencies:
      react: '*'
      react-dom: '*'

  rc-tree@5.13.1:
    resolution: {integrity: sha512-FNhIefhftobCdUJshO7M8uZTA9F4OPGVXqGfZkkD/5soDeOhwO06T/aKTrg0WD8gRg/pyfq+ql3aMymLHCTC4A==}
    engines: {node: '>=10.x'}
    peerDependencies:
      react: '*'
      react-dom: '*'

  rc-upload@4.8.1:
    resolution: {integrity: sha512-toEAhwl4hjLAI1u8/CgKWt30BR06ulPa4iGQSMvSXoHzO88gPCslxqV/mnn4gJU7PDoltGIC9Eh+wkeudqgHyw==}
    peerDependencies:
      react: '>=16.9.0'
      react-dom: '>=16.9.0'

  rc-util@5.44.4:
    resolution: {integrity: sha512-resueRJzmHG9Q6rI/DfK6Kdv9/Lfls05vzMs1Sk3M2P+3cJa+MakaZyWY8IPfehVuhPJFKrIY1IK4GqbiaiY5w==}
    peerDependencies:
      react: '>=16.9.0'
      react-dom: '>=16.9.0'

  rc-virtual-list@3.18.2:
    resolution: {integrity: sha512-SkPabqstOQgJ2Q2Ob3eDPIHsNrDzQZFl8mzHiXuNablyYwddVU33Ws6oxoA7Fi/6pZeEYonrLEUiJGr/6aBVaw==}
    engines: {node: '>=8.x'}
    peerDependencies:
      react: '>=16.9.0'
      react-dom: '>=16.9.0'

  react-dom@18.3.1:
    resolution: {integrity: sha512-5m4nQKp+rZRb09LNH59GM4BxTh9251/ylbKIbpe7TpGxfJ+9kv6BLkLBXIjjspbgbnIBNqlI23tRnTWT0snUIw==}
    peerDependencies:
      react: ^18.3.1

  react-hook-form@7.52.1:
    resolution: {integrity: sha512-uNKIhaoICJ5KQALYZ4TOaOLElyM+xipord+Ha3crEFhTntdLvWZqVY49Wqd/0GiVCA/f9NjemLeiNPjG7Hpurg==}
    engines: {node: '>=12.22.0'}
    peerDependencies:
      react: ^16.8.0 || ^17 || ^18 || ^19

  react-hot-toast@2.4.1:
    resolution: {integrity: sha512-j8z+cQbWIM5LY37pR6uZR6D4LfseplqnuAO4co4u8917hBUvXlEqyP1ZzqVLcqoyUesZZv/ImreoCeHVDpE5pQ==}
    engines: {node: '>=10'}
    peerDependencies:
      react: '>=16'
      react-dom: '>=16'

  react-is@16.13.1:
    resolution: {integrity: sha512-24e6ynE2H+OKt4kqsOvNd8kBpV65zoxbA4BVsEOB3ARVWQki/DHzaUoC5KuON/BiccDaCCTZBuOcfZs70kR8bQ==}

  react-is@18.3.1:
    resolution: {integrity: sha512-/LLMVyas0ljjAtoYiPqYiL8VWXzUUdThrmU5+n20DZv+a+ClRoevUzw5JxU+Ieh5/c87ytoTBV9G1FiKfNJdmg==}

  react-is@19.0.0:
    resolution: {integrity: sha512-H91OHcwjZsbq3ClIDHMzBShc1rotbfACdWENsmEf0IFvZ3FgGPtdHMcsv45bQ1hAbgdfiA8SnxTKfDS+x/8m2g==}

  react-redux@8.1.3:
    resolution: {integrity: sha512-n0ZrutD7DaX/j9VscF+uTALI3oUPa/pO4Z3soOBIjuRn/FzVu6aehhysxZCLi6y7duMf52WNZGMl7CtuK5EnRw==}
    peerDependencies:
      '@types/react': ^16.8 || ^17.0 || ^18.0
      '@types/react-dom': ^16.8 || ^17.0 || ^18.0
      react: ^16.8 || ^17.0 || ^18.0
      react-dom: ^16.8 || ^17.0 || ^18.0
      react-native: '>=0.59'
      redux: ^4 || ^5.0.0-beta.0
    peerDependenciesMeta:
      '@types/react':
        optional: true
      '@types/react-dom':
        optional: true
      react-dom:
        optional: true
      react-native:
        optional: true
      redux:
        optional: true

  react-transition-group@4.4.5:
    resolution: {integrity: sha512-pZcd1MCJoiKiBR2NRxeCRg13uCXbydPnmB4EOeRrY7480qNWO8IIgQG6zlDkm6uRMsURXPuKq0GWtiM59a5Q6g==}
    peerDependencies:
      react: '>=16.6.0'
      react-dom: '>=16.6.0'

  react-universal-interface@0.6.2:
    resolution: {integrity: sha512-dg8yXdcQmvgR13RIlZbTRQOoUrDciFVoSBZILwjE2LFISxZZ8loVJKAkuzswl5js8BHda79bIb2b84ehU8IjXw==}
    peerDependencies:
      react: '*'
      tslib: '*'

  react-use@17.5.0:
    resolution: {integrity: sha512-PbfwSPMwp/hoL847rLnm/qkjg3sTRCvn6YhUZiHaUa3FA6/aNoFX79ul5Xt70O1rK+9GxSVqkY0eTwMdsR/bWg==}
    peerDependencies:
      react: '*'
      react-dom: '*'

  react@18.3.1:
    resolution: {integrity: sha512-wS+hAgJShR0KhEvPJArfuPVN1+Hz1t0Y6n5jLrGQbkb4urgPE/0Rve+1kMB1v/oWgHgm4WIcV+i7F2pTVj+2iQ==}
    engines: {node: '>=0.10.0'}

  read-cache@1.0.0:
    resolution: {integrity: sha512-Owdv/Ft7IjOgm/i0xvNDZ1LrRANRfew4b2prF3OWMQLxLfu3bS8FVhCsrSCMK4lR56Y9ya+AThoTpDCTxCmpRA==}

  readdirp@3.6.0:
    resolution: {integrity: sha512-hOS089on8RduqdbhvQ5Z37A0ESjsqz6qnRcffsMU3495FuTdqSm+7bhJ29JvIOsBDEEnan5DPu9t3To9VRlMzA==}
    engines: {node: '>=8.10.0'}

  redux-thunk@2.4.2:
    resolution: {integrity: sha512-+P3TjtnP0k/FEjcBL5FZpoovtvrTNT/UXd4/sluaSyrURlSlhLSzEdfsTBW7WsKB6yPvgd7q/iZPICFjW4o57Q==}
    peerDependencies:
      redux: ^4

  redux@4.2.1:
    resolution: {integrity: sha512-LAUYz4lc+Do8/g7aeRa8JkyDErK6ekstQaqWQrNRW//MY1TvCEpMtpTWvlQ+FPbWCx+Xixu/6SHt5N0HR+SB4w==}

  reflect.getprototypeof@1.0.6:
    resolution: {integrity: sha512-fmfw4XgoDke3kdI6h4xcUz1dG8uaiv5q9gcEwLS4Pnth2kxT+GZ7YehS1JTMGBQmtV7Y4GFGbs2re2NqhdozUg==}
    engines: {node: '>= 0.4'}

  regenerator-runtime@0.14.1:
    resolution: {integrity: sha512-dYnhHh0nJoMfnkZs6GmmhFknAGRrLznOu5nc9ML+EJxGvrx6H7teuevqVqCuPcPK//3eDrrjQhehXVx9cnkGdw==}

  regexp.prototype.flags@1.5.2:
    resolution: {integrity: sha512-NcDiDkTLuPR+++OCKB0nWafEmhg/Da8aUPLPMQbK+bxKKCm1/S5he+AqYa4PlMCVBalb4/yxIRub6qkEx5yJbw==}
    engines: {node: '>= 0.4'}

  reselect@4.1.8:
    resolution: {integrity: sha512-ab9EmR80F/zQTMNeneUr4cv+jSwPJgIlvEmVwLerwrWVbpLlBuls9XHzIeTFy4cegU2NHBp3va0LKOzU5qFEYQ==}

  resize-observer-polyfill@1.5.1:
    resolution: {integrity: sha512-LwZrotdHOo12nQuZlHEmtuXdqGoOD0OhaxopaNFxWzInpEgaLWoVuAMbTzixuosCx2nEG58ngzW3vxdWoxIgdg==}

  resolve-from@4.0.0:
    resolution: {integrity: sha512-pb/MYmXstAkysRFx8piNI1tGFNQIFA3vkE3Gq4EuA1dF6gHp/+vgZqsCGJapvy8N3Q+4o7FwvquPJcnZ7RYy4g==}
    engines: {node: '>=4'}

  resolve-pkg-maps@1.0.0:
    resolution: {integrity: sha512-seS2Tj26TBVOC2NIc2rOe2y2ZO7efxITtLZcGSOnHHNOQ7CkiUBfw0Iw2ck6xkIhPwLhKNLS8BO+hEpngQlqzw==}

  resolve@1.22.8:
    resolution: {integrity: sha512-oKWePCxqpd6FlLvGV1VU0x7bkPmmCNolxzjMf4NczoDnQcIWrAF+cPtZn5i6n+RfD2d9i0tzpKnG6Yk168yIyw==}
    hasBin: true

  resolve@2.0.0-next.5:
    resolution: {integrity: sha512-U7WjGVG9sH8tvjW5SmGbQuui75FiyjAX72HX15DwBBwF9dNiQZRQAg9nnPhYy+TUnE0+VcrttuvNI8oSxZcocA==}
    hasBin: true

  reusify@1.0.4:
    resolution: {integrity: sha512-U9nH88a3fc/ekCF1l0/UP1IosiuIjyTh7hBvXVMHYgVcfGvt897Xguj2UOLDeI5BG2m7/uwyaLVT6fbtCwTyzw==}
    engines: {iojs: '>=1.0.0', node: '>=0.10.0'}

  rimraf@3.0.2:
    resolution: {integrity: sha512-JZkJMZkAGFFPP2YqXZXPbMlMBgsxzE8ILs4lMIX/2o0L9UBw9O/Y3o6wFw/i9YLapcUJWwqbi3kdxIPdC62TIA==}
    deprecated: Rimraf versions prior to v4 are no longer supported
    hasBin: true

  rtl-css-js@1.16.1:
    resolution: {integrity: sha512-lRQgou1mu19e+Ya0LsTvKrVJ5TYUbqCVPAiImX3UfLTenarvPUl1QFdvu5Z3PYmHT9RCcwIfbjRQBntExyj3Zg==}

  run-parallel@1.2.0:
    resolution: {integrity: sha512-5l4VyZR86LZ/lDxZTR6jqL8AFE2S0IFLMP26AbjsLVADxHdhB/c0GUsH+y39UfCi3dzz8OlQuPmnaJOMoDHQBA==}

  safe-array-concat@1.1.2:
    resolution: {integrity: sha512-vj6RsCsWBCf19jIeHEfkRMw8DPiBb+DMXklQ/1SGDHOMlHdPUkZXFQ2YdplS23zESTijAcurb1aSgJA3AgMu1Q==}
    engines: {node: '>=0.4'}

  safe-regex-test@1.0.3:
    resolution: {integrity: sha512-CdASjNJPvRa7roO6Ra/gLYBTzYzzPyyBXxIMdGW3USQLyjWEls2RgW5UBTXaQVp+OrpeCK3bLem8smtmheoRuw==}
    engines: {node: '>= 0.4'}

  scheduler@0.23.2:
    resolution: {integrity: sha512-UOShsPwz7NrMUqhR6t0hWjFduvOzbtv7toDH1/hIrfRNIDBnnBWd0CwJTGvTpngVlmwGCdP9/Zl/tVrDqcuYzQ==}

  screenfull@5.2.0:
    resolution: {integrity: sha512-9BakfsO2aUQN2K9Fdbj87RJIEZ82Q9IGim7FqM5OsebfoFC6ZHXgDq/KvniuLTPdeM8wY2o6Dj3WQ7KeQCj3cA==}
    engines: {node: '>=0.10.0'}

  scroll-into-view-if-needed@3.1.0:
    resolution: {integrity: sha512-49oNpRjWRvnU8NyGVmUaYG4jtTkNonFZI86MmGRDqBphEK2EXT9gdEUoQPZhuBM8yWHxCWbobltqYO5M4XrUvQ==}

  semver@6.3.1:
    resolution: {integrity: sha512-BR7VvDCVHO+q2xBEWskxS6DJE1qRnb7DxzUrogb71CWoSficBxYsiAGd+Kl0mmq/MprG9yArRkyrQxTO6XjMzA==}
    hasBin: true

  semver@7.6.2:
    resolution: {integrity: sha512-FNAIBWCx9qcRhoHcgcJ0gvU7SN1lYU2ZXuSfl04bSC5OpvDHFyJCjdNHomPXxjQlCBU67YW64PzY7/VIEH7F2w==}
    engines: {node: '>=10'}
    hasBin: true

  set-function-length@1.2.2:
    resolution: {integrity: sha512-pgRc4hJ4/sNjWCSS9AmnS40x3bNMDTknHgL5UaMBTMyJnU90EgWh1Rz+MC9eFu4BuN/UwZjKQuY/1v3rM7HMfg==}
    engines: {node: '>= 0.4'}

  set-function-name@2.0.2:
    resolution: {integrity: sha512-7PGFlmtwsEADb0WYyvCMa1t+yke6daIG4Wirafur5kcf+MhUnPms1UeR0CKQdTZD81yESwMHbtn+TR+dMviakQ==}
    engines: {node: '>= 0.4'}

  set-harmonic-interval@1.0.1:
    resolution: {integrity: sha512-AhICkFV84tBP1aWqPwLZqFvAwqEoVA9kxNMniGEUvzOlm4vLmOFLiTT3UZ6bziJTy4bOVpzWGTfSCbmaayGx8g==}
    engines: {node: '>=6.9'}

  shebang-command@2.0.0:
    resolution: {integrity: sha512-kHxr2zZpYtdmrN1qDjrrX/Z1rR1kG8Dx+gkpK1G4eXmvXswmcE1hTWBWYUzlraYw1/yZp6YuDY77YtvbN0dmDA==}
    engines: {node: '>=8'}

  shebang-regex@3.0.0:
    resolution: {integrity: sha512-7++dFhtcx3353uBaq8DDR4NuxBetBzC7ZQOhmTQInHEd6bSrXdiEyzCvG07Z44UYdLShWUyXt5M/yhz8ekcb1A==}
    engines: {node: '>=8'}

  side-channel-list@1.0.0:
    resolution: {integrity: sha512-FCLHtRD/gnpCiCHEiJLOwdmFP+wzCmDEkc9y7NsYxeF4u7Btsn1ZuwgwJGxImImHicJArLP4R0yX4c2KCrMrTA==}
    engines: {node: '>= 0.4'}

  side-channel-map@1.0.1:
    resolution: {integrity: sha512-VCjCNfgMsby3tTdo02nbjtM/ewra6jPHmpThenkTYh8pG9ucZ/1P8So4u4FGBek/BjpOVsDCMoLA/iuBKIFXRA==}
    engines: {node: '>= 0.4'}

  side-channel-weakmap@1.0.2:
    resolution: {integrity: sha512-WPS/HvHQTYnHisLo9McqBHOJk2FkHO/tlpvldyrnem4aeQp4hai3gythswg6p01oSoTl58rcpiFAjF2br2Ak2A==}
    engines: {node: '>= 0.4'}

  side-channel@1.1.0:
    resolution: {integrity: sha512-ZX99e6tRweoUXqR+VBrslhda51Nh5MTQwou5tnUDgbtyM0dBgmhEDtWGP/xbKn6hqfPRHujUNwz5fy/wbbhnpw==}
    engines: {node: '>= 0.4'}

  signal-exit@3.0.7:
    resolution: {integrity: sha512-wnD2ZE+l+SPC/uoS0vXeE9L1+0wuaMqKlfz9AMUo38JsyLSBWSFcHR1Rri62LZc12vLr1gb3jl7iwQhgwpAbGQ==}

  signal-exit@4.1.0:
    resolution: {integrity: sha512-bzyZ1e88w9O1iNJbKnOlvYTrWPDl46O1bG0D3XInv+9tkPrxrN8jUUTiFlDkkmKWgn1M6CfIA13SuGqOa9Korw==}
    engines: {node: '>=14'}

  sirv@2.0.4:
    resolution: {integrity: sha512-94Bdh3cC2PKrbgSOUqTiGPWVZeSiXfKOVZNJniWoqrWrRkB1CJzBU3NEbiTsPcYy1lDsANA/THzS+9WBiy5nfQ==}
    engines: {node: '>= 10'}

  slash@3.0.0:
    resolution: {integrity: sha512-g9Q1haeby36OSStwb4ntCGGGaKsaVSjQ68fBxoQcutl5fS1vuY18H3wSt3jFyFtrkx+Kz0V1G85A4MyAdDMi2Q==}
    engines: {node: '>=8'}

  source-map-js@1.2.1:
    resolution: {integrity: sha512-UXWMKhLOwVKb728IUtQPXxfYU+usdybtUrK/8uGE8CQMvrhOpwvzDBwj0QhSL7MQc7vIsISBG8VQ8+IDQxpfQA==}
    engines: {node: '>=0.10.0'}

  source-map@0.5.6:
    resolution: {integrity: sha512-MjZkVp0NHr5+TPihLcadqnlVoGIoWo4IBHptutGh9wI3ttUYvCG26HkSuDi+K6lsZ25syXJXcctwgyVCt//xqA==}
    engines: {node: '>=0.10.0'}

  source-map@0.5.7:
    resolution: {integrity: sha512-LbrmJOMUSdEVxIKvdcJzQC+nQhe8FUZQTXQy6+I75skNgn3OoQ0DZA8YnFa7gp8tqtL3KPf1kmo0R5DoApeSGQ==}
    engines: {node: '>=0.10.0'}

  source-map@0.6.1:
    resolution: {integrity: sha512-UjgapumWlbMhkBgzT7Ykc5YXUT46F0iKu8SGXq0bcwP5dz/h0Plj6enJqjz1Zbq2l5WaqYnrVbwWOWMyF3F47g==}
    engines: {node: '>=0.10.0'}

  stack-generator@2.0.10:
    resolution: {integrity: sha512-mwnua/hkqM6pF4k8SnmZ2zfETsRUpWXREfA/goT8SLCV4iOFa4bzOX2nDipWAZFPTjLvQB82f5yaodMVhK0yJQ==}

  stackframe@1.3.4:
    resolution: {integrity: sha512-oeVtt7eWQS+Na6F//S4kJ2K2VbRlS9D43mAlMyVpVWovy9o+jfgH8O9agzANzaiLjclA0oYzUXEM4PurhSUChw==}

  stacktrace-gps@3.1.2:
    resolution: {integrity: sha512-GcUgbO4Jsqqg6RxfyTHFiPxdPqF+3LFmQhm7MgCuYQOYuWyqxo5pwRPz5d/u6/WYJdEnWfK4r+jGbyD8TSggXQ==}

  stacktrace-js@2.0.2:
    resolution: {integrity: sha512-Je5vBeY4S1r/RnLydLl0TBTi3F2qdfWmYsGvtfZgEI+SCprPppaIhQf5nGcal4gI4cGpCV/duLcAzT1np6sQqg==}

  stop-iteration-iterator@1.0.0:
    resolution: {integrity: sha512-iCGQj+0l0HOdZ2AEeBADlsRC+vsnDsZsbdSiH1yNSjcfKM7fdpCMfqAL/dwF5BLiw/XhRft/Wax6zQbhq2BcjQ==}
    engines: {node: '>= 0.4'}

  streamsearch@1.1.0:
    resolution: {integrity: sha512-Mcc5wHehp9aXz1ax6bZUyY5afg9u2rv5cqQI3mRrYkGC8rW2hM02jWuwjtL++LS5qinSyhj2QfLyNsuc+VsExg==}
    engines: {node: '>=10.0.0'}

  string-convert@0.2.1:
    resolution: {integrity: sha512-u/1tdPl4yQnPBjnVrmdLo9gtuLvELKsAoRapekWggdiQNvvvum+jYF329d84NAa660KQw7pB2n36KrIKVoXa3A==}

  string-width@4.2.3:
    resolution: {integrity: sha512-wKyQRQpjJ0sIp62ErSZdGsjMJWsap5oRNihHhu6G7JVO/9jIB6UyevL+tXuOqrng8j/cxKTWyWUwvSTriiZz/g==}
    engines: {node: '>=8'}

  string-width@5.1.2:
    resolution: {integrity: sha512-HnLOCR3vjcY8beoNLtcjZ5/nxn2afmME6lhrDrebokqMap+XbeW8n9TXpPDOqdGK5qcI3oT0GKTW6wC7EMiVqA==}
    engines: {node: '>=12'}

  string.prototype.includes@2.0.0:
    resolution: {integrity: sha512-E34CkBgyeqNDcrbU76cDjL5JLcVrtSdYq0MEh/B10r17pRP4ciHLwTgnuLV8Ay6cgEMLkcBkFCKyFZ43YldYzg==}

  string.prototype.matchall@4.0.11:
    resolution: {integrity: sha512-NUdh0aDavY2og7IbBPenWqR9exH+E26Sv8e0/eTe1tltDGZL+GtBkDAnnyBtmekfK6/Dq3MkcGtzXFEd1LQrtg==}
    engines: {node: '>= 0.4'}

  string.prototype.trim@1.2.9:
    resolution: {integrity: sha512-klHuCNxiMZ8MlsOihJhJEBJAiMVqU3Z2nEXWfWnIqjN0gEFS9J9+IxKozWWtQGcgoa1WUZzLjKPTr4ZHNFTFxw==}
    engines: {node: '>= 0.4'}

  string.prototype.trimend@1.0.8:
    resolution: {integrity: sha512-p73uL5VCHCO2BZZ6krwwQE3kCzM7NKmis8S//xEC6fQonchbum4eP6kR4DLEjQFO3Wnj3Fuo8NM0kOSjVdHjZQ==}

  string.prototype.trimstart@1.0.8:
    resolution: {integrity: sha512-UXSH262CSZY1tfu3G3Secr6uGLCFVPMhIqHjlgCUtCCcgihYc/xKs9djMTMUOb2j1mVSeU8EU6NWc/iQKU6Gfg==}
    engines: {node: '>= 0.4'}

  strip-ansi@6.0.1:
    resolution: {integrity: sha512-Y38VPSHcqkFrCpFnQ9vuSXmquuv5oXOKpGeT6aGrr3o3Gc9AlVa6JBfUSOCnbxGGZF+/0ooI7KrPuUSztUdU5A==}
    engines: {node: '>=8'}

  strip-ansi@7.1.0:
    resolution: {integrity: sha512-iq6eVVI64nQQTRYq2KtEg2d2uU7LElhTJwsH4YzIHZshxlgZms/wIc4VoDQTlG/IvVIrBKG06CrZnp0qv7hkcQ==}
    engines: {node: '>=12'}

  strip-bom@3.0.0:
    resolution: {integrity: sha512-vavAMRXOgBVNF6nyEEmL3DBK19iRpDcoIwW+swQ+CbGiu7lju6t+JklA1MHweoWtadgt4ISVUsXLyDq34ddcwA==}
    engines: {node: '>=4'}

  strip-final-newline@2.0.0:
    resolution: {integrity: sha512-BrpvfNAE3dcvq7ll3xVumzjKjZQ5tI1sEUIKr3Uoks0XUl45St3FlatVqef9prk4jRDzhW6WZg+3bk93y6pLjA==}
    engines: {node: '>=6'}

  strip-json-comments@3.1.1:
    resolution: {integrity: sha512-6fPc+R4ihwqP6N/aIv2f1gMH8lOVtWQHoqC4yK6oSDVVocumAsfCqjkXnqiYMhmMwS/mEHLp7Vehlt3ql6lEig==}
    engines: {node: '>=8'}

  styled-jsx@5.1.1:
    resolution: {integrity: sha512-pW7uC1l4mBZ8ugbiZrcIsiIvVx1UmTfw7UkC3Um2tmfUq9Bhk8IiyEIPl6F8agHgjzku6j0xQEZbfA5uSgSaCw==}
    engines: {node: '>= 12.0.0'}
    peerDependencies:
      '@babel/core': '*'
      babel-plugin-macros: '*'
      react: '>= 16.8.0 || 17.x.x || ^18.0.0-0'
    peerDependenciesMeta:
      '@babel/core':
        optional: true
      babel-plugin-macros:
        optional: true

  stylis@4.2.0:
    resolution: {integrity: sha512-Orov6g6BB1sDfYgzWfTHDOxamtX1bE/zo104Dh9e6fqJ3PooipYyfJ0pUmrZO2wAvO8YbEyeFrkV91XTsGMSrw==}

  stylis@4.3.2:
    resolution: {integrity: sha512-bhtUjWd/z6ltJiQwg0dUfxEJ+W+jdqQd8TbWLWyeIJHlnsqmGLRFFd8e5mA0AZi/zx90smXRlN66YMTcaSFifg==}

  stylis@4.3.6:
    resolution: {integrity: sha512-yQ3rwFWRfwNUY7H5vpU0wfdkNSnvnJinhF9830Swlaxl03zsOjCfmX0ugac+3LtK0lYSgwL/KXc8oYL3mG4YFQ==}

  sucrase@3.35.0:
    resolution: {integrity: sha512-8EbVDiu9iN/nESwxeSxDKe0dunta1GOlHufmSSXxMD2z2/tMZpDMpvXQGsc+ajGo8y2uYUmixaSRUc/QPoQ0GA==}
    engines: {node: '>=16 || 14 >=14.17'}
    hasBin: true

  supports-color@5.5.0:
    resolution: {integrity: sha512-QjVjwdXIt408MIiAqCX4oUKsgU2EqAGzs2Ppkm4aQYbjm+ZEWEcW4SfFNTr4uMNZma0ey4f5lgLrkB0aX0QMow==}
    engines: {node: '>=4'}

  supports-color@7.2.0:
    resolution: {integrity: sha512-qpCAvRl9stuOHveKsn7HncJRvv501qIacKzQlO/+Lwxc9+0q2wLyv4Dfvt80/DPn2pqOBsJdDiogXGR9+OvwRw==}
    engines: {node: '>=8'}

  supports-preserve-symlinks-flag@1.0.0:
    resolution: {integrity: sha512-ot0WnXS9fgdkgIcePe6RHNk1WA8+muPa6cSjeR3V8K27q9BB1rTE3R1p7Hv0z1ZyAc8s6Vvv8DIyWf681MAt0w==}
    engines: {node: '>= 0.4'}

  svgo@3.3.2:
    resolution: {integrity: sha512-OoohrmuUlBs8B8o6MB2Aevn+pRIH9zDALSR+6hhqVfa6fRwG/Qw9VUMSMW9VNg2CFc/MTIfabtdOVl9ODIJjpw==}
    engines: {node: '>=14.0.0'}
    hasBin: true

  tailwindcss@3.4.4:
    resolution: {integrity: sha512-ZoyXOdJjISB7/BcLTR6SEsLgKtDStYyYZVLsUtWChO4Ps20CBad7lfJKVDiejocV4ME1hLmyY0WJE3hSDcmQ2A==}
    engines: {node: '>=14.0.0'}
    hasBin: true

  tapable@2.2.1:
    resolution: {integrity: sha512-GNzQvQTOIP6RyTfE2Qxb8ZVlNmw0n88vp1szwWRimP02mnTsx3Wtn5qRdqY9w2XduFNUgvOwhNnQsjwCp+kqaQ==}
    engines: {node: '>=6'}

  tar@6.2.1:
    resolution: {integrity: sha512-DZ4yORTwrbTj/7MZYq2w+/ZFdI6OZ/f9SFHR+71gIVUZhOQPHzVCLpvRnPgyaMpfWxxk/4ONva3GQSyNIKRv6A==}
    engines: {node: '>=10'}

  text-table@0.2.0:
    resolution: {integrity: sha512-N+8UisAXDGk8PFXP4HAzVR9nbfmVJ3zYLAWiTIoqC5v5isinhr+r5uaO8+7r3BMfuNIufIsA7RdpVgacC2cSpw==}

  thenify-all@1.6.0:
    resolution: {integrity: sha512-RNxQH/qI8/t3thXJDwcstUO4zeqo64+Uy/+sNVRBx4Xn2OX+OZ9oP+iJnNFqplFra2ZUVeKCSa2oVWi3T4uVmA==}
    engines: {node: '>=0.8'}

  thenify@3.3.1:
    resolution: {integrity: sha512-RVZSIV5IG10Hk3enotrhvz0T9em6cyHBLkH/YAZuKqd8hRkKhSfCGIcP2KUY0EPxndzANBmNllzWPwak+bheSw==}

  throttle-debounce@3.0.1:
    resolution: {integrity: sha512-dTEWWNu6JmeVXY0ZYoPuH5cRIwc0MeGbJwah9KUNYSJwommQpCzTySTpEe8Gs1J23aeWEuAobe4Ag7EHVt/LOg==}
    engines: {node: '>=10'}

  throttle-debounce@5.0.2:
    resolution: {integrity: sha512-B71/4oyj61iNH0KeCamLuE2rmKuTO5byTOSVwECM5FA7TiAiAW+UqTKZ9ERueC4qvgSttUhdmq1mXC3kJqGX7A==}
    engines: {node: '>=12.22'}

  tiny-case@1.0.3:
    resolution: {integrity: sha512-Eet/eeMhkO6TX8mnUteS9zgPbUMQa4I6Kkp5ORiBD5476/m+PIRiumP5tmh5ioJpH7k51Kehawy2UDfsnxxY8Q==}

  to-fast-properties@2.0.0:
    resolution: {integrity: sha512-/OaKK0xYrs3DmxRYqL/yDc+FxFUVYhDlXMhRmv3z915w2HF1tnN1omB354j8VUGO/hbRzyD6Y3sA7v7GS/ceog==}
    engines: {node: '>=4'}

  to-regex-range@5.0.1:
    resolution: {integrity: sha512-65P7iz6X5yEr1cwcgvQxbbIw7Uk3gOy5dIdtZ4rDveLqhrdJP+Li/Hx6tyK0NEb+2GCyneCMJiGqrADCSNk8sQ==}
    engines: {node: '>=8.0'}

  toggle-selection@1.0.6:
    resolution: {integrity: sha512-BiZS+C1OS8g/q2RRbJmy59xpyghNBqrr6k5L/uKBGRsTfxmu3ffiRnd8mlGPUVayg8pvfi5urfnu8TU7DVOkLQ==}

  toposort@2.0.2:
    resolution: {integrity: sha512-0a5EOkAUp8D4moMi2W8ZF8jcga7BgZd91O/yabJCFY8az+XSzeGyTKs0Aoo897iV1Nj6guFq8orWDS96z91oGg==}

  totalist@3.0.1:
    resolution: {integrity: sha512-sf4i37nQ2LBx4m3wB74y+ubopq6W/dIzXg0FDGjsYnZHVa1Da8FH853wlL2gtUhg+xJXjfk3kUZS3BRoQeoQBQ==}
    engines: {node: '>=6'}

  ts-api-utils@1.3.0:
    resolution: {integrity: sha512-UQMIo7pb8WRomKR1/+MFVLTroIvDVtMX3K6OUir8ynLyzB8Jeriont2bTAtmNPa1ekAgN7YPDyf6V+ygrdU+eQ==}
    engines: {node: '>=16'}
    peerDependencies:
      typescript: '>=4.2.0'

  ts-easing@0.2.0:
    resolution: {integrity: sha512-Z86EW+fFFh/IFB1fqQ3/+7Zpf9t2ebOAxNI/V6Wo7r5gqiqtxmgTlQ1qbqQcjLKYeSHPTsEmvlJUDg/EuL0uHQ==}

  ts-interface-checker@0.1.13:
    resolution: {integrity: sha512-Y/arvbn+rrz3JCKl9C4kVNfTfSm2/mEp5FSz5EsZSANGPSlQrpRI5M4PKF+mJnE52jOO90PnPSc3Ur3bTQw0gA==}

  tsconfig-paths@3.15.0:
    resolution: {integrity: sha512-2Ac2RgzDe/cn48GvOe3M+o82pEFewD3UPbyoUHHdKasHwJKjds4fLXWf/Ux5kATBKN20oaFGu+jbElp1pos0mg==}

  tslib@2.6.3:
    resolution: {integrity: sha512-xNvxJEOUiWPGhUuUdQgAJPKOOJfGnIyKySOc09XkKsgdUV/3E2zvwZYdejjmRgPCgcym1juLH3226yA7sEFJKQ==}

  tsx@4.16.0:
    resolution: {integrity: sha512-MPgN+CuY+4iKxGoJNPv+1pyo5YWZAQ5XfsyobUG+zoKG7IkvCPLZDEyoIb8yLS2FcWci1nlxAqmvPlFWD5AFiQ==}
    engines: {node: '>=18.0.0'}
    hasBin: true

  type-check@0.4.0:
    resolution: {integrity: sha512-XleUoc9uwGXqjWwXaUTZAmzMcFZ5858QA2vvx1Ur5xIcixXIP+8LnFDgRplU30us6teqdlskFfu+ae4K79Ooew==}
    engines: {node: '>= 0.8.0'}

  type-fest@0.20.2:
    resolution: {integrity: sha512-Ne+eE4r0/iWnpAxD852z3A+N0Bt5RN//NjJwRd2VFHEmrywxf5vsZlh4R6lixl6B+wz/8d+maTSAkN1FIkI3LQ==}
    engines: {node: '>=10'}

  type-fest@2.19.0:
    resolution: {integrity: sha512-RAH822pAdBgcNMAfWnCBU3CFZcfZ/i1eZjwFU/dsLKumyuuP3niueg2UAukXYF0E2AAoc82ZSSf9J0WQBinzHA==}
    engines: {node: '>=12.20'}

  typed-array-buffer@1.0.2:
    resolution: {integrity: sha512-gEymJYKZtKXzzBzM4jqa9w6Q1Jjm7x2d+sh19AdsD4wqnMPDYyvwpsIc2Q/835kHuo3BEQ7CjelGhfTsoBb2MQ==}
    engines: {node: '>= 0.4'}

  typed-array-byte-length@1.0.1:
    resolution: {integrity: sha512-3iMJ9q0ao7WE9tWcaYKIptkNBuOIcZCCT0d4MRvuuH88fEoEH62IuQe0OtraD3ebQEoTRk8XCBoknUNc1Y67pw==}
    engines: {node: '>= 0.4'}

  typed-array-byte-offset@1.0.2:
    resolution: {integrity: sha512-Ous0vodHa56FviZucS2E63zkgtgrACj7omjwd/8lTEMEPFFyjfixMZ1ZXenpgCFBBt4EC1J2XsyVS2gkG0eTFA==}
    engines: {node: '>= 0.4'}

  typed-array-length@1.0.6:
    resolution: {integrity: sha512-/OxDN6OtAk5KBpGb28T+HZc2M+ADtvRxXrKKbUwtsLgdoxgX13hyy7ek6bFRl5+aBs2yZzB0c4CnQfAtVypW/g==}
    engines: {node: '>= 0.4'}

  typescript@5.5.3:
    resolution: {integrity: sha512-/hreyEujaB0w76zKo6717l3L0o/qEUtRgdvUBvlkhoWeOVMjMuHNHk0BRBzikzuGDqNmPQbg5ifMEqsHLiIUcQ==}
    engines: {node: '>=14.17'}
    hasBin: true

  ufo@1.5.3:
    resolution: {integrity: sha512-Y7HYmWaFwPUmkoQCUIAYpKqkOf+SbVj/2fJJZ4RJMCfZp0rTGwRbzQD+HghfnhKOjL9E01okqz+ncJskGYfBNw==}

  unbox-primitive@1.0.2:
    resolution: {integrity: sha512-61pPlCD9h51VoreyJ0BReideM3MDKMKnh6+V9L08331ipq6Q8OFXZYiqP6n/tbHx4s5I9uRhcye6BrbkizkBDw==}

  undici-types@5.26.5:
    resolution: {integrity: sha512-JlCMO+ehdEIKqlFxk6IfVoAUVmgz7cU7zD/h9XZ0qzeosSHmUJVOzSQvvYSYWXkFXC+IfLKSIffhv0sVZup6pA==}

  update-browserslist-db@1.1.0:
    resolution: {integrity: sha512-EdRAaAyk2cUE1wOf2DkEhzxqOQvFOoRJFNS6NeyJ01Gp2beMRpBAINjM2iDXE3KCuKhwnvHIQCJm6ThL2Z+HzQ==}
    hasBin: true
    peerDependencies:
      browserslist: '>= 4.21.0'

  uri-js@4.4.1:
    resolution: {integrity: sha512-7rKUyy33Q1yc98pQ1DAmLtwX109F7TIfWlW1Ydo8Wl1ii1SeHieeh0HHfPeL2fMXK6z0s8ecKs9frCuLJvndBg==}

  use-sync-external-store@1.2.2:
    resolution: {integrity: sha512-PElTlVMwpblvbNqQ82d2n6RjStvdSoNe9FG28kNfz3WiXilJm4DdNkEzRhCZuIDwY8U08WVihhGR5iRqAwfDiw==}
    peerDependencies:
      react: ^16.8.0 || ^17.0.0 || ^18.0.0

  util-deprecate@1.0.2:
    resolution: {integrity: sha512-EPD5q1uXyFxJpCrLnCc1nHnq3gOa6DZBocAIiI2TaSCA7VCJ1UJDMagCzIkXNsUYfD1daK//LTEQ8xiIbrHtcw==}

  webpack-bundle-analyzer@4.10.1:
    resolution: {integrity: sha512-s3P7pgexgT/HTUSYgxJyn28A+99mmLq4HsJepMPzu0R8ImJc52QNqaFYW1Z2z2uIb1/J3eYgaAWVpaC+v/1aAQ==}
    engines: {node: '>= 10.13.0'}
    hasBin: true

  which-boxed-primitive@1.0.2:
    resolution: {integrity: sha512-bwZdv0AKLpplFY2KZRX6TvyuN7ojjr7lwkg6ml0roIy9YeuSr7JS372qlNW18UQYzgYK9ziGcerWqZOmEn9VNg==}

  which-builtin-type@1.1.3:
    resolution: {integrity: sha512-YmjsSMDBYsM1CaFiayOVT06+KJeXf0o5M/CAd4o1lTadFAtacTUM49zoYxr/oroopFDfhvN6iEcBxUyc3gvKmw==}
    engines: {node: '>= 0.4'}

  which-collection@1.0.2:
    resolution: {integrity: sha512-K4jVyjnBdgvc86Y6BkaLZEN933SwYOuBFkdmBu9ZfkcAbdVbpITnDmjvZ/aQjRXQrv5EPkTnD1s39GiiqbngCw==}
    engines: {node: '>= 0.4'}

  which-typed-array@1.1.15:
    resolution: {integrity: sha512-oV0jmFtUky6CXfkqehVvBP/LSWJ2sy4vWMioiENyJLePrBO/yKyV9OyJySfAKosh+RYkIl5zJCNZ8/4JncrpdA==}
    engines: {node: '>= 0.4'}

  which@2.0.2:
    resolution: {integrity: sha512-BLI3Tl1TW3Pvl70l3yq3Y64i+awpwXqsGBYWkkqMtnbXgrMD+yj7rhW0kuEDxzJaYXGjEW5ogapKNMEKNMjibA==}
    engines: {node: '>= 8'}
    hasBin: true

  word-wrap@1.2.5:
    resolution: {integrity: sha512-BN22B5eaMMI9UMtjrGd5g5eCYPpCPDUy0FJXbYsaT5zYxjFOckS53SQDE3pWkVoWpHXVb3BrYcEN4Twa55B5cA==}
    engines: {node: '>=0.10.0'}

  wrap-ansi@7.0.0:
    resolution: {integrity: sha512-YVGIj2kamLSTxw6NsZjoBxfSwsn0ycdesmc4p+Q21c5zPuZ1pl+NfxVdxPtdHvmNVOQ6XSYG4AUtyt/Fi7D16Q==}
    engines: {node: '>=10'}

  wrap-ansi@8.1.0:
    resolution: {integrity: sha512-si7QWI6zUMq56bESFvagtmzMdGOtoxfR+Sez11Mobfc7tm+VkUckk9bW2UeffTGVUbOksxmSw0AA2gs8g71NCQ==}
    engines: {node: '>=12'}

  wrappy@1.0.2:
    resolution: {integrity: sha512-l4Sp/DRseor9wL6EvV2+TuQn63dMkPjZ/sp9XkghTEbV9KlPS1xUsZ3u7/IQO4wxtcFB4bgpQPRcR3QCvezPcQ==}

  ws@7.5.10:
    resolution: {integrity: sha512-+dbF1tHwZpXcbOJdVOkzLDxZP1ailvSxM6ZweXTegylPny803bFhA+vqBYw4s31NSAk4S2Qz+AKXK9a4wkdjcQ==}
    engines: {node: '>=8.3.0'}
    peerDependencies:
      bufferutil: ^4.0.1
      utf-8-validate: ^5.0.2
    peerDependenciesMeta:
      bufferutil:
        optional: true
      utf-8-validate:
        optional: true

  yallist@4.0.0:
    resolution: {integrity: sha512-3wdGidZyq5PB084XLES5TpOSRA3wjXAlIWMhum2kRcv/41Sn2emQ0dycQW4uZXLejwKvg6EsvbdlVL+FYEct7A==}

  yaml@1.10.2:
    resolution: {integrity: sha512-r3vXyErRCYJ7wg28yvBY5VSoAF8ZvlcW9/BwUzEtUsjvX/DKs24dIkuwjtuprwJJHsbyUbLApepYTR1BN4uHrg==}
    engines: {node: '>= 6'}

  yaml@2.4.5:
    resolution: {integrity: sha512-aBx2bnqDzVOyNKfsysjA2ms5ZlnjSAW2eG3/L5G/CSujfjLJTJsEw1bGw8kCf04KodQWk1pxlGnZ56CRxiawmg==}
    engines: {node: '>= 14'}
    hasBin: true

  yauzl@2.10.0:
    resolution: {integrity: sha512-p4a9I6X6nu6IhoGmBqAcbJy1mlC4j27vEPZX9F4L4/vZT3Lyq1VkFHw/V/PUcB9Buo+DG3iHkT0x3Qya58zc3g==}

  yocto-queue@0.1.0:
    resolution: {integrity: sha512-rVksvsnNCdJ/ohGc6xgPwyN8eheCxsiLM8mxuE/t/mOVqJewPuO1miLpTHQiRgTKCLexL4MeAFVagts7HmNZ2Q==}
    engines: {node: '>=10'}

  yup@1.4.0:
    resolution: {integrity: sha512-wPbgkJRCqIf+OHyiTBQoJiP5PFuAXaWiJK6AmYkzQAh5/c2K9hzSApBZG5wV9KoKSePF7sAxmNSvh/13YHkFDg==}

snapshots:

  '@alloc/quick-lru@5.2.0': {}

  '@ant-design/colors@7.2.0':
    dependencies:
      '@ant-design/fast-color': 2.0.6

  '@ant-design/cssinjs-utils@1.1.3(react-dom@18.3.1(react@18.3.1))(react@18.3.1)':
    dependencies:
<<<<<<< HEAD
=======
      '@ant-design/cssinjs': 1.23.0(react-dom@18.3.1(react@18.3.1))(react@18.3.1)
      '@babel/runtime': 7.26.9
      rc-util: 5.44.4(react-dom@18.3.1(react@18.3.1))(react@18.3.1)
      react: 18.3.1
      react-dom: 18.3.1(react@18.3.1)

  '@ant-design/cssinjs@1.23.0(react-dom@18.3.1(react@18.3.1))(react@18.3.1)':
    dependencies:
>>>>>>> 2135cd77
      '@babel/runtime': 7.26.9
      '@emotion/hash': 0.8.0
      '@emotion/unitless': 0.7.5
      classnames: 2.5.1
      csstype: 3.1.3
      rc-util: 5.44.4(react-dom@18.3.1(react@18.3.1))(react@18.3.1)
      react: 18.3.1
      react-dom: 18.3.1(react@18.3.1)
      stylis: 4.3.6

  '@ant-design/fast-color@2.0.6':
    dependencies:
      '@babel/runtime': 7.26.9

  '@ant-design/icons-svg@4.4.2': {}

  '@ant-design/icons@5.6.1(react-dom@18.3.1(react@18.3.1))(react@18.3.1)':
    dependencies:
      '@ant-design/colors': 7.2.0
      '@ant-design/icons-svg': 4.4.2
      '@babel/runtime': 7.26.9
      classnames: 2.5.1
      rc-util: 5.44.4(react-dom@18.3.1(react@18.3.1))(react@18.3.1)
      react: 18.3.1
      react-dom: 18.3.1(react@18.3.1)

  '@ant-design/react-slick@1.1.2(react@18.3.1)':
    dependencies:
      '@babel/runtime': 7.26.9
      classnames: 2.5.1
      json2mq: 0.2.0
      react: 18.3.1
      resize-observer-polyfill: 1.5.1
      throttle-debounce: 5.0.2

  '@antfu/install-pkg@0.1.1':
    dependencies:
      execa: 5.1.1
      find-up: 5.0.0

  '@antfu/utils@0.7.10': {}

  '@babel/code-frame@7.24.7':
    dependencies:
      '@babel/highlight': 7.24.7
      picocolors: 1.1.1

  '@babel/generator@7.24.7':
    dependencies:
      '@babel/types': 7.24.7
      '@jridgewell/gen-mapping': 0.3.5
      '@jridgewell/trace-mapping': 0.3.25
      jsesc: 2.5.2

  '@babel/helper-environment-visitor@7.24.7':
    dependencies:
      '@babel/types': 7.24.7

  '@babel/helper-function-name@7.24.7':
    dependencies:
      '@babel/template': 7.24.7
      '@babel/types': 7.24.7

  '@babel/helper-hoist-variables@7.24.7':
    dependencies:
      '@babel/types': 7.24.7

  '@babel/helper-module-imports@7.24.7':
    dependencies:
      '@babel/traverse': 7.24.7
      '@babel/types': 7.24.7
    transitivePeerDependencies:
      - supports-color

  '@babel/helper-split-export-declaration@7.24.7':
    dependencies:
      '@babel/types': 7.24.7

  '@babel/helper-string-parser@7.24.7': {}

  '@babel/helper-validator-identifier@7.24.7': {}

  '@babel/highlight@7.24.7':
    dependencies:
      '@babel/helper-validator-identifier': 7.24.7
      chalk: 2.4.2
      js-tokens: 4.0.0
      picocolors: 1.1.1

  '@babel/parser@7.24.7':
    dependencies:
      '@babel/types': 7.24.7

  '@babel/runtime@7.24.7':
    dependencies:
      regenerator-runtime: 0.14.1

  '@babel/runtime@7.26.9':
    dependencies:
      regenerator-runtime: 0.14.1

  '@babel/template@7.24.7':
    dependencies:
      '@babel/code-frame': 7.24.7
      '@babel/parser': 7.24.7
      '@babel/types': 7.24.7

  '@babel/traverse@7.24.7':
    dependencies:
      '@babel/code-frame': 7.24.7
      '@babel/generator': 7.24.7
      '@babel/helper-environment-visitor': 7.24.7
      '@babel/helper-function-name': 7.24.7
      '@babel/helper-hoist-variables': 7.24.7
      '@babel/helper-split-export-declaration': 7.24.7
      '@babel/parser': 7.24.7
      '@babel/types': 7.24.7
      debug: 4.3.5
      globals: 11.12.0
    transitivePeerDependencies:
      - supports-color

  '@babel/types@7.24.7':
    dependencies:
      '@babel/helper-string-parser': 7.24.7
      '@babel/helper-validator-identifier': 7.24.7
      to-fast-properties: 2.0.0

  '@discoveryjs/json-ext@0.5.7': {}

  '@emotion/babel-plugin@11.11.0':
    dependencies:
      '@babel/helper-module-imports': 7.24.7
      '@babel/runtime': 7.24.7
      '@emotion/hash': 0.9.1
      '@emotion/memoize': 0.8.1
      '@emotion/serialize': 1.1.4
      babel-plugin-macros: 3.1.0
      convert-source-map: 1.9.0
      escape-string-regexp: 4.0.0
      find-root: 1.1.0
      source-map: 0.5.7
      stylis: 4.2.0
    transitivePeerDependencies:
      - supports-color

  '@emotion/cache@11.11.0':
    dependencies:
      '@emotion/memoize': 0.8.1
      '@emotion/sheet': 1.2.2
      '@emotion/utils': 1.2.1
      '@emotion/weak-memoize': 0.3.1
      stylis: 4.2.0

  '@emotion/cache@11.14.0':
    dependencies:
      '@emotion/memoize': 0.9.0
      '@emotion/sheet': 1.4.0
      '@emotion/utils': 1.4.2
      '@emotion/weak-memoize': 0.4.0
      stylis: 4.2.0

  '@emotion/hash@0.8.0': {}

  '@emotion/hash@0.9.1': {}

  '@emotion/is-prop-valid@1.2.2':
    dependencies:
      '@emotion/memoize': 0.8.1

  '@emotion/memoize@0.8.1': {}

  '@emotion/memoize@0.9.0': {}

  '@emotion/react@11.11.4(@types/react@18.3.3)(react@18.3.1)':
    dependencies:
      '@babel/runtime': 7.24.7
      '@emotion/babel-plugin': 11.11.0
      '@emotion/cache': 11.11.0
      '@emotion/serialize': 1.1.4
      '@emotion/use-insertion-effect-with-fallbacks': 1.0.1(react@18.3.1)
      '@emotion/utils': 1.2.1
      '@emotion/weak-memoize': 0.3.1
      hoist-non-react-statics: 3.3.2
      react: 18.3.1
    optionalDependencies:
      '@types/react': 18.3.3
    transitivePeerDependencies:
      - supports-color

  '@emotion/serialize@1.1.4':
    dependencies:
      '@emotion/hash': 0.9.1
      '@emotion/memoize': 0.8.1
      '@emotion/unitless': 0.8.1
      '@emotion/utils': 1.2.1
      csstype: 3.1.3

  '@emotion/sheet@1.2.2': {}

  '@emotion/sheet@1.4.0': {}

  '@emotion/styled@11.11.5(@emotion/react@11.11.4(@types/react@18.3.3)(react@18.3.1))(@types/react@18.3.3)(react@18.3.1)':
    dependencies:
      '@babel/runtime': 7.24.7
      '@emotion/babel-plugin': 11.11.0
      '@emotion/is-prop-valid': 1.2.2
      '@emotion/react': 11.11.4(@types/react@18.3.3)(react@18.3.1)
      '@emotion/serialize': 1.1.4
      '@emotion/use-insertion-effect-with-fallbacks': 1.0.1(react@18.3.1)
      '@emotion/utils': 1.2.1
      react: 18.3.1
    optionalDependencies:
      '@types/react': 18.3.3
    transitivePeerDependencies:
      - supports-color

  '@emotion/unitless@0.7.5': {}

  '@emotion/unitless@0.8.1': {}

  '@emotion/use-insertion-effect-with-fallbacks@1.0.1(react@18.3.1)':
    dependencies:
      react: 18.3.1

  '@emotion/utils@1.2.1': {}

  '@emotion/utils@1.4.2': {}

  '@emotion/weak-memoize@0.3.1': {}

  '@emotion/weak-memoize@0.4.0': {}

  '@esbuild/aix-ppc64@0.21.5':
    optional: true

  '@esbuild/android-arm64@0.21.5':
    optional: true

  '@esbuild/android-arm@0.21.5':
    optional: true

  '@esbuild/android-x64@0.21.5':
    optional: true

  '@esbuild/darwin-arm64@0.21.5':
    optional: true

  '@esbuild/darwin-x64@0.21.5':
    optional: true

  '@esbuild/freebsd-arm64@0.21.5':
    optional: true

  '@esbuild/freebsd-x64@0.21.5':
    optional: true

  '@esbuild/linux-arm64@0.21.5':
    optional: true

  '@esbuild/linux-arm@0.21.5':
    optional: true

  '@esbuild/linux-ia32@0.21.5':
    optional: true

  '@esbuild/linux-loong64@0.21.5':
    optional: true

  '@esbuild/linux-mips64el@0.21.5':
    optional: true

  '@esbuild/linux-ppc64@0.21.5':
    optional: true

  '@esbuild/linux-riscv64@0.21.5':
    optional: true

  '@esbuild/linux-s390x@0.21.5':
    optional: true

  '@esbuild/linux-x64@0.21.5':
    optional: true

  '@esbuild/netbsd-x64@0.21.5':
    optional: true

  '@esbuild/openbsd-x64@0.21.5':
    optional: true

  '@esbuild/sunos-x64@0.21.5':
    optional: true

  '@esbuild/win32-arm64@0.21.5':
    optional: true

  '@esbuild/win32-ia32@0.21.5':
    optional: true

  '@esbuild/win32-x64@0.21.5':
    optional: true

  '@eslint-community/eslint-utils@4.4.0(eslint@8.57.0)':
    dependencies:
      eslint: 8.57.0
      eslint-visitor-keys: 3.4.3

  '@eslint-community/regexpp@4.11.0': {}

  '@eslint/eslintrc@2.1.4':
    dependencies:
      ajv: 6.12.6
      debug: 4.3.5
      espree: 9.6.1
      globals: 13.24.0
      ignore: 5.3.1
      import-fresh: 3.3.0
      js-yaml: 4.1.0
      minimatch: 3.1.2
      strip-json-comments: 3.1.1
    transitivePeerDependencies:
      - supports-color

  '@eslint/js@8.57.0': {}

  '@floating-ui/core@1.6.4':
    dependencies:
      '@floating-ui/utils': 0.2.4

  '@floating-ui/dom@1.6.7':
    dependencies:
      '@floating-ui/core': 1.6.4
      '@floating-ui/utils': 0.2.4

  '@floating-ui/react-dom@2.1.1(react-dom@18.3.1(react@18.3.1))(react@18.3.1)':
    dependencies:
      '@floating-ui/dom': 1.6.7
      react: 18.3.1
      react-dom: 18.3.1(react@18.3.1)

  '@floating-ui/utils@0.2.4': {}

  '@hookform/resolvers@3.7.0(react-hook-form@7.52.1(react@18.3.1))':
    dependencies:
      react-hook-form: 7.52.1(react@18.3.1)

  '@humanwhocodes/config-array@0.11.14':
    dependencies:
      '@humanwhocodes/object-schema': 2.0.3
      debug: 4.3.5
      minimatch: 3.1.2
    transitivePeerDependencies:
      - supports-color

  '@humanwhocodes/module-importer@1.0.1': {}

  '@humanwhocodes/object-schema@2.0.3': {}

  '@iconify/react@4.1.1(react@18.3.1)':
    dependencies:
      '@iconify/types': 2.0.0
      react: 18.3.1

  '@iconify/tools@4.0.4':
    dependencies:
      '@iconify/types': 2.0.0
      '@iconify/utils': 2.1.25
      '@types/tar': 6.1.13
      axios: 1.7.4
      cheerio: 1.0.0-rc.12
      extract-zip: 2.0.1
      local-pkg: 0.5.0
      pathe: 1.1.2
      svgo: 3.3.2
      tar: 6.2.1
    transitivePeerDependencies:
      - debug
      - supports-color

  '@iconify/types@2.0.0': {}

  '@iconify/utils@2.1.25':
    dependencies:
      '@antfu/install-pkg': 0.1.1
      '@antfu/utils': 0.7.10
      '@iconify/types': 2.0.0
      debug: 4.3.5
      kolorist: 1.8.0
      local-pkg: 0.5.0
      mlly: 1.7.1
    transitivePeerDependencies:
      - supports-color

  '@isaacs/cliui@8.0.2':
    dependencies:
      string-width: 5.1.2
      string-width-cjs: string-width@4.2.3
      strip-ansi: 7.1.0
      strip-ansi-cjs: strip-ansi@6.0.1
      wrap-ansi: 8.1.0
      wrap-ansi-cjs: wrap-ansi@7.0.0

  '@jridgewell/gen-mapping@0.3.5':
    dependencies:
      '@jridgewell/set-array': 1.2.1
      '@jridgewell/sourcemap-codec': 1.4.15
      '@jridgewell/trace-mapping': 0.3.25

  '@jridgewell/resolve-uri@3.1.2': {}

  '@jridgewell/set-array@1.2.1': {}

  '@jridgewell/sourcemap-codec@1.4.15': {}

  '@jridgewell/trace-mapping@0.3.25':
    dependencies:
      '@jridgewell/resolve-uri': 3.1.2
      '@jridgewell/sourcemap-codec': 1.4.15

  '@mui/base@5.0.0-beta.40(@types/react@18.3.3)(react-dom@18.3.1(react@18.3.1))(react@18.3.1)':
    dependencies:
      '@babel/runtime': 7.24.7
      '@floating-ui/react-dom': 2.1.1(react-dom@18.3.1(react@18.3.1))(react@18.3.1)
      '@mui/types': 7.2.14(@types/react@18.3.3)
      '@mui/utils': 5.15.20(@types/react@18.3.3)(react@18.3.1)
      '@popperjs/core': 2.11.8
      clsx: 2.1.1
      prop-types: 15.8.1
      react: 18.3.1
      react-dom: 18.3.1(react@18.3.1)
    optionalDependencies:
      '@types/react': 18.3.3

  '@mui/core-downloads-tracker@5.16.14': {}

  '@mui/icons-material@5.15.21(@mui/material@5.16.14(@emotion/react@11.11.4(@types/react@18.3.3)(react@18.3.1))(@emotion/styled@11.11.5(@emotion/react@11.11.4(@types/react@18.3.3)(react@18.3.1))(@types/react@18.3.3)(react@18.3.1))(@types/react@18.3.3)(react-dom@18.3.1(react@18.3.1))(react@18.3.1))(@types/react@18.3.3)(react@18.3.1)':
    dependencies:
      '@babel/runtime': 7.24.7
      '@mui/material': 5.16.14(@emotion/react@11.11.4(@types/react@18.3.3)(react@18.3.1))(@emotion/styled@11.11.5(@emotion/react@11.11.4(@types/react@18.3.3)(react@18.3.1))(@types/react@18.3.3)(react@18.3.1))(@types/react@18.3.3)(react-dom@18.3.1(react@18.3.1))(react@18.3.1)
      react: 18.3.1
    optionalDependencies:
      '@types/react': 18.3.3

  '@mui/lab@5.0.0-alpha.170(@emotion/react@11.11.4(@types/react@18.3.3)(react@18.3.1))(@emotion/styled@11.11.5(@emotion/react@11.11.4(@types/react@18.3.3)(react@18.3.1))(@types/react@18.3.3)(react@18.3.1))(@mui/material@5.16.14(@emotion/react@11.11.4(@types/react@18.3.3)(react@18.3.1))(@emotion/styled@11.11.5(@emotion/react@11.11.4(@types/react@18.3.3)(react@18.3.1))(@types/react@18.3.3)(react@18.3.1))(@types/react@18.3.3)(react-dom@18.3.1(react@18.3.1))(react@18.3.1))(@types/react@18.3.3)(react-dom@18.3.1(react@18.3.1))(react@18.3.1)':
    dependencies:
      '@babel/runtime': 7.24.7
      '@mui/base': 5.0.0-beta.40(@types/react@18.3.3)(react-dom@18.3.1(react@18.3.1))(react@18.3.1)
      '@mui/material': 5.16.14(@emotion/react@11.11.4(@types/react@18.3.3)(react@18.3.1))(@emotion/styled@11.11.5(@emotion/react@11.11.4(@types/react@18.3.3)(react@18.3.1))(@types/react@18.3.3)(react@18.3.1))(@types/react@18.3.3)(react-dom@18.3.1(react@18.3.1))(react@18.3.1)
      '@mui/system': 5.15.20(@emotion/react@11.11.4(@types/react@18.3.3)(react@18.3.1))(@emotion/styled@11.11.5(@emotion/react@11.11.4(@types/react@18.3.3)(react@18.3.1))(@types/react@18.3.3)(react@18.3.1))(@types/react@18.3.3)(react@18.3.1)
      '@mui/types': 7.2.14(@types/react@18.3.3)
      '@mui/utils': 5.15.20(@types/react@18.3.3)(react@18.3.1)
      clsx: 2.1.1
      prop-types: 15.8.1
      react: 18.3.1
      react-dom: 18.3.1(react@18.3.1)
    optionalDependencies:
      '@emotion/react': 11.11.4(@types/react@18.3.3)(react@18.3.1)
      '@emotion/styled': 11.11.5(@emotion/react@11.11.4(@types/react@18.3.3)(react@18.3.1))(@types/react@18.3.3)(react@18.3.1)
      '@types/react': 18.3.3

  '@mui/material@5.16.14(@emotion/react@11.11.4(@types/react@18.3.3)(react@18.3.1))(@emotion/styled@11.11.5(@emotion/react@11.11.4(@types/react@18.3.3)(react@18.3.1))(@types/react@18.3.3)(react@18.3.1))(@types/react@18.3.3)(react-dom@18.3.1(react@18.3.1))(react@18.3.1)':
    dependencies:
      '@babel/runtime': 7.26.9
      '@mui/core-downloads-tracker': 5.16.14
      '@mui/system': 5.16.14(@emotion/react@11.11.4(@types/react@18.3.3)(react@18.3.1))(@emotion/styled@11.11.5(@emotion/react@11.11.4(@types/react@18.3.3)(react@18.3.1))(@types/react@18.3.3)(react@18.3.1))(@types/react@18.3.3)(react@18.3.1)
      '@mui/types': 7.2.21(@types/react@18.3.3)
      '@mui/utils': 5.16.14(@types/react@18.3.3)(react@18.3.1)
      '@popperjs/core': 2.11.8
      '@types/react-transition-group': 4.4.12(@types/react@18.3.3)
      clsx: 2.1.1
      csstype: 3.1.3
      prop-types: 15.8.1
      react: 18.3.1
      react-dom: 18.3.1(react@18.3.1)
      react-is: 19.0.0
      react-transition-group: 4.4.5(react-dom@18.3.1(react@18.3.1))(react@18.3.1)
    optionalDependencies:
      '@emotion/react': 11.11.4(@types/react@18.3.3)(react@18.3.1)
      '@emotion/styled': 11.11.5(@emotion/react@11.11.4(@types/react@18.3.3)(react@18.3.1))(@types/react@18.3.3)(react@18.3.1)
      '@types/react': 18.3.3

  '@mui/private-theming@5.15.20(@types/react@18.3.3)(react@18.3.1)':
    dependencies:
      '@babel/runtime': 7.26.9
<<<<<<< HEAD
      '@mui/utils': 5.16.14(@types/react@18.3.3)(react@18.3.1)
      prop-types: 15.8.1
      react: 18.3.1
    optionalDependencies:
      '@types/react': 18.3.3

  '@mui/private-theming@5.16.14(@types/react@18.3.3)(react@18.3.1)':
    dependencies:
      '@babel/runtime': 7.26.9
      '@mui/utils': 5.16.14(@types/react@18.3.3)(react@18.3.1)
=======
      '@mui/utils': 5.15.20(@types/react@18.3.3)(react@18.3.1)
>>>>>>> 2135cd77
      prop-types: 15.8.1
      react: 18.3.1
    optionalDependencies:
      '@types/react': 18.3.3

  '@mui/styled-engine@5.15.14(@emotion/react@11.11.4(@types/react@18.3.3)(react@18.3.1))(@emotion/styled@11.11.5(@emotion/react@11.11.4(@types/react@18.3.3)(react@18.3.1))(@types/react@18.3.3)(react@18.3.1))(react@18.3.1)':
    dependencies:
      '@babel/runtime': 7.26.9
      '@emotion/cache': 11.11.0
      csstype: 3.1.3
      prop-types: 15.8.1
      react: 18.3.1
    optionalDependencies:
      '@emotion/react': 11.11.4(@types/react@18.3.3)(react@18.3.1)
      '@emotion/styled': 11.11.5(@emotion/react@11.11.4(@types/react@18.3.3)(react@18.3.1))(@types/react@18.3.3)(react@18.3.1)

  '@mui/styled-engine@5.16.14(@emotion/react@11.11.4(@types/react@18.3.3)(react@18.3.1))(@emotion/styled@11.11.5(@emotion/react@11.11.4(@types/react@18.3.3)(react@18.3.1))(@types/react@18.3.3)(react@18.3.1))(react@18.3.1)':
    dependencies:
      '@babel/runtime': 7.26.9
      '@emotion/cache': 11.14.0
      csstype: 3.1.3
      prop-types: 15.8.1
      react: 18.3.1
    optionalDependencies:
      '@emotion/react': 11.11.4(@types/react@18.3.3)(react@18.3.1)
      '@emotion/styled': 11.11.5(@emotion/react@11.11.4(@types/react@18.3.3)(react@18.3.1))(@types/react@18.3.3)(react@18.3.1)

  '@mui/system@5.15.20(@emotion/react@11.11.4(@types/react@18.3.3)(react@18.3.1))(@emotion/styled@11.11.5(@emotion/react@11.11.4(@types/react@18.3.3)(react@18.3.1))(@types/react@18.3.3)(react@18.3.1))(@types/react@18.3.3)(react@18.3.1)':
    dependencies:
      '@babel/runtime': 7.24.7
      '@mui/private-theming': 5.15.20(@types/react@18.3.3)(react@18.3.1)
      '@mui/styled-engine': 5.15.14(@emotion/react@11.11.4(@types/react@18.3.3)(react@18.3.1))(@emotion/styled@11.11.5(@emotion/react@11.11.4(@types/react@18.3.3)(react@18.3.1))(@types/react@18.3.3)(react@18.3.1))(react@18.3.1)
      '@mui/types': 7.2.14(@types/react@18.3.3)
      '@mui/utils': 5.15.20(@types/react@18.3.3)(react@18.3.1)
      clsx: 2.1.1
      csstype: 3.1.3
      prop-types: 15.8.1
      react: 18.3.1
    optionalDependencies:
      '@emotion/react': 11.11.4(@types/react@18.3.3)(react@18.3.1)
      '@emotion/styled': 11.11.5(@emotion/react@11.11.4(@types/react@18.3.3)(react@18.3.1))(@types/react@18.3.3)(react@18.3.1)
      '@types/react': 18.3.3

  '@mui/system@5.16.14(@emotion/react@11.11.4(@types/react@18.3.3)(react@18.3.1))(@emotion/styled@11.11.5(@emotion/react@11.11.4(@types/react@18.3.3)(react@18.3.1))(@types/react@18.3.3)(react@18.3.1))(@types/react@18.3.3)(react@18.3.1)':
    dependencies:
      '@babel/runtime': 7.26.9
      '@mui/private-theming': 5.16.14(@types/react@18.3.3)(react@18.3.1)
      '@mui/styled-engine': 5.16.14(@emotion/react@11.11.4(@types/react@18.3.3)(react@18.3.1))(@emotion/styled@11.11.5(@emotion/react@11.11.4(@types/react@18.3.3)(react@18.3.1))(@types/react@18.3.3)(react@18.3.1))(react@18.3.1)
      '@mui/types': 7.2.21(@types/react@18.3.3)
      '@mui/utils': 5.16.14(@types/react@18.3.3)(react@18.3.1)
      clsx: 2.1.1
      csstype: 3.1.3
      prop-types: 15.8.1
      react: 18.3.1
    optionalDependencies:
      '@emotion/react': 11.11.4(@types/react@18.3.3)(react@18.3.1)
      '@emotion/styled': 11.11.5(@emotion/react@11.11.4(@types/react@18.3.3)(react@18.3.1))(@types/react@18.3.3)(react@18.3.1)
      '@types/react': 18.3.3

  '@mui/types@7.2.14(@types/react@18.3.3)':
    optionalDependencies:
      '@types/react': 18.3.3

  '@mui/types@7.2.21(@types/react@18.3.3)':
    optionalDependencies:
      '@types/react': 18.3.3

  '@mui/utils@5.15.20(@types/react@18.3.3)(react@18.3.1)':
    dependencies:
      '@babel/runtime': 7.24.7
      '@types/prop-types': 15.7.12
      prop-types: 15.8.1
      react: 18.3.1
      react-is: 18.3.1
    optionalDependencies:
      '@types/react': 18.3.3

  '@mui/utils@5.16.14(@types/react@18.3.3)(react@18.3.1)':
    dependencies:
      '@babel/runtime': 7.26.9
      '@mui/types': 7.2.21(@types/react@18.3.3)
      '@types/prop-types': 15.7.14
      clsx: 2.1.1
      prop-types: 15.8.1
      react: 18.3.1
      react-is: 19.0.0
    optionalDependencies:
      '@types/react': 18.3.3

  '@mui/x-data-grid@6.20.3(@mui/material@5.16.14(@emotion/react@11.11.4(@types/react@18.3.3)(react@18.3.1))(@emotion/styled@11.11.5(@emotion/react@11.11.4(@types/react@18.3.3)(react@18.3.1))(@types/react@18.3.3)(react@18.3.1))(@types/react@18.3.3)(react-dom@18.3.1(react@18.3.1))(react@18.3.1))(@mui/system@5.16.14(@emotion/react@11.11.4(@types/react@18.3.3)(react@18.3.1))(@emotion/styled@11.11.5(@emotion/react@11.11.4(@types/react@18.3.3)(react@18.3.1))(@types/react@18.3.3)(react@18.3.1))(@types/react@18.3.3)(react@18.3.1))(@types/react@18.3.3)(react-dom@18.3.1(react@18.3.1))(react@18.3.1)':
    dependencies:
      '@babel/runtime': 7.24.7
      '@mui/material': 5.16.14(@emotion/react@11.11.4(@types/react@18.3.3)(react@18.3.1))(@emotion/styled@11.11.5(@emotion/react@11.11.4(@types/react@18.3.3)(react@18.3.1))(@types/react@18.3.3)(react@18.3.1))(@types/react@18.3.3)(react-dom@18.3.1(react@18.3.1))(react@18.3.1)
      '@mui/system': 5.16.14(@emotion/react@11.11.4(@types/react@18.3.3)(react@18.3.1))(@emotion/styled@11.11.5(@emotion/react@11.11.4(@types/react@18.3.3)(react@18.3.1))(@types/react@18.3.3)(react@18.3.1))(@types/react@18.3.3)(react@18.3.1)
      '@mui/utils': 5.15.20(@types/react@18.3.3)(react@18.3.1)
      clsx: 2.1.1
      prop-types: 15.8.1
      react: 18.3.1
      react-dom: 18.3.1(react@18.3.1)
      reselect: 4.1.8
    transitivePeerDependencies:
      - '@types/react'

  '@mui/x-tree-view@6.17.0(@emotion/react@11.11.4(@types/react@18.3.3)(react@18.3.1))(@emotion/styled@11.11.5(@emotion/react@11.11.4(@types/react@18.3.3)(react@18.3.1))(@types/react@18.3.3)(react@18.3.1))(@mui/material@5.16.14(@emotion/react@11.11.4(@types/react@18.3.3)(react@18.3.1))(@emotion/styled@11.11.5(@emotion/react@11.11.4(@types/react@18.3.3)(react@18.3.1))(@types/react@18.3.3)(react@18.3.1))(@types/react@18.3.3)(react-dom@18.3.1(react@18.3.1))(react@18.3.1))(@mui/system@5.16.14(@emotion/react@11.11.4(@types/react@18.3.3)(react@18.3.1))(@emotion/styled@11.11.5(@emotion/react@11.11.4(@types/react@18.3.3)(react@18.3.1))(@types/react@18.3.3)(react@18.3.1))(@types/react@18.3.3)(react@18.3.1))(@types/react@18.3.3)(react-dom@18.3.1(react@18.3.1))(react@18.3.1)':
    dependencies:
      '@babel/runtime': 7.24.7
      '@emotion/react': 11.11.4(@types/react@18.3.3)(react@18.3.1)
      '@emotion/styled': 11.11.5(@emotion/react@11.11.4(@types/react@18.3.3)(react@18.3.1))(@types/react@18.3.3)(react@18.3.1)
      '@mui/base': 5.0.0-beta.40(@types/react@18.3.3)(react-dom@18.3.1(react@18.3.1))(react@18.3.1)
      '@mui/material': 5.16.14(@emotion/react@11.11.4(@types/react@18.3.3)(react@18.3.1))(@emotion/styled@11.11.5(@emotion/react@11.11.4(@types/react@18.3.3)(react@18.3.1))(@types/react@18.3.3)(react@18.3.1))(@types/react@18.3.3)(react-dom@18.3.1(react@18.3.1))(react@18.3.1)
      '@mui/system': 5.16.14(@emotion/react@11.11.4(@types/react@18.3.3)(react@18.3.1))(@emotion/styled@11.11.5(@emotion/react@11.11.4(@types/react@18.3.3)(react@18.3.1))(@types/react@18.3.3)(react@18.3.1))(@types/react@18.3.3)(react@18.3.1)
      '@mui/utils': 5.15.20(@types/react@18.3.3)(react@18.3.1)
      '@types/react-transition-group': 4.4.10
      clsx: 2.1.1
      prop-types: 15.8.1
      react: 18.3.1
      react-dom: 18.3.1(react@18.3.1)
      react-transition-group: 4.4.5(react-dom@18.3.1(react@18.3.1))(react@18.3.1)
    transitivePeerDependencies:
      - '@types/react'

  '@next/bundle-analyzer@14.2.4':
    dependencies:
      webpack-bundle-analyzer: 4.10.1
    transitivePeerDependencies:
      - bufferutil
      - utf-8-validate

  '@next/env@14.2.21': {}

  '@next/eslint-plugin-next@14.0.3':
    dependencies:
      glob: 7.1.7

  '@next/swc-darwin-arm64@14.2.21':
    optional: true

  '@next/swc-darwin-x64@14.2.21':
    optional: true

  '@next/swc-linux-arm64-gnu@14.2.21':
    optional: true

  '@next/swc-linux-arm64-musl@14.2.21':
    optional: true

  '@next/swc-linux-x64-gnu@14.2.21':
    optional: true

  '@next/swc-linux-x64-musl@14.2.21':
    optional: true

  '@next/swc-win32-arm64-msvc@14.2.21':
    optional: true

  '@next/swc-win32-ia32-msvc@14.2.21':
    optional: true

  '@next/swc-win32-x64-msvc@14.2.21':
    optional: true

  '@nodelib/fs.scandir@2.1.5':
    dependencies:
      '@nodelib/fs.stat': 2.0.5
      run-parallel: 1.2.0

  '@nodelib/fs.stat@2.0.5': {}

  '@nodelib/fs.walk@1.2.8':
    dependencies:
      '@nodelib/fs.scandir': 2.1.5
      fastq: 1.17.1

  '@pkgjs/parseargs@0.11.0':
    optional: true

  '@polka/url@1.0.0-next.25': {}

  '@popperjs/core@2.11.8': {}

  '@rc-component/async-validator@5.0.4':
    dependencies:
      '@babel/runtime': 7.26.9

  '@rc-component/color-picker@2.0.1(react-dom@18.3.1(react@18.3.1))(react@18.3.1)':
    dependencies:
<<<<<<< HEAD
      '@babel/runtime': 7.26.9
      '@ctrl/tinycolor': 3.6.1
=======
      '@ant-design/fast-color': 2.0.6
      '@babel/runtime': 7.26.9
>>>>>>> 2135cd77
      classnames: 2.5.1
      rc-util: 5.44.4(react-dom@18.3.1(react@18.3.1))(react@18.3.1)
      react: 18.3.1
      react-dom: 18.3.1(react@18.3.1)

  '@rc-component/context@1.4.0(react-dom@18.3.1(react@18.3.1))(react@18.3.1)':
    dependencies:
      '@babel/runtime': 7.26.9
<<<<<<< HEAD
      rc-util: 5.43.0(react-dom@18.3.1(react@18.3.1))(react@18.3.1)
=======
      rc-util: 5.44.4(react-dom@18.3.1(react@18.3.1))(react@18.3.1)
>>>>>>> 2135cd77
      react: 18.3.1
      react-dom: 18.3.1(react@18.3.1)

  '@rc-component/mini-decimal@1.1.0':
    dependencies:
      '@babel/runtime': 7.26.9

  '@rc-component/mutate-observer@1.1.0(react-dom@18.3.1(react@18.3.1))(react@18.3.1)':
    dependencies:
      '@babel/runtime': 7.26.9
      classnames: 2.5.1
      rc-util: 5.44.4(react-dom@18.3.1(react@18.3.1))(react@18.3.1)
      react: 18.3.1
      react-dom: 18.3.1(react@18.3.1)

  '@rc-component/portal@1.1.2(react-dom@18.3.1(react@18.3.1))(react@18.3.1)':
    dependencies:
      '@babel/runtime': 7.26.9
      classnames: 2.5.1
      rc-util: 5.44.4(react-dom@18.3.1(react@18.3.1))(react@18.3.1)
      react: 18.3.1
      react-dom: 18.3.1(react@18.3.1)

  '@rc-component/qrcode@1.0.0(react-dom@18.3.1(react@18.3.1))(react@18.3.1)':
    dependencies:
      '@babel/runtime': 7.26.9
      classnames: 2.5.1
      rc-util: 5.44.4(react-dom@18.3.1(react@18.3.1))(react@18.3.1)
      react: 18.3.1
      react-dom: 18.3.1(react@18.3.1)

  '@rc-component/tour@1.15.1(react-dom@18.3.1(react@18.3.1))(react@18.3.1)':
    dependencies:
      '@babel/runtime': 7.26.9
      '@rc-component/portal': 1.1.2(react-dom@18.3.1(react@18.3.1))(react@18.3.1)
      '@rc-component/trigger': 2.2.6(react-dom@18.3.1(react@18.3.1))(react@18.3.1)
      classnames: 2.5.1
      rc-util: 5.44.4(react-dom@18.3.1(react@18.3.1))(react@18.3.1)
      react: 18.3.1
      react-dom: 18.3.1(react@18.3.1)

  '@rc-component/trigger@2.2.6(react-dom@18.3.1(react@18.3.1))(react@18.3.1)':
    dependencies:
      '@babel/runtime': 7.26.9
      '@rc-component/portal': 1.1.2(react-dom@18.3.1(react@18.3.1))(react@18.3.1)
      classnames: 2.5.1
      rc-motion: 2.9.5(react-dom@18.3.1(react@18.3.1))(react@18.3.1)
      rc-resize-observer: 1.4.3(react-dom@18.3.1(react@18.3.1))(react@18.3.1)
      rc-util: 5.44.4(react-dom@18.3.1(react@18.3.1))(react@18.3.1)
      react: 18.3.1
      react-dom: 18.3.1(react@18.3.1)

  '@reduxjs/toolkit@1.9.7(react-redux@8.1.3(@types/react@18.3.3)(react-dom@18.3.1(react@18.3.1))(react@18.3.1)(redux@4.2.1))(react@18.3.1)':
    dependencies:
      immer: 9.0.21
      redux: 4.2.1
      redux-thunk: 2.4.2(redux@4.2.1)
      reselect: 4.1.8
    optionalDependencies:
      react: 18.3.1
      react-redux: 8.1.3(@types/react@18.3.3)(react-dom@18.3.1(react@18.3.1))(react@18.3.1)(redux@4.2.1)

  '@rushstack/eslint-patch@1.10.3': {}

  '@swc/counter@0.1.3': {}

  '@swc/helpers@0.5.5':
    dependencies:
      '@swc/counter': 0.1.3
      tslib: 2.6.3

  '@trysound/sax@0.2.0': {}

  '@types/hoist-non-react-statics@3.3.5':
    dependencies:
      '@types/react': 18.3.3
      hoist-non-react-statics: 3.3.2

  '@types/js-cookie@2.2.7': {}

  '@types/json5@0.0.29': {}

  '@types/lodash-es@4.17.12':
    dependencies:
      '@types/lodash': 4.17.6

  '@types/lodash@4.17.6': {}

  '@types/node@20.14.9':
    dependencies:
      undici-types: 5.26.5

  '@types/parse-json@4.0.2': {}

  '@types/prop-types@15.7.12': {}

<<<<<<< HEAD
  '@types/prop-types@15.7.14': {}

  '@types/qs@6.9.15': {}
=======
  '@types/qs@6.9.18': {}
>>>>>>> 2135cd77

  '@types/react-transition-group@4.4.10':
    dependencies:
      '@types/react': 18.3.3

  '@types/react-transition-group@4.4.12(@types/react@18.3.3)':
    dependencies:
      '@types/react': 18.3.3

  '@types/react@18.3.3':
    dependencies:
      '@types/prop-types': 15.7.12
      csstype: 3.1.3

  '@types/tar@6.1.13':
    dependencies:
      '@types/node': 20.14.9
      minipass: 4.2.8

  '@types/use-sync-external-store@0.0.3': {}

  '@types/yauzl@2.10.3':
    dependencies:
      '@types/node': 20.14.9
    optional: true

  '@typescript-eslint/parser@6.21.0(eslint@8.57.0)(typescript@5.5.3)':
    dependencies:
      '@typescript-eslint/scope-manager': 6.21.0
      '@typescript-eslint/types': 6.21.0
      '@typescript-eslint/typescript-estree': 6.21.0(typescript@5.5.3)
      '@typescript-eslint/visitor-keys': 6.21.0
      debug: 4.3.5
      eslint: 8.57.0
    optionalDependencies:
      typescript: 5.5.3
    transitivePeerDependencies:
      - supports-color

  '@typescript-eslint/scope-manager@6.21.0':
    dependencies:
      '@typescript-eslint/types': 6.21.0
      '@typescript-eslint/visitor-keys': 6.21.0

  '@typescript-eslint/types@6.21.0': {}

  '@typescript-eslint/typescript-estree@6.21.0(typescript@5.5.3)':
    dependencies:
      '@typescript-eslint/types': 6.21.0
      '@typescript-eslint/visitor-keys': 6.21.0
      debug: 4.3.5
      globby: 11.1.0
      is-glob: 4.0.3
      minimatch: 9.0.3
      semver: 7.6.2
      ts-api-utils: 1.3.0(typescript@5.5.3)
    optionalDependencies:
      typescript: 5.5.3
    transitivePeerDependencies:
      - supports-color

  '@typescript-eslint/visitor-keys@6.21.0':
    dependencies:
      '@typescript-eslint/types': 6.21.0
      eslint-visitor-keys: 3.4.3

  '@ungap/structured-clone@1.2.0': {}

  '@xobotyi/scrollbar-width@1.9.5': {}

  acorn-jsx@5.3.2(acorn@8.12.0):
    dependencies:
      acorn: 8.12.0

  acorn-walk@8.3.3:
    dependencies:
      acorn: 8.12.0

  acorn@8.12.0: {}

  ajv@6.12.6:
    dependencies:
      fast-deep-equal: 3.1.3
      fast-json-stable-stringify: 2.1.0
      json-schema-traverse: 0.4.1
      uri-js: 4.4.1

  ansi-regex@5.0.1: {}

  ansi-regex@6.0.1: {}

  ansi-styles@3.2.1:
    dependencies:
      color-convert: 1.9.3

  ansi-styles@4.3.0:
    dependencies:
      color-convert: 2.0.1

  ansi-styles@6.2.1: {}

  antd@5.24.2(react-dom@18.3.1(react@18.3.1))(react@18.3.1):
    dependencies:
      '@ant-design/colors': 7.2.0
      '@ant-design/cssinjs': 1.23.0(react-dom@18.3.1(react@18.3.1))(react@18.3.1)
      '@ant-design/cssinjs-utils': 1.1.3(react-dom@18.3.1(react@18.3.1))(react@18.3.1)
      '@ant-design/fast-color': 2.0.6
      '@ant-design/icons': 5.6.1(react-dom@18.3.1(react@18.3.1))(react@18.3.1)
      '@ant-design/react-slick': 1.1.2(react@18.3.1)
      '@babel/runtime': 7.26.9
      '@rc-component/color-picker': 2.0.1(react-dom@18.3.1(react@18.3.1))(react@18.3.1)
      '@rc-component/mutate-observer': 1.1.0(react-dom@18.3.1(react@18.3.1))(react@18.3.1)
      '@rc-component/qrcode': 1.0.0(react-dom@18.3.1(react@18.3.1))(react@18.3.1)
      '@rc-component/tour': 1.15.1(react-dom@18.3.1(react@18.3.1))(react@18.3.1)
      '@rc-component/trigger': 2.2.6(react-dom@18.3.1(react@18.3.1))(react@18.3.1)
      classnames: 2.5.1
      copy-to-clipboard: 3.3.3
      dayjs: 1.11.11
      rc-cascader: 3.33.0(react-dom@18.3.1(react@18.3.1))(react@18.3.1)
      rc-checkbox: 3.5.0(react-dom@18.3.1(react@18.3.1))(react@18.3.1)
      rc-collapse: 3.9.0(react-dom@18.3.1(react@18.3.1))(react@18.3.1)
      rc-dialog: 9.6.0(react-dom@18.3.1(react@18.3.1))(react@18.3.1)
      rc-drawer: 7.2.0(react-dom@18.3.1(react@18.3.1))(react@18.3.1)
      rc-dropdown: 4.2.1(react-dom@18.3.1(react@18.3.1))(react@18.3.1)
      rc-field-form: 2.7.0(react-dom@18.3.1(react@18.3.1))(react@18.3.1)
      rc-image: 7.11.0(react-dom@18.3.1(react@18.3.1))(react@18.3.1)
      rc-input: 1.7.3(react-dom@18.3.1(react@18.3.1))(react@18.3.1)
      rc-input-number: 9.4.0(react-dom@18.3.1(react@18.3.1))(react@18.3.1)
      rc-mentions: 2.19.1(react-dom@18.3.1(react@18.3.1))(react@18.3.1)
      rc-menu: 9.16.1(react-dom@18.3.1(react@18.3.1))(react@18.3.1)
      rc-motion: 2.9.5(react-dom@18.3.1(react@18.3.1))(react@18.3.1)
      rc-notification: 5.6.3(react-dom@18.3.1(react@18.3.1))(react@18.3.1)
      rc-pagination: 5.1.0(react-dom@18.3.1(react@18.3.1))(react@18.3.1)
      rc-picker: 4.11.2(dayjs@1.11.11)(react-dom@18.3.1(react@18.3.1))(react@18.3.1)
      rc-progress: 4.0.0(react-dom@18.3.1(react@18.3.1))(react@18.3.1)
      rc-rate: 2.13.1(react-dom@18.3.1(react@18.3.1))(react@18.3.1)
      rc-resize-observer: 1.4.3(react-dom@18.3.1(react@18.3.1))(react@18.3.1)
      rc-segmented: 2.7.0(react-dom@18.3.1(react@18.3.1))(react@18.3.1)
      rc-select: 14.16.6(react-dom@18.3.1(react@18.3.1))(react@18.3.1)
      rc-slider: 11.1.8(react-dom@18.3.1(react@18.3.1))(react@18.3.1)
      rc-steps: 6.0.1(react-dom@18.3.1(react@18.3.1))(react@18.3.1)
      rc-switch: 4.1.0(react-dom@18.3.1(react@18.3.1))(react@18.3.1)
      rc-table: 7.50.3(react-dom@18.3.1(react@18.3.1))(react@18.3.1)
      rc-tabs: 15.5.1(react-dom@18.3.1(react@18.3.1))(react@18.3.1)
      rc-textarea: 1.9.0(react-dom@18.3.1(react@18.3.1))(react@18.3.1)
      rc-tooltip: 6.4.0(react-dom@18.3.1(react@18.3.1))(react@18.3.1)
      rc-tree: 5.13.1(react-dom@18.3.1(react@18.3.1))(react@18.3.1)
      rc-tree-select: 5.27.0(react-dom@18.3.1(react@18.3.1))(react@18.3.1)
      rc-upload: 4.8.1(react-dom@18.3.1(react@18.3.1))(react@18.3.1)
      rc-util: 5.44.4(react-dom@18.3.1(react@18.3.1))(react@18.3.1)
      react: 18.3.1
      react-dom: 18.3.1(react@18.3.1)
      scroll-into-view-if-needed: 3.1.0
      throttle-debounce: 5.0.2
    transitivePeerDependencies:
      - date-fns
      - luxon
      - moment

  any-promise@1.3.0: {}

  anymatch@3.1.3:
    dependencies:
      normalize-path: 3.0.0
      picomatch: 2.3.1

  arg@5.0.2: {}

  argparse@2.0.1: {}

  aria-query@5.1.3:
    dependencies:
      deep-equal: 2.2.3

  array-buffer-byte-length@1.0.1:
    dependencies:
      call-bind: 1.0.7
      is-array-buffer: 3.0.4

  array-includes@3.1.8:
    dependencies:
      call-bind: 1.0.7
      define-properties: 1.2.1
      es-abstract: 1.23.3
      es-object-atoms: 1.0.0
      get-intrinsic: 1.2.4
      is-string: 1.0.7

  array-union@2.1.0: {}

  array.prototype.findlast@1.2.5:
    dependencies:
      call-bind: 1.0.7
      define-properties: 1.2.1
      es-abstract: 1.23.3
      es-errors: 1.3.0
      es-object-atoms: 1.0.0
      es-shim-unscopables: 1.0.2

  array.prototype.findlastindex@1.2.5:
    dependencies:
      call-bind: 1.0.7
      define-properties: 1.2.1
      es-abstract: 1.23.3
      es-errors: 1.3.0
      es-object-atoms: 1.0.0
      es-shim-unscopables: 1.0.2

  array.prototype.flat@1.3.2:
    dependencies:
      call-bind: 1.0.7
      define-properties: 1.2.1
      es-abstract: 1.23.3
      es-shim-unscopables: 1.0.2

  array.prototype.flatmap@1.3.2:
    dependencies:
      call-bind: 1.0.7
      define-properties: 1.2.1
      es-abstract: 1.23.3
      es-shim-unscopables: 1.0.2

  array.prototype.toreversed@1.1.2:
    dependencies:
      call-bind: 1.0.7
      define-properties: 1.2.1
      es-abstract: 1.23.3
      es-shim-unscopables: 1.0.2

  array.prototype.tosorted@1.1.4:
    dependencies:
      call-bind: 1.0.7
      define-properties: 1.2.1
      es-abstract: 1.23.3
      es-errors: 1.3.0
      es-shim-unscopables: 1.0.2

  arraybuffer.prototype.slice@1.0.3:
    dependencies:
      array-buffer-byte-length: 1.0.1
      call-bind: 1.0.7
      define-properties: 1.2.1
      es-abstract: 1.23.3
      es-errors: 1.3.0
      get-intrinsic: 1.3.0
      is-array-buffer: 3.0.4
      is-shared-array-buffer: 1.0.3

  ast-types-flow@0.0.8: {}

  asynckit@0.4.0: {}

  autoprefixer@10.4.19(postcss@8.5.3):
    dependencies:
      browserslist: 4.23.1
      caniuse-lite: 1.0.30001639
      fraction.js: 4.3.7
      normalize-range: 0.1.2
      picocolors: 1.0.1
      postcss: 8.5.3
      postcss-value-parser: 4.2.0

  available-typed-arrays@1.0.7:
    dependencies:
      possible-typed-array-names: 1.0.0

  axe-core@4.9.1: {}

  axios@1.7.4:
    dependencies:
      follow-redirects: 1.15.6
      form-data: 4.0.0
      proxy-from-env: 1.1.0
    transitivePeerDependencies:
      - debug

  axobject-query@3.1.1:
    dependencies:
      deep-equal: 2.2.3

  babel-plugin-macros@3.1.0:
    dependencies:
      '@babel/runtime': 7.26.9
      cosmiconfig: 7.1.0
      resolve: 1.22.8

  balanced-match@1.0.2: {}

  binary-extensions@2.3.0: {}

  boolbase@1.0.0: {}

  brace-expansion@1.1.11:
    dependencies:
      balanced-match: 1.0.2
      concat-map: 0.0.1

  brace-expansion@2.0.1:
    dependencies:
      balanced-match: 1.0.2

  braces@3.0.3:
    dependencies:
      fill-range: 7.1.1

  browserslist@4.23.1:
    dependencies:
      caniuse-lite: 1.0.30001639
      electron-to-chromium: 1.4.816
      node-releases: 2.0.14
      update-browserslist-db: 1.1.0(browserslist@4.23.1)

  buffer-crc32@0.2.13: {}

  busboy@1.6.0:
    dependencies:
      streamsearch: 1.1.0

  call-bind-apply-helpers@1.0.2:
    dependencies:
      es-errors: 1.3.0
      function-bind: 1.1.2

  call-bind@1.0.7:
    dependencies:
      es-define-property: 1.0.0
      es-errors: 1.3.0
      function-bind: 1.1.2
      get-intrinsic: 1.3.0
      set-function-length: 1.2.2

  call-bound@1.0.3:
    dependencies:
      call-bind-apply-helpers: 1.0.2
      get-intrinsic: 1.3.0

  callsites@3.1.0: {}

  camelcase-css@2.0.1: {}

  caniuse-lite@1.0.30001639: {}

  chalk@2.4.2:
    dependencies:
      ansi-styles: 3.2.1
      escape-string-regexp: 1.0.5
      supports-color: 5.5.0

  chalk@4.1.2:
    dependencies:
      ansi-styles: 4.3.0
      supports-color: 7.2.0

  cheerio-select@2.1.0:
    dependencies:
      boolbase: 1.0.0
      css-select: 5.1.0
      css-what: 6.1.0
      domelementtype: 2.3.0
      domhandler: 5.0.3
      domutils: 3.1.0

  cheerio@1.0.0-rc.12:
    dependencies:
      cheerio-select: 2.1.0
      dom-serializer: 2.0.0
      domhandler: 5.0.3
      domutils: 3.1.0
      htmlparser2: 8.0.2
      parse5: 7.1.2
      parse5-htmlparser2-tree-adapter: 7.0.0

  chokidar@3.6.0:
    dependencies:
      anymatch: 3.1.3
      braces: 3.0.3
      glob-parent: 5.1.2
      is-binary-path: 2.1.0
      is-glob: 4.0.3
      normalize-path: 3.0.0
      readdirp: 3.6.0
    optionalDependencies:
      fsevents: 2.3.3

  chownr@2.0.0: {}

  chroma-js@2.4.2: {}

  classnames@2.5.1: {}

  client-only@0.0.1: {}

  clsx@2.1.1: {}

  color-convert@1.9.3:
    dependencies:
      color-name: 1.1.3

  color-convert@2.0.1:
    dependencies:
      color-name: 1.1.4

  color-name@1.1.3: {}

  color-name@1.1.4: {}

  combined-stream@1.0.8:
    dependencies:
      delayed-stream: 1.0.0

  commander@4.1.1: {}

  commander@7.2.0: {}

  compute-scroll-into-view@3.1.1: {}

  concat-map@0.0.1: {}

  confbox@0.1.7: {}

  convert-source-map@1.9.0: {}

  copy-to-clipboard@3.3.3:
    dependencies:
      toggle-selection: 1.0.6

  cosmiconfig@7.1.0:
    dependencies:
      '@types/parse-json': 4.0.2
      import-fresh: 3.3.0
      parse-json: 5.2.0
      path-type: 4.0.0
      yaml: 1.10.2

  cross-spawn@7.0.6:
    dependencies:
      path-key: 3.1.1
      shebang-command: 2.0.0
      which: 2.0.2

  css-in-js-utils@3.1.0:
    dependencies:
      hyphenate-style-name: 1.1.0

  css-select@5.1.0:
    dependencies:
      boolbase: 1.0.0
      css-what: 6.1.0
      domhandler: 5.0.3
      domutils: 3.1.0
      nth-check: 2.1.1

  css-tree@1.1.3:
    dependencies:
      mdn-data: 2.0.14
      source-map: 0.6.1

  css-tree@2.2.1:
    dependencies:
      mdn-data: 2.0.28
      source-map-js: 1.2.1

  css-tree@2.3.1:
    dependencies:
      mdn-data: 2.0.30
      source-map-js: 1.2.1

  css-what@6.1.0: {}

  cssesc@3.0.0: {}

  csso@5.0.5:
    dependencies:
      css-tree: 2.2.1

  csstype@3.1.3: {}

  damerau-levenshtein@1.0.8: {}

  data-view-buffer@1.0.1:
    dependencies:
      call-bind: 1.0.7
      es-errors: 1.3.0
      is-data-view: 1.0.1

  data-view-byte-length@1.0.1:
    dependencies:
      call-bind: 1.0.7
      es-errors: 1.3.0
      is-data-view: 1.0.1

  data-view-byte-offset@1.0.0:
    dependencies:
      call-bind: 1.0.7
      es-errors: 1.3.0
      is-data-view: 1.0.1

  dayjs@1.11.11: {}

  debounce@1.2.1: {}

  debug@3.2.7:
    dependencies:
      ms: 2.1.3

  debug@4.3.5:
    dependencies:
      ms: 2.1.2

  deep-equal@2.2.3:
    dependencies:
      array-buffer-byte-length: 1.0.1
      call-bind: 1.0.7
      es-get-iterator: 1.1.3
      get-intrinsic: 1.3.0
      is-arguments: 1.1.1
      is-array-buffer: 3.0.4
      is-date-object: 1.0.5
      is-regex: 1.1.4
      is-shared-array-buffer: 1.0.3
      isarray: 2.0.5
      object-is: 1.1.6
      object-keys: 1.1.1
      object.assign: 4.1.5
      regexp.prototype.flags: 1.5.2
      side-channel: 1.1.0
      which-boxed-primitive: 1.0.2
      which-collection: 1.0.2
      which-typed-array: 1.1.15

  deep-is@0.1.4: {}

  define-data-property@1.1.4:
    dependencies:
      es-define-property: 1.0.1
      es-errors: 1.3.0
      gopd: 1.2.0

  define-properties@1.2.1:
    dependencies:
      define-data-property: 1.1.4
      has-property-descriptors: 1.0.2
      object-keys: 1.1.1

  delayed-stream@1.0.0: {}

  didyoumean@1.2.2: {}

  dir-glob@3.0.1:
    dependencies:
      path-type: 4.0.0

  dlv@1.1.3: {}

  doctrine@2.1.0:
    dependencies:
      esutils: 2.0.3

  doctrine@3.0.0:
    dependencies:
      esutils: 2.0.3

  dom-helpers@5.2.1:
    dependencies:
      '@babel/runtime': 7.26.9
      csstype: 3.1.3

  dom-serializer@2.0.0:
    dependencies:
      domelementtype: 2.3.0
      domhandler: 5.0.3
      entities: 4.5.0

  domelementtype@2.3.0: {}

  domhandler@5.0.3:
    dependencies:
      domelementtype: 2.3.0

  domutils@3.1.0:
    dependencies:
      dom-serializer: 2.0.0
      domelementtype: 2.3.0
      domhandler: 5.0.3

  dunder-proto@1.0.1:
    dependencies:
      call-bind-apply-helpers: 1.0.2
      es-errors: 1.3.0
      gopd: 1.2.0

  duplexer@0.1.2: {}

  eastasianwidth@0.2.0: {}

  electron-to-chromium@1.4.816: {}

  emoji-regex@8.0.0: {}

  emoji-regex@9.2.2: {}

  end-of-stream@1.4.4:
    dependencies:
      once: 1.4.0

  enhanced-resolve@5.17.0:
    dependencies:
      graceful-fs: 4.2.11
      tapable: 2.2.1

  entities@4.5.0: {}

  env-cmd@10.1.0:
    dependencies:
      commander: 4.1.1
      cross-spawn: 7.0.6

  error-ex@1.3.2:
    dependencies:
      is-arrayish: 0.2.1

  error-stack-parser@2.1.4:
    dependencies:
      stackframe: 1.3.4

  es-abstract@1.23.3:
    dependencies:
      array-buffer-byte-length: 1.0.1
      arraybuffer.prototype.slice: 1.0.3
      available-typed-arrays: 1.0.7
      call-bind: 1.0.7
      data-view-buffer: 1.0.1
      data-view-byte-length: 1.0.1
      data-view-byte-offset: 1.0.0
      es-define-property: 1.0.0
      es-errors: 1.3.0
      es-object-atoms: 1.0.0
      es-set-tostringtag: 2.0.3
      es-to-primitive: 1.2.1
      function.prototype.name: 1.1.6
      get-intrinsic: 1.3.0
      get-symbol-description: 1.0.2
      globalthis: 1.0.4
      gopd: 1.0.1
      has-property-descriptors: 1.0.2
      has-proto: 1.0.3
      has-symbols: 1.0.3
      hasown: 2.0.2
      internal-slot: 1.0.7
      is-array-buffer: 3.0.4
      is-callable: 1.2.7
      is-data-view: 1.0.1
      is-negative-zero: 2.0.3
      is-regex: 1.1.4
      is-shared-array-buffer: 1.0.3
      is-string: 1.0.7
      is-typed-array: 1.1.13
      is-weakref: 1.0.2
      object-inspect: 1.13.4
      object-keys: 1.1.1
      object.assign: 4.1.5
      regexp.prototype.flags: 1.5.2
      safe-array-concat: 1.1.2
      safe-regex-test: 1.0.3
      string.prototype.trim: 1.2.9
      string.prototype.trimend: 1.0.8
      string.prototype.trimstart: 1.0.8
      typed-array-buffer: 1.0.2
      typed-array-byte-length: 1.0.1
      typed-array-byte-offset: 1.0.2
      typed-array-length: 1.0.6
      unbox-primitive: 1.0.2
      which-typed-array: 1.1.15

  es-define-property@1.0.0:
    dependencies:
      get-intrinsic: 1.3.0

  es-define-property@1.0.1: {}

  es-errors@1.3.0: {}

  es-get-iterator@1.1.3:
    dependencies:
      call-bind: 1.0.7
      get-intrinsic: 1.3.0
      has-symbols: 1.1.0
      is-arguments: 1.1.1
      is-map: 2.0.3
      is-set: 2.0.3
      is-string: 1.0.7
      isarray: 2.0.5
      stop-iteration-iterator: 1.0.0

  es-iterator-helpers@1.0.19:
    dependencies:
      call-bind: 1.0.7
      define-properties: 1.2.1
      es-abstract: 1.23.3
      es-errors: 1.3.0
      es-set-tostringtag: 2.0.3
      function-bind: 1.1.2
      get-intrinsic: 1.2.4
      globalthis: 1.0.4
      has-property-descriptors: 1.0.2
      has-proto: 1.0.3
      has-symbols: 1.0.3
      internal-slot: 1.0.7
      iterator.prototype: 1.1.2
      safe-array-concat: 1.1.2

  es-object-atoms@1.0.0:
    dependencies:
      es-errors: 1.3.0

  es-object-atoms@1.1.1:
    dependencies:
      es-errors: 1.3.0

  es-set-tostringtag@2.0.3:
    dependencies:
      get-intrinsic: 1.2.4
      has-tostringtag: 1.0.2
      hasown: 2.0.2

  es-shim-unscopables@1.0.2:
    dependencies:
      hasown: 2.0.2

  es-to-primitive@1.2.1:
    dependencies:
      is-callable: 1.2.7
      is-date-object: 1.0.5
      is-symbol: 1.0.4

  esbuild@0.21.5:
    optionalDependencies:
      '@esbuild/aix-ppc64': 0.21.5
      '@esbuild/android-arm': 0.21.5
      '@esbuild/android-arm64': 0.21.5
      '@esbuild/android-x64': 0.21.5
      '@esbuild/darwin-arm64': 0.21.5
      '@esbuild/darwin-x64': 0.21.5
      '@esbuild/freebsd-arm64': 0.21.5
      '@esbuild/freebsd-x64': 0.21.5
      '@esbuild/linux-arm': 0.21.5
      '@esbuild/linux-arm64': 0.21.5
      '@esbuild/linux-ia32': 0.21.5
      '@esbuild/linux-loong64': 0.21.5
      '@esbuild/linux-mips64el': 0.21.5
      '@esbuild/linux-ppc64': 0.21.5
      '@esbuild/linux-riscv64': 0.21.5
      '@esbuild/linux-s390x': 0.21.5
      '@esbuild/linux-x64': 0.21.5
      '@esbuild/netbsd-x64': 0.21.5
      '@esbuild/openbsd-x64': 0.21.5
      '@esbuild/sunos-x64': 0.21.5
      '@esbuild/win32-arm64': 0.21.5
      '@esbuild/win32-ia32': 0.21.5
      '@esbuild/win32-x64': 0.21.5

  escalade@3.1.2: {}

  escape-string-regexp@1.0.5: {}

  escape-string-regexp@4.0.0: {}

  eslint-config-next@14.0.3(eslint@8.57.0)(typescript@5.5.3):
    dependencies:
      '@next/eslint-plugin-next': 14.0.3
      '@rushstack/eslint-patch': 1.10.3
      '@typescript-eslint/parser': 6.21.0(eslint@8.57.0)(typescript@5.5.3)
      eslint: 8.57.0
      eslint-import-resolver-node: 0.3.9
      eslint-import-resolver-typescript: 3.6.1(@typescript-eslint/parser@6.21.0(eslint@8.57.0)(typescript@5.5.3))(eslint-import-resolver-node@0.3.9)(eslint-plugin-import@2.29.1(eslint@8.57.0))(eslint@8.57.0)
      eslint-plugin-import: 2.29.1(@typescript-eslint/parser@6.21.0(eslint@8.57.0)(typescript@5.5.3))(eslint-import-resolver-typescript@3.6.1)(eslint@8.57.0)
      eslint-plugin-jsx-a11y: 6.9.0(eslint@8.57.0)
      eslint-plugin-react: 7.34.3(eslint@8.57.0)
      eslint-plugin-react-hooks: 4.6.2(eslint@8.57.0)
    optionalDependencies:
      typescript: 5.5.3
    transitivePeerDependencies:
      - eslint-import-resolver-webpack
      - supports-color

  eslint-config-prettier@9.1.0(eslint@8.57.0):
    dependencies:
      eslint: 8.57.0

  eslint-import-resolver-node@0.3.9:
    dependencies:
      debug: 3.2.7
      is-core-module: 2.14.0
      resolve: 1.22.8
    transitivePeerDependencies:
      - supports-color

  eslint-import-resolver-typescript@3.6.1(@typescript-eslint/parser@6.21.0(eslint@8.57.0)(typescript@5.5.3))(eslint-import-resolver-node@0.3.9)(eslint-plugin-import@2.29.1(eslint@8.57.0))(eslint@8.57.0):
    dependencies:
      debug: 4.3.5
      enhanced-resolve: 5.17.0
      eslint: 8.57.0
      eslint-module-utils: 2.8.1(@typescript-eslint/parser@6.21.0(eslint@8.57.0)(typescript@5.5.3))(eslint-import-resolver-node@0.3.9)(eslint-import-resolver-typescript@3.6.1)(eslint@8.57.0)
      eslint-plugin-import: 2.29.1(@typescript-eslint/parser@6.21.0(eslint@8.57.0)(typescript@5.5.3))(eslint-import-resolver-typescript@3.6.1)(eslint@8.57.0)
      fast-glob: 3.3.2
      get-tsconfig: 4.7.5
      is-core-module: 2.14.0
      is-glob: 4.0.3
    transitivePeerDependencies:
      - '@typescript-eslint/parser'
      - eslint-import-resolver-node
      - eslint-import-resolver-webpack
      - supports-color

  eslint-module-utils@2.8.1(@typescript-eslint/parser@6.21.0(eslint@8.57.0)(typescript@5.5.3))(eslint-import-resolver-node@0.3.9)(eslint-import-resolver-typescript@3.6.1)(eslint@8.57.0):
    dependencies:
      debug: 3.2.7
    optionalDependencies:
      '@typescript-eslint/parser': 6.21.0(eslint@8.57.0)(typescript@5.5.3)
      eslint: 8.57.0
      eslint-import-resolver-node: 0.3.9
      eslint-import-resolver-typescript: 3.6.1(@typescript-eslint/parser@6.21.0(eslint@8.57.0)(typescript@5.5.3))(eslint-import-resolver-node@0.3.9)(eslint-plugin-import@2.29.1(eslint@8.57.0))(eslint@8.57.0)
    transitivePeerDependencies:
      - supports-color

  eslint-plugin-import@2.29.1(@typescript-eslint/parser@6.21.0(eslint@8.57.0)(typescript@5.5.3))(eslint-import-resolver-typescript@3.6.1)(eslint@8.57.0):
    dependencies:
      array-includes: 3.1.8
      array.prototype.findlastindex: 1.2.5
      array.prototype.flat: 1.3.2
      array.prototype.flatmap: 1.3.2
      debug: 3.2.7
      doctrine: 2.1.0
      eslint: 8.57.0
      eslint-import-resolver-node: 0.3.9
      eslint-module-utils: 2.8.1(@typescript-eslint/parser@6.21.0(eslint@8.57.0)(typescript@5.5.3))(eslint-import-resolver-node@0.3.9)(eslint-import-resolver-typescript@3.6.1)(eslint@8.57.0)
      hasown: 2.0.2
      is-core-module: 2.14.0
      is-glob: 4.0.3
      minimatch: 3.1.2
      object.fromentries: 2.0.8
      object.groupby: 1.0.3
      object.values: 1.2.0
      semver: 6.3.1
      tsconfig-paths: 3.15.0
    optionalDependencies:
      '@typescript-eslint/parser': 6.21.0(eslint@8.57.0)(typescript@5.5.3)
    transitivePeerDependencies:
      - eslint-import-resolver-typescript
      - eslint-import-resolver-webpack
      - supports-color

  eslint-plugin-jsx-a11y@6.9.0(eslint@8.57.0):
    dependencies:
      aria-query: 5.1.3
      array-includes: 3.1.8
      array.prototype.flatmap: 1.3.2
      ast-types-flow: 0.0.8
      axe-core: 4.9.1
      axobject-query: 3.1.1
      damerau-levenshtein: 1.0.8
      emoji-regex: 9.2.2
      es-iterator-helpers: 1.0.19
      eslint: 8.57.0
      hasown: 2.0.2
      jsx-ast-utils: 3.3.5
      language-tags: 1.0.9
      minimatch: 3.1.2
      object.fromentries: 2.0.8
      safe-regex-test: 1.0.3
      string.prototype.includes: 2.0.0

  eslint-plugin-react-hooks@4.6.2(eslint@8.57.0):
    dependencies:
      eslint: 8.57.0

  eslint-plugin-react@7.34.3(eslint@8.57.0):
    dependencies:
      array-includes: 3.1.8
      array.prototype.findlast: 1.2.5
      array.prototype.flatmap: 1.3.2
      array.prototype.toreversed: 1.1.2
      array.prototype.tosorted: 1.1.4
      doctrine: 2.1.0
      es-iterator-helpers: 1.0.19
      eslint: 8.57.0
      estraverse: 5.3.0
      jsx-ast-utils: 3.3.5
      minimatch: 3.1.2
      object.entries: 1.1.8
      object.fromentries: 2.0.8
      object.hasown: 1.1.4
      object.values: 1.2.0
      prop-types: 15.8.1
      resolve: 2.0.0-next.5
      semver: 6.3.1
      string.prototype.matchall: 4.0.11

  eslint-scope@7.2.2:
    dependencies:
      esrecurse: 4.3.0
      estraverse: 5.3.0

  eslint-visitor-keys@3.4.3: {}

  eslint@8.57.0:
    dependencies:
      '@eslint-community/eslint-utils': 4.4.0(eslint@8.57.0)
      '@eslint-community/regexpp': 4.11.0
      '@eslint/eslintrc': 2.1.4
      '@eslint/js': 8.57.0
      '@humanwhocodes/config-array': 0.11.14
      '@humanwhocodes/module-importer': 1.0.1
      '@nodelib/fs.walk': 1.2.8
      '@ungap/structured-clone': 1.2.0
      ajv: 6.12.6
      chalk: 4.1.2
      cross-spawn: 7.0.6
      debug: 4.3.5
      doctrine: 3.0.0
      escape-string-regexp: 4.0.0
      eslint-scope: 7.2.2
      eslint-visitor-keys: 3.4.3
      espree: 9.6.1
      esquery: 1.5.0
      esutils: 2.0.3
      fast-deep-equal: 3.1.3
      file-entry-cache: 6.0.1
      find-up: 5.0.0
      glob-parent: 6.0.2
      globals: 13.24.0
      graphemer: 1.4.0
      ignore: 5.3.1
      imurmurhash: 0.1.4
      is-glob: 4.0.3
      is-path-inside: 3.0.3
      js-yaml: 4.1.0
      json-stable-stringify-without-jsonify: 1.0.1
      levn: 0.4.1
      lodash.merge: 4.6.2
      minimatch: 3.1.2
      natural-compare: 1.4.0
      optionator: 0.9.4
      strip-ansi: 6.0.1
      text-table: 0.2.0
    transitivePeerDependencies:
      - supports-color

  espree@9.6.1:
    dependencies:
      acorn: 8.12.0
      acorn-jsx: 5.3.2(acorn@8.12.0)
      eslint-visitor-keys: 3.4.3

  esquery@1.5.0:
    dependencies:
      estraverse: 5.3.0

  esrecurse@4.3.0:
    dependencies:
      estraverse: 5.3.0

  estraverse@5.3.0: {}

  esutils@2.0.3: {}

  execa@5.1.1:
    dependencies:
      cross-spawn: 7.0.6
      get-stream: 6.0.1
      human-signals: 2.1.0
      is-stream: 2.0.1
      merge-stream: 2.0.0
      npm-run-path: 4.0.1
      onetime: 5.1.2
      signal-exit: 3.0.7
      strip-final-newline: 2.0.0

  extract-zip@2.0.1:
    dependencies:
      debug: 4.3.5
      get-stream: 5.2.0
      yauzl: 2.10.0
    optionalDependencies:
      '@types/yauzl': 2.10.3
    transitivePeerDependencies:
      - supports-color

  fast-deep-equal@3.1.3: {}

  fast-glob@3.3.2:
    dependencies:
      '@nodelib/fs.stat': 2.0.5
      '@nodelib/fs.walk': 1.2.8
      glob-parent: 5.1.2
      merge2: 1.4.1
      micromatch: 4.0.8

  fast-json-stable-stringify@2.1.0: {}

  fast-levenshtein@2.0.6: {}

  fast-loops@1.1.4: {}

  fast-shallow-equal@1.0.0: {}

  fastest-stable-stringify@2.0.2: {}

  fastq@1.17.1:
    dependencies:
      reusify: 1.0.4

  fd-slicer@1.1.0:
    dependencies:
      pend: 1.2.0

  file-entry-cache@6.0.1:
    dependencies:
      flat-cache: 3.2.0

  fill-range@7.1.1:
    dependencies:
      to-regex-range: 5.0.1

  find-root@1.1.0: {}

  find-up@5.0.0:
    dependencies:
      locate-path: 6.0.0
      path-exists: 4.0.0

  flat-cache@3.2.0:
    dependencies:
      flatted: 3.3.1
      keyv: 4.5.4
      rimraf: 3.0.2

  flatted@3.3.1: {}

  follow-redirects@1.15.6: {}

  for-each@0.3.3:
    dependencies:
      is-callable: 1.2.7

  foreground-child@3.2.1:
    dependencies:
      cross-spawn: 7.0.6
      signal-exit: 4.1.0

  form-data@4.0.0:
    dependencies:
      asynckit: 0.4.0
      combined-stream: 1.0.8
      mime-types: 2.1.35

  fraction.js@4.3.7: {}

  fs-minipass@2.1.0:
    dependencies:
      minipass: 3.3.6

  fs.realpath@1.0.0: {}

  fsevents@2.3.3:
    optional: true

  function-bind@1.1.2: {}

  function.prototype.name@1.1.6:
    dependencies:
      call-bind: 1.0.7
      define-properties: 1.2.1
      es-abstract: 1.23.3
      functions-have-names: 1.2.3

  functions-have-names@1.2.3: {}

  get-intrinsic@1.2.4:
    dependencies:
      es-errors: 1.3.0
      function-bind: 1.1.2
      has-proto: 1.0.3
      has-symbols: 1.0.3
      hasown: 2.0.2

  get-intrinsic@1.3.0:
    dependencies:
      call-bind-apply-helpers: 1.0.2
      es-define-property: 1.0.1
      es-errors: 1.3.0
      es-object-atoms: 1.1.1
      function-bind: 1.1.2
      get-proto: 1.0.1
      gopd: 1.2.0
      has-symbols: 1.1.0
      hasown: 2.0.2
      math-intrinsics: 1.1.0

  get-proto@1.0.1:
    dependencies:
      dunder-proto: 1.0.1
      es-object-atoms: 1.1.1

  get-stream@5.2.0:
    dependencies:
      pump: 3.0.0

  get-stream@6.0.1: {}

  get-symbol-description@1.0.2:
    dependencies:
      call-bind: 1.0.7
      es-errors: 1.3.0
      get-intrinsic: 1.3.0

  get-tsconfig@4.7.5:
    dependencies:
      resolve-pkg-maps: 1.0.0

  glob-parent@5.1.2:
    dependencies:
      is-glob: 4.0.3

  glob-parent@6.0.2:
    dependencies:
      is-glob: 4.0.3

  glob@10.4.2:
    dependencies:
      foreground-child: 3.2.1
      jackspeak: 3.4.0
      minimatch: 9.0.5
      minipass: 7.1.2
      package-json-from-dist: 1.0.0
      path-scurry: 1.11.1

  glob@7.1.7:
    dependencies:
      fs.realpath: 1.0.0
      inflight: 1.0.6
      inherits: 2.0.4
      minimatch: 3.1.2
      once: 1.4.0
      path-is-absolute: 1.0.1

  glob@7.2.3:
    dependencies:
      fs.realpath: 1.0.0
      inflight: 1.0.6
      inherits: 2.0.4
      minimatch: 3.1.2
      once: 1.4.0
      path-is-absolute: 1.0.1

  globals@11.12.0: {}

  globals@13.24.0:
    dependencies:
      type-fest: 0.20.2

  globalthis@1.0.4:
    dependencies:
      define-properties: 1.2.1
      gopd: 1.0.1

  globby@11.1.0:
    dependencies:
      array-union: 2.1.0
      dir-glob: 3.0.1
      fast-glob: 3.3.2
      ignore: 5.3.1
      merge2: 1.4.1
      slash: 3.0.0

  goober@2.1.14(csstype@3.1.3):
    dependencies:
      csstype: 3.1.3

  gopd@1.0.1:
    dependencies:
      get-intrinsic: 1.2.4

  gopd@1.2.0: {}

  graceful-fs@4.2.11: {}

  graphemer@1.4.0: {}

  gzip-size@6.0.0:
    dependencies:
      duplexer: 0.1.2

  has-bigints@1.0.2: {}

  has-flag@3.0.0: {}

  has-flag@4.0.0: {}

  has-property-descriptors@1.0.2:
    dependencies:
      es-define-property: 1.0.0

  has-proto@1.0.3: {}

  has-symbols@1.0.3: {}

  has-symbols@1.1.0: {}

  has-tostringtag@1.0.2:
    dependencies:
      has-symbols: 1.1.0

  hasown@2.0.2:
    dependencies:
      function-bind: 1.1.2

  hoist-non-react-statics@3.3.2:
    dependencies:
      react-is: 16.13.1

  html-escaper@2.0.2: {}

  htmlparser2@8.0.2:
    dependencies:
      domelementtype: 2.3.0
      domhandler: 5.0.3
      domutils: 3.1.0
      entities: 4.5.0

  human-signals@2.1.0: {}

  hyphenate-style-name@1.1.0: {}

  ignore@5.3.1: {}

  immer@9.0.21: {}

  import-fresh@3.3.0:
    dependencies:
      parent-module: 1.0.1
      resolve-from: 4.0.0

  imurmurhash@0.1.4: {}

  inflight@1.0.6:
    dependencies:
      once: 1.4.0
      wrappy: 1.0.2

  inherits@2.0.4: {}

  inline-style-prefixer@7.0.0:
    dependencies:
      css-in-js-utils: 3.1.0
      fast-loops: 1.1.4

  internal-slot@1.0.7:
    dependencies:
      es-errors: 1.3.0
      hasown: 2.0.2
      side-channel: 1.1.0

  is-arguments@1.1.1:
    dependencies:
      call-bind: 1.0.7
      has-tostringtag: 1.0.2

  is-array-buffer@3.0.4:
    dependencies:
      call-bind: 1.0.7
      get-intrinsic: 1.3.0

  is-arrayish@0.2.1: {}

  is-async-function@2.0.0:
    dependencies:
      has-tostringtag: 1.0.2

  is-bigint@1.0.4:
    dependencies:
      has-bigints: 1.0.2

  is-binary-path@2.1.0:
    dependencies:
      binary-extensions: 2.3.0

  is-boolean-object@1.1.2:
    dependencies:
      call-bind: 1.0.7
      has-tostringtag: 1.0.2

  is-callable@1.2.7: {}

  is-core-module@2.14.0:
    dependencies:
      hasown: 2.0.2

  is-data-view@1.0.1:
    dependencies:
      is-typed-array: 1.1.13

  is-date-object@1.0.5:
    dependencies:
      has-tostringtag: 1.0.2

  is-extglob@2.1.1: {}

  is-finalizationregistry@1.0.2:
    dependencies:
      call-bind: 1.0.7

  is-fullwidth-code-point@3.0.0: {}

  is-generator-function@1.0.10:
    dependencies:
      has-tostringtag: 1.0.2

  is-glob@4.0.3:
    dependencies:
      is-extglob: 2.1.1

  is-map@2.0.3: {}

  is-negative-zero@2.0.3: {}

  is-number-object@1.0.7:
    dependencies:
      has-tostringtag: 1.0.2

  is-number@7.0.0: {}

  is-path-inside@3.0.3: {}

  is-plain-object@5.0.0: {}

  is-regex@1.1.4:
    dependencies:
      call-bind: 1.0.7
      has-tostringtag: 1.0.2

  is-set@2.0.3: {}

  is-shared-array-buffer@1.0.3:
    dependencies:
      call-bind: 1.0.7

  is-stream@2.0.1: {}

  is-string@1.0.7:
    dependencies:
      has-tostringtag: 1.0.2

  is-symbol@1.0.4:
    dependencies:
      has-symbols: 1.1.0

  is-typed-array@1.1.13:
    dependencies:
      which-typed-array: 1.1.15

  is-weakmap@2.0.2: {}

  is-weakref@1.0.2:
    dependencies:
      call-bind: 1.0.7

  is-weakset@2.0.3:
    dependencies:
      call-bind: 1.0.7
      get-intrinsic: 1.3.0

  isarray@2.0.5: {}

  isexe@2.0.0: {}

  iterator.prototype@1.1.2:
    dependencies:
      define-properties: 1.2.1
      get-intrinsic: 1.2.4
      has-symbols: 1.0.3
      reflect.getprototypeof: 1.0.6
      set-function-name: 2.0.2

  jackspeak@3.4.0:
    dependencies:
      '@isaacs/cliui': 8.0.2
    optionalDependencies:
      '@pkgjs/parseargs': 0.11.0

  jiti@1.21.6: {}

  js-cookie@2.2.1: {}

  js-tokens@4.0.0: {}

  js-yaml@4.1.0:
    dependencies:
      argparse: 2.0.1

  jsesc@2.5.2: {}

  json-buffer@3.0.1: {}

  json-parse-even-better-errors@2.3.1: {}

  json-schema-traverse@0.4.1: {}

  json-stable-stringify-without-jsonify@1.0.1: {}

  json2mq@0.2.0:
    dependencies:
      string-convert: 0.2.1

  json5@1.0.2:
    dependencies:
      minimist: 1.2.8

  jsx-ast-utils@3.3.5:
    dependencies:
      array-includes: 3.1.8
      array.prototype.flat: 1.3.2
      object.assign: 4.1.5
      object.values: 1.2.0

  keyv@4.5.4:
    dependencies:
      json-buffer: 3.0.1

  kolorist@1.8.0: {}

  language-subtag-registry@0.3.23: {}

  language-tags@1.0.9:
    dependencies:
      language-subtag-registry: 0.3.23

  levn@0.4.1:
    dependencies:
      prelude-ls: 1.2.1
      type-check: 0.4.0

  lilconfig@2.1.0: {}

  lilconfig@3.1.2: {}

  lines-and-columns@1.2.4: {}

  local-pkg@0.5.0:
    dependencies:
      mlly: 1.7.1
      pkg-types: 1.1.3

  locate-path@6.0.0:
    dependencies:
      p-locate: 5.0.0

  lodash-es@4.17.21: {}

  lodash.merge@4.6.2: {}

  loose-envify@1.4.0:
    dependencies:
      js-tokens: 4.0.0

  lru-cache@10.3.0: {}

  math-intrinsics@1.1.0: {}

  mdn-data@2.0.14: {}

  mdn-data@2.0.28: {}

  mdn-data@2.0.30: {}

  merge-stream@2.0.0: {}

  merge2@1.4.1: {}

  micromatch@4.0.8:
    dependencies:
      braces: 3.0.3
      picomatch: 2.3.1

  mime-db@1.52.0: {}

  mime-types@2.1.35:
    dependencies:
      mime-db: 1.52.0

  mimic-fn@2.1.0: {}

  minimatch@3.1.2:
    dependencies:
      brace-expansion: 1.1.11

  minimatch@9.0.3:
    dependencies:
      brace-expansion: 2.0.1

  minimatch@9.0.5:
    dependencies:
      brace-expansion: 2.0.1

  minimist@1.2.8: {}

  minipass@3.3.6:
    dependencies:
      yallist: 4.0.0

  minipass@4.2.8: {}

  minipass@5.0.0: {}

  minipass@7.1.2: {}

  minizlib@2.1.2:
    dependencies:
      minipass: 3.3.6
      yallist: 4.0.0

  mkdirp@1.0.4: {}

  mlly@1.7.1:
    dependencies:
      acorn: 8.12.0
      pathe: 1.1.2
      pkg-types: 1.1.3
      ufo: 1.5.3

  mrmime@2.0.0: {}

  ms@2.1.2: {}

  ms@2.1.3: {}

  mz@2.7.0:
    dependencies:
      any-promise: 1.3.0
      object-assign: 4.1.1
      thenify-all: 1.6.0

  nano-css@5.6.1(react-dom@18.3.1(react@18.3.1))(react@18.3.1):
    dependencies:
      '@jridgewell/sourcemap-codec': 1.4.15
      css-tree: 1.1.3
      csstype: 3.1.3
      fastest-stable-stringify: 2.0.2
      inline-style-prefixer: 7.0.0
      react: 18.3.1
      react-dom: 18.3.1(react@18.3.1)
      rtl-css-js: 1.16.1
      stacktrace-js: 2.0.2
      stylis: 4.3.2

  nanoid@3.3.8: {}

  natural-compare@1.4.0: {}

  next@14.2.21(react-dom@18.3.1(react@18.3.1))(react@18.3.1):
    dependencies:
      '@next/env': 14.2.21
      '@swc/helpers': 0.5.5
      busboy: 1.6.0
      caniuse-lite: 1.0.30001639
      graceful-fs: 4.2.11
      postcss: 8.4.31
      react: 18.3.1
      react-dom: 18.3.1(react@18.3.1)
      styled-jsx: 5.1.1(react@18.3.1)
    optionalDependencies:
      '@next/swc-darwin-arm64': 14.2.21
      '@next/swc-darwin-x64': 14.2.21
      '@next/swc-linux-arm64-gnu': 14.2.21
      '@next/swc-linux-arm64-musl': 14.2.21
      '@next/swc-linux-x64-gnu': 14.2.21
      '@next/swc-linux-x64-musl': 14.2.21
      '@next/swc-win32-arm64-msvc': 14.2.21
      '@next/swc-win32-ia32-msvc': 14.2.21
      '@next/swc-win32-x64-msvc': 14.2.21
    transitivePeerDependencies:
      - '@babel/core'
      - babel-plugin-macros

  node-releases@2.0.14: {}

  normalize-path@3.0.0: {}

  normalize-range@0.1.2: {}

  npm-run-path@4.0.1:
    dependencies:
      path-key: 3.1.1

  nprogress@0.2.0: {}

  nth-check@2.1.1:
    dependencies:
      boolbase: 1.0.0

  object-assign@4.1.1: {}

  object-hash@3.0.0: {}

  object-inspect@1.13.4: {}

  object-is@1.1.6:
    dependencies:
      call-bind: 1.0.7
      define-properties: 1.2.1

  object-keys@1.1.1: {}

  object.assign@4.1.5:
    dependencies:
      call-bind: 1.0.7
      define-properties: 1.2.1
      has-symbols: 1.0.3
      object-keys: 1.1.1

  object.entries@1.1.8:
    dependencies:
      call-bind: 1.0.7
      define-properties: 1.2.1
      es-object-atoms: 1.0.0

  object.fromentries@2.0.8:
    dependencies:
      call-bind: 1.0.7
      define-properties: 1.2.1
      es-abstract: 1.23.3
      es-object-atoms: 1.0.0

  object.groupby@1.0.3:
    dependencies:
      call-bind: 1.0.7
      define-properties: 1.2.1
      es-abstract: 1.23.3

  object.hasown@1.1.4:
    dependencies:
      define-properties: 1.2.1
      es-abstract: 1.23.3
      es-object-atoms: 1.0.0

  object.values@1.2.0:
    dependencies:
      call-bind: 1.0.7
      define-properties: 1.2.1
      es-object-atoms: 1.0.0

  once@1.4.0:
    dependencies:
      wrappy: 1.0.2

  onetime@5.1.2:
    dependencies:
      mimic-fn: 2.1.0

  opener@1.5.2: {}

  optionator@0.9.4:
    dependencies:
      deep-is: 0.1.4
      fast-levenshtein: 2.0.6
      levn: 0.4.1
      prelude-ls: 1.2.1
      type-check: 0.4.0
      word-wrap: 1.2.5

  p-limit@3.1.0:
    dependencies:
      yocto-queue: 0.1.0

  p-locate@5.0.0:
    dependencies:
      p-limit: 3.1.0

  package-json-from-dist@1.0.0: {}

  parent-module@1.0.1:
    dependencies:
      callsites: 3.1.0

  parse-json@5.2.0:
    dependencies:
      '@babel/code-frame': 7.24.7
      error-ex: 1.3.2
      json-parse-even-better-errors: 2.3.1
      lines-and-columns: 1.2.4

  parse5-htmlparser2-tree-adapter@7.0.0:
    dependencies:
      domhandler: 5.0.3
      parse5: 7.1.2

  parse5@7.1.2:
    dependencies:
      entities: 4.5.0

  path-exists@4.0.0: {}

  path-is-absolute@1.0.1: {}

  path-key@3.1.1: {}

  path-parse@1.0.7: {}

  path-scurry@1.11.1:
    dependencies:
      lru-cache: 10.3.0
      minipass: 7.1.2

  path-type@4.0.0: {}

  pathe@1.1.2: {}

  pend@1.2.0: {}

  picocolors@1.0.1: {}

  picocolors@1.1.1: {}

  picomatch@2.3.1: {}

  pify@2.3.0: {}

  pirates@4.0.6: {}

  pkg-types@1.1.3:
    dependencies:
      confbox: 0.1.7
      mlly: 1.7.1
      pathe: 1.1.2

  possible-typed-array-names@1.0.0: {}

  postcss-import@15.1.0(postcss@8.5.3):
    dependencies:
      postcss: 8.5.3
      postcss-value-parser: 4.2.0
      read-cache: 1.0.0
      resolve: 1.22.8

  postcss-js@4.0.1(postcss@8.5.3):
    dependencies:
      camelcase-css: 2.0.1
      postcss: 8.5.3

  postcss-load-config@4.0.2(postcss@8.5.3):
    dependencies:
      lilconfig: 3.1.2
      yaml: 2.4.5
    optionalDependencies:
      postcss: 8.5.3

  postcss-nested@6.0.1(postcss@8.5.3):
    dependencies:
      postcss: 8.5.3
      postcss-selector-parser: 6.1.0

  postcss-selector-parser@6.1.0:
    dependencies:
      cssesc: 3.0.0
      util-deprecate: 1.0.2

  postcss-value-parser@4.2.0: {}

  postcss@8.4.31:
    dependencies:
      nanoid: 3.3.8
      picocolors: 1.1.1
      source-map-js: 1.2.1

  postcss@8.5.3:
    dependencies:
      nanoid: 3.3.8
      picocolors: 1.1.1
      source-map-js: 1.2.1

  prelude-ls@1.2.1: {}

  prettier@3.3.2: {}

  prop-types@15.8.1:
    dependencies:
      loose-envify: 1.4.0
      object-assign: 4.1.1
      react-is: 16.13.1

  property-expr@2.0.6: {}

  proxy-from-env@1.1.0: {}

  pump@3.0.0:
    dependencies:
      end-of-stream: 1.4.4
      once: 1.4.0

  punycode@2.3.1: {}

  qs@6.14.0:
    dependencies:
      side-channel: 1.1.0

  queue-microtask@1.2.3: {}

  rc-cascader@3.33.0(react-dom@18.3.1(react@18.3.1))(react@18.3.1):
    dependencies:
      '@babel/runtime': 7.26.9
<<<<<<< HEAD
      array-tree-filter: 2.1.0
=======
>>>>>>> 2135cd77
      classnames: 2.5.1
      rc-select: 14.16.6(react-dom@18.3.1(react@18.3.1))(react@18.3.1)
      rc-tree: 5.13.1(react-dom@18.3.1(react@18.3.1))(react@18.3.1)
      rc-util: 5.44.4(react-dom@18.3.1(react@18.3.1))(react@18.3.1)
      react: 18.3.1
      react-dom: 18.3.1(react@18.3.1)

  rc-checkbox@3.5.0(react-dom@18.3.1(react@18.3.1))(react@18.3.1):
    dependencies:
      '@babel/runtime': 7.26.9
      classnames: 2.5.1
      rc-util: 5.44.4(react-dom@18.3.1(react@18.3.1))(react@18.3.1)
      react: 18.3.1
      react-dom: 18.3.1(react@18.3.1)

  rc-collapse@3.9.0(react-dom@18.3.1(react@18.3.1))(react@18.3.1):
    dependencies:
      '@babel/runtime': 7.26.9
      classnames: 2.5.1
      rc-motion: 2.9.5(react-dom@18.3.1(react@18.3.1))(react@18.3.1)
      rc-util: 5.44.4(react-dom@18.3.1(react@18.3.1))(react@18.3.1)
      react: 18.3.1
      react-dom: 18.3.1(react@18.3.1)

  rc-dialog@9.6.0(react-dom@18.3.1(react@18.3.1))(react@18.3.1):
    dependencies:
      '@babel/runtime': 7.26.9
      '@rc-component/portal': 1.1.2(react-dom@18.3.1(react@18.3.1))(react@18.3.1)
      classnames: 2.5.1
      rc-motion: 2.9.5(react-dom@18.3.1(react@18.3.1))(react@18.3.1)
      rc-util: 5.44.4(react-dom@18.3.1(react@18.3.1))(react@18.3.1)
      react: 18.3.1
      react-dom: 18.3.1(react@18.3.1)

  rc-drawer@7.2.0(react-dom@18.3.1(react@18.3.1))(react@18.3.1):
    dependencies:
      '@babel/runtime': 7.26.9
      '@rc-component/portal': 1.1.2(react-dom@18.3.1(react@18.3.1))(react@18.3.1)
      classnames: 2.5.1
      rc-motion: 2.9.5(react-dom@18.3.1(react@18.3.1))(react@18.3.1)
      rc-util: 5.44.4(react-dom@18.3.1(react@18.3.1))(react@18.3.1)
      react: 18.3.1
      react-dom: 18.3.1(react@18.3.1)

  rc-dropdown@4.2.1(react-dom@18.3.1(react@18.3.1))(react@18.3.1):
    dependencies:
      '@babel/runtime': 7.26.9
<<<<<<< HEAD
      '@rc-component/trigger': 2.2.0(react-dom@18.3.1(react@18.3.1))(react@18.3.1)
=======
      '@rc-component/trigger': 2.2.6(react-dom@18.3.1(react@18.3.1))(react@18.3.1)
>>>>>>> 2135cd77
      classnames: 2.5.1
      rc-util: 5.44.4(react-dom@18.3.1(react@18.3.1))(react@18.3.1)
      react: 18.3.1
      react-dom: 18.3.1(react@18.3.1)

  rc-field-form@2.7.0(react-dom@18.3.1(react@18.3.1))(react@18.3.1):
    dependencies:
      '@babel/runtime': 7.26.9
      '@rc-component/async-validator': 5.0.4
      rc-util: 5.44.4(react-dom@18.3.1(react@18.3.1))(react@18.3.1)
      react: 18.3.1
      react-dom: 18.3.1(react@18.3.1)

  rc-image@7.11.0(react-dom@18.3.1(react@18.3.1))(react@18.3.1):
    dependencies:
      '@babel/runtime': 7.26.9
      '@rc-component/portal': 1.1.2(react-dom@18.3.1(react@18.3.1))(react@18.3.1)
      classnames: 2.5.1
      rc-dialog: 9.6.0(react-dom@18.3.1(react@18.3.1))(react@18.3.1)
      rc-motion: 2.9.5(react-dom@18.3.1(react@18.3.1))(react@18.3.1)
      rc-util: 5.44.4(react-dom@18.3.1(react@18.3.1))(react@18.3.1)
      react: 18.3.1
      react-dom: 18.3.1(react@18.3.1)

  rc-input-number@9.4.0(react-dom@18.3.1(react@18.3.1))(react@18.3.1):
    dependencies:
      '@babel/runtime': 7.26.9
      '@rc-component/mini-decimal': 1.1.0
      classnames: 2.5.1
      rc-input: 1.7.3(react-dom@18.3.1(react@18.3.1))(react@18.3.1)
      rc-util: 5.44.4(react-dom@18.3.1(react@18.3.1))(react@18.3.1)
      react: 18.3.1
      react-dom: 18.3.1(react@18.3.1)

  rc-input@1.7.3(react-dom@18.3.1(react@18.3.1))(react@18.3.1):
    dependencies:
      '@babel/runtime': 7.26.9
      classnames: 2.5.1
      rc-util: 5.44.4(react-dom@18.3.1(react@18.3.1))(react@18.3.1)
      react: 18.3.1
      react-dom: 18.3.1(react@18.3.1)

  rc-mentions@2.19.1(react-dom@18.3.1(react@18.3.1))(react@18.3.1):
    dependencies:
      '@babel/runtime': 7.26.9
<<<<<<< HEAD
      '@rc-component/trigger': 2.2.0(react-dom@18.3.1(react@18.3.1))(react@18.3.1)
=======
      '@rc-component/trigger': 2.2.6(react-dom@18.3.1(react@18.3.1))(react@18.3.1)
>>>>>>> 2135cd77
      classnames: 2.5.1
      rc-input: 1.7.3(react-dom@18.3.1(react@18.3.1))(react@18.3.1)
      rc-menu: 9.16.1(react-dom@18.3.1(react@18.3.1))(react@18.3.1)
      rc-textarea: 1.9.0(react-dom@18.3.1(react@18.3.1))(react@18.3.1)
      rc-util: 5.44.4(react-dom@18.3.1(react@18.3.1))(react@18.3.1)
      react: 18.3.1
      react-dom: 18.3.1(react@18.3.1)

  rc-menu@9.16.1(react-dom@18.3.1(react@18.3.1))(react@18.3.1):
    dependencies:
      '@babel/runtime': 7.26.9
<<<<<<< HEAD
      '@rc-component/trigger': 2.2.0(react-dom@18.3.1(react@18.3.1))(react@18.3.1)
=======
      '@rc-component/trigger': 2.2.6(react-dom@18.3.1(react@18.3.1))(react@18.3.1)
>>>>>>> 2135cd77
      classnames: 2.5.1
      rc-motion: 2.9.5(react-dom@18.3.1(react@18.3.1))(react@18.3.1)
      rc-overflow: 1.4.1(react-dom@18.3.1(react@18.3.1))(react@18.3.1)
      rc-util: 5.44.4(react-dom@18.3.1(react@18.3.1))(react@18.3.1)
      react: 18.3.1
      react-dom: 18.3.1(react@18.3.1)

  rc-motion@2.9.5(react-dom@18.3.1(react@18.3.1))(react@18.3.1):
    dependencies:
      '@babel/runtime': 7.26.9
      classnames: 2.5.1
      rc-util: 5.44.4(react-dom@18.3.1(react@18.3.1))(react@18.3.1)
      react: 18.3.1
      react-dom: 18.3.1(react@18.3.1)

  rc-notification@5.6.3(react-dom@18.3.1(react@18.3.1))(react@18.3.1):
    dependencies:
      '@babel/runtime': 7.26.9
      classnames: 2.5.1
      rc-motion: 2.9.5(react-dom@18.3.1(react@18.3.1))(react@18.3.1)
      rc-util: 5.44.4(react-dom@18.3.1(react@18.3.1))(react@18.3.1)
      react: 18.3.1
      react-dom: 18.3.1(react@18.3.1)

  rc-overflow@1.4.1(react-dom@18.3.1(react@18.3.1))(react@18.3.1):
    dependencies:
      '@babel/runtime': 7.26.9
      classnames: 2.5.1
      rc-resize-observer: 1.4.3(react-dom@18.3.1(react@18.3.1))(react@18.3.1)
      rc-util: 5.44.4(react-dom@18.3.1(react@18.3.1))(react@18.3.1)
      react: 18.3.1
      react-dom: 18.3.1(react@18.3.1)

  rc-pagination@5.1.0(react-dom@18.3.1(react@18.3.1))(react@18.3.1):
    dependencies:
      '@babel/runtime': 7.26.9
      classnames: 2.5.1
      rc-util: 5.44.4(react-dom@18.3.1(react@18.3.1))(react@18.3.1)
      react: 18.3.1
      react-dom: 18.3.1(react@18.3.1)

  rc-picker@4.11.2(dayjs@1.11.11)(react-dom@18.3.1(react@18.3.1))(react@18.3.1):
    dependencies:
      '@babel/runtime': 7.26.9
<<<<<<< HEAD
      '@rc-component/trigger': 2.2.0(react-dom@18.3.1(react@18.3.1))(react@18.3.1)
=======
      '@rc-component/trigger': 2.2.6(react-dom@18.3.1(react@18.3.1))(react@18.3.1)
>>>>>>> 2135cd77
      classnames: 2.5.1
      rc-overflow: 1.4.1(react-dom@18.3.1(react@18.3.1))(react@18.3.1)
      rc-resize-observer: 1.4.3(react-dom@18.3.1(react@18.3.1))(react@18.3.1)
      rc-util: 5.44.4(react-dom@18.3.1(react@18.3.1))(react@18.3.1)
      react: 18.3.1
      react-dom: 18.3.1(react@18.3.1)
    optionalDependencies:
      dayjs: 1.11.11

  rc-progress@4.0.0(react-dom@18.3.1(react@18.3.1))(react@18.3.1):
    dependencies:
      '@babel/runtime': 7.26.9
      classnames: 2.5.1
      rc-util: 5.44.4(react-dom@18.3.1(react@18.3.1))(react@18.3.1)
      react: 18.3.1
      react-dom: 18.3.1(react@18.3.1)

  rc-rate@2.13.1(react-dom@18.3.1(react@18.3.1))(react@18.3.1):
    dependencies:
      '@babel/runtime': 7.26.9
      classnames: 2.5.1
      rc-util: 5.44.4(react-dom@18.3.1(react@18.3.1))(react@18.3.1)
      react: 18.3.1
      react-dom: 18.3.1(react@18.3.1)

  rc-resize-observer@1.4.3(react-dom@18.3.1(react@18.3.1))(react@18.3.1):
    dependencies:
      '@babel/runtime': 7.26.9
      classnames: 2.5.1
      rc-util: 5.44.4(react-dom@18.3.1(react@18.3.1))(react@18.3.1)
      react: 18.3.1
      react-dom: 18.3.1(react@18.3.1)
      resize-observer-polyfill: 1.5.1

  rc-segmented@2.7.0(react-dom@18.3.1(react@18.3.1))(react@18.3.1):
    dependencies:
      '@babel/runtime': 7.26.9
      classnames: 2.5.1
      rc-motion: 2.9.5(react-dom@18.3.1(react@18.3.1))(react@18.3.1)
      rc-util: 5.44.4(react-dom@18.3.1(react@18.3.1))(react@18.3.1)
      react: 18.3.1
      react-dom: 18.3.1(react@18.3.1)

  rc-select@14.16.6(react-dom@18.3.1(react@18.3.1))(react@18.3.1):
    dependencies:
      '@babel/runtime': 7.26.9
<<<<<<< HEAD
      '@rc-component/trigger': 2.2.0(react-dom@18.3.1(react@18.3.1))(react@18.3.1)
=======
      '@rc-component/trigger': 2.2.6(react-dom@18.3.1(react@18.3.1))(react@18.3.1)
>>>>>>> 2135cd77
      classnames: 2.5.1
      rc-motion: 2.9.5(react-dom@18.3.1(react@18.3.1))(react@18.3.1)
      rc-overflow: 1.4.1(react-dom@18.3.1(react@18.3.1))(react@18.3.1)
      rc-util: 5.44.4(react-dom@18.3.1(react@18.3.1))(react@18.3.1)
      rc-virtual-list: 3.18.2(react-dom@18.3.1(react@18.3.1))(react@18.3.1)
      react: 18.3.1
      react-dom: 18.3.1(react@18.3.1)

  rc-slider@11.1.8(react-dom@18.3.1(react@18.3.1))(react@18.3.1):
    dependencies:
      '@babel/runtime': 7.26.9
      classnames: 2.5.1
      rc-util: 5.44.4(react-dom@18.3.1(react@18.3.1))(react@18.3.1)
      react: 18.3.1
      react-dom: 18.3.1(react@18.3.1)

  rc-steps@6.0.1(react-dom@18.3.1(react@18.3.1))(react@18.3.1):
    dependencies:
      '@babel/runtime': 7.26.9
      classnames: 2.5.1
      rc-util: 5.44.4(react-dom@18.3.1(react@18.3.1))(react@18.3.1)
      react: 18.3.1
      react-dom: 18.3.1(react@18.3.1)

  rc-switch@4.1.0(react-dom@18.3.1(react@18.3.1))(react@18.3.1):
    dependencies:
      '@babel/runtime': 7.26.9
      classnames: 2.5.1
      rc-util: 5.44.4(react-dom@18.3.1(react@18.3.1))(react@18.3.1)
      react: 18.3.1
      react-dom: 18.3.1(react@18.3.1)

  rc-table@7.50.3(react-dom@18.3.1(react@18.3.1))(react@18.3.1):
    dependencies:
      '@babel/runtime': 7.26.9
      '@rc-component/context': 1.4.0(react-dom@18.3.1(react@18.3.1))(react@18.3.1)
      classnames: 2.5.1
      rc-resize-observer: 1.4.3(react-dom@18.3.1(react@18.3.1))(react@18.3.1)
      rc-util: 5.44.4(react-dom@18.3.1(react@18.3.1))(react@18.3.1)
      rc-virtual-list: 3.18.2(react-dom@18.3.1(react@18.3.1))(react@18.3.1)
      react: 18.3.1
      react-dom: 18.3.1(react@18.3.1)

  rc-tabs@15.5.1(react-dom@18.3.1(react@18.3.1))(react@18.3.1):
    dependencies:
      '@babel/runtime': 7.26.9
      classnames: 2.5.1
      rc-dropdown: 4.2.1(react-dom@18.3.1(react@18.3.1))(react@18.3.1)
      rc-menu: 9.16.1(react-dom@18.3.1(react@18.3.1))(react@18.3.1)
      rc-motion: 2.9.5(react-dom@18.3.1(react@18.3.1))(react@18.3.1)
      rc-resize-observer: 1.4.3(react-dom@18.3.1(react@18.3.1))(react@18.3.1)
      rc-util: 5.44.4(react-dom@18.3.1(react@18.3.1))(react@18.3.1)
      react: 18.3.1
      react-dom: 18.3.1(react@18.3.1)

  rc-textarea@1.9.0(react-dom@18.3.1(react@18.3.1))(react@18.3.1):
    dependencies:
      '@babel/runtime': 7.26.9
      classnames: 2.5.1
      rc-input: 1.7.3(react-dom@18.3.1(react@18.3.1))(react@18.3.1)
      rc-resize-observer: 1.4.3(react-dom@18.3.1(react@18.3.1))(react@18.3.1)
      rc-util: 5.44.4(react-dom@18.3.1(react@18.3.1))(react@18.3.1)
      react: 18.3.1
      react-dom: 18.3.1(react@18.3.1)

  rc-tooltip@6.4.0(react-dom@18.3.1(react@18.3.1))(react@18.3.1):
    dependencies:
      '@babel/runtime': 7.26.9
<<<<<<< HEAD
      '@rc-component/trigger': 2.2.0(react-dom@18.3.1(react@18.3.1))(react@18.3.1)
=======
      '@rc-component/trigger': 2.2.6(react-dom@18.3.1(react@18.3.1))(react@18.3.1)
>>>>>>> 2135cd77
      classnames: 2.5.1
      rc-util: 5.44.4(react-dom@18.3.1(react@18.3.1))(react@18.3.1)
      react: 18.3.1
      react-dom: 18.3.1(react@18.3.1)

  rc-tree-select@5.27.0(react-dom@18.3.1(react@18.3.1))(react@18.3.1):
    dependencies:
      '@babel/runtime': 7.26.9
      classnames: 2.5.1
      rc-select: 14.16.6(react-dom@18.3.1(react@18.3.1))(react@18.3.1)
      rc-tree: 5.13.1(react-dom@18.3.1(react@18.3.1))(react@18.3.1)
      rc-util: 5.44.4(react-dom@18.3.1(react@18.3.1))(react@18.3.1)
      react: 18.3.1
      react-dom: 18.3.1(react@18.3.1)

  rc-tree@5.13.1(react-dom@18.3.1(react@18.3.1))(react@18.3.1):
    dependencies:
      '@babel/runtime': 7.26.9
      classnames: 2.5.1
      rc-motion: 2.9.5(react-dom@18.3.1(react@18.3.1))(react@18.3.1)
      rc-util: 5.44.4(react-dom@18.3.1(react@18.3.1))(react@18.3.1)
      rc-virtual-list: 3.18.2(react-dom@18.3.1(react@18.3.1))(react@18.3.1)
      react: 18.3.1
      react-dom: 18.3.1(react@18.3.1)

  rc-upload@4.8.1(react-dom@18.3.1(react@18.3.1))(react@18.3.1):
    dependencies:
      '@babel/runtime': 7.26.9
      classnames: 2.5.1
      rc-util: 5.44.4(react-dom@18.3.1(react@18.3.1))(react@18.3.1)
      react: 18.3.1
      react-dom: 18.3.1(react@18.3.1)

  rc-util@5.44.4(react-dom@18.3.1(react@18.3.1))(react@18.3.1):
    dependencies:
      '@babel/runtime': 7.26.9
      react: 18.3.1
      react-dom: 18.3.1(react@18.3.1)
      react-is: 18.3.1

  rc-virtual-list@3.18.2(react-dom@18.3.1(react@18.3.1))(react@18.3.1):
    dependencies:
      '@babel/runtime': 7.26.9
      classnames: 2.5.1
      rc-resize-observer: 1.4.3(react-dom@18.3.1(react@18.3.1))(react@18.3.1)
      rc-util: 5.44.4(react-dom@18.3.1(react@18.3.1))(react@18.3.1)
      react: 18.3.1
      react-dom: 18.3.1(react@18.3.1)

  react-dom@18.3.1(react@18.3.1):
    dependencies:
      loose-envify: 1.4.0
      react: 18.3.1
      scheduler: 0.23.2

  react-hook-form@7.52.1(react@18.3.1):
    dependencies:
      react: 18.3.1

  react-hot-toast@2.4.1(csstype@3.1.3)(react-dom@18.3.1(react@18.3.1))(react@18.3.1):
    dependencies:
      goober: 2.1.14(csstype@3.1.3)
      react: 18.3.1
      react-dom: 18.3.1(react@18.3.1)
    transitivePeerDependencies:
      - csstype

  react-is@16.13.1: {}

  react-is@18.3.1: {}

  react-is@19.0.0: {}

  react-redux@8.1.3(@types/react@18.3.3)(react-dom@18.3.1(react@18.3.1))(react@18.3.1)(redux@4.2.1):
    dependencies:
      '@babel/runtime': 7.24.7
      '@types/hoist-non-react-statics': 3.3.5
      '@types/use-sync-external-store': 0.0.3
      hoist-non-react-statics: 3.3.2
      react: 18.3.1
      react-is: 18.3.1
      use-sync-external-store: 1.2.2(react@18.3.1)
    optionalDependencies:
      '@types/react': 18.3.3
      react-dom: 18.3.1(react@18.3.1)
      redux: 4.2.1

  react-transition-group@4.4.5(react-dom@18.3.1(react@18.3.1))(react@18.3.1):
    dependencies:
      '@babel/runtime': 7.26.9
      dom-helpers: 5.2.1
      loose-envify: 1.4.0
      prop-types: 15.8.1
      react: 18.3.1
      react-dom: 18.3.1(react@18.3.1)

  react-universal-interface@0.6.2(react@18.3.1)(tslib@2.6.3):
    dependencies:
      react: 18.3.1
      tslib: 2.6.3

  react-use@17.5.0(react-dom@18.3.1(react@18.3.1))(react@18.3.1):
    dependencies:
      '@types/js-cookie': 2.2.7
      '@xobotyi/scrollbar-width': 1.9.5
      copy-to-clipboard: 3.3.3
      fast-deep-equal: 3.1.3
      fast-shallow-equal: 1.0.0
      js-cookie: 2.2.1
      nano-css: 5.6.1(react-dom@18.3.1(react@18.3.1))(react@18.3.1)
      react: 18.3.1
      react-dom: 18.3.1(react@18.3.1)
      react-universal-interface: 0.6.2(react@18.3.1)(tslib@2.6.3)
      resize-observer-polyfill: 1.5.1
      screenfull: 5.2.0
      set-harmonic-interval: 1.0.1
      throttle-debounce: 3.0.1
      ts-easing: 0.2.0
      tslib: 2.6.3

  react@18.3.1:
    dependencies:
      loose-envify: 1.4.0

  read-cache@1.0.0:
    dependencies:
      pify: 2.3.0

  readdirp@3.6.0:
    dependencies:
      picomatch: 2.3.1

  redux-thunk@2.4.2(redux@4.2.1):
    dependencies:
      redux: 4.2.1

  redux@4.2.1:
    dependencies:
      '@babel/runtime': 7.26.9

  reflect.getprototypeof@1.0.6:
    dependencies:
      call-bind: 1.0.7
      define-properties: 1.2.1
      es-abstract: 1.23.3
      es-errors: 1.3.0
      get-intrinsic: 1.3.0
      globalthis: 1.0.4
      which-builtin-type: 1.1.3

  regenerator-runtime@0.14.1: {}

  regexp.prototype.flags@1.5.2:
    dependencies:
      call-bind: 1.0.7
      define-properties: 1.2.1
      es-errors: 1.3.0
      set-function-name: 2.0.2

  reselect@4.1.8: {}

  resize-observer-polyfill@1.5.1: {}

  resolve-from@4.0.0: {}

  resolve-pkg-maps@1.0.0: {}

  resolve@1.22.8:
    dependencies:
      is-core-module: 2.14.0
      path-parse: 1.0.7
      supports-preserve-symlinks-flag: 1.0.0

  resolve@2.0.0-next.5:
    dependencies:
      is-core-module: 2.14.0
      path-parse: 1.0.7
      supports-preserve-symlinks-flag: 1.0.0

  reusify@1.0.4: {}

  rimraf@3.0.2:
    dependencies:
      glob: 7.2.3

  rtl-css-js@1.16.1:
    dependencies:
      '@babel/runtime': 7.26.9

  run-parallel@1.2.0:
    dependencies:
      queue-microtask: 1.2.3

  safe-array-concat@1.1.2:
    dependencies:
      call-bind: 1.0.7
      get-intrinsic: 1.2.4
      has-symbols: 1.0.3
      isarray: 2.0.5

  safe-regex-test@1.0.3:
    dependencies:
      call-bind: 1.0.7
      es-errors: 1.3.0
      is-regex: 1.1.4

  scheduler@0.23.2:
    dependencies:
      loose-envify: 1.4.0

  screenfull@5.2.0: {}

  scroll-into-view-if-needed@3.1.0:
    dependencies:
      compute-scroll-into-view: 3.1.1

  semver@6.3.1: {}

  semver@7.6.2: {}

  set-function-length@1.2.2:
    dependencies:
      define-data-property: 1.1.4
      es-errors: 1.3.0
      function-bind: 1.1.2
      get-intrinsic: 1.3.0
      gopd: 1.2.0
      has-property-descriptors: 1.0.2

  set-function-name@2.0.2:
    dependencies:
      define-data-property: 1.1.4
      es-errors: 1.3.0
      functions-have-names: 1.2.3
      has-property-descriptors: 1.0.2

  set-harmonic-interval@1.0.1: {}

  shebang-command@2.0.0:
    dependencies:
      shebang-regex: 3.0.0

  shebang-regex@3.0.0: {}

  side-channel-list@1.0.0:
    dependencies:
      es-errors: 1.3.0
      object-inspect: 1.13.4

  side-channel-map@1.0.1:
    dependencies:
      call-bound: 1.0.3
      es-errors: 1.3.0
      get-intrinsic: 1.3.0
      object-inspect: 1.13.4

  side-channel-weakmap@1.0.2:
    dependencies:
      call-bound: 1.0.3
      es-errors: 1.3.0
      get-intrinsic: 1.3.0
      object-inspect: 1.13.4
      side-channel-map: 1.0.1

  side-channel@1.1.0:
    dependencies:
      es-errors: 1.3.0
      object-inspect: 1.13.4
      side-channel-list: 1.0.0
      side-channel-map: 1.0.1
      side-channel-weakmap: 1.0.2

  signal-exit@3.0.7: {}

  signal-exit@4.1.0: {}

  sirv@2.0.4:
    dependencies:
      '@polka/url': 1.0.0-next.25
      mrmime: 2.0.0
      totalist: 3.0.1

  slash@3.0.0: {}

  source-map-js@1.2.1: {}

  source-map@0.5.6: {}

  source-map@0.5.7: {}

  source-map@0.6.1: {}

  stack-generator@2.0.10:
    dependencies:
      stackframe: 1.3.4

  stackframe@1.3.4: {}

  stacktrace-gps@3.1.2:
    dependencies:
      source-map: 0.5.6
      stackframe: 1.3.4

  stacktrace-js@2.0.2:
    dependencies:
      error-stack-parser: 2.1.4
      stack-generator: 2.0.10
      stacktrace-gps: 3.1.2

  stop-iteration-iterator@1.0.0:
    dependencies:
      internal-slot: 1.0.7

  streamsearch@1.1.0: {}

  string-convert@0.2.1: {}

  string-width@4.2.3:
    dependencies:
      emoji-regex: 8.0.0
      is-fullwidth-code-point: 3.0.0
      strip-ansi: 6.0.1

  string-width@5.1.2:
    dependencies:
      eastasianwidth: 0.2.0
      emoji-regex: 9.2.2
      strip-ansi: 7.1.0

  string.prototype.includes@2.0.0:
    dependencies:
      define-properties: 1.2.1
      es-abstract: 1.23.3

  string.prototype.matchall@4.0.11:
    dependencies:
      call-bind: 1.0.7
      define-properties: 1.2.1
      es-abstract: 1.23.3
      es-errors: 1.3.0
      es-object-atoms: 1.0.0
      get-intrinsic: 1.2.4
      gopd: 1.0.1
      has-symbols: 1.0.3
      internal-slot: 1.0.7
      regexp.prototype.flags: 1.5.2
      set-function-name: 2.0.2
      side-channel: 1.1.0

  string.prototype.trim@1.2.9:
    dependencies:
      call-bind: 1.0.7
      define-properties: 1.2.1
      es-abstract: 1.23.3
      es-object-atoms: 1.0.0

  string.prototype.trimend@1.0.8:
    dependencies:
      call-bind: 1.0.7
      define-properties: 1.2.1
      es-object-atoms: 1.0.0

  string.prototype.trimstart@1.0.8:
    dependencies:
      call-bind: 1.0.7
      define-properties: 1.2.1
      es-object-atoms: 1.0.0

  strip-ansi@6.0.1:
    dependencies:
      ansi-regex: 5.0.1

  strip-ansi@7.1.0:
    dependencies:
      ansi-regex: 6.0.1

  strip-bom@3.0.0: {}

  strip-final-newline@2.0.0: {}

  strip-json-comments@3.1.1: {}

  styled-jsx@5.1.1(react@18.3.1):
    dependencies:
      client-only: 0.0.1
      react: 18.3.1

  stylis@4.2.0: {}

  stylis@4.3.2: {}

  stylis@4.3.6: {}

  sucrase@3.35.0:
    dependencies:
      '@jridgewell/gen-mapping': 0.3.5
      commander: 4.1.1
      glob: 10.4.2
      lines-and-columns: 1.2.4
      mz: 2.7.0
      pirates: 4.0.6
      ts-interface-checker: 0.1.13

  supports-color@5.5.0:
    dependencies:
      has-flag: 3.0.0

  supports-color@7.2.0:
    dependencies:
      has-flag: 4.0.0

  supports-preserve-symlinks-flag@1.0.0: {}

  svgo@3.3.2:
    dependencies:
      '@trysound/sax': 0.2.0
      commander: 7.2.0
      css-select: 5.1.0
      css-tree: 2.3.1
      css-what: 6.1.0
      csso: 5.0.5
      picocolors: 1.1.1

  tailwindcss@3.4.4:
    dependencies:
      '@alloc/quick-lru': 5.2.0
      arg: 5.0.2
      chokidar: 3.6.0
      didyoumean: 1.2.2
      dlv: 1.1.3
      fast-glob: 3.3.2
      glob-parent: 6.0.2
      is-glob: 4.0.3
      jiti: 1.21.6
      lilconfig: 2.1.0
      micromatch: 4.0.8
      normalize-path: 3.0.0
      object-hash: 3.0.0
      picocolors: 1.0.1
      postcss: 8.5.3
      postcss-import: 15.1.0(postcss@8.5.3)
      postcss-js: 4.0.1(postcss@8.5.3)
      postcss-load-config: 4.0.2(postcss@8.5.3)
      postcss-nested: 6.0.1(postcss@8.5.3)
      postcss-selector-parser: 6.1.0
      resolve: 1.22.8
      sucrase: 3.35.0
    transitivePeerDependencies:
      - ts-node

  tapable@2.2.1: {}

  tar@6.2.1:
    dependencies:
      chownr: 2.0.0
      fs-minipass: 2.1.0
      minipass: 5.0.0
      minizlib: 2.1.2
      mkdirp: 1.0.4
      yallist: 4.0.0

  text-table@0.2.0: {}

  thenify-all@1.6.0:
    dependencies:
      thenify: 3.3.1

  thenify@3.3.1:
    dependencies:
      any-promise: 1.3.0

  throttle-debounce@3.0.1: {}

  throttle-debounce@5.0.2: {}

  tiny-case@1.0.3: {}

  to-fast-properties@2.0.0: {}

  to-regex-range@5.0.1:
    dependencies:
      is-number: 7.0.0

  toggle-selection@1.0.6: {}

  toposort@2.0.2: {}

  totalist@3.0.1: {}

  ts-api-utils@1.3.0(typescript@5.5.3):
    dependencies:
      typescript: 5.5.3

  ts-easing@0.2.0: {}

  ts-interface-checker@0.1.13: {}

  tsconfig-paths@3.15.0:
    dependencies:
      '@types/json5': 0.0.29
      json5: 1.0.2
      minimist: 1.2.8
      strip-bom: 3.0.0

  tslib@2.6.3: {}

  tsx@4.16.0:
    dependencies:
      esbuild: 0.21.5
      get-tsconfig: 4.7.5
    optionalDependencies:
      fsevents: 2.3.3

  type-check@0.4.0:
    dependencies:
      prelude-ls: 1.2.1

  type-fest@0.20.2: {}

  type-fest@2.19.0: {}

  typed-array-buffer@1.0.2:
    dependencies:
      call-bind: 1.0.7
      es-errors: 1.3.0
      is-typed-array: 1.1.13

  typed-array-byte-length@1.0.1:
    dependencies:
      call-bind: 1.0.7
      for-each: 0.3.3
      gopd: 1.0.1
      has-proto: 1.0.3
      is-typed-array: 1.1.13

  typed-array-byte-offset@1.0.2:
    dependencies:
      available-typed-arrays: 1.0.7
      call-bind: 1.0.7
      for-each: 0.3.3
      gopd: 1.0.1
      has-proto: 1.0.3
      is-typed-array: 1.1.13

  typed-array-length@1.0.6:
    dependencies:
      call-bind: 1.0.7
      for-each: 0.3.3
      gopd: 1.0.1
      has-proto: 1.0.3
      is-typed-array: 1.1.13
      possible-typed-array-names: 1.0.0

  typescript@5.5.3: {}

  ufo@1.5.3: {}

  unbox-primitive@1.0.2:
    dependencies:
      call-bind: 1.0.7
      has-bigints: 1.0.2
      has-symbols: 1.0.3
      which-boxed-primitive: 1.0.2

  undici-types@5.26.5: {}

  update-browserslist-db@1.1.0(browserslist@4.23.1):
    dependencies:
      browserslist: 4.23.1
      escalade: 3.1.2
      picocolors: 1.1.1

  uri-js@4.4.1:
    dependencies:
      punycode: 2.3.1

  use-sync-external-store@1.2.2(react@18.3.1):
    dependencies:
      react: 18.3.1

  util-deprecate@1.0.2: {}

  webpack-bundle-analyzer@4.10.1:
    dependencies:
      '@discoveryjs/json-ext': 0.5.7
      acorn: 8.12.0
      acorn-walk: 8.3.3
      commander: 7.2.0
      debounce: 1.2.1
      escape-string-regexp: 4.0.0
      gzip-size: 6.0.0
      html-escaper: 2.0.2
      is-plain-object: 5.0.0
      opener: 1.5.2
      picocolors: 1.1.1
      sirv: 2.0.4
      ws: 7.5.10
    transitivePeerDependencies:
      - bufferutil
      - utf-8-validate

  which-boxed-primitive@1.0.2:
    dependencies:
      is-bigint: 1.0.4
      is-boolean-object: 1.1.2
      is-number-object: 1.0.7
      is-string: 1.0.7
      is-symbol: 1.0.4

  which-builtin-type@1.1.3:
    dependencies:
      function.prototype.name: 1.1.6
      has-tostringtag: 1.0.2
      is-async-function: 2.0.0
      is-date-object: 1.0.5
      is-finalizationregistry: 1.0.2
      is-generator-function: 1.0.10
      is-regex: 1.1.4
      is-weakref: 1.0.2
      isarray: 2.0.5
      which-boxed-primitive: 1.0.2
      which-collection: 1.0.2
      which-typed-array: 1.1.15

  which-collection@1.0.2:
    dependencies:
      is-map: 2.0.3
      is-set: 2.0.3
      is-weakmap: 2.0.2
      is-weakset: 2.0.3

  which-typed-array@1.1.15:
    dependencies:
      available-typed-arrays: 1.0.7
      call-bind: 1.0.7
      for-each: 0.3.3
      gopd: 1.0.1
      has-tostringtag: 1.0.2

  which@2.0.2:
    dependencies:
      isexe: 2.0.0

  word-wrap@1.2.5: {}

  wrap-ansi@7.0.0:
    dependencies:
      ansi-styles: 4.3.0
      string-width: 4.2.3
      strip-ansi: 6.0.1

  wrap-ansi@8.1.0:
    dependencies:
      ansi-styles: 6.2.1
      string-width: 5.1.2
      strip-ansi: 7.1.0

  wrappy@1.0.2: {}

  ws@7.5.10: {}

  yallist@4.0.0: {}

  yaml@1.10.2: {}

  yaml@2.4.5: {}

  yauzl@2.10.0:
    dependencies:
      buffer-crc32: 0.2.13
      fd-slicer: 1.1.0

  yocto-queue@0.1.0: {}

  yup@1.4.0:
    dependencies:
      property-expr: 2.0.6
      tiny-case: 1.0.3
      toposort: 2.0.2
      type-fest: 2.19.0<|MERGE_RESOLUTION|>--- conflicted
+++ resolved
@@ -937,19 +937,11 @@
   '@types/parse-json@4.0.2':
     resolution: {integrity: sha512-dISoDXWWQwUquiKsyZ4Ng+HX2KsPL7LyHKHQwgGFEA3IaKac4Obd+h2a/a6waisAoepJlBcx9paWqjA8/HVjCw==}
 
-  '@types/prop-types@15.7.12':
-    resolution: {integrity: sha512-5zvhXYtRNRluoE/jAp4GVsSduVUzNWKkOZrCDBWYtE7biZywwdC2AcEzg+cSMLFRfVgeAFqpfNabiPjxFddV1Q==}
-
-<<<<<<< HEAD
   '@types/prop-types@15.7.14':
     resolution: {integrity: sha512-gNMvNH49DJ7OJYv+KAKn0Xp45p8PLl6zo2YnvDIbTd4J6MER2BmWN49TG7n9LvkyihINxeKW8+3bfS2yDC9dzQ==}
-
-  '@types/qs@6.9.15':
-    resolution: {integrity: sha512-uXHQKES6DQKKCLh441Xv/dwxOq1TVS3JPUMlEqoEglvlhR6Mxnlew/Xq/LRVHpLyk7iK3zODe1qYHIMltO7XGg==}
-=======
+    
   '@types/qs@6.9.18':
     resolution: {integrity: sha512-kK7dgTYDyGqS+e2Q4aK9X3D7q234CIZ1Bv0q/7Z5IwRDoADNU81xXJK/YVyLbLTZCoIwUoDoffFeF+p/eIklAA==}
->>>>>>> 2135cd77
 
   '@types/react-transition-group@4.4.10':
     resolution: {integrity: sha512-hT/+s0VQs2ojCX823m60m5f0sL5idt9SO6Tj6Dg+rdphGPIeJbJ6CxvBYkgkGKrYeDjvIpKTR38UzmtHJOGW3Q==}
@@ -3251,8 +3243,6 @@
 
   '@ant-design/cssinjs-utils@1.1.3(react-dom@18.3.1(react@18.3.1))(react@18.3.1)':
     dependencies:
-<<<<<<< HEAD
-=======
       '@ant-design/cssinjs': 1.23.0(react-dom@18.3.1(react@18.3.1))(react@18.3.1)
       '@babel/runtime': 7.26.9
       rc-util: 5.44.4(react-dom@18.3.1(react@18.3.1))(react@18.3.1)
@@ -3261,7 +3251,6 @@
 
   '@ant-design/cssinjs@1.23.0(react-dom@18.3.1(react@18.3.1))(react@18.3.1)':
     dependencies:
->>>>>>> 2135cd77
       '@babel/runtime': 7.26.9
       '@emotion/hash': 0.8.0
       '@emotion/unitless': 0.7.5
@@ -3743,23 +3732,10 @@
       '@emotion/styled': 11.11.5(@emotion/react@11.11.4(@types/react@18.3.3)(react@18.3.1))(@types/react@18.3.3)(react@18.3.1)
       '@types/react': 18.3.3
 
-  '@mui/private-theming@5.15.20(@types/react@18.3.3)(react@18.3.1)':
+  '@mui/private-theming@5.16.14(@types/react@18.3.3)(react@18.3.1)':
     dependencies:
       '@babel/runtime': 7.26.9
-<<<<<<< HEAD
-      '@mui/utils': 5.16.14(@types/react@18.3.3)(react@18.3.1)
-      prop-types: 15.8.1
-      react: 18.3.1
-    optionalDependencies:
-      '@types/react': 18.3.3
-
-  '@mui/private-theming@5.16.14(@types/react@18.3.3)(react@18.3.1)':
-    dependencies:
-      '@babel/runtime': 7.26.9
-      '@mui/utils': 5.16.14(@types/react@18.3.3)(react@18.3.1)
-=======
       '@mui/utils': 5.15.20(@types/react@18.3.3)(react@18.3.1)
->>>>>>> 2135cd77
       prop-types: 15.8.1
       react: 18.3.1
     optionalDependencies:
@@ -3946,13 +3922,9 @@
 
   '@rc-component/color-picker@2.0.1(react-dom@18.3.1(react@18.3.1))(react@18.3.1)':
     dependencies:
-<<<<<<< HEAD
-      '@babel/runtime': 7.26.9
       '@ctrl/tinycolor': 3.6.1
-=======
       '@ant-design/fast-color': 2.0.6
       '@babel/runtime': 7.26.9
->>>>>>> 2135cd77
       classnames: 2.5.1
       rc-util: 5.44.4(react-dom@18.3.1(react@18.3.1))(react@18.3.1)
       react: 18.3.1
@@ -3961,11 +3933,7 @@
   '@rc-component/context@1.4.0(react-dom@18.3.1(react@18.3.1))(react@18.3.1)':
     dependencies:
       '@babel/runtime': 7.26.9
-<<<<<<< HEAD
-      rc-util: 5.43.0(react-dom@18.3.1(react@18.3.1))(react@18.3.1)
-=======
       rc-util: 5.44.4(react-dom@18.3.1(react@18.3.1))(react@18.3.1)
->>>>>>> 2135cd77
       react: 18.3.1
       react-dom: 18.3.1(react@18.3.1)
 
@@ -4060,15 +4028,9 @@
 
   '@types/parse-json@4.0.2': {}
 
-  '@types/prop-types@15.7.12': {}
-
-<<<<<<< HEAD
   '@types/prop-types@15.7.14': {}
 
-  '@types/qs@6.9.15': {}
-=======
   '@types/qs@6.9.18': {}
->>>>>>> 2135cd77
 
   '@types/react-transition-group@4.4.10':
     dependencies:
@@ -5879,10 +5841,7 @@
   rc-cascader@3.33.0(react-dom@18.3.1(react@18.3.1))(react@18.3.1):
     dependencies:
       '@babel/runtime': 7.26.9
-<<<<<<< HEAD
       array-tree-filter: 2.1.0
-=======
->>>>>>> 2135cd77
       classnames: 2.5.1
       rc-select: 14.16.6(react-dom@18.3.1(react@18.3.1))(react@18.3.1)
       rc-tree: 5.13.1(react-dom@18.3.1(react@18.3.1))(react@18.3.1)
@@ -5930,11 +5889,7 @@
   rc-dropdown@4.2.1(react-dom@18.3.1(react@18.3.1))(react@18.3.1):
     dependencies:
       '@babel/runtime': 7.26.9
-<<<<<<< HEAD
-      '@rc-component/trigger': 2.2.0(react-dom@18.3.1(react@18.3.1))(react@18.3.1)
-=======
       '@rc-component/trigger': 2.2.6(react-dom@18.3.1(react@18.3.1))(react@18.3.1)
->>>>>>> 2135cd77
       classnames: 2.5.1
       rc-util: 5.44.4(react-dom@18.3.1(react@18.3.1))(react@18.3.1)
       react: 18.3.1
@@ -5980,11 +5935,7 @@
   rc-mentions@2.19.1(react-dom@18.3.1(react@18.3.1))(react@18.3.1):
     dependencies:
       '@babel/runtime': 7.26.9
-<<<<<<< HEAD
-      '@rc-component/trigger': 2.2.0(react-dom@18.3.1(react@18.3.1))(react@18.3.1)
-=======
       '@rc-component/trigger': 2.2.6(react-dom@18.3.1(react@18.3.1))(react@18.3.1)
->>>>>>> 2135cd77
       classnames: 2.5.1
       rc-input: 1.7.3(react-dom@18.3.1(react@18.3.1))(react@18.3.1)
       rc-menu: 9.16.1(react-dom@18.3.1(react@18.3.1))(react@18.3.1)
@@ -5996,11 +5947,7 @@
   rc-menu@9.16.1(react-dom@18.3.1(react@18.3.1))(react@18.3.1):
     dependencies:
       '@babel/runtime': 7.26.9
-<<<<<<< HEAD
-      '@rc-component/trigger': 2.2.0(react-dom@18.3.1(react@18.3.1))(react@18.3.1)
-=======
       '@rc-component/trigger': 2.2.6(react-dom@18.3.1(react@18.3.1))(react@18.3.1)
->>>>>>> 2135cd77
       classnames: 2.5.1
       rc-motion: 2.9.5(react-dom@18.3.1(react@18.3.1))(react@18.3.1)
       rc-overflow: 1.4.1(react-dom@18.3.1(react@18.3.1))(react@18.3.1)
@@ -6045,11 +5992,7 @@
   rc-picker@4.11.2(dayjs@1.11.11)(react-dom@18.3.1(react@18.3.1))(react@18.3.1):
     dependencies:
       '@babel/runtime': 7.26.9
-<<<<<<< HEAD
-      '@rc-component/trigger': 2.2.0(react-dom@18.3.1(react@18.3.1))(react@18.3.1)
-=======
       '@rc-component/trigger': 2.2.6(react-dom@18.3.1(react@18.3.1))(react@18.3.1)
->>>>>>> 2135cd77
       classnames: 2.5.1
       rc-overflow: 1.4.1(react-dom@18.3.1(react@18.3.1))(react@18.3.1)
       rc-resize-observer: 1.4.3(react-dom@18.3.1(react@18.3.1))(react@18.3.1)
@@ -6096,11 +6039,7 @@
   rc-select@14.16.6(react-dom@18.3.1(react@18.3.1))(react@18.3.1):
     dependencies:
       '@babel/runtime': 7.26.9
-<<<<<<< HEAD
-      '@rc-component/trigger': 2.2.0(react-dom@18.3.1(react@18.3.1))(react@18.3.1)
-=======
       '@rc-component/trigger': 2.2.6(react-dom@18.3.1(react@18.3.1))(react@18.3.1)
->>>>>>> 2135cd77
       classnames: 2.5.1
       rc-motion: 2.9.5(react-dom@18.3.1(react@18.3.1))(react@18.3.1)
       rc-overflow: 1.4.1(react-dom@18.3.1(react@18.3.1))(react@18.3.1)
@@ -6169,11 +6108,7 @@
   rc-tooltip@6.4.0(react-dom@18.3.1(react@18.3.1))(react@18.3.1):
     dependencies:
       '@babel/runtime': 7.26.9
-<<<<<<< HEAD
-      '@rc-component/trigger': 2.2.0(react-dom@18.3.1(react@18.3.1))(react@18.3.1)
-=======
       '@rc-component/trigger': 2.2.6(react-dom@18.3.1(react@18.3.1))(react@18.3.1)
->>>>>>> 2135cd77
       classnames: 2.5.1
       rc-util: 5.44.4(react-dom@18.3.1(react@18.3.1))(react@18.3.1)
       react: 18.3.1
