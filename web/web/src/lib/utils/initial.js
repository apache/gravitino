--- conflicted
+++ resolved
@@ -184,126 +184,6 @@
     ]
   },
   {
-<<<<<<< HEAD
-    label: 'MySQL',
-    value: 'jdbc-mysql',
-    defaultProps: [
-      {
-        key: 'jdbc-driver',
-        value: '',
-        required: true,
-        description: 'e.g. com.mysql.jdbc.Driver or com.mysql.cj.jdbc.Driver'
-      },
-      {
-        key: 'jdbc-url',
-        value: '',
-        required: true,
-        description: 'e.g. jdbc:mysql://localhost:3306'
-      },
-      {
-        key: 'jdbc-user',
-        value: '',
-        required: true
-      },
-      {
-        key: 'jdbc-password',
-        value: '',
-        required: true
-      }
-    ]
-  },
-  {
-    label: 'ClickHouse',
-    value: 'jdbc-clickhouse',
-    defaultProps: [
-      {
-        key: 'jdbc-driver',
-        value: '',
-        required: true,
-        description: 'e.g. com.clickhouse.jdbc.ClickHouseDriver'
-      },
-      {
-        key: 'jdbc-url',
-        value: '',
-        required: true,
-        description: 'e.g. jdbc:clickhouse://localhost'
-      },
-      {
-        key: 'jdbc-user',
-        value: '',
-        required: true
-      },
-      {
-        key: 'jdbc-password',
-        value: '',
-        required: true
-      }
-    ]
-  },
-  {
-    label: 'PostgreSQL',
-    value: 'jdbc-postgresql',
-    defaultProps: [
-      {
-        key: 'jdbc-driver',
-        value: '',
-        required: true,
-        description: 'e.g. org.postgresql.Driver'
-      },
-      {
-        key: 'jdbc-url',
-        value: '',
-        required: true,
-        description: 'e.g. jdbc:postgresql://localhost:5432/your_database'
-      },
-      {
-        key: 'jdbc-user',
-        value: '',
-        required: true
-      },
-      {
-        key: 'jdbc-password',
-        value: '',
-        required: true
-      },
-      {
-        key: 'jdbc-database',
-        value: '',
-        required: true
-      }
-    ]
-  },
-  {
-    label: 'Apache Doris',
-    value: 'jdbc-doris',
-    defaultProps: [
-      {
-        key: 'jdbc-driver',
-        value: '',
-        required: true,
-        description: 'e.g. com.mysql.jdbc.Driver'
-      },
-      {
-        key: 'jdbc-url',
-        value: '',
-        required: true,
-        description: 'e.g. jdbc:mysql://localhost:9030'
-      },
-      {
-        key: 'jdbc-user',
-        value: '',
-        required: true
-      },
-      {
-        key: 'jdbc-password',
-        value: '',
-        required: true
-      }
-    ]
-  },
-  {
-=======
->>>>>>> 848ba8e1
     label: 'Apache Paimon',
     value: 'lakehouse-paimon',
     defaultProps: [
@@ -405,6 +285,34 @@
         required: true
       }
     ]
+  },
+  {
+    label: 'ClickHouse',
+        value: 'jdbc-clickhouse',
+      defaultProps: [
+    {
+      key: 'jdbc-driver',
+      value: '',
+      required: true,
+      description: 'e.g. com.clickhouse.jdbc.ClickHouseDriver'
+    },
+    {
+      key: 'jdbc-url',
+      value: '',
+      required: true,
+      description: 'e.g. jdbc:clickhouse://localhost'
+    },
+    {
+      key: 'jdbc-user',
+      value: '',
+      required: true
+    },
+    {
+      key: 'jdbc-password',
+      value: '',
+      required: true
+    }
+  ]
   },
   {
     label: 'OceanBase',
