--- conflicted
+++ resolved
@@ -44,11 +44,7 @@
 import CreateFilesetDialog from '../../CreateFilesetDialog'
 
 import { useAppSelector, useAppDispatch } from '@/lib/hooks/useStore'
-<<<<<<< HEAD
-import { deleteCatalog, deleteSchema, setCatalogInUse } from '@/lib/store/metalakes'
-=======
-import { deleteCatalog, deleteFileset, deleteSchema } from '@/lib/store/metalakes'
->>>>>>> a89a1ca2
+import { deleteCatalog, deleteFileset, deleteSchema, setCatalogInUse } from '@/lib/store/metalakes'
 
 import { to } from '@/lib/utils'
 import { getCatalogDetailsApi, switchInUseApi } from '@/lib/api/catalogs'
