--
-- Licensed to the Apache Software Foundation (ASF) under one
-- or more contributor license agreements.  See the NOTICE file--
--  distributed with this work for additional information
-- regarding copyright ownership.  The ASF licenses this file
-- to you under the Apache License, Version 2.0 (the
-- "License"). You may not use this file except in compliance
-- with the License.  You may obtain a copy of the License at
--
--  http://www.apache.org/licenses/LICENSE-2.0
--
-- Unless required by applicable law or agreed to in writing,
-- software distributed under the License is distributed on an
-- "AS IS" BASIS, WITHOUT WARRANTIES OR CONDITIONS OF ANY
-- KIND, either express or implied.  See the License for the
-- specific language governing permissions and limitations
-- under the License.
--

-- Note: Database and schema creation is not included in this script. Please create the database and
-- schema before running this script. for example in psql:
-- CREATE DATABASE example_db;
-- \c example_db
-- CREATE SCHEMA example_schema;
-- set search_path to example_schema;

CREATE TABLE IF NOT EXISTS metalake_meta (
    metalake_id BIGINT NOT NULL,
    metalake_name VARCHAR(128) NOT NULL,
    metalake_comment VARCHAR(256) DEFAULT '',
    properties TEXT DEFAULT NULL,
    audit_info TEXT NOT NULL,
    schema_version TEXT NOT NULL,
    current_version INT NOT NULL DEFAULT 1,
    last_version INT NOT NULL DEFAULT 1,
    deleted_at BIGINT NOT NULL DEFAULT 0,
    PRIMARY KEY (metalake_id),
    UNIQUE (metalake_name, deleted_at)
    );
COMMENT ON TABLE metalake_meta IS 'metalake metadata';

COMMENT ON COLUMN metalake_meta.metalake_id IS 'metalake id';
COMMENT ON COLUMN metalake_meta.metalake_name IS 'metalake name';
COMMENT ON COLUMN metalake_meta.metalake_comment IS 'metalake comment';
COMMENT ON COLUMN metalake_meta.properties IS 'metalake properties';
COMMENT ON COLUMN metalake_meta.audit_info IS 'metalake audit info';
COMMENT ON COLUMN metalake_meta.schema_version IS 'metalake schema version info';
COMMENT ON COLUMN metalake_meta.current_version IS 'metalake current version';
COMMENT ON COLUMN metalake_meta.last_version IS 'metalake last version';
COMMENT ON COLUMN metalake_meta.deleted_at IS 'metalake deleted at';


CREATE TABLE IF NOT EXISTS catalog_meta (
    catalog_id BIGINT NOT NULL,
    catalog_name VARCHAR(128) NOT NULL,
    metalake_id BIGINT NOT NULL,
    type VARCHAR(64) NOT NULL,
    provider VARCHAR(64) NOT NULL,
    catalog_comment VARCHAR(256) DEFAULT '',
    properties TEXT DEFAULT NULL,
    audit_info TEXT NOT NULL,
    current_version INT NOT NULL DEFAULT 1,
    last_version INT NOT NULL DEFAULT 1,
    deleted_at BIGINT NOT NULL DEFAULT 0,
    PRIMARY KEY (catalog_id),
    UNIQUE (metalake_id, catalog_name, deleted_at)
    );

COMMENT ON TABLE catalog_meta IS 'catalog metadata';

COMMENT ON COLUMN catalog_meta.catalog_id IS 'catalog id';
COMMENT ON COLUMN catalog_meta.catalog_name IS 'catalog name';
COMMENT ON COLUMN catalog_meta.metalake_id IS 'metalake id';
COMMENT ON COLUMN catalog_meta.type IS 'catalog type';
COMMENT ON COLUMN catalog_meta.provider IS 'catalog provider';
COMMENT ON COLUMN catalog_meta.catalog_comment IS 'catalog comment';
COMMENT ON COLUMN catalog_meta.properties IS 'catalog properties';
COMMENT ON COLUMN catalog_meta.audit_info IS 'catalog audit info';
COMMENT ON COLUMN catalog_meta.current_version IS 'catalog current version';
COMMENT ON COLUMN catalog_meta.last_version IS 'catalog last version';
COMMENT ON COLUMN catalog_meta.deleted_at IS 'catalog deleted at';


CREATE TABLE IF NOT EXISTS schema_meta (
    schema_id BIGINT NOT NULL,
    schema_name VARCHAR(128) NOT NULL,
    metalake_id BIGINT NOT NULL,
    catalog_id BIGINT NOT NULL,
    schema_comment VARCHAR(256) DEFAULT '',
    properties TEXT DEFAULT NULL,
    audit_info TEXT NOT NULL,
    current_version INT NOT NULL DEFAULT 1,
    last_version INT NOT NULL DEFAULT 1,
    deleted_at BIGINT NOT NULL DEFAULT 0,
    PRIMARY KEY (schema_id),
    UNIQUE (catalog_id, schema_name, deleted_at)
    );

CREATE INDEX IF NOT EXISTS idx_metalake_id ON schema_meta (metalake_id);
COMMENT ON TABLE schema_meta IS 'schema metadata';

COMMENT ON COLUMN schema_meta.schema_id IS 'schema id';
COMMENT ON COLUMN schema_meta.schema_name IS 'schema name';
COMMENT ON COLUMN schema_meta.metalake_id IS 'metalake id';
COMMENT ON COLUMN schema_meta.catalog_id IS 'catalog id';
COMMENT ON COLUMN schema_meta.schema_comment IS 'schema comment';
COMMENT ON COLUMN schema_meta.properties IS 'schema properties';
COMMENT ON COLUMN schema_meta.audit_info IS 'schema audit info';
COMMENT ON COLUMN schema_meta.current_version IS 'schema current version';
COMMENT ON COLUMN schema_meta.last_version IS 'schema last version';
COMMENT ON COLUMN schema_meta.deleted_at IS 'schema deleted at';


CREATE TABLE IF NOT EXISTS table_meta (
    table_id BIGINT NOT NULL,
    table_name VARCHAR(128) NOT NULL,
    metalake_id BIGINT NOT NULL,
    catalog_id BIGINT NOT NULL,
    schema_id BIGINT NOT NULL,
    audit_info TEXT NOT NULL,
    current_version INT NOT NULL DEFAULT 1,
    last_version INT NOT NULL DEFAULT 1,
    deleted_at BIGINT NOT NULL DEFAULT 0,
    PRIMARY KEY (table_id),
    UNIQUE (schema_id, table_name, deleted_at)
    );

CREATE INDEX IF NOT EXISTS idx_metalake_id ON table_meta (metalake_id);
CREATE INDEX IF NOT EXISTS idx_catalog_id ON table_meta (catalog_id);
COMMENT ON TABLE table_meta IS 'table metadata';

COMMENT ON COLUMN table_meta.table_id IS 'table id';
COMMENT ON COLUMN table_meta.table_name IS 'table name';
COMMENT ON COLUMN table_meta.metalake_id IS 'metalake id';
COMMENT ON COLUMN table_meta.catalog_id IS 'catalog id';
COMMENT ON COLUMN table_meta.schema_id IS 'schema id';
COMMENT ON COLUMN table_meta.audit_info IS 'table audit info';
COMMENT ON COLUMN table_meta.current_version IS 'table current version';
COMMENT ON COLUMN table_meta.last_version IS 'table last version';
COMMENT ON COLUMN table_meta.deleted_at IS 'table deleted at';

CREATE TABLE IF NOT EXISTS table_column_version_info (
    id BIGINT NOT NULL GENERATED BY DEFAULT AS IDENTITY,
    metalake_id BIGINT NOT NULL,
    catalog_id BIGINT NOT NULL,
    schema_id BIGINT NOT NULL,
    table_id BIGINT NOT NULL,
    table_version INT NOT NULL,
    column_id BIGINT NOT NULL,
    column_name VARCHAR(128) NOT NULL,
    column_position INT NOT NULL,
    column_type TEXT NOT NULL,
    column_comment VARCHAR(256) DEFAULT '',
    column_nullable SMALLINT NOT NULL DEFAULT 1,
    column_auto_increment SMALLINT NOT NULL DEFAULT 0,
    column_default_value TEXT DEFAULT NULL,
    column_op_type SMALLINT NOT NULL,
    deleted_at BIGINT NOT NULL DEFAULT 0,
    audit_info TEXT NOT NULL,
    PRIMARY KEY (id),
    UNIQUE (table_id, table_version, column_id, deleted_at)
);
CREATE INDEX idx_mid ON table_column_version_info (metalake_id);
CREATE INDEX idx_cid ON table_column_version_info (catalog_id);
CREATE INDEX idx_sid ON table_column_version_info (schema_id);
COMMENT ON TABLE table_column_version_info IS 'table column version information';

COMMENT ON COLUMN table_column_version_info.id IS 'auto increment id';
COMMENT ON COLUMN table_column_version_info.metalake_id IS 'metalake id';
COMMENT ON COLUMN table_column_version_info.catalog_id IS 'catalog id';
COMMENT ON COLUMN table_column_version_info.schema_id IS 'schema id';
COMMENT ON COLUMN table_column_version_info.table_id IS 'table id';
COMMENT ON COLUMN table_column_version_info.table_version IS 'table version';
COMMENT ON COLUMN table_column_version_info.column_id IS 'column id';
COMMENT ON COLUMN table_column_version_info.column_name IS 'column name';
COMMENT ON COLUMN table_column_version_info.column_position IS 'column position, starting from 0';
COMMENT ON COLUMN table_column_version_info.column_type IS 'column type';
COMMENT ON COLUMN table_column_version_info.column_comment IS 'column comment';
COMMENT ON COLUMN table_column_version_info.column_nullable IS 'column nullable, 0 is not nullable, 1 is nullable';
COMMENT ON COLUMN table_column_version_info.column_auto_increment IS 'column auto increment, 0 is not auto increment, 1 is auto increment';
COMMENT ON COLUMN table_column_version_info.column_default_value IS 'column default value';
COMMENT ON COLUMN table_column_version_info.column_op_type IS 'column operation type, 1 is create, 2 is update, 3 is delete';
COMMENT ON COLUMN table_column_version_info.deleted_at IS 'column deleted at';
COMMENT ON COLUMN table_column_version_info.audit_info IS 'column audit info';


CREATE TABLE IF NOT EXISTS fileset_meta (
    fileset_id BIGINT NOT NULL,
    fileset_name VARCHAR(128) NOT NULL,
    metalake_id BIGINT NOT NULL,
    catalog_id BIGINT NOT NULL,
    schema_id BIGINT NOT NULL,
    type VARCHAR(64) NOT NULL,
    audit_info TEXT NOT NULL,
    current_version INT NOT NULL DEFAULT 1,
    last_version INT NOT NULL DEFAULT 1,
    deleted_at BIGINT NOT NULL DEFAULT 0,
    PRIMARY KEY (fileset_id),
    UNIQUE (schema_id, fileset_name, deleted_at)
    );

CREATE INDEX IF NOT EXISTS idx_metalake_id ON fileset_meta (metalake_id);
CREATE INDEX IF NOT EXISTS idx_catalog_id ON fileset_meta (catalog_id);
COMMENT ON TABLE fileset_meta IS 'fileset metadata';

COMMENT ON COLUMN fileset_meta.fileset_id IS 'fileset id';
COMMENT ON COLUMN fileset_meta.fileset_name IS 'fileset name';
COMMENT ON COLUMN fileset_meta.metalake_id IS 'metalake id';
COMMENT ON COLUMN fileset_meta.catalog_id IS 'catalog id';
COMMENT ON COLUMN fileset_meta.schema_id IS 'schema id';
COMMENT ON COLUMN fileset_meta.type IS 'fileset type';
COMMENT ON COLUMN fileset_meta.audit_info IS 'fileset audit info';
COMMENT ON COLUMN fileset_meta.current_version IS 'fileset current version';
COMMENT ON COLUMN fileset_meta.last_version IS 'fileset last version';
COMMENT ON COLUMN fileset_meta.deleted_at IS 'fileset deleted at';


CREATE TABLE IF NOT EXISTS fileset_version_info (
    id BIGINT NOT NULL GENERATED BY DEFAULT AS IDENTITY,
    metalake_id BIGINT NOT NULL,
    catalog_id BIGINT NOT NULL,
    schema_id BIGINT NOT NULL,
    fileset_id BIGINT NOT NULL,
    version INT NOT NULL,
    fileset_comment VARCHAR(256) DEFAULT '',
    properties TEXT DEFAULT NULL,
    storage_location_name VARCHAR(256) NOT NULL DEFAULT 'default',
    storage_location TEXT NOT NULL,
    deleted_at BIGINT NOT NULL DEFAULT 0,
    PRIMARY KEY (id),
    UNIQUE (fileset_id, version, storage_location_name, deleted_at)
    );

CREATE INDEX IF NOT EXISTS idx_metalake_id ON fileset_version_info (metalake_id);
CREATE INDEX IF NOT EXISTS idx_catalog_id ON fileset_version_info (catalog_id);
CREATE INDEX IF NOT EXISTS idx_schema_id ON fileset_version_info (schema_id);
COMMENT ON TABLE fileset_version_info IS 'fileset version information';

COMMENT ON COLUMN fileset_version_info.id IS 'auto increment id';
COMMENT ON COLUMN fileset_version_info.metalake_id IS 'metalake id';
COMMENT ON COLUMN fileset_version_info.catalog_id IS 'catalog id';
COMMENT ON COLUMN fileset_version_info.schema_id IS 'schema id';
COMMENT ON COLUMN fileset_version_info.fileset_id IS 'fileset id';
COMMENT ON COLUMN fileset_version_info.version IS 'fileset info version';
COMMENT ON COLUMN fileset_version_info.fileset_comment IS 'fileset comment';
COMMENT ON COLUMN fileset_version_info.properties IS 'fileset properties';
COMMENT ON COLUMN fileset_version_info.storage_location_name IS 'fileset storage location name';
COMMENT ON COLUMN fileset_version_info.storage_location IS 'fileset storage location';
COMMENT ON COLUMN fileset_version_info.deleted_at IS 'fileset deleted at';


CREATE TABLE IF NOT EXISTS topic_meta (
    topic_id BIGINT NOT NULL,
    topic_name VARCHAR(128) NOT NULL,
    metalake_id BIGINT NOT NULL,
    catalog_id BIGINT NOT NULL,
    schema_id BIGINT NOT NULL,
    comment VARCHAR(256) DEFAULT '',
    properties TEXT DEFAULT NULL,
    audit_info TEXT NOT NULL,
    current_version INT NOT NULL DEFAULT 1,
    last_version INT NOT NULL DEFAULT 1,
    deleted_at BIGINT NOT NULL DEFAULT 0,
    PRIMARY KEY (topic_id),
    UNIQUE (schema_id, topic_name, deleted_at)
    );

CREATE INDEX IF NOT EXISTS idx_metalake_id ON topic_meta (metalake_id);
CREATE INDEX IF NOT EXISTS idx_catalog_id ON topic_meta (catalog_id);
COMMENT ON TABLE topic_meta IS 'topic metadata';

COMMENT ON COLUMN topic_meta.topic_id IS 'topic id';
COMMENT ON COLUMN topic_meta.topic_name IS 'topic name';
COMMENT ON COLUMN topic_meta.metalake_id IS 'metalake id';
COMMENT ON COLUMN topic_meta.catalog_id IS 'catalog id';
COMMENT ON COLUMN topic_meta.schema_id IS 'schema id';
COMMENT ON COLUMN topic_meta.comment IS 'topic comment';
COMMENT ON COLUMN topic_meta.properties IS 'topic properties';
COMMENT ON COLUMN topic_meta.audit_info IS 'topic audit info';
COMMENT ON COLUMN topic_meta.current_version IS 'topic current version';
COMMENT ON COLUMN topic_meta.last_version IS 'topic last version';
COMMENT ON COLUMN topic_meta.deleted_at IS 'topic deleted at';


CREATE TABLE IF NOT EXISTS user_meta (
    user_id BIGINT NOT NULL,
    user_name VARCHAR(128) NOT NULL,
    metalake_id BIGINT NOT NULL,
    audit_info TEXT NOT NULL,
    current_version INT NOT NULL DEFAULT 1,
    last_version INT NOT NULL DEFAULT 1,
    deleted_at BIGINT NOT NULL DEFAULT 0,
    PRIMARY KEY (user_id),
    UNIQUE (metalake_id, user_name, deleted_at)
    );
COMMENT ON TABLE user_meta IS 'user metadata';

COMMENT ON COLUMN user_meta.user_id IS 'user id';
COMMENT ON COLUMN user_meta.user_name IS 'username';
COMMENT ON COLUMN user_meta.metalake_id IS 'metalake id';
COMMENT ON COLUMN user_meta.audit_info IS 'user audit info';
COMMENT ON COLUMN user_meta.current_version IS 'user current version';
COMMENT ON COLUMN user_meta.last_version IS 'user last version';
COMMENT ON COLUMN user_meta.deleted_at IS 'user deleted at';

CREATE TABLE IF NOT EXISTS role_meta (
    role_id BIGINT NOT NULL,
    role_name VARCHAR(128) NOT NULL,
    metalake_id BIGINT NOT NULL,
    properties TEXT DEFAULT NULL,
    audit_info TEXT NOT NULL,
    current_version INT NOT NULL DEFAULT 1,
    last_version INT NOT NULL DEFAULT 1,
    deleted_at BIGINT NOT NULL DEFAULT 0,
    PRIMARY KEY (role_id),
    UNIQUE (metalake_id, role_name, deleted_at)
    );

COMMENT ON TABLE role_meta IS 'role metadata';

COMMENT ON COLUMN role_meta.role_id IS 'role id';
COMMENT ON COLUMN role_meta.role_name IS 'role name';
COMMENT ON COLUMN role_meta.metalake_id IS 'metalake id';
COMMENT ON COLUMN role_meta.properties IS 'role properties';
COMMENT ON COLUMN role_meta.audit_info IS 'role audit info';
COMMENT ON COLUMN role_meta.current_version IS 'role current version';
COMMENT ON COLUMN role_meta.last_version IS 'role last version';
COMMENT ON COLUMN role_meta.deleted_at IS 'role deleted at';


CREATE TABLE IF NOT EXISTS role_meta_securable_object (
    id BIGINT NOT NULL GENERATED BY DEFAULT AS IDENTITY,
    role_id BIGINT NOT NULL,
    metadata_object_id BIGINT NOT NULL,
    type  VARCHAR(128) NOT NULL,
    privilege_names VARCHAR(81920) NOT NULL,
    privilege_conditions VARCHAR(81920) NOT NULL,
    current_version INT NOT NULL DEFAULT 1,
    last_version INT NOT NULL DEFAULT 1,
    deleted_at BIGINT NOT NULL DEFAULT 0,
    PRIMARY KEY (id)
    );

CREATE INDEX IF NOT EXISTS idx_role_id ON role_meta_securable_object (role_id);
COMMENT ON TABLE role_meta_securable_object IS 'role to securable object relation metadata';

COMMENT ON COLUMN role_meta_securable_object.id IS 'auto increment id';
COMMENT ON COLUMN role_meta_securable_object.role_id IS 'role id';
COMMENT ON COLUMN role_meta_securable_object.metadata_object_id IS 'The entity id of securable object';
COMMENT ON COLUMN role_meta_securable_object.type IS 'securable object type';
COMMENT ON COLUMN role_meta_securable_object.privilege_names IS 'securable object privilege names';
COMMENT ON COLUMN role_meta_securable_object.privilege_conditions IS 'securable object privilege conditions';
COMMENT ON COLUMN role_meta_securable_object.current_version IS 'securable object current version';
COMMENT ON COLUMN role_meta_securable_object.last_version IS 'securable object last version';
COMMENT ON COLUMN role_meta_securable_object.deleted_at IS 'securable object deleted at';


CREATE TABLE IF NOT EXISTS user_role_rel (
    id BIGINT NOT NULL GENERATED BY DEFAULT AS IDENTITY,
    user_id BIGINT NOT NULL,
    role_id BIGINT NOT NULL,
    audit_info TEXT NOT NULL,
    current_version INT NOT NULL DEFAULT 1,
    last_version INT NOT NULL DEFAULT 1,
    deleted_at BIGINT NOT NULL DEFAULT 0,
    PRIMARY KEY (id),
    UNIQUE (user_id, role_id, deleted_at)
    );

CREATE INDEX IF NOT EXISTS idx_user_id ON user_role_rel (user_id);
COMMENT ON TABLE user_role_rel IS 'user role relation metadata';

COMMENT ON COLUMN user_role_rel.id IS 'auto increment id';
COMMENT ON COLUMN user_role_rel.user_id IS 'user id';
COMMENT ON COLUMN user_role_rel.role_id IS 'role id';
COMMENT ON COLUMN user_role_rel.audit_info IS 'relation audit info';
COMMENT ON COLUMN user_role_rel.current_version IS 'relation current version';
COMMENT ON COLUMN user_role_rel.last_version IS 'relation last version';
COMMENT ON COLUMN user_role_rel.deleted_at IS 'relation deleted at';


CREATE TABLE IF NOT EXISTS group_meta (
    group_id BIGINT NOT NULL,
    group_name VARCHAR(128) NOT NULL,
    metalake_id BIGINT NOT NULL,
    audit_info TEXT NOT NULL,
    current_version INT NOT NULL DEFAULT 1,
    last_version INT NOT NULL DEFAULT 1,
    deleted_at BIGINT NOT NULL DEFAULT 0,
    PRIMARY KEY (group_id),
    UNIQUE (metalake_id, group_name, deleted_at)
    );
COMMENT ON TABLE group_meta IS 'group metadata';

COMMENT ON COLUMN group_meta.group_id IS 'group id';
COMMENT ON COLUMN group_meta.group_name IS 'group name';
COMMENT ON COLUMN group_meta.metalake_id IS 'metalake id';
COMMENT ON COLUMN group_meta.audit_info IS 'group audit info';
COMMENT ON COLUMN group_meta.current_version IS 'group current version';
COMMENT ON COLUMN group_meta.last_version IS 'group last version';
COMMENT ON COLUMN group_meta.deleted_at IS 'group deleted at';


CREATE TABLE IF NOT EXISTS group_role_rel (
    id BIGSERIAL NOT NULL,
    group_id BIGINT NOT NULL,
    role_id BIGINT NOT NULL,
    audit_info TEXT NOT NULL,
    current_version INT NOT NULL DEFAULT 1,
    last_version INT NOT NULL DEFAULT 1,
    deleted_at BIGINT NOT NULL DEFAULT 0,
    PRIMARY KEY (id),
    UNIQUE (group_id, role_id, deleted_at)
    );

CREATE INDEX IF NOT EXISTS idx_group_id ON group_role_rel (group_id);
COMMENT ON TABLE group_role_rel IS 'relation between group and role';
COMMENT ON COLUMN group_role_rel.id IS 'auto increment id';
COMMENT ON COLUMN group_role_rel.group_id IS 'group id';
COMMENT ON COLUMN group_role_rel.role_id IS 'role id';
COMMENT ON COLUMN group_role_rel.audit_info IS 'relation audit info';
COMMENT ON COLUMN group_role_rel.current_version IS 'relation current version';
COMMENT ON COLUMN group_role_rel.last_version IS 'relation last version';
COMMENT ON COLUMN group_role_rel.deleted_at IS 'relation deleted at';

CREATE TABLE IF NOT EXISTS tag_meta (
    tag_id BIGINT NOT NULL,
    tag_name VARCHAR(128) NOT NULL,
    metalake_id BIGINT NOT NULL,
    tag_comment VARCHAR(256) DEFAULT '',
    properties TEXT DEFAULT NULL,
    audit_info TEXT NOT NULL,
    current_version INT NOT NULL DEFAULT 1,
    last_version INT NOT NULL DEFAULT 1,
    deleted_at BIGINT NOT NULL DEFAULT 0,
    PRIMARY KEY (tag_id),
    UNIQUE (metalake_id, tag_name, deleted_at)
    );

COMMENT ON TABLE tag_meta IS 'tag metadata';

COMMENT ON COLUMN tag_meta.tag_id IS 'tag id';
COMMENT ON COLUMN tag_meta.tag_name IS 'tag name';
COMMENT ON COLUMN tag_meta.metalake_id IS 'metalake id';
COMMENT ON COLUMN tag_meta.tag_comment IS 'tag comment';
COMMENT ON COLUMN tag_meta.properties IS 'tag properties';
COMMENT ON COLUMN tag_meta.audit_info IS 'tag audit info';


CREATE TABLE IF NOT EXISTS tag_relation_meta (
    id BIGINT GENERATED BY DEFAULT AS IDENTITY,
    tag_id BIGINT NOT NULL,
    metadata_object_id BIGINT NOT NULL,
    metadata_object_type VARCHAR(64) NOT NULL,
    audit_info TEXT NOT NULL,
    current_version INT NOT NULL DEFAULT 1,
    last_version INT NOT NULL DEFAULT 1,
    deleted_at BIGINT NOT NULL DEFAULT 0,
    PRIMARY KEY (id),
    UNIQUE (tag_id, metadata_object_id, metadata_object_type, deleted_at)
    );

CREATE INDEX IF NOT EXISTS idx_tag_id ON tag_relation_meta (tag_id);
CREATE INDEX IF NOT EXISTS idx_metadata_object_id ON tag_relation_meta (metadata_object_id);
COMMENT ON TABLE tag_relation_meta IS 'tag metadata object relation';
COMMENT ON COLUMN tag_relation_meta.id IS 'auto increment id';
COMMENT ON COLUMN tag_relation_meta.tag_id IS 'tag id';
COMMENT ON COLUMN tag_relation_meta.metadata_object_id IS 'metadata object id';
COMMENT ON COLUMN tag_relation_meta.metadata_object_type IS 'metadata object type';
COMMENT ON COLUMN tag_relation_meta.audit_info IS 'tag relation audit info';
COMMENT ON COLUMN tag_relation_meta.current_version IS 'tag relation current version';
COMMENT ON COLUMN tag_relation_meta.last_version IS 'tag relation last version';
COMMENT ON COLUMN tag_relation_meta.deleted_at IS 'tag relation deleted at';

CREATE TABLE IF NOT EXISTS owner_meta (
    id BIGINT GENERATED BY DEFAULT AS IDENTITY,
    metalake_id BIGINT NOT NULL,
    owner_id BIGINT NOT NULL,
    owner_type VARCHAR(64) NOT NULL,
    metadata_object_id BIGINT NOT NULL,
    metadata_object_type VARCHAR(64) NOT NULL,
    audit_info TEXT NOT NULL,
    current_version INT NOT NULL DEFAULT 1,
    last_version INT NOT NULL DEFAULT 1,
    deleted_at BIGINT NOT NULL DEFAULT 0,
    PRIMARY KEY (id),
    UNIQUE (owner_id, metadata_object_id, metadata_object_type, deleted_at)
    );

CREATE INDEX IF NOT EXISTS idx_owner_id ON owner_meta (owner_id);
CREATE INDEX IF NOT EXISTS idx_metadata_object_id ON owner_meta (metadata_object_id);
COMMENT ON TABLE owner_meta IS 'owner relation';
COMMENT ON COLUMN owner_meta.id IS 'auto increment id';
COMMENT ON COLUMN owner_meta.metalake_id IS 'metalake id';
COMMENT ON COLUMN owner_meta.owner_id IS 'owner id';
COMMENT ON COLUMN owner_meta.owner_type IS 'owner type';
COMMENT ON COLUMN owner_meta.metadata_object_id IS 'metadata object id';
COMMENT ON COLUMN owner_meta.metadata_object_type IS 'metadata object type';
COMMENT ON COLUMN owner_meta.audit_info IS 'owner relation audit info';
COMMENT ON COLUMN owner_meta.current_version IS 'owner relation current version';
COMMENT ON COLUMN owner_meta.last_version IS 'owner relation last version';
COMMENT ON COLUMN owner_meta.deleted_at IS 'owner relation deleted at';


CREATE TABLE IF NOT EXISTS model_meta (
    model_id BIGINT NOT NULL,
    model_name VARCHAR(128) NOT NULL,
    metalake_id BIGINT NOT NULL,
    catalog_id BIGINT NOT NULL,
    schema_id BIGINT NOT NULL,
    model_comment VARCHAR(65535) DEFAULT NULL,
    model_properties TEXT DEFAULT NULL,
    model_latest_version INT NOT NULL DEFAULT 0,
    audit_info TEXT NOT NULL,
    deleted_at BIGINT NOT NULL DEFAULT 0,
    PRIMARY KEY (model_id),
    UNIQUE (schema_id, model_name, deleted_at)
    );

CREATE INDEX IF NOT EXISTS idx_metalake_id ON model_meta (metalake_id);
CREATE INDEX IF NOT EXISTS idx_catalog_id ON model_meta (catalog_id);
COMMENT ON TABLE model_meta IS 'model metadata';

COMMENT ON COLUMN model_meta.model_id IS 'model id';
COMMENT ON COLUMN model_meta.model_name IS 'model name';
COMMENT ON COLUMN model_meta.metalake_id IS 'metalake id';
COMMENT ON COLUMN model_meta.catalog_id IS 'catalog id';
COMMENT ON COLUMN model_meta.schema_id IS 'schema id';
COMMENT ON COLUMN model_meta.model_comment IS 'model comment';
COMMENT ON COLUMN model_meta.model_properties IS 'model properties';
COMMENT ON COLUMN model_meta.model_latest_version IS 'model max version';
COMMENT ON COLUMN model_meta.audit_info IS 'model audit info';
COMMENT ON COLUMN model_meta.deleted_at IS 'model deleted at';


CREATE TABLE IF NOT EXISTS model_version_info (
    id BIGINT NOT NULL GENERATED BY DEFAULT AS IDENTITY,
    metalake_id BIGINT NOT NULL,
    catalog_id BIGINT NOT NULL,
    schema_id BIGINT NOT NULL,
    model_id BIGINT NOT NULL,
    version INT NOT NULL,
    model_version_comment VARCHAR(65535) DEFAULT NULL,
    model_version_properties TEXT DEFAULT NULL,
    model_version_uri_name VARCHAR(256) NOT NULL,
    model_version_uri TEXT NOT NULL,
    audit_info TEXT NOT NULL,
    deleted_at BIGINT NOT NULL DEFAULT 0,
    PRIMARY KEY (id),
    UNIQUE (model_id, version, model_version_uri_name, deleted_at)
    );

CREATE INDEX IF NOT EXISTS idx_metalake_id ON model_version_info (metalake_id);
CREATE INDEX IF NOT EXISTS idx_catalog_id ON model_version_info (catalog_id);
CREATE INDEX IF NOT EXISTS idx_schema_id ON model_version_info (schema_id);
COMMENT ON TABLE model_version_info IS 'model version information';

COMMENT ON COLUMN model_version_info.id IS 'auto increment id';
COMMENT ON COLUMN model_version_info.metalake_id IS 'metalake id';
COMMENT ON COLUMN model_version_info.catalog_id IS 'catalog id';
COMMENT ON COLUMN model_version_info.schema_id IS 'schema id';
COMMENT ON COLUMN model_version_info.model_id IS 'model id';
COMMENT ON COLUMN model_version_info.version IS 'model version';
COMMENT ON COLUMN model_version_info.model_version_comment IS 'model version comment';
COMMENT ON COLUMN model_version_info.model_version_properties IS 'model version properties';
COMMENT ON COLUMN model_version_info.model_version_uri_name IS 'model version uri name';
COMMENT ON COLUMN model_version_info.model_version_uri IS 'model storage uri';
COMMENT ON COLUMN model_version_info.audit_info IS 'model version audit info';
COMMENT ON COLUMN model_version_info.deleted_at IS 'model version deleted at';


CREATE TABLE IF NOT EXISTS model_version_alias_rel (
    id BIGINT NOT NULL GENERATED BY DEFAULT AS IDENTITY,
    model_id BIGINT NOT NULL,
    model_version INT NOT NULL,
    model_version_alias VARCHAR(128) NOT NULL,
    deleted_at BIGINT NOT NULL DEFAULT 0,
    PRIMARY KEY (id),
    UNIQUE (model_id, model_version_alias, deleted_at)
    );

CREATE INDEX IF NOT EXISTS idx_model_version_alias on model_version_alias_rel (model_version_alias);
COMMENT ON TABLE model_version_alias_rel IS 'model version alias relation';

COMMENT ON COLUMN model_version_alias_rel.id IS 'auto increment id';
COMMENT ON COLUMN model_version_alias_rel.model_id IS 'model id';
COMMENT ON COLUMN model_version_alias_rel.model_version IS 'model version';
COMMENT ON COLUMN model_version_alias_rel.model_version_alias IS 'model version alias';
COMMENT ON COLUMN model_version_alias_rel.deleted_at IS 'model version alias deleted at';


CREATE TABLE IF NOT EXISTS policy_meta (
    policy_id BIGINT NOT NULL,
    policy_name VARCHAR(128) NOT NULL,
    policy_type VARCHAR(64) NOT NULL,
    metalake_id BIGINT NOT NULL,
    inheritable SMALLINT NOT NULL,
    exclusive SMALLINT NOT NULL,
    supported_object_types TEXT NOT NULL,
    audit_info TEXT NOT NULL,
    current_version INT NOT NULL DEFAULT 1,
    last_version INT NOT NULL DEFAULT 1,
    deleted_at BIGINT NOT NULL DEFAULT 0,
    PRIMARY KEY (policy_id),
    UNIQUE (metalake_id, policy_name, deleted_at)
);

COMMENT ON TABLE policy_meta IS 'policy metadata';
COMMENT ON COLUMN policy_meta.policy_id IS 'policy id';
COMMENT ON COLUMN policy_meta.policy_name IS 'policy name';
COMMENT ON COLUMN policy_meta.policy_type IS 'policy type';
COMMENT ON COLUMN policy_meta.metalake_id IS 'metalake id';
COMMENT ON COLUMN policy_meta.inheritable IS 'whether the policy is inheritable, 0 is not inheritable, 1 is inheritable';
COMMENT ON COLUMN policy_meta.exclusive IS 'whether the policy is exclusive, 0 is not exclusive, 1 is exclusive';
COMMENT ON COLUMN policy_meta.supported_object_types IS 'supported object types';
COMMENT ON COLUMN policy_meta.audit_info IS 'policy audit info';
COMMENT ON COLUMN policy_meta.current_version IS 'policy current version';
COMMENT ON COLUMN policy_meta.last_version IS 'policy last version';
COMMENT ON COLUMN policy_meta.deleted_at IS 'policy deleted at';


CREATE TABLE IF NOT EXISTS policy_version_info (
    id BIGINT NOT NULL GENERATED BY DEFAULT AS IDENTITY,
    metalake_id BIGINT NOT NULL,
    policy_id BIGINT NOT NULL,
    version INT NOT NULL,
    policy_comment TEXT DEFAULT NULL,
    enabled SMALLINT DEFAULT 1,
    content TEXT DEFAULT NULL,
    deleted_at BIGINT NOT NULL DEFAULT 0,
    PRIMARY KEY (id),
    UNIQUE (policy_id, version, deleted_at)
);

CREATE INDEX IF NOT EXISTS idx_metalake_id ON policy_version_info (metalake_id);
COMMENT ON TABLE policy_version_info IS 'policy version info';
COMMENT ON COLUMN policy_version_info.id IS 'auto increment id';
COMMENT ON COLUMN policy_version_info.metalake_id IS 'metalake id';
COMMENT ON COLUMN policy_version_info.policy_id IS 'policy id';
COMMENT ON COLUMN policy_version_info.version IS 'policy info version';
COMMENT ON COLUMN policy_version_info.policy_comment IS 'policy info comment';
COMMENT ON COLUMN policy_version_info.enabled IS 'whether the policy is enabled, 0 is disabled, 1 is enabled';
COMMENT ON COLUMN policy_version_info.content IS 'policy content';
COMMENT ON COLUMN policy_version_info.deleted_at IS 'policy deleted at';


CREATE TABLE IF NOT EXISTS policy_relation_meta (
    id BIGINT NOT NULL GENERATED BY DEFAULT AS IDENTITY,
    policy_id BIGINT NOT NULL,
    metadata_object_id BIGINT NOT NULL,
    metadata_object_type VARCHAR(64) NOT NULL,
    audit_info TEXT NOT NULL,
    current_version INT NOT NULL DEFAULT 1,
    last_version INT NOT NULL DEFAULT 1,
    deleted_at BIGINT NOT NULL DEFAULT 0,
    PRIMARY KEY (id),
    UNIQUE (policy_id, metadata_object_id, metadata_object_type, deleted_at)
);

CREATE INDEX IF NOT EXISTS idx_policy_id ON policy_relation_meta (policy_id);
CREATE INDEX IF NOT EXISTS idx_metadata_object_id ON policy_relation_meta (metadata_object_id);
COMMENT ON TABLE policy_relation_meta IS 'policy metadata object relation';
COMMENT ON COLUMN policy_relation_meta.id IS 'auto increment id';
COMMENT ON COLUMN policy_relation_meta.policy_id IS 'policy id';
COMMENT ON COLUMN policy_relation_meta.metadata_object_id IS 'metadata object id';
COMMENT ON COLUMN policy_relation_meta.metadata_object_type IS 'metadata object type';
COMMENT ON COLUMN policy_relation_meta.audit_info IS 'policy relation audit info';
COMMENT ON COLUMN policy_relation_meta.current_version IS 'policy relation current version';
COMMENT ON COLUMN policy_relation_meta.last_version IS 'policy relation last version';
COMMENT ON COLUMN policy_relation_meta.deleted_at IS 'policy relation deleted at';

<<<<<<< HEAD
CREATE TABLE IF NOT EXISTS statistic_meta (
    id BIGINT NOT NULL,
    statistic_id BIGINT NOT NULL,
    statistic_name VARCHAR(128) NOT NULL,
    metalake_id BIGINT NOT NULL,
    statistic_value TEXT NOT NULL,
    metadata_object_id BIGINT NOT NULL,
    metadata_object_type VARCHAR(64) NOT NULL,
=======

CREATE TABLE IF NOT EXISTS job_template_meta (
    job_template_id BIGINT NOT NULL,
    job_template_name VARCHAR(128) NOT NULL,
    metalake_id BIGINT NOT NULL,
    job_template_comment TEXT DEFAULT NULL,
    job_template_content TEXT NOT NULL,
    audit_info TEXT NOT NULL,
    current_version INT NOT NULL DEFAULT 1,
    last_version INT NOT NULL DEFAULT 1,
    deleted_at BIGINT NOT NULL DEFAULT 0,
    PRIMARY KEY (job_template_id),
    UNIQUE (metalake_id, job_template_name, deleted_at)
);

COMMENT ON TABLE job_template_meta IS 'job template metadata';
COMMENT ON COLUMN job_template_meta.job_template_id IS 'job template id';
COMMENT ON COLUMN job_template_meta.job_template_name IS 'job template name';
COMMENT ON COLUMN job_template_meta.metalake_id IS 'metalake id';
COMMENT ON COLUMN job_template_meta.job_template_comment IS 'job template comment';
COMMENT ON COLUMN job_template_meta.job_template_content IS 'job template content';
COMMENT ON COLUMN job_template_meta.audit_info IS 'job template audit info';
COMMENT ON COLUMN job_template_meta.current_version IS 'job template current version';
COMMENT ON COLUMN job_template_meta.last_version IS 'job template last version';
COMMENT ON COLUMN job_template_meta.deleted_at IS 'job template deleted at';


CREATE TABLE IF NOT EXISTS job_run_meta (
    job_run_id BIGINT NOT NULL,
    job_template_id BIGINT NOT NULL,
    metalake_id BIGINT NOT NULL,
    job_execution_id VARCHAR(256) NOT NULL,
    job_run_status VARCHAR(64) NOT NULL,
    job_finished_at BIGINT NOT NULL DEFAULT 0,
>>>>>>> 8a880b3f
    audit_info TEXT NOT NULL,
    current_version INT NOT NULL DEFAULT 1,
    last_version INT NOT NULL DEFAULT 1,
    deleted_at BIGINT NOT NULL DEFAULT 0,
<<<<<<< HEAD
    PRIMARY KEY (statistic_id),
    UNIQUE (statistic_name, metadata_object_id, deleted_at)
);

CREATE INDEX IF NOT EXISTS idx_stid ON statistic_meta (statistic_id);
CREATE INDEX IF NOT EXISTS idx_moid ON statistic_meta (metadata_object_id);
COMMENT ON TABLE statistic_meta IS 'statistic metadata';
COMMENT ON COLUMN statistic_meta.id IS 'auto increment id';
COMMENT ON COLUMN statistic_meta.statistic_id IS 'statistic id';
COMMENT ON COLUMN statistic_meta.statistic_name IS 'statistic name';
COMMENT ON COLUMN statistic_meta.metalake_id IS 'metalake id';
COMMENT ON COLUMN statistic_meta.statistic_value IS 'statistic value';
COMMENT ON COLUMN statistic_meta.metadata_object_id IS 'metadata object id';
COMMENT ON COLUMN statistic_meta.metadata_object_type IS 'metadata object type';
COMMENT ON COLUMN statistic_meta.audit_info IS 'statistic audit info';
COMMENT ON COLUMN statistic_meta.current_version IS 'statistic current version';
COMMENT ON COLUMN statistic_meta.last_version IS 'statistic last version';
COMMENT ON COLUMN statistic_meta.deleted_at IS 'statistic deleted at';
=======
    PRIMARY KEY (job_run_id),
    UNIQUE (metalake_id, job_execution_id, deleted_at)
);

CREATE INDEX IF NOT EXISTS idx_job_template_id ON job_run_meta (job_template_id);
CREATE INDEX IF NOT EXISTS idx_job_execution_id ON job_run_meta (job_execution_id);
COMMENT ON TABLE job_run_meta IS 'job run metadata';
COMMENT ON COLUMN job_run_meta.job_run_id IS 'job run id';
COMMENT ON COLUMN job_run_meta.job_template_id IS 'job template id';
COMMENT ON COLUMN job_run_meta.metalake_id IS 'metalake id';
COMMENT ON COLUMN job_run_meta.job_execution_id IS 'job execution id';
COMMENT ON COLUMN job_run_meta.job_run_status IS 'job run status';
COMMENT ON COLUMN job_run_meta.job_finished_at IS 'job run finished at';
COMMENT ON COLUMN job_run_meta.audit_info IS 'job run audit info';
COMMENT ON COLUMN job_run_meta.current_version IS 'job run current version';
COMMENT ON COLUMN job_run_meta.last_version IS 'job run last version';
COMMENT ON COLUMN job_run_meta.deleted_at IS 'job run deleted at';
>>>>>>> 8a880b3f
<|MERGE_RESOLUTION|>--- conflicted
+++ resolved
@@ -669,7 +669,6 @@
 COMMENT ON COLUMN policy_relation_meta.last_version IS 'policy relation last version';
 COMMENT ON COLUMN policy_relation_meta.deleted_at IS 'policy relation deleted at';
 
-<<<<<<< HEAD
 CREATE TABLE IF NOT EXISTS statistic_meta (
     id BIGINT NOT NULL,
     statistic_id BIGINT NOT NULL,
@@ -678,50 +677,13 @@
     statistic_value TEXT NOT NULL,
     metadata_object_id BIGINT NOT NULL,
     metadata_object_type VARCHAR(64) NOT NULL,
-=======
-
-CREATE TABLE IF NOT EXISTS job_template_meta (
-    job_template_id BIGINT NOT NULL,
-    job_template_name VARCHAR(128) NOT NULL,
-    metalake_id BIGINT NOT NULL,
-    job_template_comment TEXT DEFAULT NULL,
-    job_template_content TEXT NOT NULL,
-    audit_info TEXT NOT NULL,
-    current_version INT NOT NULL DEFAULT 1,
-    last_version INT NOT NULL DEFAULT 1,
-    deleted_at BIGINT NOT NULL DEFAULT 0,
-    PRIMARY KEY (job_template_id),
-    UNIQUE (metalake_id, job_template_name, deleted_at)
-);
-
-COMMENT ON TABLE job_template_meta IS 'job template metadata';
-COMMENT ON COLUMN job_template_meta.job_template_id IS 'job template id';
-COMMENT ON COLUMN job_template_meta.job_template_name IS 'job template name';
-COMMENT ON COLUMN job_template_meta.metalake_id IS 'metalake id';
-COMMENT ON COLUMN job_template_meta.job_template_comment IS 'job template comment';
-COMMENT ON COLUMN job_template_meta.job_template_content IS 'job template content';
-COMMENT ON COLUMN job_template_meta.audit_info IS 'job template audit info';
-COMMENT ON COLUMN job_template_meta.current_version IS 'job template current version';
-COMMENT ON COLUMN job_template_meta.last_version IS 'job template last version';
-COMMENT ON COLUMN job_template_meta.deleted_at IS 'job template deleted at';
-
-
-CREATE TABLE IF NOT EXISTS job_run_meta (
-    job_run_id BIGINT NOT NULL,
-    job_template_id BIGINT NOT NULL,
-    metalake_id BIGINT NOT NULL,
-    job_execution_id VARCHAR(256) NOT NULL,
-    job_run_status VARCHAR(64) NOT NULL,
-    job_finished_at BIGINT NOT NULL DEFAULT 0,
->>>>>>> 8a880b3f
-    audit_info TEXT NOT NULL,
-    current_version INT NOT NULL DEFAULT 1,
-    last_version INT NOT NULL DEFAULT 1,
-    deleted_at BIGINT NOT NULL DEFAULT 0,
-<<<<<<< HEAD
+    audit_info TEXT NOT NULL,
+    current_version INT NOT NULL DEFAULT 1,
+    last_version INT NOT NULL DEFAULT 1,
+    deleted_at BIGINT NOT NULL DEFAULT 0,
     PRIMARY KEY (statistic_id),
     UNIQUE (statistic_name, metadata_object_id, deleted_at)
-);
+    );
 
 CREATE INDEX IF NOT EXISTS idx_stid ON statistic_meta (statistic_id);
 CREATE INDEX IF NOT EXISTS idx_moid ON statistic_meta (metadata_object_id);
@@ -737,7 +699,44 @@
 COMMENT ON COLUMN statistic_meta.current_version IS 'statistic current version';
 COMMENT ON COLUMN statistic_meta.last_version IS 'statistic last version';
 COMMENT ON COLUMN statistic_meta.deleted_at IS 'statistic deleted at';
-=======
+
+CREATE TABLE IF NOT EXISTS job_template_meta (
+    job_template_id BIGINT NOT NULL,
+    job_template_name VARCHAR(128) NOT NULL,
+    metalake_id BIGINT NOT NULL,
+    job_template_comment TEXT DEFAULT NULL,
+    job_template_content TEXT NOT NULL,
+    audit_info TEXT NOT NULL,
+    current_version INT NOT NULL DEFAULT 1,
+    last_version INT NOT NULL DEFAULT 1,
+    deleted_at BIGINT NOT NULL DEFAULT 0,
+    PRIMARY KEY (job_template_id),
+    UNIQUE (metalake_id, job_template_name, deleted_at)
+);
+
+COMMENT ON TABLE job_template_meta IS 'job template metadata';
+COMMENT ON COLUMN job_template_meta.job_template_id IS 'job template id';
+COMMENT ON COLUMN job_template_meta.job_template_name IS 'job template name';
+COMMENT ON COLUMN job_template_meta.metalake_id IS 'metalake id';
+COMMENT ON COLUMN job_template_meta.job_template_comment IS 'job template comment';
+COMMENT ON COLUMN job_template_meta.job_template_content IS 'job template content';
+COMMENT ON COLUMN job_template_meta.audit_info IS 'job template audit info';
+COMMENT ON COLUMN job_template_meta.current_version IS 'job template current version';
+COMMENT ON COLUMN job_template_meta.last_version IS 'job template last version';
+COMMENT ON COLUMN job_template_meta.deleted_at IS 'job template deleted at';
+
+
+CREATE TABLE IF NOT EXISTS job_run_meta (
+    job_run_id BIGINT NOT NULL,
+    job_template_id BIGINT NOT NULL,
+    metalake_id BIGINT NOT NULL,
+    job_execution_id VARCHAR(256) NOT NULL,
+    job_run_status VARCHAR(64) NOT NULL,
+    job_finished_at BIGINT NOT NULL DEFAULT 0,
+    audit_info TEXT NOT NULL,
+    current_version INT NOT NULL DEFAULT 1,
+    last_version INT NOT NULL DEFAULT 1,
+    deleted_at BIGINT NOT NULL DEFAULT 0,
     PRIMARY KEY (job_run_id),
     UNIQUE (metalake_id, job_execution_id, deleted_at)
 );
@@ -754,5 +753,4 @@
 COMMENT ON COLUMN job_run_meta.audit_info IS 'job run audit info';
 COMMENT ON COLUMN job_run_meta.current_version IS 'job run current version';
 COMMENT ON COLUMN job_run_meta.last_version IS 'job run last version';
-COMMENT ON COLUMN job_run_meta.deleted_at IS 'job run deleted at';
->>>>>>> 8a880b3f
+COMMENT ON COLUMN job_run_meta.deleted_at IS 'job run deleted at';