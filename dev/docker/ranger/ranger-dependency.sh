--- conflicted
+++ resolved
@@ -40,36 +40,11 @@
     git clone https://github.com/apache/ranger --branch master --single-branch ${ranger_dir}/packages/apache-ranger
     # set the commit to RANGER-5146: 500 API Error When Deleting TagDef with a Linked Tag
     # https://github.com/apache/ranger/commit/ff36aabe36169b94862c51a5b403f59c9d728b94
-<<<<<<< HEAD
-=======
     cd ${ranger_dir}/packages/apache-ranger
->>>>>>> 225e98dd
     git reset --hard ff36aabe36169b94862c51a5b403f59c9d728b94
   fi
 
   cp ${ranger_dir}/.env ${ranger_dir}/packages/apache-ranger/dev-support/ranger-docker
-<<<<<<< HEAD
-  cd ${ranger_dir}/packages/apache-ranger/dev-support/ranger-docker
-
-  # Prevent builder to pull remote image
-  # https://github.com/moby/buildkit/issues/2343#issuecomment-1311890308
-  docker builder prune -f
-  docker builder use default
-
-  export DOCKER_BUILDKIT=1
-  export COMPOSE_DOCKER_CLI_BUILD=1
-  export RANGER_DB_TYPE=mysql
-
-  # run docker compose command to build packages
-  docker compose -f docker-compose.ranger-base.yml -f docker-compose.ranger-build.yml up --pull=never
-  # copy packages from volume to host
-  docker compose -f docker-compose.ranger-base.yml -f docker-compose.ranger-build.yml cp ranger-build:/home/ranger/dist .
-
-  cp ./dist/* ${ranger_dir}/packages
-
-  # change back to gravitino-builder
-  docker builder use gravitino-builder
-=======
   # overwrite docker-compose.ranger-base.yml in apache-ranger, add :Z option to volume to solve
   # SELinux problem
   cp ${ranger_dir}/docker-compose.ranger-build.yml ${ranger_dir}/packages/apache-ranger/dev-support/ranger-docker
@@ -91,7 +66,6 @@
   )
 
   cp ${ranger_dir}/packages/apache-ranger/dev-support/ranger-docker/dist/* ${ranger_dir}/packages
->>>>>>> 225e98dd
 fi
 
 if [ ! -f "${ranger_dir}/packages/${MYSQL_CONNECTOR_PACKAGE_NAME}" ]; then
