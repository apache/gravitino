#!/usr/bin/env bash

#
# Licensed to the Apache Software Foundation (ASF) under one or more
# contributor license agreements.  See the NOTICE file distributed with
# this work for additional information regarding copyright ownership.
# The ASF licenses this file to You under the Apache License, Version 2.0
# (the "License"); you may not use this file except in compliance with
# the License.  You may obtain a copy of the License at
#
#    http://www.apache.org/licenses/LICENSE-2.0
#
# Unless required by applicable law or agreed to in writing, software
# distributed under the License is distributed on an "AS IS" BASIS,
# WITHOUT WARRANTIES OR CONDITIONS OF ANY KIND, either express or implied.
# See the License for the specific language governing permissions and
# limitations under the License.
#

# Referred from Apache Spark's release script
# dev/create-release/release-build.sh

SELF=$(cd $(dirname $0) && pwd)
. "$SELF/release-util.sh"

function exit_with_usage {
  cat << EOF
usage: release-build.sh <package|docs|publish-release|finalize>
Creates build deliverables from a Apache Gravitino commit.

Top level targets are
  package: Create binary packages and commit them to dist.apache.org/repos/dist/dev/gravitino/
  docs: Build the Java and Python docs, and copy them to a local path.
  publish-release: Publish a release to Apache release repo
  finalize: Finalize the release after an RC passes vote

All other inputs are environment variables

GIT_REF - Release tag or commit to build from
<<<<<<< HEAD
GRAVITINO_PACKAGE_VERSION - Release identifier in top level package directory (e.g. 0.9.1-rc1)
GRAVITINO_VERSION - (optional) Version of Gravitino being built (e.g. 0.9.1)
=======
GRAVITINO_PACKAGE_VERSION - Release identifier in top level package directory (e.g. 0.10.0-rc1)
GRAVITINO_VERSION - (optional) Version of Gravitino being built (e.g. 0.10.0)
>>>>>>> d09a2e1c

ASF_USERNAME - Username of ASF committer account
ASF_PASSWORD - Password of ASF committer account

GPG_KEY - GPG key used to sign release artifacts
GPG_PASSPHRASE - Passphrase for GPG key
EOF
  exit 1
}

set -e

if [ $# -eq 0 ]; then
  exit_with_usage
fi

if [[ $@ == *"help"* ]]; then
  exit_with_usage
fi

if [[ -z "$ASF_PASSWORD" ]]; then
  echo 'The environment variable ASF_PASSWORD is not set. Enter the password.'
  echo
  stty -echo && printf "ASF password: " && read ASF_PASSWORD && printf '\n' && stty echo
fi

if [[ -z "$GPG_PASSPHRASE" ]]; then
  echo 'The environment variable GPG_PASSPHRASE is not set. Enter the passphrase to'
  echo 'unlock the GPG signing key that will be used to sign the release!'
  echo
  stty -echo && printf "GPG passphrase: " && read GPG_PASSPHRASE && printf '\n' && stty echo
fi

for env in ASF_USERNAME GPG_PASSPHRASE GPG_KEY; do
  if [ -z "${!env}" ]; then
    echo "ERROR: $env must be set to run this script"
    exit_with_usage
  fi
done

export LC_ALL=C.UTF-8
export LANG=C.UTF-8

# Commit ref to checkout when building
GIT_REF=${GIT_REF:-main}

RELEASE_STAGING_LOCATION="https://dist.apache.org/repos/dist/dev/gravitino"
RELEASE_LOCATION="https://dist.apache.org/repos/dist/release/gravitino"

GPG="gpg -u $GPG_KEY --no-tty --batch --pinentry-mode loopback"
NEXUS_ROOT=https://repository.apache.org/service/local/staging
NEXUS_PROFILE=170bb01395e84a # Profile for Gravitino staging uploads
BASE_DIR=$(pwd)

init_java
init_gradle

function uriencode { jq -nSRr --arg v "$1" '$v|@uri'; }
declare -r ENCODED_ASF_PASSWORD=$(uriencode "$ASF_PASSWORD")

if [[ "$1" == "finalize" ]]; then
  if [[ -z "$PYPI_API_TOKEN" ]]; then
    error 'The environment variable PYPI_API_TOKEN is not set. Exiting.'
  fi

  git config --global user.name "$GIT_NAME"
  git config --global user.email "$GIT_EMAIL"

  # Create the git tag for the new release
  echo "Creating the git tag for the new release"
  if check_for_tag "v$RELEASE_VERSION"; then
    echo "v$RELEASE_VERSION already exists. Skip creating it."
  else
    rm -rf gravitino
    git clone "https://$ASF_USERNAME:$ENCODED_ASF_PASSWORD@$ASF_GRAVITINO_REPO" -b main
    cd gravitino
    git tag "v$RELEASE_VERSION" "$RELEASE_TAG"
    git push origin "v$RELEASE_VERSION"
    cd ..
    rm -rf gravitino
    echo "git tag v$RELEASE_VERSION created"
  fi

  PYGRAVITINO_VERSION="${RELEASE_VERSION}"
  git clone "https://$ASF_USERNAME:$ENCODED_ASF_PASSWORD@$ASF_GRAVITINO_REPO" -b "v$RELEASE_VERSION"
  cd gravitino
  $GRADLE :clients:client-python:distribution -x test
  cd ..
  cp gravitino/clients/client-python/dist/apache_gravitino-$PYGRAVITINO_VERSION.tar.gz .
  echo $GPG_PASSPHRASE | $GPG --passphrase-fd 0 --armour \
    --output apache_gravitino-$PYGRAVITINO_VERSION.tar.gz.asc \
    --detach-sig apache_gravitino-$PYGRAVITINO_VERSION.tar.gz

  # upload to PyPi.
  echo "Uploading Gravitino to PyPi"
  twine upload -u __token__  -p $PYPI_API_TOKEN \
    --repository-url https://upload.pypi.org/legacy/ \
    "apache_gravitino-$PYGRAVITINO_VERSION.tar.gz" \
    "apache_gravitino-$PYGRAVITINO_VERSION.tar.gz.asc"
  echo "Python Gravitino package uploaded"
  rm -fr gravitino

  # Moves the binaries from dev directory to release directory.
  echo "Moving Gravitino binaries to the release directory"
  svn mv --username "$ASF_USERNAME" --password "$ASF_PASSWORD" -m"Apache Gravitino $RELEASE_VERSION" \
    --no-auth-cache "$RELEASE_STAGING_LOCATION/$RELEASE_TAG" "$RELEASE_LOCATION/$RELEASE_VERSION"
  echo "Gravitino binaries moved"

  # Update the KEYS file.
  echo "Sync'ing KEYS"
  svn co --depth=files "$RELEASE_LOCATION" svn-gravitino
  curl "$RELEASE_STAGING_LOCATION/KEYS" > svn-gravitino/KEYS
  (cd svn-gravitino && svn ci --username $ASF_USERNAME --password "$ASF_PASSWORD" -m"Update KEYS")
  echo "KEYS sync'ed"
  rm -rf svn-gravitino

  exit 0
fi

rm -rf gravitino
git clone "$ASF_REPO"
cd gravitino
git checkout $GIT_REF
git_hash=`git rev-parse --short HEAD`
export GIT_HASH=$git_hash
echo "Checked out Gravitino git hash $git_hash"

if [ -z "$GRAVITINO_VERSION" ]; then
  GRAVITINO_VERSION=$(cat gradle.properties | parse_version)
fi

if [ -z "$PYGRAVITINO_VERSION"]; then
  PYGRAVITINO_VERSION=$(cat clients/client-python/setup.py | grep "version=" | awk -F"\"" '{print $2}')
fi

if [[ "$PYGRAVITINO_VERSION" == *"dev"* ]]; then
  RC_PYGRAVITINO_VERSION="${PYGRAVITINO_VERSION}"
else
  if [ -z "$RC_COUNT" ]; then
    echo "ERROR: RC_COUNT must be set to run this script"
    exit_with_usage
  fi
  RC_PYGRAVITINO_VERSION="${PYGRAVITINO_VERSION}rc${RC_COUNT}"
fi

# This is a band-aid fix to avoid the failure of Maven nightly snapshot in some Jenkins
# machines by explicitly calling /usr/sbin/lsof.
LSOF=lsof
if ! hash $LSOF 2>/dev/null; then
  LSOF=/usr/sbin/lsof
fi

if [ -z "$GRAVITINO_PACKAGE_VERSION" ]; then
  GRAVITINO_PACKAGE_VERSION="${GRAVITINO_VERSION}-$(date +%Y_%m_%d_%H_%M)-${git_hash}"
fi

DEST_DIR_NAME="$GRAVITINO_PACKAGE_VERSION"

git clean -d -f -x
cd ..

if [[ "$1" == "package" ]]; then
  # Source and binary tarballs
  echo "Packaging release source tarballs"
  cp -r gravitino gravitino-$GRAVITINO_VERSION-src

  rm -f gravitino-$GRAVITINO_VERSION-src/LICENSE.bin
  rm -f gravitino-$GRAVITINO_VERSION-src/NOTICE.bin
  rm -f gravitino-$GRAVITINO_VERSION-src/LICENSE.rest
  rm -f gravitino-$GRAVITINO_VERSION-src/NOTICE.rest
  rm -f gravitino-$GRAVITINO_VERSION-src/LICENSE.trino
  rm -f gravitino-$GRAVITINO_VERSION-src/NOTICE.trino
  rm -f gravitino-$GRAVITINO_VERSION-src/web/web/LICENSE.bin
  rm -f gravitino-$GRAVITINO_VERSION-src/web/web/NOTICE.bin

  rm -f *.asc
  tar cvzf gravitino-$GRAVITINO_VERSION-src.tar.gz --exclude gravitino-$GRAVITINO_VERSION-src/.git gravitino-$GRAVITINO_VERSION-src
  echo $GPG_PASSPHRASE | $GPG --passphrase-fd 0 --armour --output gravitino-$GRAVITINO_VERSION-src.tar.gz.asc \
    --detach-sig gravitino-$GRAVITINO_VERSION-src.tar.gz
  shasum -a 512 gravitino-$GRAVITINO_VERSION-src.tar.gz > gravitino-$GRAVITINO_VERSION-src.tar.gz.sha512
  rm -rf gravitino-$GRAVITINO_VERSION-src

  # Updated for each binary build
  make_binary_release() {
    echo "Building Gravitino binary dist"
    cp -r gravitino gravitino-$GRAVITINO_VERSION-bin
    cd gravitino-$GRAVITINO_VERSION-bin

    echo "Creating distribution"

    sed -i".tmp3" 's/    version=.*$/    version="'"$RC_PYGRAVITINO_VERSION"'",/g' clients/client-python/setup.py
    $GRADLE assembleDistribution -x test
    $GRADLE :clients:client-python:distribution -x test
    cd ..

    echo "Copying and signing Gravitino server binary distribution"
    cp gravitino-$GRAVITINO_VERSION-bin/distribution/gravitino-$GRAVITINO_VERSION-bin.tar.gz .
    echo $GPG_PASSPHRASE | $GPG --passphrase-fd 0 --armour \
      --output gravitino-$GRAVITINO_VERSION-bin.tar.gz.asc \
      --detach-sig gravitino-$GRAVITINO_VERSION-bin.tar.gz
    shasum -a 512 gravitino-$GRAVITINO_VERSION-bin.tar.gz > gravitino-$GRAVITINO_VERSION-bin.tar.gz.sha512

    echo "Copying and signing Gravitino Iceberg REST server binary distribution"
    cp gravitino-$GRAVITINO_VERSION-bin/distribution/gravitino-iceberg-rest-server-$GRAVITINO_VERSION-bin.tar.gz .
    echo $GPG_PASSPHRASE | $GPG --passphrase-fd 0 --armour \
      --output gravitino-iceberg-rest-server-$GRAVITINO_VERSION-bin.tar.gz.asc \
      --detach-sig gravitino-iceberg-rest-server-$GRAVITINO_VERSION-bin.tar.gz
    shasum -a 512 gravitino-iceberg-rest-server-$GRAVITINO_VERSION-bin.tar.gz > gravitino-iceberg-rest-server-$GRAVITINO_VERSION-bin.tar.gz.sha512

    echo "Copying and signing Gravitino Trino connector binary distribution"
    cp gravitino-$GRAVITINO_VERSION-bin/distribution/gravitino-trino-connector-$GRAVITINO_VERSION.tar.gz .
    echo $GPG_PASSPHRASE | $GPG --passphrase-fd 0 --armour \
      --output gravitino-trino-connector-$GRAVITINO_VERSION.tar.gz.asc \
      --detach-sig gravitino-trino-connector-$GRAVITINO_VERSION.tar.gz
    shasum -a 512 gravitino-trino-connector-$GRAVITINO_VERSION.tar.gz > gravitino-trino-connector-$GRAVITINO_VERSION.tar.gz.sha512

    echo "Copying and signing Gravitino Python client binary distribution"
    cp gravitino-$GRAVITINO_VERSION-bin/clients/client-python/dist/apache_gravitino-$RC_PYGRAVITINO_VERSION.tar.gz .
    echo $GPG_PASSPHRASE | $GPG --passphrase-fd 0 --armour \
      --output apache_gravitino-$RC_PYGRAVITINO_VERSION.tar.gz.asc \
      --detach-sig apache_gravitino-$RC_PYGRAVITINO_VERSION.tar.gz
    shasum -a 512 apache_gravitino-$RC_PYGRAVITINO_VERSION.tar.gz > apache_gravitino-$RC_PYGRAVITINO_VERSION.tar.gz.sha512
  }

  make_binary_release
  rm -rf gravitino-$GRAVITINO_VERSION-bin/

  if ! is_dry_run; then
    if [[ -z "$PYPI_API_TOKEN" ]]; then
      error 'The environment variable PYPI_API_TOKEN is not set. Exiting.'
    fi

    echo "Uploading Gravitino Python package $RC_RC_PYGRAVITINO_VERSION to PyPi"
    twine upload -u __token__  -p $PYPI_API_TOKEN \
      --repository-url https://upload.pypi.org/legacy/ \
      "apache_gravitino-$RC_PYGRAVITINO_VERSION.tar.gz" \
      "apache_gravitino-$RC_PYGRAVITINO_VERSION.tar.gz.asc"

    svn co --depth=empty $RELEASE_STAGING_LOCATION svn-gravitino
    rm -rf "svn-gravitino/${DEST_DIR_NAME}"
    mkdir -p "svn-gravitino/${DEST_DIR_NAME}"

    echo "Copying release tarballs"
    cp gravitino-* "svn-gravitino/${DEST_DIR_NAME}/"
    svn add "svn-gravitino/${DEST_DIR_NAME}"

    cd svn-gravitino
    svn ci --username $ASF_USERNAME --password "$ASF_PASSWORD" -m"Apache Gravitino $GRAVITINO_PACKAGE_VERSION" --no-auth-cache
    cd ..
    rm -rf svn-gravitino
  fi

  exit 0
fi

if [[ "$1" == "docs" ]]; then
  # Documentation
  cp -r gravitino gravitino-$GRAVITINO_VERSION-docs
  cd gravitino-$GRAVITINO_VERSION-docs
  echo "Building Gravitino Java and Python docs"
  $GRADLE :clients:client-java:build -x test
  $GRADLE :clients:client-python:doc
  cd ..

  cp -r gravitino-$GRAVITINO_VERSION-docs/clients/client-java/build/docs/javadoc gravitino-$GRAVITINO_VERSION-javadoc
  cp -r gravitino-$GRAVITINO_VERSION-docs/clients/client-python/docs/build/html gravitino-$PYGRAVITINO_VERSION-pydoc

  rm -fr gravitino-$GRAVITINO_VERSION-docs
fi

if [[ "$1" == "publish-release" ]]; then
  # Publish Gravitino to Maven release repo
  echo "Publishing Gravitino checkout at '$GIT_REF' ($git_hash)"
  echo "Publish version is $GRAVITINO_VERSION"

  cp -r gravitino gravitino-$GRAVITINO_VERSION-publish
  cd gravitino-$GRAVITINO_VERSION-publish

  # Using Nexus API documented here:
  # https://support.sonatype.com/hc/en-us/articles/213465868-Uploading-to-a-Nexus-Repository-2-Staging-Repository-via-REST-API
  if ! is_dry_run; then
    echo "Creating Nexus staging repository"
    repo_request="<promoteRequest><data><description>Apache Gravitino $GRAVITINO_VERSION (commit $git_hash)</description></data></promoteRequest>"
    out=$(curl -X POST -d "$repo_request" -u $ASF_USERNAME:$ASF_PASSWORD \
      -H "Content-Type:application/xml" -v \
      $NEXUS_ROOT/profiles/$NEXUS_PROFILE/start)
    staged_repo_id=$(echo $out | sed -e "s/.*\(orgapachegravitino-[0-9]\{4\}\).*/\1/")
    echo "Created Nexus staging repository: $staged_repo_id"
  fi

  tmp_dir=$(mktemp -d gravitino-repo-XXXXX)
  # the following recreates `readlink -f "$tmp_dir"` since readlink -f is unsupported on MacOS
  cd $tmp_dir
  tmp_repo=$(pwd)
  cd ..

  $GRADLE clean
  $GRADLE build -x test -PdefaultScalaVersion=2.12
  $GRADLE build -x test -PdefaultScalaVersion=2.13

  $GRADLE -Dmaven.repo.local=$tmp_repo publishToMavenLocal -PdefaultScalaVersion=2.12
  $GRADLE -Dmaven.repo.local=$tmp_repo publishToMavenLocal -PdefaultScalaVersion=2.13

  pushd $tmp_repo/org/apache/gravitino

  # Remove any extra files generated during install
  find . -type f |grep -v \.jar |grep -v \.pom |grep -v cyclonedx | grep -v \.module | xargs rm

  echo "Creating hash and signature files"
  # this must have .asc, .md5 and .sha1 - it really doesn't like anything else there
  for file in $(find . -type f)
  do
    echo $GPG_PASSPHRASE | $GPG --passphrase-fd 0 --output $file.asc \
      --detach-sig --armour $file;
    if [ $(command -v md5) ]; then
      # Available on OS X; -q to keep only hash
      md5 -q $file > $file.md5
    else
      # Available on Linux; cut to keep only hash
      md5sum $file | cut -f1 -d' ' > $file.md5
    fi
    sha1sum $file | cut -f1 -d' ' > $file.sha1
  done

  if ! is_dry_run; then
    nexus_upload=$NEXUS_ROOT/deployByRepositoryId/$staged_repo_id
    echo "Uploading files to $nexus_upload"
    for file in $(find . -type f -not -path "./docs/*" -not -path "./web/*" -not -path "./integration-test-common/*" -not -path "./integration-test/*")
    do
      # strip leading ./
      file_short=$(echo $file | sed -e "s/\.\///")
      dest_url="$nexus_upload/org/apache/gravitino/$file_short"
      echo "  Uploading $file_short"
      curl --retry 3 --retry-all-errors -u $ASF_USERNAME:$ASF_PASSWORD --upload-file $file_short $dest_url
    done

    echo "Closing nexus staging repository"
    repo_request="<promoteRequest><data><stagedRepositoryId>$staged_repo_id</stagedRepositoryId><description>Apache Gravitino $GRAVITINO_VERSION (commit $git_hash)</description></data></promoteRequest>"
    out=$(curl -X POST -d "$repo_request" -u $ASF_USERNAME:$ASF_PASSWORD \
      -H "Content-Type:application/xml" -v \
      $NEXUS_ROOT/profiles/$NEXUS_PROFILE/finish)
    echo "Closed Nexus staging repository: $staged_repo_id"
  fi

  popd
  rm -fr $tmp_repo
  cd ..
  rm -rf gravitino-$GRAVITINO_VERSION-publish
fi<|MERGE_RESOLUTION|>--- conflicted
+++ resolved
@@ -37,13 +37,8 @@
 All other inputs are environment variables
 
 GIT_REF - Release tag or commit to build from
-<<<<<<< HEAD
-GRAVITINO_PACKAGE_VERSION - Release identifier in top level package directory (e.g. 0.9.1-rc1)
-GRAVITINO_VERSION - (optional) Version of Gravitino being built (e.g. 0.9.1)
-=======
 GRAVITINO_PACKAGE_VERSION - Release identifier in top level package directory (e.g. 0.10.0-rc1)
 GRAVITINO_VERSION - (optional) Version of Gravitino being built (e.g. 0.10.0)
->>>>>>> d09a2e1c
 
 ASF_USERNAME - Username of ASF committer account
 ASF_PASSWORD - Password of ASF committer account
