--- conflicted
+++ resolved
@@ -93,88 +93,10 @@
       - name: Backend Integration Test (JDK${{ matrix.java-version }}-${{ matrix.test-mode }}-${{ matrix.backend }})
         id: integrationTest
         run: >
-<<<<<<< HEAD
           timeout 60m ./gradlew test -PskipTests -PtestMode=${{ matrix.test-mode }} -PjdkVersion=${{ matrix.java-version }} -PjdbcBackend=${{ matrix.backend }} -PskipWebITs -PskipDockerTests=false
           -x :web:test -x :clients:client-python:test -x :flink-connector:test -x :spark-connector:test -x :spark-connector:spark-common:test 
           -x :spark-connector:spark-3.3:test -x :spark-connector:spark-3.4:test -x :spark-connector:spark-3.5:test 
-          -x :spark-connector:spark-runtime-3.3:test -x :spark-connector:spark-runtime-3.4:test -x :spark-connector:spark-runtime-3.5:test || echo "TIMEOUT" >> error.log
-=======
-          ./gradlew test -PskipTests -PtestMode=${{ matrix.test-mode }} -PjdkVersion=${{ matrix.java-version }} -PjdbcBackend=${{ matrix.backend }} -PskipWebITs -PskipDockerTests=false
-          -x :web:test -x :clients:client-python:test -x :flink-connector:test -x :spark-connector:test -x :spark-connector:spark-common:test 
-          -x :spark-connector:spark-3.3:test -x :spark-connector:spark-3.4:test -x :spark-connector:spark-3.5:test 
-          -x :spark-connector:spark-runtime-3.3:test -x :spark-connector:spark-runtime-3.4:test -x :spark-connector:spark-runtime-3.5:test
-          -x :authorizations:authorization-ranger:test
-
-      - name: Upload integrate tests reports
-        uses: actions/upload-artifact@v3
-        if: ${{ (failure() && steps.integrationTest.outcome == 'failure') || contains(github.event.pull_request.labels.*.name, 'upload log') }}
-        with:
-          name: integrate-test-reports-${{ matrix.java-version }}-${{ matrix.test-mode }}-${{ matrix.backend }}
-          path: |
-            build/reports
-            iceberg/iceberg-rest-server/build/*.log
-            integration-test/build/*.log
-            integration-test/build/*.tar
-            integration-test/build/trino-ci-container-log
-            distribution/package/logs/*.out
-            distribution/package/logs/*.log
-            catalogs/**/*.log
-            catalogs/**/*.tar
-            distribution/**/*.log
-
-  test-on-pr:
-    needs: changes
-    if: (github.event_name == 'pull_request' && needs.changes.outputs.source_changes == 'true')
-    runs-on: ubuntu-latest
-    timeout-minutes: 90
-    strategy:
-      matrix:
-        # Integration test for AMD64 architecture
-        architecture: [ linux/amd64 ]
-        java-version: [ 17 ]
-        test-mode: [ embedded, deploy ]
-        include:
-          - test-mode: 'embedded'
-            backend: 'h2'
-          - test-mode: 'deploy'
-            backend: 'mysql'
-
-    env:
-      PLATFORM: ${{ matrix.architecture }}
-    steps:
-      - uses: actions/checkout@v3
-
-      - uses: actions/setup-java@v4
-        with:
-          java-version: ${{ matrix.java-version }}
-          distribution: 'temurin'
-          cache: 'gradle'
-
-      - name: Set up QEMU
-        uses: docker/setup-qemu-action@v2
-
-      - name: Check required command
-        run: |
-          dev/ci/check_commands.sh
-
-      - name: Package Gravitino
-        if: ${{ matrix.test-mode == 'deploy' }}
-        run: |
-          ./gradlew compileDistribution -x test -PjdkVersion=${{ matrix.java-version }}
-
-      - name: Free up disk space
-        run: |
-          dev/ci/util_free_space.sh
-
-      - name: Backend Integration Test (JDK${{ matrix.java-version }}-${{ matrix.test-mode }}-${{ matrix.backend }})
-        id: integrationTest
-        run: >
-          ./gradlew test -PskipTests -PtestMode=${{ matrix.test-mode }} -PjdkVersion=${{ matrix.java-version }} -PjdbcBackend=${{ matrix.backend }} -PskipWebITs -PskipDockerTests=false
-          -x :web:test -x :clients:client-python:test -x :flink-connector:test -x :spark-connector:test -x :spark-connector:spark-common:test 
-          -x :spark-connector:spark-3.3:test -x :spark-connector:spark-3.4:test -x :spark-connector:spark-3.5:test 
-          -x :spark-connector:spark-runtime-3.3:test -x :spark-connector:spark-runtime-3.4:test -x :spark-connector:spark-runtime-3.5:test
-          -x :authorizations:authorization-ranger:test
->>>>>>> 37952857
+          -x :spark-connector:spark-runtime-3.3:test -x :spark-connector:spark-runtime-3.4:test -x :spark-connector:spark-runtime-3.5:test -x :authorizations:authorization-ranger:test || echo "TIMEOUT" >> error.log
 
       - name: Upload integrate tests reports
         uses: actions/upload-artifact@v3
