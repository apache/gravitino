name: Backend Integration Test

# Controls when the workflow will run
on:
  # Triggers the workflow on push or pull request events but only for the "main" branch
  push:
    branches: [ "main", "branch-*" ]
  pull_request:
    branches: [ "main", "branch-*" ]

concurrency:
  group: ${{ github.workflow }}-${{ github.event.pull_request.number || github.ref }}
  cancel-in-progress: true

jobs:
  changes:
    runs-on: ubuntu-latest
    steps:
      - uses: actions/checkout@v3
      - uses: dorny/paths-filter@v2
        id: filter
        with:
          filters: |
            source_changes:
              - .github/**
              - api/**
              - bin/**
              - catalogs/**
              - clients/client-java/**
              - clients/client-java-runtime/**
              - clients/filesystem-hadoop3/**
              - clients/filesystem-hadoop3-runtime/**
              - common/**
              - conf/**
              - core/**
              - dev/**
              - gradle/**
              - integration-test/**
              - integration-test-common/**
              - iceberg/**
              - meta/**
              - server/**
              - server-common/**
              - trino-connector/**
              - web/**
              - docs/open-api/**
              - build.gradle.kts
              - gradle.properties
              - gradlew
              - setting.gradle.kts
    outputs:
      source_changes: ${{ steps.filter.outputs.source_changes }}

  test-on-push:
    needs: changes
    if: (github.event_name == 'push' && needs.changes.outputs.source_changes == 'true')
    runs-on: ubuntu-latest
    timeout-minutes: 60
    strategy:
      matrix:
        # Integration test for AMD64 architecture
        architecture: [linux/amd64]
        java-version: [ 8, 11, 17 ]
        test-mode: [ embedded, deploy ]
        include:
          - test-mode: 'embedded'
            backend: 'h2'
          - test-mode: 'deploy'
            backend: 'mysql'

    env:
      PLATFORM: ${{ matrix.architecture }}
    steps:
      - uses: actions/checkout@v3

      - uses: actions/setup-java@v4
        with:
          java-version: ${{ matrix.java-version }}
          distribution: 'temurin'
          cache: 'gradle'

      - name: Set up QEMU
        uses: docker/setup-qemu-action@v2

      - name: Check required command
        run: |
          dev/ci/check_commands.sh

      - name: Package Gravitino
        if : ${{ matrix.test-mode == 'deploy' }}
        run: |
          ./gradlew compileDistribution -x test -PjdkVersion=${{ matrix.java-version }}

      - name: Free up disk space
        run: |
          dev/ci/util_free_space.sh

<<<<<<< HEAD
      - name: Backend Integration Test(JDK-${{ matrix.java-version }}-${{ matrix.test-mode }}-${{ matrix.backend }})
=======
      - name: Backend Integration Test(JDK${{ matrix.java-version }}-${{ matrix.test-mode }}-${{ matrix.backend }})
>>>>>>> 235d5428
        id: integrationTest
        run: >
          ./gradlew test -PskipTests -PtestMode=${{ matrix.test-mode }} -PjdkVersion=${{ matrix.java-version }} -PjdbcBackend=${{ matrix.backend }} -PskipWebITs -PskipDockerTests=false
          -x :web:test -x :clients:client-python:test -x :flink-connector:test -x :spark-connector:test -x :spark-connector:spark-common:test 
          -x :spark-connector:spark-3.3:test -x :spark-connector:spark-3.4:test -x :spark-connector:spark-3.5:test 
          -x :spark-connector:spark-runtime-3.3:test -x :spark-connector:spark-runtime-3.4:test -x :spark-connector:spark-runtime-3.5:test

      - name: Upload integrate tests reports
        uses: actions/upload-artifact@v3
        if: ${{ (failure() && steps.integrationTest.outcome == 'failure') || contains(github.event.pull_request.labels.*.name, 'upload log') }}
        with:
          name: integrate-test-reports-${{ matrix.java-version }}-${{ matrix.test-mode }}-${{ matrix.backend }}
          path: |
            build/reports
            iceberg/iceberg-rest-server/build/*.log
            integration-test/build/*.log
            integration-test/build/*.tar
            integration-test/build/trino-ci-container-log
            distribution/package/logs/*.out
            distribution/package/logs/*.log
            catalogs/**/*.log
            catalogs/**/*.tar
            distribution/**/*.log

  test-on-pr:
    needs: changes
    if: (github.event_name == 'pull_request' && needs.changes.outputs.source_changes == 'true')
    runs-on: ubuntu-latest
    timeout-minutes: 60
    strategy:
      matrix:
        # Integration test for AMD64 architecture
        architecture: [ linux/amd64 ]
        java-version: [ 17 ]
        test-mode: [ embedded, deploy ]
        include:
          - test-mode: 'embedded'
            backend: 'h2'
          - test-mode: 'deploy'
            backend: 'mysql'

    env:
      PLATFORM: ${{ matrix.architecture }}
    steps:
      - uses: actions/checkout@v3

      - uses: actions/setup-java@v4
        with:
          java-version: ${{ matrix.java-version }}
          distribution: 'temurin'
          cache: 'gradle'

      - name: Set up QEMU
        uses: docker/setup-qemu-action@v2

      - name: Check required command
        run: |
          dev/ci/check_commands.sh

      - name: Package Gravitino
        if: ${{ matrix.test-mode == 'deploy' }}
        run: |
          ./gradlew compileDistribution -x test -PjdkVersion=${{ matrix.java-version }}

      - name: Free up disk space
        run: |
          dev/ci/util_free_space.sh

<<<<<<< HEAD
      - name: Backend Integration Test(JDK-${{ matrix.java-version }}-${{ matrix.test-mode }}-${{ matrix.backend }})
=======
      - name: Backend Integration Test(JDK${{ matrix.java-version }}-${{ matrix.test-mode }}-${{ matrix.backend }})
>>>>>>> 235d5428
        id: integrationTest
        run: >
          ./gradlew test -PskipTests -PtestMode=${{ matrix.test-mode }} -PjdkVersion=${{ matrix.java-version }} -PjdbcBackend=${{ matrix.backend }} -PskipWebITs -PskipDockerTests=false
          -x :web:test -x :clients:client-python:test -x :flink-connector:test -x :spark-connector:test -x :spark-connector:spark-common:test 
          -x :spark-connector:spark-3.3:test -x :spark-connector:spark-3.4:test -x :spark-connector:spark-3.5:test 
          -x :spark-connector:spark-runtime-3.3:test -x :spark-connector:spark-runtime-3.4:test -x :spark-connector:spark-runtime-3.5:test

      - name: Upload integrate tests reports
        uses: actions/upload-artifact@v3
        if: ${{ (failure() && steps.integrationTest.outcome == 'failure') || contains(github.event.pull_request.labels.*.name, 'upload log') }}
        with:
          name: integrate-test-reports-${{ matrix.java-version }}-${{ matrix.test-mode }}-${{ matrix.backend }}
          path: |
            build/reports
            iceberg/iceberg-rest-server/build/*.log
            integration-test/build/*.log
            integration-test/build/*.tar
            integration-test/build/trino-ci-container-log
            distribution/package/logs/*.out
            distribution/package/logs/*.log
            catalogs/**/*.log
            catalogs/**/*.tar
            distribution/**/*.log<|MERGE_RESOLUTION|>--- conflicted
+++ resolved
@@ -95,11 +95,7 @@
         run: |
           dev/ci/util_free_space.sh
 
-<<<<<<< HEAD
-      - name: Backend Integration Test(JDK-${{ matrix.java-version }}-${{ matrix.test-mode }}-${{ matrix.backend }})
-=======
       - name: Backend Integration Test(JDK${{ matrix.java-version }}-${{ matrix.test-mode }}-${{ matrix.backend }})
->>>>>>> 235d5428
         id: integrationTest
         run: >
           ./gradlew test -PskipTests -PtestMode=${{ matrix.test-mode }} -PjdkVersion=${{ matrix.java-version }} -PjdbcBackend=${{ matrix.backend }} -PskipWebITs -PskipDockerTests=false
@@ -168,11 +164,7 @@
         run: |
           dev/ci/util_free_space.sh
 
-<<<<<<< HEAD
-      - name: Backend Integration Test(JDK-${{ matrix.java-version }}-${{ matrix.test-mode }}-${{ matrix.backend }})
-=======
       - name: Backend Integration Test(JDK${{ matrix.java-version }}-${{ matrix.test-mode }}-${{ matrix.backend }})
->>>>>>> 235d5428
         id: integrationTest
         run: >
           ./gradlew test -PskipTests -PtestMode=${{ matrix.test-mode }} -PjdkVersion=${{ matrix.java-version }} -PjdbcBackend=${{ matrix.backend }} -PskipWebITs -PskipDockerTests=false
