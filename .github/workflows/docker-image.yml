name: Publish Docker Image

on:
  workflow_dispatch:
    inputs:
      image:
        type: choice
        description: 'Choose the image to build'
        required: true
        default: 'gravitino'
        options:
          - 'gravitino'
<<<<<<< HEAD
          - 'gravitino-ci:hive'
          - 'gravitino-ci:kerberos-hive'
          - 'gravitino-ci:trino'
          - 'gravitino-ci:doris'
          - 'gravitino-ci:ranger'
          - 'gravitino-playground:trino'
          - 'gravitino-playground:hive'
          - 'gravitino-playground:ranger'
      version:
        description: 'Docker version to apply to this image'
=======
          - 'gravitino-ci-hive'
          - 'gravitino-ci-kerberos-hive'
          - 'gravitino-ci-trino'
          - 'gravitino-ci-doris'
          - 'gravitino-ci-ranger'
          - 'gravitino-iceberg-rest-server'
          - 'trino'
          - 'hive'
          - 'ranger'
      tag:
        description: 'Docker tag to apply to this image'
>>>>>>> b795ea2a
        required: true
        type: string
      token:
        description: 'Publish Docker token'
        required: true
        type: string

jobs:
  publish-docker-image:
    runs-on: ubuntu-latest
    timeout-minutes: 120
    env:
      input_token: ${{ github.event.inputs.token }}
      secrets_token: ${{ secrets.PUBLISH_DOCKER_TOKEN }}
    steps:
      - name: Set environment variables
        run: |
          if [ "${{ github.event.inputs.image }}" == "gravitino-ci:hive" ]; then
            echo "image_type=hive" >> $GITHUB_ENV
            echo "image_name=datastrato/gravitino-ci" >> $GITHUB_ENV
            echo "tag_name=hive" >> $GITHUB_ENV
          elif [ "${{ github.event.inputs.image }}" == "gravitino-ci:kerberos-hive" ]; then
            echo "image_type=kerberos-hive" >> $GITHUB_ENV
            echo "image_name=datastrato/gravitino-ci" >> $GITHUB_ENV
            echo "tag_name=kerberos-hive" >> $GITHUB_ENV
          elif [ "${{ github.event.inputs.image }}" == "gravitino-ci:trino" ]; then
            echo "image_type=trino" >> $GITHUB_ENV
            echo "image_name=datastrato/gravitino-ci" >> $GITHUB_ENV
            echo "tag_name=trino" >> $GITHUB_ENV
          elif [ "${{ github.event.inputs.image }}" == "gravitino-ci:doris" ]; then
            echo "image_type=doris" >> $GITHUB_ENV
            echo "image_name=datastrato/gravitino-ci" >> $GITHUB_ENV
            echo "tag_name=doris" >> $GITHUB_ENV
          elif [ "${{ github.event.inputs.image }}" == "gravitino-ci:ranger" ]; then
            echo "image_type=ranger" >> $GITHUB_ENV
            echo "image_name=datastrato/gravitino-ci" >> $GITHUB_ENV
            echo "tag_name=ranger" >> $GITHUB_ENV
          elif [ "${{ github.event.inputs.image }}" == "gravitino" ]; then
            echo "image_type=gravitino" >> $GITHUB_ENV
            # `datastrato/gravitino` is the default image name, didn't need to tag alias name
          elif [ "${{ github.event.inputs.image }}" == "gravitino-playground:trino" ]; then
            echo "image_type=trino" >> $GITHUB_ENV
            echo "image_name=datastrato/gravitino-playground" >> $GITHUB_ENV
            echo "tag_name=trino" >> $GITHUB_ENV
          elif [ "${{ github.event.inputs.image }}" == "gravitino-playground:hive" ]; then
            echo "image_type=hive" >> $GITHUB_ENV
            echo "image_name=datastrato/gravitino-playground" >> $GITHUB_ENV
            echo "tag_name=hive" >> $GITHUB_ENV
          elif [ "${{ github.event.inputs.image }}" == "gravitino-playground:ranger" ]; then
            echo "image_type=ranger" >> $GITHUB_ENV
<<<<<<< HEAD
            echo "image_name=datastrato/gravitino-playground" >> $GITHUB_ENV
            echo "tag_name=ranger" >> $GITHUB_ENV
=======
            echo "image_name=datastrato/ranger" >> $GITHUB_ENV
          elif [ "${{ github.event.inputs.image }}" == "gravitino-iceberg-rest-server" ]; then
            echo "image_type=iceberg-rest-server" >> $GITHUB_ENV
            echo "image_name=datastrato/gravitino-iceberg-rest-server" >> $GITHUB_ENV
>>>>>>> b795ea2a
          fi

      - name: Check publish Docker token
        run: |
          if [[ "${secrets_token}" != "${input_token}" ]]; then
            echo "You have entered an incorrect token. Please re-enter it."
            exit 1
          fi

      - name: Set up QEMU
        uses: docker/setup-qemu-action@v2

      - name: Login to Docker Hub
        uses: docker/login-action@v2
        with:
          username: datastrato
          password: ${{ secrets.DOCKER_REPOSITORY_PASSWORD }}

      - name: Set up Docker Buildx
        uses: docker/setup-buildx-action@v2

      - uses: actions/checkout@v3

      - uses: actions/setup-java@v3
        with:
          java-version: '8'
          distribution: 'temurin'

      - name: Build and Push the Docker image
        run: | 
          sudo rm -rf /usr/local/lib/android
          sudo rm -rf /opt/hostedtoolcache/CodeQL
          if [[ "${image_type}" != "gravitino" ]]; then
            # Only build the latest image for gravitino
            ./dev/docker/build-docker.sh --platform all --type ${image_type} --image ${image_name} --tag "${tag_name}-${{ github.event.inputs.version }}" --latest          
          else
            ./dev/docker/build-docker.sh --platform all --type ${image_type} --image datastrato/gravitino --tag ${{ github.event.inputs.version }}
          fi<|MERGE_RESOLUTION|>--- conflicted
+++ resolved
@@ -10,7 +10,6 @@
         default: 'gravitino'
         options:
           - 'gravitino'
-<<<<<<< HEAD
           - 'gravitino-ci:hive'
           - 'gravitino-ci:kerberos-hive'
           - 'gravitino-ci:trino'
@@ -19,21 +18,9 @@
           - 'gravitino-playground:trino'
           - 'gravitino-playground:hive'
           - 'gravitino-playground:ranger'
+          - 'gravitino-iceberg-rest-server'
       version:
         description: 'Docker version to apply to this image'
-=======
-          - 'gravitino-ci-hive'
-          - 'gravitino-ci-kerberos-hive'
-          - 'gravitino-ci-trino'
-          - 'gravitino-ci-doris'
-          - 'gravitino-ci-ranger'
-          - 'gravitino-iceberg-rest-server'
-          - 'trino'
-          - 'hive'
-          - 'ranger'
-      tag:
-        description: 'Docker tag to apply to this image'
->>>>>>> b795ea2a
         required: true
         type: string
       token:
@@ -73,6 +60,7 @@
             echo "tag_name=ranger" >> $GITHUB_ENV
           elif [ "${{ github.event.inputs.image }}" == "gravitino" ]; then
             echo "image_type=gravitino" >> $GITHUB_ENV
+            echo "image_name=datastrato/gravitino" >> $GITHUB_ENV
             # `datastrato/gravitino` is the default image name, didn't need to tag alias name
           elif [ "${{ github.event.inputs.image }}" == "gravitino-playground:trino" ]; then
             echo "image_type=trino" >> $GITHUB_ENV
@@ -84,15 +72,11 @@
             echo "tag_name=hive" >> $GITHUB_ENV
           elif [ "${{ github.event.inputs.image }}" == "gravitino-playground:ranger" ]; then
             echo "image_type=ranger" >> $GITHUB_ENV
-<<<<<<< HEAD
             echo "image_name=datastrato/gravitino-playground" >> $GITHUB_ENV
             echo "tag_name=ranger" >> $GITHUB_ENV
-=======
-            echo "image_name=datastrato/ranger" >> $GITHUB_ENV
           elif [ "${{ github.event.inputs.image }}" == "gravitino-iceberg-rest-server" ]; then
             echo "image_type=iceberg-rest-server" >> $GITHUB_ENV
             echo "image_name=datastrato/gravitino-iceberg-rest-server" >> $GITHUB_ENV
->>>>>>> b795ea2a
           fi
 
       - name: Check publish Docker token
@@ -125,9 +109,9 @@
         run: | 
           sudo rm -rf /usr/local/lib/android
           sudo rm -rf /opt/hostedtoolcache/CodeQL
-          if [[ "${image_type}" != "gravitino" ]]; then
-            # Only build the latest image for gravitino
-            ./dev/docker/build-docker.sh --platform all --type ${image_type} --image ${image_name} --tag "${tag_name}-${{ github.event.inputs.version }}" --latest          
+          
+          if [[ "${image_type}" == "gravitino" || "{image_type}" == "gravitino-iceberg-rest-server" ]]; then
+            ./dev/docker/build-docker.sh --platform all --type ${image_type} --image ${image_name} --tag ${{ github.event.inputs.version }}
           else
-            ./dev/docker/build-docker.sh --platform all --type ${image_type} --image datastrato/gravitino --tag ${{ github.event.inputs.version }}
+            ./dev/docker/build-docker.sh --platform all --type ${image_type} --image ${image_name} --tag "${tag_name}-${{ github.event.inputs.version }}" --latest
           fi