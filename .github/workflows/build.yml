name: build

# Controls when the workflow will run
on:
  # Triggers the workflow on push or pull request events but only for the "main" branch
  push:
    branches: [ "main", "branch-*" ]
  pull_request:
    branches: [ "main", "branch-*" ]

concurrency:
  group: ${{ github.workflow }}-${{ github.event.pull_request.number || github.ref }}
  cancel-in-progress: true

# A workflow run is made up of one or more jobs that can run sequentially or in parallel
jobs:
  changes:
    runs-on: ubuntu-latest
    steps:
      - uses: actions/checkout@v4
      - uses: dorny/paths-filter@de90cc6fb38fc0963ad72b210f1f284cd68cea36
        id: filter
        with:
          filters: |
            source_changes:
              - '.github/**'
              - 'catalogs/**'
              - 'clients/**'
              - 'conf/**'
              - 'dev/**'
              - 'docs/open-api/**'
              - 'gradle/**'
              - 'gradle.properties'
              - 'meta/**'
              - 'scripts/**'
              - 'web/**'
              - '**/*.java'
              - '**/*.kts'
              - '**/*.py'
              - '**/*.rs'
              - '**/resources/**'
              - '**/src/**'
              - '!**/*.md'
              - '!**/*.png'
              - '!**/*.svg'
            spark_connector_changes:
              - spark-connector/**
    outputs:
      source_changes: ${{ steps.filter.outputs.source_changes }}
      spark_connector_changes: ${{ steps.filter.outputs.spark_connector_changes }}

  compile-check:
    runs-on: ubuntu-latest
    needs: changes
    if: needs.changes.outputs.source_changes != 'true'
    steps:
      - uses: actions/checkout@v4

      - uses: actions/setup-java@v4
        with:
          java-version: 17
          distribution: 'temurin'
          cache: 'gradle'

      - name: Build with Gradle
<<<<<<< HEAD
        run: |
          ./gradlew build -x test
          ./gradlew release -x test
=======
        run: ./gradlew build -x test -PjdkVersion=8
>>>>>>> 878a07db

  # To check the spark-connector is compatible with scala2.13
  spark-connector-build:
    runs-on: ubuntu-latest
    timeout-minutes: 30
    needs: changes
    if: needs.changes.outputs.spark_connector_changes == 'true'
    steps:
      - uses: actions/checkout@v4

      - uses: actions/setup-java@v4
        with:
          java-version: 17
          distribution: 'temurin'
          cache: 'gradle'

      - name: Free up disk space
        run: |
          dev/ci/util_free_space.sh

      - name: Build with Scala2.13
        run: |
          ./gradlew :spark-connector:spark-3.4:build -PscalaVersion=2.13 -PskipITs -PskipDockerTests=false
          ./gradlew :spark-connector:spark-3.5:build -PscalaVersion=2.13 -PskipITs -PskipDockerTests=false

      - name: Upload unit tests report
        uses: actions/upload-artifact@v4
        if: failure()
        with:
          name: unit test report
          path: |
            build/reports
            spark-connector/**/*.log

  build:
    # The type of runner that the job will run on
    runs-on: ubuntu-latest
    strategy:
      matrix:
        java-version: [ 17 ]
    timeout-minutes: 60
    needs: changes
    if: needs.changes.outputs.source_changes == 'true'
    # Steps represent a sequence of tasks that will be executed as part of the job
    steps:
      # Checks-out your repository under $GITHUB_WORKSPACE, so your job can access it
      - uses: actions/checkout@v4

      - uses: actions/setup-java@v4
        with:
          java-version: ${{ matrix.java-version }}
          distribution: 'temurin'
          cache: 'gradle'

      - name: Test publish to local
        run: ./gradlew publishToMavenLocal -x test -PjdkVersion=${{ matrix.java-version }}

      - name: Free up disk space
        run: |
          dev/ci/util_free_space.sh

      - name: Build with Gradle
        run: ./gradlew build -PskipITs -PjdkVersion=${{ matrix.java-version }} -PskipDockerTests=false -x :clients:client-python:build

      - name: Upload unit tests report
        uses: actions/upload-artifact@v4
        if: failure()
        with:
          name: unit test report
          path: |
            build/reports
            catalogs/**/*.log
            catalogs/**/*.tar<|MERGE_RESOLUTION|>--- conflicted
+++ resolved
@@ -63,13 +63,9 @@
           cache: 'gradle'
 
       - name: Build with Gradle
-<<<<<<< HEAD
         run: |
           ./gradlew build -x test
           ./gradlew release -x test
-=======
-        run: ./gradlew build -x test -PjdkVersion=8
->>>>>>> 878a07db
 
   # To check the spark-connector is compatible with scala2.13
   spark-connector-build:
