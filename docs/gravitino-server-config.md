---
title: Apache Gravitino configuration
slug: /gravitino-server-config
keywords:
  - configuration
license: "This software is licensed under the Apache License version 2."
---

## Introduction

Apache Gravitino supports several configurations:

1. **Gravitino server configuration**: Used to start up the Gravitino server.
2. **Gravitino catalog properties configuration**: Used to make default values for different catalogs.
3. **Some other configurations**: Includes HDFS and other configurations.

## Apache Gravitino server configurations

You can customize the Gravitino server by editing the configuration file `gravitino.conf` in the `conf` directory. The default values are sufficient for most use cases.
We strongly recommend that you read the following sections to understand the configuration file, so you can change the default values to suit your specific situation and usage scenario.

The `gravitino.conf` file lists the configuration items in the following table. It groups those items into the following categories:

### Apache Gravitino HTTP Server configuration

| Configuration item                                   | Description                                                                                                                                                                           | Default value                                                                | Required | Since version    |
|------------------------------------------------------|---------------------------------------------------------------------------------------------------------------------------------------------------------------------------------------|------------------------------------------------------------------------------|----------|------------------|
| `gravitino.server.webserver.host`                    | The host of the Gravitino server.                                                                                                                                                     | `0.0.0.0`                                                                    | No       | 0.1.0            |
| `gravitino.server.webserver.httpPort`                | The port on which the Gravitino server listens for incoming connections.                                                                                                              | `8090`                                                                       | No       | 0.1.0            |
| `gravitino.server.webserver.minThreads`              | The minimum number of threads in the thread pool used by the Jetty webserver. `minThreads` is 8 if the value is less than 8.                                                          | `Math.max(Math.min(Runtime.getRuntime().availableProcessors() * 2, 100), 8)` | No       | 0.2.0            |
| `gravitino.server.webserver.maxThreads`              | The maximum number of threads in the thread pool used by the Jetty webserver. `maxThreads` is 8 if the value is less than 8, and `maxThreads` must be great or equal to `minThreads`. | `Math.max(Runtime.getRuntime().availableProcessors() * 4, 400)`              | No       | 0.1.0            |
| `gravitino.server.webserver.threadPoolWorkQueueSize` | The size of the queue in the thread pool used by the Jetty webserver.                                                                                                                 | `100`                                                                        | No       | 0.1.0            |
| `gravitino.server.webserver.stopTimeout`             | Time in milliseconds to gracefully shut down the Jetty webserver, for more, please see `org.eclipse.jetty.server.Server#setStopTimeout`.                                              | `30000`                                                                      | No       | 0.2.0            |
| `gravitino.server.webserver.idleTimeout`             | The timeout in milliseconds of idle connections.                                                                                                                                      | `30000`                                                                      | No       | 0.2.0            |
| `gravitino.server.webserver.requestHeaderSize`       | Maximum size of HTTP requests.                                                                                                                                                        | `131072`                                                                     | No       | 0.1.0            |
| `gravitino.server.webserver.responseHeaderSize`      | Maximum size of HTTP responses.                                                                                                                                                       | `131072`                                                                     | No       | 0.1.0            |
| `gravitino.server.shutdown.timeout`                  | Time in milliseconds to gracefully shut down of the Gravitino webserver.                                                                                                              | `3000`                                                                       | No       | 0.2.0            |
| `gravitino.server.webserver.customFilters`           | Comma-separated list of filter class names to apply to the API.                                                                                                                       | (none)                                                                       | No       | 0.4.0            |
| `gravitino.server.rest.extensionPackages`            | Comma-separated list of REST API packages to expand                                                                                                                                   | (none)                                                                       | No       | 0.6.0-incubating |

The filter in the customFilters should be a standard javax servlet filter.
You can also specify filter parameters by setting configuration entries of the form `gravitino.server.webserver.<class name of filter>.param.<param name>=<value>`.

### Storage configuration

#### Storage backend configuration

Currently, Gravitino only supports JDBC database backend, and the default implementation is H2 database as it's an embedded database, has no external dependencies and is very suitable for local development or tests.
If you are going to use H2 in the production environment, Gravitino will not guarantee the data consistency and durability. It's highly recommended using MySQL as the backend database.  

The following table lists the storage configuration items:

| Configuration item                                | Description                                                                                                                                                                                                                                             | Default value                 | Required                                        | Since version    |
|---------------------------------------------------|---------------------------------------------------------------------------------------------------------------------------------------------------------------------------------------------------------------------------------------------------------|-------------------------------|-------------------------------------------------|------------------|
| `gravitino.entity.store`                          | Which entity storage implementation to use. Only`relational` storage is currently supported.                                                                                                                                                            | `relational`                  | No                                              | 0.1.0            |
| `gravitino.entity.serde`                          | The serialization/deserialization class used to support entity storage. `proto' is currently supported.                                                                                                                                                 | `proto`                       | No                                              | 0.1.0            |
| `gravitino.entity.store.maxTransactionSkewTimeMs` | The maximum skew time of transactions in milliseconds.                                                                                                                                                                                                  | `2000`                        | No                                              | 0.3.0            |
| `gravitino.entity.store.kv.deleteAfterTimeMs`     | It is deprecated since Gravitino 0.5.0. Please use `gravitino.entity.store.deleteAfterTimeMs` instead.                                                                                                                                                  | `604800000`(7 days)           | No                                              | 0.3.0            |
| `gravitino.entity.store.deleteAfterTimeMs`        | The maximum time in milliseconds that deleted and old-version data is kept. Set to at least 10 minutes and no longer than 30 days.                                                                                                                      | `604800000`(7 days)           | No                                              | 0.5.0            |
| `gravitino.entity.store.versionRetentionCount`    | The Count of versions allowed to be retained, including the current version, used to delete old versions data. Set to at least 1 and no greater than 10.                                                                                                | `1`                           | No                                              | 0.5.0            |
| `gravitino.entity.store.relational`               | Detailed implementation of Relational storage. `H2`, `MySQL` and `PostgreSQL` is currently supported, and the implementation is `JDBCBackend`.                                                                                                          | `JDBCBackend`                 | No                                              | 0.5.0            |
| `gravitino.entity.store.relational.jdbcUrl`       | The database url that the `JDBCBackend` needs to connect to. If you use `MySQL` or `PostgreSQL`, you should firstly initialize the database tables yourself by executing the ddl scripts in the `${GRAVITINO_HOME}/scripts/{DATABASE_TYPE}/` directory. | `jdbc:h2`                     | No                                              | 0.5.0            |
| `gravitino.entity.store.relational.jdbcDriver`    | The jdbc driver name that the `JDBCBackend` needs to use. You should place the driver Jar package in the `${GRAVITINO_HOME}/libs/` directory.                                                                                                           | `org.h2.Driver`               | Yes if the jdbc connection url is not `jdbc:h2` | 0.5.0            |
| `gravitino.entity.store.relational.jdbcUser`      | The username that the `JDBCBackend` needs to use when connecting the database. It is required for `MySQL`.                                                                                                                                              | `gravitino`                   | Yes if the jdbc connection url is not `jdbc:h2` | 0.5.0            |
| `gravitino.entity.store.relational.jdbcPassword`  | The password that the `JDBCBackend` needs to use when connecting the database. It is required for `MySQL`.                                                                                                                                              | `gravitino`                   | Yes if the jdbc connection url is not `jdbc:h2` | 0.5.0            |
| `gravitino.entity.store.relational.storagePath`   | The storage path for embedded JDBC storage implementation. It supports both absolute and relative path, if the value is a relative path, the final path is `${GRAVITINO_HOME}/${PATH_YOU_HAVA_SET}`, default value is `${GRAVITINO_HOME}/data/jdbc`     | `${GRAVITINO_HOME}/data/jdbc` | No                                              | 0.6.0-incubating |


:::caution
We strongly recommend that you change the default value of `gravitino.entity.store.relational.storagePath`, as it's under the deployment directory and future version upgrades may remove it.
:::

#### Create JDBC backend schema and table 

For H2 database, All tables needed by Gravitino are created automatically when the Gravitino server starts up. For MySQL, you should firstly initialize the database tables yourself by executing the ddl scripts in the `${GRAVITINO_HOME}/scripts/mysql/` directory.

### Tree lock configuration

Gravitino server uses tree lock to ensure the consistency of the data. The tree lock is a memory lock (Currently, Gravitino only supports in memory lock) that can be used to ensure the consistency of the data in Gravitino server. The configuration items are as follows:

| Configuration item                   | Description                                                   | Default value | Required | Since Version |
|--------------------------------------|---------------------------------------------------------------|---------------|----------|---------------|
| `gravitino.lock.maxNodes`            | The maximum number of tree lock nodes to keep in memory       | 100000        | No       | 0.5.0         |
| `gravitino.lock.minNodes`            | The minimum number of tree lock nodes to keep in memory       | 1000          | No       | 0.5.0         |
| `gravitino.lock.cleanIntervalInSecs` | The interval in seconds to clean up the stale tree lock nodes | 60            | No       | 0.5.0         |

### Catalog configuration

| Configuration item                           | Description                                                                                                                                                                                         | Default value | Required | Since version |
|----------------------------------------------|-----------------------------------------------------------------------------------------------------------------------------------------------------------------------------------------------------|---------------|----------|---------------|
| `gravitino.catalog.cache.evictionIntervalMs` | The interval in milliseconds to evict the catalog cache; default 3600000ms(1h).                                                                                                                     | `3600000`     | No       | 0.1.0         |
| `gravitino.catalog.classloader.isolated`     | Whether to use an isolated classloader for catalog. If `true`, an isolated classloader loads all catalog-related libraries and configurations, not the AppClassLoader. The default value is `true`. | `true`        | No       | 0.1.0         |

### Auxiliary service configuration

| Configuration item            | Description                                                                                                                    | Default value | Since Version |
|-------------------------------|--------------------------------------------------------------------------------------------------------------------------------|---------------|---------------|
| `gravitino.auxService.names ` | The auxiliary service name of the Gravitino Iceberg REST server. Use **`iceberg-rest`** for the Gravitino Iceberg REST server. | (none)        | 0.2.0         |

Refer to [Iceberg REST catalog service](iceberg-rest-service.md) for configuration details.

### Event listener configuration

Gravitino provides event listener mechanism to allow users to capture the events which are provided by Gravitino server to integrate some custom operations.

To leverage the event listener, you must implement the `EventListenerPlugin` interface and place the JAR file in the classpath of the Gravitino server. Then, add configurations to gravitino.conf to enable the event listener.

| Property name                          | Description                                                                                            | Default value | Required | Since Version |
|----------------------------------------|--------------------------------------------------------------------------------------------------------|---------------|----------|---------------|
| `gravitino.eventListener.names`        | The name of the event listener, For multiple listeners, separate names with a comma, like "audit,sync" | (none)        | Yes      | 0.5.0         |
| `gravitino.eventListener.{name}.class` | The class name of the event listener, replace `{name}` with the actual listener name.                  | (none)        | Yes      | 0.5.0         | 
| `gravitino.eventListener.{name}.{key}` | Custom properties that will be passed to the event listener plugin.                                    | (none)        | Yes      | 0.5.0         | 

#### Event

Gravitino triggers a pre-event before the operation, a post-event after the completion of the operation and a failure event after the operation failed.

##### Post-event

| Operation type                      | Post-event                                                                                                                                                                                                                                                                                                                                                                                                                    | Since Version    |
|-------------------------------------|-------------------------------------------------------------------------------------------------------------------------------------------------------------------------------------------------------------------------------------------------------------------------------------------------------------------------------------------------------------------------------------------------------------------------------|------------------|
| table operation                     | `CreateTableEvent`, `AlterTableEvent`, `DropTableEvent`, `LoadTableEvent`, `ListTableEvent`, `PurgeTableFailureEvent`, `CreateTableFailureEvent`, `AlterTableFailureEvent`, `DropTableFailureEvent`, `LoadTableFailureEvent`, `ListTableFailureEvent`, `PurgeTableFailureEvent`                                                                                                                                               | 0.5.0            |
| fileset operation                   | `CreateFileSetEvent`, `AlterFileSetEvent`, `DropFileSetEvent`, `LoadFileSetEvent`, `ListFileSetEvent`, `CreateFileSetFailureEvent`, `AlterFileSetFailureEvent`, `DropFileSetFailureEvent`, `LoadFileSetFailureEvent`, `ListFileSetFailureEvent`                                                                                                                                                                               | 0.5.0            |
| topic operation                     | `CreateTopicEvent`, `AlterTopicEvent`, `DropTopicEvent`, `LoadTopicEvent`, `ListTopicEvent`, `CreateTopicFailureEvent`, `AlterTopicFailureEvent`, `DropTopicFailureEvent`, `LoadTopicFailureEvent`, `ListTopicFailureEvent`                                                                                                                                                                                                   | 0.5.0            |
| schema operation                    | `CreateSchemaEvent`, `AlterSchemaEvent`, `DropSchemaEvent`, `LoadSchemaEvent`, `ListSchemaEvent`, `CreateSchemaFailureEvent`, `AlterSchemaFailureEvent`, `DropSchemaFailureEvent`, `LoadSchemaFailureEvent`, `ListSchemaFailureEvent`                                                                                                                                                                                         | 0.5.0            |
| catalog operation                   | `CreateCatalogEvent`, `AlterCatalogEvent`, `DropCatalogEvent`, `LoadCatalogEvent`, `ListCatalogEvent`, `CreateCatalogFailureEvent`, `AlterCatalogFailureEvent`, `DropCatalogFailureEvent`, `LoadCatalogFailureEvent`, `ListCatalogFailureEvent`                                                                                                                                                                               | 0.5.0            |
| metalake operation                  | `CreateMetalakeEvent`, `AlterMetalakeEvent`, `DropMetalakeEvent`, `LoadMetalakeEvent`, `ListMetalakeEvent`, `CreateMetalakeFailureEvent`, `AlterMetalakeFailureEvent`, `DropMetalakeFailureEvent`, `LoadMetalakeFailureEvent`, `ListMetalakeFailureEvent`                                                                                                                                                                     | 0.5.0            |
| Iceberg REST server table operation | `IcebergCreateTableEvent`, `IcebergUpdateTableEvent`, `IcebergDropTableEvent`, `IcebergLoadTableEvent`, `IcebergListTableEvent`, `IcebergTableExistsEvent`, `IcebergRenameTableEvent`, `IcebergCreateTableFailureEvent`, `IcebergUpdateTableFailureEvent`, `IcebergDropTableFailureEvent`, `IcebergLoadTableFailureEvent`, `IcebergListTableFailureEvent`, `IcebergRenameTableFailureEvent`, `IcebergTableExistsFailureEvent` | 0.7.0-incubating |

##### Pre-event

| Operation type                      | Pre-event                                                                                                                                                                                                  | Since Version     |
|-------------------------------------|------------------------------------------------------------------------------------------------------------------------------------------------------------------------------------------------------------|-------------------|
| Iceberg REST server table operation | `IcebergCreateTablePreEvent`, `IcebergUpdateTablePreEvent`, `IcebergDropTablePreEvent`, `IcebergLoadTablePreEvent`, `IcebergListTablePreEvent`, `IcebergTableExistsPreEvent`, `IcebergRenameTablePreEvent` | 0.7.0-incubating  |
| Gravitino server table operation    | `CreateTablePreEvent`, `AlterTablePreEvent`, `DropTablePreEvent`, `PurgeTablePreEvent`, `LoadTablePreEvent`, `ListTablePreEvent`                                                                           | 0.8.0-incubating  |
| Gravitino server schema operation   | `CreateSchemaPreEvent`, `AlterSchemaPreEvent`, `DropSchemaPreEvent`, `LoadSchemaPreEvent`, `ListSchemaPreEvent`                                                                                            | 0.8.0-incubating  |
| Gravitino server catalog operation  | `CreateCatalogPreEvent`, `AlterCatalogPreEvent`, `DropCatalogPreEvent`, `LoadCatalogPreEvent`, `ListCatalogPreEvent`                                                                                       | 0.8.0-incubating  |
<<<<<<< HEAD
| Gravitino server partition operation| `AddPartitionPreEvent`, `DropPartitionPreEvent`, `GetPartitionPreEvent`, `PurgePartitionPreEvent`,`ListPartitionPreEvent`,`ListPartitionNamesPreEvent`                                                     | 0.8.0-incubating |
=======
| Gravitino server metalake operation | `CreateMetalakePreEvent`, `AlterMetalakePreEvent`,`DropMetalakePreEvent`,`LoadMetalakePreEvent`,`ListMetalakePreEvent`                                                                                     | 0.8.0-incubating |
>>>>>>> af259c3a

#### Event listener plugin

The `EventListenerPlugin` defines an interface for event listeners that manage the lifecycle and state of a plugin. This includes handling its initialization, startup, and shutdown processes, as well as handing events triggered by various operations.

The plugin provides several operational modes for how to process event, supporting both synchronous and asynchronous processing approaches.

- **SYNC**: Events are processed synchronously, immediately following the associated operation. This mode ensures events are processed before the operation's result is returned to the client, but it may delay the main process if event processing takes too long.

- **ASYNC_SHARED**: This mode employs a shared queue and dispatcher for asynchronous event processing. It prevents the main process from being blocked, though there's a risk events might be dropped if not promptly consumed. Sharing a dispatcher can lead to poor isolation in case of slow listeners.
 
- **ASYNC_ISOLATED**: Events are processed asynchronously, with each listener having its own dedicated queue and dispatcher thread. This approach offers better isolation but at the expense of multiple queues and dispatchers.

When processing pre-event, you could throw a `ForbiddenException` to skip the following executions. For more details, please refer to the definition of the plugin.

### Audit log configuration

The audit log framework defines how audit logs are formatted and written to various storages. The formatter defines an interface that transforms different `Event` types into a unified `AuditLog`. The writer defines an interface to writing AuditLog to different storages.

Gravitino provides a default implement to log basic audit information to a file, you could extend the audit system by implementation corresponding interfaces.

| Property name                         | Description                            | Default value                               | Required | Since Version              |
|---------------------------------------|----------------------------------------|---------------------------------------------|----------|----------------------------|
| `gravitino.audit.enabled`             | The audit log enable flag.             | false                                       | NO       | 0.7.0-incubating           |
| `gravitino.audit.writer.className`    | The class name of audit log writer.    | org.apache.gravitino.audit.FileAuditWriter  | NO       | 0.7.0-incubating           | 
| `gravitino.audit.formatter.className` | The class name of audit log formatter. | org.apache.gravitino.audit.SimpleFormatter  | NO       | 0.7.0-incubating           | 

#### Audit log formatter

The Formatter defines an interface that formats metadata audit logs into a unified format. `SimpleFormatter` is a default implement to format audit information, you don't need to do extra configurations.

#### Audit log writer

The `AuditLogWriter` defines an interface that enables the writing of metadata audit logs to different storage mediums such as files, databases, etc.

Writer configuration begins with `gravitino.audit.writer.${name}`, where `${name}` is replaced with the actual writer name defined in method `name()`. `FileAuditWriter` is a default implement to log audit information, whose name is `file`.

| Property name                                   | Description                                                                   | Default value       | Required | Since Version    |
|-------------------------------------------------|-------------------------------------------------------------------------------|---------------------|----------|------------------|
| `gravitino.audit.writer.file.fileName`          | The audit log file name, the path is `${sys:gravitino.log.path}/${fileName}`. | gravitino_audit.log | NO       | 0.7.0-incubating |
| `gravitino.audit.writer.file.flushIntervalSecs` | The flush interval time of the audit file in seconds.                         | 10                  | NO       | 0.7.0-incubating |
| `gravitino.audit.writer.file.append`            | Whether the log will be written to the end or the beginning of the file.      | true                | NO       | 0.7.0-incubating |

### Security configuration

Refer to [security](security/security.md) for HTTPS and authentication configurations.

### Metrics configuration

| Property name                             | Description                                          | Default value | Required | Since Version |
|-------------------------------------------|------------------------------------------------------|---------------|----------|---------------|
| `gravitino.metrics.timeSlidingWindowSecs` | The seconds of Gravitino metrics time sliding window | 60            | No       | 0.5.1         |

## Apache Gravitino catalog properties configuration

There are three types of catalog properties:

1. **Gravitino defined properties**: Gravitino defines these properties as the necessary
   configurations for the catalog to work properly.
2. **Properties with the `gravitino.bypass.` prefix**: These properties are not managed by
   Gravitino and pass directly to the underlying system for advanced usage.
3. **Other properties**: Gravitino doesn't leverage these properties, just store them. Users
   can use them for their own purposes.

Catalog properties are either defined in catalog configuration files as default values or
specified as `properties` explicitly when creating a catalog.

:::info
The catalog properties explicitly specified in the `properties` field take precedence over the
default values in the catalog configuration file.

These rules only apply to the catalog properties and don't affect the schema or table properties.
:::

Below is a list of catalog properties that will be used by all Gravitino catalogs:

| Configuration item  | Description                                                                                                                                                                                                                                                | Default value | Required | Since version    |
|---------------------|------------------------------------------------------------------------------------------------------------------------------------------------------------------------------------------------------------------------------------------------------------|---------------|----------|------------------|
| `package`           | The path of the catalog package, Gravitino leverages this path to load the related catalog libs and configurations. The package should consist two folders, `conf` (for catalog related configurations) and `libs` (for catalog related dependencies/jars) | (none)        | No       | 0.5.0            |
| `cloud.name`        | The property to specify the cloud that the catalog is running on. The valid values are `aws`, `azure`, `gcp`, `on_premise` and `other`.                                                                                                                    | (none)        | No       | 0.6.0-incubating |
| `cloud.region-code` | The property to specify the region code of the cloud that the catalog is running on.                                                                                                                                                                       | (none)        | No       | 0.6.0-incubating |


The following table lists the catalog specific properties and their default paths:

| catalog provider    | catalog properties                                                                      | catalog properties configuration file path               |
|---------------------|-----------------------------------------------------------------------------------------|----------------------------------------------------------|
| `hive`              | [Hive catalog properties](apache-hive-catalog.md#catalog-properties)                    | `catalogs/hive/conf/hive.conf`                           |
| `lakehouse-iceberg` | [Lakehouse Iceberg catalog properties](lakehouse-iceberg-catalog.md#catalog-properties) | `catalogs/lakehouse-iceberg/conf/lakehouse-iceberg.conf` |
| `lakehouse-paimon`  | [Lakehouse Paimon catalog properties](lakehouse-paimon-catalog.md#catalog-properties)   | `catalogs/lakehouse-paimon/conf/lakehouse-paimon.conf`   |
| `lakehouse-hudi`    | [Lakehouse Hudi catalog properties](lakehouse-hudi-catalog.md#catalog-properties)       | `catalogs/lakehouse-hudi/conf/lakehouse-hudi.conf`       |
| `jdbc-mysql`        | [MySQL catalog properties](jdbc-mysql-catalog.md#catalog-properties)                    | `catalogs/jdbc-mysql/conf/jdbc-mysql.conf`               |
| `jdbc-postgresql`   | [PostgreSQL catalog properties](jdbc-postgresql-catalog.md#catalog-properties)          | `catalogs/jdbc-postgresql/conf/jdbc-postgresql.conf`     |
| `jdbc-doris`        | [Doris catalog properties](jdbc-doris-catalog.md#catalog-properties)                    | `catalogs/jdbc-doris/conf/jdbc-doris.conf`               |
| `jdbc-oceanbase`    | [OceanBase catalog properties](jdbc-oceanbase-catalog.md#catalog-properties)            | `catalogs/jdbc-oceanbase/conf/jdbc-oceanbase.conf`       |
| `kafka`             | [Kafka catalog properties](kafka-catalog.md#catalog-properties)                         | `catalogs/kafka/conf/kafka.conf`                         |
| `hadoop`            | [Hadoop catalog properties](hadoop-catalog.md#catalog-properties)                       | `catalogs/hadoop/conf/hadoop.conf`                       |

:::info
The Gravitino server automatically adds the catalog properties configuration directory to classpath.
:::

## Some other configurations

You could put HDFS configuration file to the catalog properties configuration dir, like `catalogs/lakehouse-iceberg/conf/`.

## How to set up runtime environment variables

The Gravitino server lets you set up runtime environment variables by editing the `gravitino-env.sh` file, located in the `conf` directory.

### How to access Apache Hadoop

Currently, due to the absence of a comprehensive user permission system, Gravitino can only use a single username for
Apache Hadoop access. Ensure that the user starting the Gravitino server has Hadoop (HDFS, YARN, etc.) access
permissions; otherwise, you may encounter a `Permission denied` error. There are two ways to resolve this error:

* Grant Gravitino startup user permissions in Hadoop
* Specify the authorized Hadoop username in the environment variables `HADOOP_USER_NAME` before starting the Gravitino server.<|MERGE_RESOLUTION|>--- conflicted
+++ resolved
@@ -135,11 +135,8 @@
 | Gravitino server table operation    | `CreateTablePreEvent`, `AlterTablePreEvent`, `DropTablePreEvent`, `PurgeTablePreEvent`, `LoadTablePreEvent`, `ListTablePreEvent`                                                                           | 0.8.0-incubating  |
 | Gravitino server schema operation   | `CreateSchemaPreEvent`, `AlterSchemaPreEvent`, `DropSchemaPreEvent`, `LoadSchemaPreEvent`, `ListSchemaPreEvent`                                                                                            | 0.8.0-incubating  |
 | Gravitino server catalog operation  | `CreateCatalogPreEvent`, `AlterCatalogPreEvent`, `DropCatalogPreEvent`, `LoadCatalogPreEvent`, `ListCatalogPreEvent`                                                                                       | 0.8.0-incubating  |
-<<<<<<< HEAD
+| Gravitino server metalake operation | `CreateMetalakePreEvent`, `AlterMetalakePreEvent`,`DropMetalakePreEvent`,`LoadMetalakePreEvent`,`ListMetalakePreEvent`                                                                                     | 0.8.0-incubating |
 | Gravitino server partition operation| `AddPartitionPreEvent`, `DropPartitionPreEvent`, `GetPartitionPreEvent`, `PurgePartitionPreEvent`,`ListPartitionPreEvent`,`ListPartitionNamesPreEvent`                                                     | 0.8.0-incubating |
-=======
-| Gravitino server metalake operation | `CreateMetalakePreEvent`, `AlterMetalakePreEvent`,`DropMetalakePreEvent`,`LoadMetalakePreEvent`,`ListMetalakePreEvent`                                                                                     | 0.8.0-incubating |
->>>>>>> af259c3a
 
 #### Event listener plugin
 
