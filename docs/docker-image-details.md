--- conflicted
+++ resolved
@@ -130,19 +130,11 @@
 ```
 
 Currently, Gravitino Lance REST server supports setting the following environment variables
-<<<<<<< HEAD
+- LANCE_REST_GRAVITINO_METALAKE_NAME: It will overwrite the configuration "gravitino.lance-rest.gravitino.metalake-name" in configuration file `conf/gravitino-lance-rest-server.conf`. **You should set it to your Gravitino metalake name.**
 - LANCE_REST_NAMESPACE_BACKEND: It will overwrite the configuration "gravitino.lance-rest.namespace-backend" in configuration file `conf/gravitino-lance-rest-server.conf`. The default value is "gravitino" and you should not change it as of now.
 - LANCE_REST_GRAVITINO_URI: It will overwrite the configuration "gravitino.lance-rest.gravitino-uri" in configuration file `conf/gravitino-lance-rest-server.conf`. The default value is "http://localhost:8090" and you can change it to your Gravitino server address.
-- LANCE_REST_GRAVITINO_METALAKE_NAME: It will overwrite the configuration "gravitino.lance-rest.gravitino.metalake-name" in configuration file `conf/gravitino-lance-rest-server.conf`. **You should set it to your Gravitino metalake name.**
 - LANCE_REST_HOST: It will overwrite the configuration "gravitino.lance-rest.host" in configuration file `conf/gravitino-lance-rest-server.conf`. The default value is `0.0.0.0`.
 - LANCE_REST_PORT: It will overwrite the configuration "gravitino.lance-rest.httpPort" in configuration file `conf/gravitino-lance-rest-server.conf`. The default value is `9101`.
-=======
-- LANCE_REST_GRAVITINO_METALAKE_NAME: It will overwrite the configuration "gravitino.lance-rest.gravitino.metalake-name" in configuration file `conf/gravitino-lance-rest-server-config`. **You should set it to your Gravitino metalake name.**
-- LANCE_REST_NAMESPACE_BACKEND: It will overwrite the configuration "gravitino.lance-rest.namespace-backend" in configuration file `conf/gravitino-lance-rest-server-config`. The default value is "gravitino" and you should not change it as of now.
-- LANCE_REST_GRAVITINO_URI: It will overwrite the configuration "gravitino.lance-rest.gravitino-uri" in configuration file `conf/gravitino-lance-rest-server-config`. The default value is "http://localhost:8090" and you can change it to your Gravitino server address.
-- LANCE_REST_HOST: It will overwrite the configuration "gravitino.lance-rest.host" in configuration file `conf/gravitino-lance-rest-server-config`. The default value is `0.0.0.0`.
-- LANCE_REST_PORT: It will overwrite the configuration "gravitino.lance-rest.httpPort" in configuration file `conf/gravitino-lance-rest-server-config`. The default value is `9101`.
->>>>>>> 5cd9626e
 
 It's not advised to change `LANCE_REST_NAMESPACE_BACKEND`, `LANCE_REST_HOST` and `LANCE_REST_PORT` if you are not familiar with Gravitino Lance REST server and no special requirements.
 
