--- conflicted
+++ resolved
@@ -267,16 +267,10 @@
 
 ### Tag privileges
 
-<<<<<<< HEAD
-| Name       | Supports Securable Object | Operation    |
-| ---------- | ------------------------- | ------------ |
-| CREATE_TAG | Metalake                  | Create a tag |
-=======
 | Name       | Supports Securable Object | Operation                             |
 |------------|---------------------------|---------------------------------------|
 | CREATE_TAG | Metalake                  | Create a tag                          |
 | APPLY_TAG  | Metalake, Tag             | Associate tags with metadata objects. |
->>>>>>> 4b4a1916
 
 ## Inheritance Model
 
@@ -972,84 +966,6 @@
 
 The following table lists the required privileges for each API.
 
-<<<<<<< HEAD
-| API                               | Required Conditions(s)                                       |
-| --------------------------------- | ------------------------------------------------------------ |
-| create metalake                   | The user must be the service admins, configured in the server configurations. |
-| load metalake                     | The user is in the metalake                                  |
-| alter metalake                    | The owner of the metalake                                    |
-| drop metalake                     | The owner of the metalake                                    |
-| create catalog                    | `CREATE_CATALOG` on the metalake or the owner of the metalake |
-| alter catalog                     | The owner of the catalog, metalake                           |
-| drop catalog                      | The owner of the catalog, metalake                           |
-| list catalog                      | The owner of the metalake can see all the catalogs, others can see the catalogs which they can load |
-| load catalog                      | The one of owners of the metalake, catalog or have `USE_CATALOG` on the metalake,catalog |
-| create schema                     | `CREATE_SCHEMA` and `USE_CATALOG` on the metalake, catalog or the owner of the metalake, catalog. |
-| alter schema                      | First, you should have the privilege to load the catalog. Then, you are one of the owners of the schema, catalog, metalake |
-| drop schema                       | First, you should have the privilege to load the catalog. Then, you are one of the owners of the schema, catalog, metalake |
-| list schema                       | First, you should have the privilege to load the catalog. Then, the owner of the metalake, catalog can see all the schemas, others can see the schemas which they can load. |
-| load schema                       | First, you should have the privilege to load the catalog. Then, you are the owner of the metalake, catalog, schema or have `USE_SCHEMA` on the metalake, catalog, schema. |
-| create table                      | First, you should have the privilege to load the catalog and the schema. `CREATE_TABLE` on the metalake, catalog, schema or the owner of the metalake, catalog, schema |
-| alter table                       | First, you should have the privilege to load the catalog and the schema. Then, you are one of the owners of the table, schema,catalog, metalake or have `MODIFY_TABLE` on the table, schema, catalog, metalake |
-| update table statistics           | First, you should have the privilege to load the catalog and the schema. Then, you are one of the owners of the table, schema,catalog, metalake or have `MODIFY_TABLE` on the table, schema, catalog, metalake |
-| drop table statistics             | First, you should have the privilege to load the catalog and the schema. Then, you are one of the owners of the table, schema,catalog, metalake or have `MODIFY_TABLE` on the table, schema, catalog, metalake |
-| update table partition statistics | First, you should have the privilege to load the catalog and the schema. Then, you are one of the owners of the table, schema,catalog, metalake or have `MODIFY_TABLE` on the table, schema, catalog, metalake |
-| drop table partition statistics   | First, you should have the privilege to load the catalog and the schema. Then, you are one of the owners of the table, schema,catalog, metalake or have `MODIFY_TABLE` on the table, schema, catalog, metalake |
-| drop table                        | First, you should have the privilege to load the catalog and the schema. Then, you are one of the owners of the table, schema, catalog, metalake |
-| list table                        | First, you should have the privilege to load the catalog and the schema. Then, the owner of the schema, catalog, metalake can see all the tables, others can see the tables which they can load |
-| load table                        | First, you should have the privilege to load the catalog and the schema. Then, you are one of the owners of the table, schema, metalake, catalog or have either `SELECT_TABLE` or `MODIFY_TABLE` on the table, schema, catalog, metalake |
-| list table statistics             | First, you should have the privilege to load the catalog and the schema. Then, you are one of the owners of the table, schema, metalake, catalog or have either `SELECT_TABLE` or `MODIFY_TABLE` on the table, schema, catalog, metalake |
-| list table partition statistics   | First, you should have the privilege to load the catalog and the schema. Then, you are one of the owners of the table, schema, metalake, catalog or have either `SELECT_TABLE` or `MODIFY_TABLE` on the table, schema, catalog, metalake |
-| create topic                      | First, you should have the privilege to load the catalog and the schema. Then, you have `CREATE_TOPIC` on the metalake, catalog, schema or are the owner of the metalake, catalog, schema |
-| alter topic                       | First, you should have the privilege to load the catalog and the schema. Then, you are one of the owners of the topic, schema,catalog, metalake or have `PRODUCE_TOPIC` on the topic, schema, catalog, metalake |
-| drop topic                        | First, you should have the privilege to load the catalog and the schema. Then, you are one of the owners of the topic, schema, catalog, metalake |
-| list topic                        | First, you should have the privilege to load the catalog and the schema. Then, the owner of the schema, catalog, metalake can see all the topics, others can see the topics which they can load |
-| load topic                        | First, you should have the privilege to load the catalog and the schema. Then, you are one of the owners of the topic, schema, metalake, catalog or  have either `CONSUME_TOPIC` or `PRODUCE_TOPIC` on the topic, schema, catalog, metalake |
-| create fileset                    | First, you should have the privilege to load the catalog and the schema. Then, you have`CREATE_FILESET` on the metalake, catalog, schema or are the owner of the metalake, catalog, schema |
-| alter fileset                     | First, you should have the privilege to load the catalog and the schema. Then, you are one of the owners of the fileset, schema,catalog, metalake or `WRITE_FILESET` on the fileset, schema, catalog, metalake |
-| drop fileset                      | First, you should have the privilege to load the catalog and the schema. Then, you are one of the owners of the fileset, schema, catalog, metalake |
-| list fileset                      | First, you should have the privilege to load the catalog and the schema. Then, you are one of the owners of the schema, catalog, metalake can see all the filesets, others can see the filesets which they can load |
-| load fileset                      | First, you should have the privilege to load the catalog and the schema. Then, you are one of the owners of the fileset, schema, metalake, catalog or have either `READ_FILESET` or `WRITE_FILESET` on the fileset, schema, catalog, metalake |
-| list file                         | First, you should have the privilege to load the catalog and the schema. Then, you are one of the owners of the fileset, schema, metalake, catalog or have either `READ_FILESET` or `WRITE_FILESET` on the fileset, schema, catalog, metalake |
-| register model                    | First, you should have the privilege to load the catalog and the schema. Then, you have `CREATE_MODEL` on the metalake, catalog, schema or are the owner of the metalake, catalog, schema |
-| link model version                | First, you should have the privilege to load the catalog, the schema and the model. Then, you have `CREATE_MODEL_VERSION` on the metalake, catalog, schema, model or are the owner of the metalake, catalog, schema, model |
-| alter model                       | First, you should have the privilege to load the catalog and the schema. Then, you are one of the owners of the model, schema, catalog, metalake |
-| drop model                        | First, you should have the privilege to load the catalog and the schema. Then, you are one of the owners of the model, schema, catalog, metalake |
-| list model                        | First, you should have the privilege to load the catalog and the schema. Then the owner of the schema, catalog, metalake can see all the models, others can see the models which they can load |
-| load model                        | First, you should have the privilege to load the catalog and the schema. Then, you are one of the owners of the model, schema, metalake, catalog or have `USE_MODEL on the model, schema, catalog, metalake |
-| list model version                | First, you should have the privilege to load the catalog and the schema. Then, you are one of the owners of the model, schema, catalog, metalake or have `USE_MODEL on the model, schema, catalog, metalake |
-| load model version                | First, you should have the privilege to load the catalog and the schema. Then, you are one of the owners of the model, schema, metalake, catalog or have `USE_MODEL on the model, schema, catalog, metalake |
-| load model version by alias       | First, you should have the privilege to load the catalog and the schema. Then, you are one of the owners of the model, schema, metalake, catalog or have `USE_MODEL on the model, schema, catalog, metalake |
-| delete model version              | First, you should have the privilege to load the catalog and the schema. Then, you are one of the owners of the model, schema, metalake, catalog. |
-| alter model version               | First, you should have the privilege to load the catalog and the schema. Then, you are one of the owners of the model, schema, metalake, catalog. |
-| delete model version alias        | First, you should have the privilege to load the catalog and the schema. Then, you are one of the owners of the model, schema, metalake, catalog. |
-| add user                          | `MANAGE_USERS` on the metalake  or the owner of the metalake |
-| delete user                       | `MANAGE_USERS` on the metalake  or the owner of the metalake |
-| get user                          | `MANAGE_USERS` on the metalake  or the owner of the metalake or himself |
-| list users                        | `MANAGE_USERS` on the metalake  or the owner of the metalake can see all the users, others can see himself |
-| add group                         | `MANAGE_GROUPS` on the metalake or the owner of the metalake |
-| delete group                      | `MANAGE_GROUPS` on the metalake or the owner of the metalake |
-| get group                         | `MANAGE_GROUPS` on the metalake or the owner of the metalake or his groups |
-| list groups                       | `MANAGE_GROUPS` on the metalake or the owner of the metalake can see all the groups, others can see his group |
-| create role                       | `CREATE_ROLE` on the metalake or the owner of the metalake   |
-| delete role                       | The owner of the metalake or the role                        |
-| get role                          | The owner of the metalake or the role. others can see his granted or owned roles. |
-| list roles                        | The owner of the metalake can see all the roles. Others can see his granted roles or owned roles. |
-| grant role                        | `MANAGE_GRANTS` on the metalake                              |
-| revoke role                       | `MANAGE_GRANTS` on the metalake                              |
-| grant privilege                   | `MANAGE_GRANTS` on the metalake or the owner of the securable object |
-| revoke privilege                  | `MANAGE_GRANTS` on the metalake or the owner of the securable object |
-| set owner                         | The owner of the securable object                            |
-| list tags                         | The owner of the metalake can see all the tags. Others can see his owned tags. |
-| create tag                        | `CREATE_TAG` on the metalake or the owner of the metalake    |
-| get tag                           | The owner of the metalake or the tag.                        |
-| alter tag                         | The owner of the metalake or the tag.                        |
-| delete tag                        | The owner of the metalake or the tag.                        |
-| list objects for tag              | Permission to both get tags and load metadata objects is required. |
-| list tags for object              | Permission to both get tags and load metadata objects is required. |
-| get tag for object                | Permission to both get tags and load metadata objects is required. |
-| associate object tags             | Permission to both get tags and load metadata objects is required. |
-=======
 | API                               | Required Conditions(s)                                                                                                                                                                                                                        |
 |-----------------------------------|-----------------------------------------------------------------------------------------------------------------------------------------------------------------------------------------------------------------------------------------------|
 | create metalake                   | The user must be the service admins, configured in the server configurations.                                                                                                                                                                 |
@@ -1126,4 +1042,3 @@
 | list tags for object              | Permission to both list tags Requires both permission to **list tags** and permission to **load metadata objects**. load metadata objects is required.                                                                                        |
 | get tag for object                | Requires both permission to **get the tag** and permission to **load metadata objects**.                                                                                                                                                      |
 | associate object tags             | Requires both `APPLY_TAG` permission and permission to **load metadata objects**.                                                                                                                                                             |
->>>>>>> 4b4a1916
