---
title: How to test Gravitino
slug: /how-to-test
license: "Copyright 2023 Datastrato Pvt Ltd.
This software is licensed under the Apache License version 2."
---

Gravitino has two types of tests: unit tests and integration tests. Unit tests are mainly
focused on the functionalities of the specific class, module, or component. Integration tests
are end-to-end tests that cover the whole system.

:::note before test
* If you want to run the complete integration test suites, you need to install Docker in your
  environment.
* Please refer to [How to build Gravitino](./how-to-build.md) for more details to make sure you have
  a build environment ready.
* [OrbStack](https://orbstack.dev/) can be used to replace Docker Desktop
  on macOS. OrbStack automatically configures the network between the Docker containers.
* If you are using Docker Desktop for macOS, please launch
  [mac-docker-connector](https://github.com/wenjunxiao/mac-docker-connector) before running the tests.
  You can read `$GRAVITINO_HOME/dev/docker/tools/README.md` and
  `$GRAVITINO_HOME/dev/docker/tools/mac-docker-connector.sh` for more details.
:::

## Run the unit tests

To run the unit test, you can simply run the following command:

```shell

./gradlew test -PskipITs
```

This command runs all the unit tests and skips the integration tests.

## Run the integration tests

Gravitino has two modes to run the integration tests, the default `embedded` mode and `deploy` mode.

* With the `embedded` mode, the integration test starts an embedded `MiniGravitino` server
  within the same process of the integration test to run the integration tests.
* With the `deploy` mode, the user has to build (`./gradlew compileDistribution`) a Gravitino binary package beforehand, the
  integration test launches and connects to the local Gravitino server to run the integration
  tests.

### Run the integration tests in embedded mode

1. Run the `./gradlew build -x test` command to build the Gravitino project.

2. Use the `./gradlew test [--rerun-tasks] -PskipTests -PtestMode=embedded` commands to run the
   integration tests.

:::note
Running the `./gradlew build` command triggers the build and runs the integration tests in embedded mode.
:::

### Deploy the Gravitino server and run the integration tests in deploy mode

Deploy the Gravitino server locally to run the integration tests. Follow these steps:

1. Run the `./gradlew build -x test` command to build the Gravitino project.
2. Use the `./gradlew compileDistribution` command to compile and package the Gravitino project
   in the `distribution` directory.
3. Use the `./gradlew test [--rerun-tasks] -PskipTests -PtestMode=deploy` command to run the
   integration tests in the `distribution` directory.
4. Use the `bash integration-test/trino-test-tools/trino_test.sh` command to run all the
<<<<<<< HEAD
   trino test sets in the `integration-test/src/test/resources/trino-ci-testset/testsets` directory.
=======
   Trino test sets in the `integration-test/src/test/resources/trino-ci-testset/testsets` directory.
>>>>>>> 7788d6d7

## Skip tests

* You can skip unit tests by using the `./gradlew build -PskipTests` command.
* You can skip integration tests by using the `./gradlew build -PskipITs` command.
* You can skip both unit tests and integration tests by using the `./gradlew build -x test` or `./gradlew build -PskipTests -PskipITs` commands.

## Docker test environment

Some integration test cases depend on the Gravitino CI Docker image.

If an integration test relies on the specific Gravitino CI Docker image,
you need to set the `@tag(gravitino-docker-it)` annotation in the test class.
For example, the `integration-test/src/test/.../CatalogHiveIT.java` test needs to connect to
the `datastrato/gravitino-ci-hive` Docker container for testing the Hive data source.
Therefore, it should have the following `@tag` annotation:`@tag(gravitino-docker-it)`, This annotation
helps identify the specific Docker container required for the integration test.

For example:

```java
@Tag("gravitino-docker-it")
public class CatalogHiveIT extends AbstractIT {
...
}
```

## Running all the integration tests

:::note
* You should make sure that the `Docker server` is running before running all the
  integration tests. Otherwise, it only runs the integration tests without the `gravitino-docker-it` tag.
* on macOS, please be sure to run the `${GRAVITINO_HOME}/dev/docker/tools/mac-docker-connector.sh`
  script before running the integration tests. Or, you should make sure that
  [OrbStack](https://orbstack.dev/) is running.
:::

When integration tests run, it checks the whole environment and outputs the status of the
required environment, for example:

```text
------------------ Check Docker environment ---------------------
Docker server status ............................................ [running]
mac-docker-connector status ..................................... [stop]
OrbStack status ................................................. [yes]
Using Gravitino IT Docker container to run all integration tests. [deploy test]
-----------------------------------------------------------------
```

Only when all the required environments are ready, all the integration tests run, otherwise,
only parts of the integration tests without `gravitino-docker-it` tag run.

## How to debug Gravitino server and integration tests in embedded mode

By default, the integration tests run in the embedded mode, `MiniGravitino` starts in the same process. Debugging `MiniGravitino` is simple and easy. You can modify any code in the Gravitino project and set breakpoints anywhere.

## How to debug Gravitino server and integration tests in deploy mode

This mode is closer to the actual environment but more complex to debug. To debug the Gravitino server code, follow these steps:

* Run the `./gradlew build -x test` command to build the Gravitino project.
* Use the `./gradlew compileDistribution` command to republish the packaged project in the `distribution` directory.
* If you only debug integration test codes, You don't have to do any setup to debug directly.
* If you need to debug Gravitino server codes, follow these steps:
  * Enable the `GRAVITINO_DEBUG_OPTS` environment variable in the
  `distribution/package/conf/gravitino-env.sh` file to enable remote JVM debugging.
  * Manually start the Gravitino server using the `./distribution/package/bin/gravitino.sh
  start` command.
  * Select `gravitino.server.main` module classpath in the `Remote JVM Debug` to attach the
  Gravitino server process and debug it.

## Running on GitHub actions

* GitHub Actions automatically run integration tests in the embedded and deploy mode when you
  submit a pull request.
* View the test results in the `Actions` tab of the pull request page.
* Run the integration tests in several steps:
  * The Gravitino integration tests pull the CI Docker image from the Docker Hub repository. This step typically takes around 15 seconds.
  * If you set the `debug action` label in the pull request, GitHub actions runs an SSH server with `csexton/debugger-action@master`, allowing you to log into the GitHub actions environment for remote debugging.
  * The Gravitino project compiles and packages in the `distribution` directory using the `./gradlew compileDistribution` command.
  * Run the `./gradlew test -PtestMode=[embedded|deploy]` command.

## Test failure

If a test fails, you can retrieve valuable information from the logs and test reports. Test reports are in the `./build/reports` directory. The integration test logs are in the `./integrate-test/build` directory. In deploy mode, Gravitino server logs are in the `./distribution/package/logs/` directory. In the event of a test failure within the GitHub workflow, the system generates archived logs and test reports. To obtain the archive, follow these steps:

1. Click the `detail` link associated with the failed integration test in the pull request. This redirects you to the job page.

   ![pr page Image](assets/test-fail-pr.png)

2. On the job page, locate the `Summary` button on the left-hand side and click it to access the workflow summary page.

   ![job page Image](assets/test-fail-job.png)

3. Look for the Artifacts item on the summary page and download the archive from there.

   ![summary page Image](assets/test-fail-summary.png)<|MERGE_RESOLUTION|>--- conflicted
+++ resolved
@@ -64,11 +64,7 @@
 3. Use the `./gradlew test [--rerun-tasks] -PskipTests -PtestMode=deploy` command to run the
    integration tests in the `distribution` directory.
 4. Use the `bash integration-test/trino-test-tools/trino_test.sh` command to run all the
-<<<<<<< HEAD
-   trino test sets in the `integration-test/src/test/resources/trino-ci-testset/testsets` directory.
-=======
    Trino test sets in the `integration-test/src/test/resources/trino-ci-testset/testsets` directory.
->>>>>>> 7788d6d7
 
 ## Skip tests
 
