---
title: "Gravitino connector - PostgreSQL catalog"
slug: /trino-connector/catalog-postgresql
keyword: gravitino connector trino
license: "Copyright 2023 Datastrato Pvt Ltd.
This software is licensed under the Apache License version 2."
---

The PostgreSQL catalog allows querying and creating tables in an external PostgreSQL database. 
This can be used to join data between different systems like PostgreSQL and Hive, or between different PostgreSQL instances.

## Requirements

To connect to PostgreSQL, you need:
- PostgreSQL 10.x or higher.
- Network access from the Trino coordinator and workers to PostgreSQL. Port 5432 is the default port.

## Create table

At present, the Gravitino connector only supports basic PostgreSQL table creation statements, which involve fields, null allowances, and comments. 
However, it does not support advanced features like primary keys, indexes, default values, and auto-increment.

The Gravitino connector does not support `CREATE TABLE AS SELECT`.

## Alter table

Gravitino connector supports the following alter table operations:
- Rename table
- Add a column
- Drop a column
- Rename a column
- Change a column type
- Set a table property

## Select

The Gravitino connector supports most SELECT statements, allowing the execution of queries successfully.
Currently, it doesn't support certain query optimizations, such as indexing and pushdowns.

## Table and Schema properties

PostgreSQL's tables and schemas cannot support properties.

## Basic usage examples

<<<<<<< HEAD
You need to do the following steps before you can use the PostgreSQL catalog in Trino through Gravitino.

- Create a metalake and catalog in Gravitino. Assuming that the metalake name is `test` and the catalog name is `postgresql_test`, then you can use 
the following code to create them in Gravitino:
=======
First, you need to create a metalake and catalog in Gravitino.
For example, create a new metalake named `test` and create a new catalog named `postgresql_test` using the `jdbc-postgresql` provider.
And configure the Metalake `test` into the `Graviton connector`.
For More information about the PostgreSQL catalog, please refer to [PostgreSQL catalog](../jdbc-postgresql-catalog.md).
>>>>>>> aab86ed7

```bash
curl -X POST -H "Content-Type: application/json" \
-d '{
  "name": "test",
  "comment": "comment",
  "properties": {}
}' http://gravitino-host:8090/api/metalakes

curl -X POST -H "Content-Type: application/json" \
-d '{
  "name": "postgresql_test",
  "type": "RELATIONAL",
  "comment": "comment",
  "provider": "jdbc-postgresql",
  "properties": {
    "jdbc-url": "jdbc:postgresql://postgresql-host/mydb",
    "jdbc-user": "<user>",
    "jdbc-password": "<password>",
    "jdbc-database": "mydb",
    "jdbc-driver": "org.postgresql.Driver"
  }
}' http://gravitino-host:8090/api/metalakes/test/catalogs
```
For more information about the PostgreSQL catalog, please refer to [PostgreSQL catalog](../docs/jdbc-postgressql-catalog).

- Set the value of configuration `gravitino.metalake` to the metalake you have created, named 'test', and start the Trino container.


Listing all Gravitino managed catalogs:

```sql 
SHOW CATALOGS;
```

The results are similar to:

```text
    Catalog
----------------
 gravitino
 jmx
 system
 test.postgresql_test
(4 rows)

Query 20231017_082503_00018_6nt3n, FINISHED, 1 node
```

The `gravitino` catalog is a catalog defined By Trino catalog configuration. 
The `test.postgresql_test` catalog is the catalog created by you in Gravitino.
Other catalogs are regular user-configured Trino catalogs.

### Creating tables and schemas

Create a new schema named `database_01` in `test.postgresql_test` catalog.

```sql
CREATE SCHEMA "test.postgresql_test".database_01;
```

Create a new table named `table_01` in schema `"test.postgresql_test".database_01`.

```sql
CREATE TABLE "test.postgresql_test".database_01.table_01
(
name varchar,
salary int
);
```

### Writing data

Insert data into the table `table_01`:

```sql
INSERT INTO "test.postgresql_test".database_01.table_01 (name, salary) VALUES ('ice', 12);
```

Insert data into the table `table_01` from select:

```sql
INSERT INTO "test.postgresql_test".database_01.table_01 (name, salary) SELECT * FROM "test.postgresql_test".database_01.table_01;
```

### Querying data

Query the `table_01` table:

```sql
SELECT * FROM "test.postgresql_test".database_01.table_01;
```

### Modify a table

Add a new column `age` to the `table_01` table:

```sql
ALTER TABLE "test.postgresql_test".database_01.table_01 ADD COLUMN age int;
```

Drop a column `age` from the `table_01` table:

```sql
ALTER TABLE "test.postgresql_test".database_01.table_01 DROP COLUMN age;
```

Rename the `table_01` table to `table_02`:

```sql
ALTER TABLE "test.postgresql_test".database_01.table_01 RENAME TO "test.postgresql_test".database_01.table_02;
```

### Drop

Drop a schema:

```sql
DROP SCHEMA "test.postgresql_test".database_01;
```

Drop a table:

```sql
DROP TABLE "test.postgresql_test".database_01.table_01;
```<|MERGE_RESOLUTION|>--- conflicted
+++ resolved
@@ -43,17 +43,10 @@
 
 ## Basic usage examples
 
-<<<<<<< HEAD
 You need to do the following steps before you can use the PostgreSQL catalog in Trino through Gravitino.
 
 - Create a metalake and catalog in Gravitino. Assuming that the metalake name is `test` and the catalog name is `postgresql_test`, then you can use 
 the following code to create them in Gravitino:
-=======
-First, you need to create a metalake and catalog in Gravitino.
-For example, create a new metalake named `test` and create a new catalog named `postgresql_test` using the `jdbc-postgresql` provider.
-And configure the Metalake `test` into the `Graviton connector`.
-For More information about the PostgreSQL catalog, please refer to [PostgreSQL catalog](../jdbc-postgresql-catalog.md).
->>>>>>> aab86ed7
 
 ```bash
 curl -X POST -H "Content-Type: application/json" \
@@ -78,7 +71,7 @@
   }
 }' http://gravitino-host:8090/api/metalakes/test/catalogs
 ```
-For more information about the PostgreSQL catalog, please refer to [PostgreSQL catalog](../docs/jdbc-postgressql-catalog).
+For more information about the PostgreSQL catalog, please refer to [PostgreSQL catalog](../jdbc-postgresql-catalog.md).
 
 - Set the value of configuration `gravitino.metalake` to the metalake you have created, named 'test', and start the Trino container.
 
