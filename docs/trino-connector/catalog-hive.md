---
title: "Gravitino connector - Hive catalog"
slug: /trino-connector/catalog-hive
keyword: gravitino connector trino
license: "Copyright 2023 Datastrato Pvt Ltd.
This software is licensed under the Apache License version 2."
---

The Hive catalog allows Trino querying data stored in an Apache Hive data warehouse.

## Requirements

The Hive connector requires a Hive metastore service (HMS), or a compatible implementation of the Hive metastore, such
as AWS Glue.

Apache Hadoop HDFS 2.x supported.

Many distributed storage systems including HDFS, Amazon S3 or S3-compatible systems,
Google Cloud Storage, Azure Storage, and IBM Cloud Object Storage can be queried with the Hive connector.

The coordinator and all workers must have network access to the Hive metastore and the storage system.

Hive metastore access with the Thrift protocol defaults to using port 9083.

Data files must be in a supported file format. Some file formats can be configured using file format configuration
properties
per catalog:

- ORC
- Parquet
- Avro
- RCText (RCFile using ColumnarSerDe)
- RCBinary (RCFile using LazyBinaryColumnarSerDe)
- SequenceFile
- JSON (using org.apache.hive.hcatalog.data.JsonSerDe)
- CSV (using org.apache.hadoop.hive.serde2.OpenCSVSerde)
- TextFile

## Create table

The Gravitino connector currently supports basic Hive table creation statements, such as defining fields,
allowing null values, and adding comments.
However, it does not support advanced features like partitioning, sorting, and distribution.

The Gravitino connector does not support `CREATE TABLE AS SELECT`.

## Alter table

Support for the following alter table operations:

- Rename table
- Add a column
- Drop a column
- Rename a column
- Change a column type
- Set a table property

## Select

The Gravitino connector supports most SELECT statements, allowing the execution of queries successfully.
Currently, it doesn't support certain query optimizations, such as pushdown and pruning functionalities.

## Table properties

You can set additional properties for tables and schemas in the Hive catalog using "WITH" keyword in the "CREATE TABLE"
statement.

```sql
CREATE TABLE "metalake.catalog".dbname.tabname
(
  name varchar,
  salary int
) WITH (
  format = 'TEXTFILE'
);
```

| Property      | Description                             | Default Value                                              | Required | Since Version |
|---------------|-----------------------------------------|------------------------------------------------------------|----------|---------------|
| format        | Hive storage format for the table       | TEXTFILE                                                   | No       | 0.2.0         |
| total_size    | Total size of the table                 | (none)                                                     | No       | 0.2.0         |
| num_files     | Number of files                         | 0                                                          | No       | 0.2.0         |
| external      | Indicate whether it's an external table | (none)                                                     | No       | 0.2.0         |
| location      | HDFS location for table storage         | (none)                                                     | No       | 0.2.0         |
| table_type    | The type of Hive table                  | (none)                                                     | No       | 0.2.0         |
| input_format  | The input format class for the table    | org.apache.hadoop.mapred.TextInputFormat                   | No       | 0.2.0         |
| output_format | The output format class for the table   | org.apache.hadoop.hive.ql.io.HiveIgnoreKeyTextOutputFormat | No       | 0.2.0         |
| serde_lib     | The serde library class for the table   | org.apache.hadoop.hive.serde2.lazy.LazySimpleSerDe         | No       | 0.2.0         |
| serde_name    | Name of the serde                       | table name by default                                      | No       | 0.2.0         |

## Schema properties

| Property | Description                     | Default Value | Required | Since Version |
|----------|---------------------------------|---------------|----------|---------------|
| location | HDFS location for table storage | (none)        | No       | 0.2.0         |

## Basic usage examples

<<<<<<< HEAD
You need to do the following steps before you can use the Hive catalog in Trino through Gravitino.

- Create a metalake and catalog in Gravitino. Assuming that the metalake name is `test` and the catalog name is `hive_test`,
- then you can use the following code to create them in Gravitino:
=======
First, you need to create a metalake and catalog in Gravitino.
For example, create a new metalake named `test` and create a new catalog named `hive_test` using the `hive` provider.
And configure the Metalake `test` into the `Graviton connector`.
For More information about the Hive catalog, please refer to [Hive catalog](../apache-hive-catalog.md).
>>>>>>> aab86ed7

```bash
curl -X POST -H "Content-Type: application/json" \
-d '{
  "name": "test",
  "comment": "comment",
  "properties": {}
}' http://gravitino-host:8090/api/metalakes

curl -X POST \
-H "Content-Type: application/json" \
-d '{
  "name": "hive_test",
  "type": "RELATIONAL",
  "comment": "comment",
  "provider": "hive",
  "properties": {
    "metastore.uris": "thrift://hive-host:9083"
  }
}' http://gravitino-host:8090/api/metalakes/test/catalogs
```

For More information about the Hive catalog, please refer to [Hive catalog](../apache-hive-catalog).

- Set the value of configuration `gravitino.metalake` to the metalake you have created, named 'test', and start the Trino container.

Listing all Gravitino managed catalogs:

```sql 
SHOW CATALOGS;
```

The results are similar to:

```text
    Catalog
----------------
 gravitino
 jmx
 system
 test.hive_test
(4 rows)

Query 20231017_082503_00018_6nt3n, FINISHED, 1 node
```

The `gravitino` catalog is a catalog defined By Trino catalog configuration.
The `test.hive_test` catalog is the catalog created by you in Gravitino.
Other catalogs are regular user-configured Trino catalogs.

### Creating tables and schemas

Create a new schema named `database_01` in `test.hive_test` catalog.

```sql
CREATE SCHEMA "test.hive_test".database_01;
```

Create a new schema using HDFS location:

```sql
CREATE SCHEMA "test.hive_test".database_01 WITH (
  location = 'hdfs://hdfs-host:9000/user/hive/warehouse/database_01'
);
```

Create a new table named `table_01` in schema `"test.hive_test".database_01` and stored in a TEXTFILE format.

```sql
CREATE TABLE  "test.hive_test".database_01.table_01
(
name varchar,
salary int
)
WITH (
  format = 'TEXTFILE'
);
```

### Writing data

Insert data into the table `table_01`:

```sql
INSERT INTO "test.hive_test".database_01.table_01 (name, salary) VALUES ('ice', 12);
```

Insert data into the table `table_01` from select:

```sql
INSERT INTO "test.hive_test".database_01.table_01 (name, salary) SELECT * FROM "test.hive_test".database_01.table_01;
```

### Querying data

Query the `table_01` table:

```sql
SELECT * FROM "test.hive_test".database_01.table_01;
```

### Modify a table

Add a new column `age` to the `table_01` table:

```sql
ALTER TABLE "test.hive_test".database_01.table_01 ADD COLUMN age int;
```

Drop a column `age` from the `table_01` table:

```sql
ALTER TABLE "test.hive_test".database_01.table_01 DROP COLUMN age;
```

Rename the `table_01` table to `table_02`:

```sql
ALTER TABLE "test.hive_test".database_01.table_01 RENAME TO "test.hive_test".database_01.table_02;
```

### DROP

Drop a schema:

```sql
DROP SCHEMA "test.hive_test".database_01;
```

Drop a table:

```sql
DROP TABLE "test.hive_test".database_01.table_01;
```

## HDFS config and permissions

For basic setups, Gravitino connector configures the HDFS client automatically and does not require any configuration
files.
Gravitino connector is not support user to config the `hdfs-site.xml` and `core-site.xml` files to the HDFS client.

Before running any `Insert` statements for Hive tables in Trino,
you must check that the user Trino is using to access HDFS has access to the Hive warehouse directory.
You can override this username by setting the HADOOP_USER_NAME system property in the Trino JVM config,
replacing hdfs_user with the appropriate username:

```text
-DHADOOP_USER_NAME=hdfs_user
```<|MERGE_RESOLUTION|>--- conflicted
+++ resolved
@@ -96,17 +96,10 @@
 
 ## Basic usage examples
 
-<<<<<<< HEAD
 You need to do the following steps before you can use the Hive catalog in Trino through Gravitino.
 
 - Create a metalake and catalog in Gravitino. Assuming that the metalake name is `test` and the catalog name is `hive_test`,
 - then you can use the following code to create them in Gravitino:
-=======
-First, you need to create a metalake and catalog in Gravitino.
-For example, create a new metalake named `test` and create a new catalog named `hive_test` using the `hive` provider.
-And configure the Metalake `test` into the `Graviton connector`.
-For More information about the Hive catalog, please refer to [Hive catalog](../apache-hive-catalog.md).
->>>>>>> aab86ed7
 
 ```bash
 curl -X POST -H "Content-Type: application/json" \
@@ -129,7 +122,7 @@
 }' http://gravitino-host:8090/api/metalakes/test/catalogs
 ```
 
-For More information about the Hive catalog, please refer to [Hive catalog](../apache-hive-catalog).
+For More information about the Hive catalog, please refer to [Hive catalog](../apache-hive-catalog.md).
 
 - Set the value of configuration `gravitino.metalake` to the metalake you have created, named 'test', and start the Trino container.
 
