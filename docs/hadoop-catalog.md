---
title: "Hadoop catalog"
slug: /hadoop-catalog
date: 2024-4-2
keyword: hadoop catalog
license: "This software is licensed under the Apache License version 2."
---

## Introduction

Hadoop catalog is a fileset catalog that using Hadoop Compatible File System (HCFS) to manage
the storage location of the fileset. Currently, it supports local filesystem and HDFS. For
object storage like S3, GCS, Azure Blob Storage and OSS, you can put the hadoop object store jar like
`gravitino-aws-bundle-{gravitino-version}.jar` into the `$GRAVITINO_HOME/catalogs/hadoop/libs` directory to enable the support.

Note that Gravitino uses Hadoop 3 dependencies to build Hadoop catalog. Theoretically, it should be
compatible with both Hadoop 2.x and 3.x, since Gravitino doesn't leverage any new features in
Hadoop 3. If there's any compatibility issue, please create an [issue](https://github.com/apache/gravitino/issues).

## Catalog

### Catalog properties

Besides the [common catalog properties](./gravitino-server-config.md#apache-gravitino-catalog-properties-configuration), the Hadoop catalog has the following properties:

<<<<<<< HEAD
| Property Name                    | Description                                                                | Default Value | Required | Since Version    |
|----------------------------------|----------------------------------------------------------------------------|---------------|----------|------------------|
| `location`                       | The storage location managed by Hadoop catalog.                            | (none)        | No       | 0.5.0            |
| `get-filesystem-timeout-seconds` | The timeout of getting the file system client instance. Time unit: seconds.| 10            | No       | 0.7.0-incubating |
=======
| Property Name          | Description                                        | Default Value | Required | Since Version    |
|------------------------|----------------------------------------------------|---------------|----------|------------------|
| `location`             | The storage location managed by Hadoop catalog.    | (none)        | No       | 0.5.0            |
| `credential-providers` | The credential provider types, separated by comma. | (none)        | No       | 0.8.0-incubating |

Please refer to [Credential vending](./security/credential-vending.md) for more details about credential vending.
>>>>>>> 78447cec

Apart from the above properties, to access fileset like HDFS, S3, GCS, OSS or custom fileset, you need to configure the following extra properties.

#### HDFS fileset 

| Property Name                                      | Description                                                                                    | Default Value | Required                                                    | Since Version |
|----------------------------------------------------|------------------------------------------------------------------------------------------------|---------------|-------------------------------------------------------------|---------------|
| `authentication.impersonation-enable`              | Whether to enable impersonation for the Hadoop catalog.                                        | `false`       | No                                                          | 0.5.1         |
| `authentication.type`                              | The type of authentication for Hadoop catalog, currently we only support `kerberos`, `simple`. | `simple`      | No                                                          | 0.5.1         |
| `authentication.kerberos.principal`                | The principal of the Kerberos authentication                                                   | (none)        | required if the value of `authentication.type` is Kerberos. | 0.5.1         |
| `authentication.kerberos.keytab-uri`               | The URI of The keytab for the Kerberos authentication.                                         | (none)        | required if the value of `authentication.type` is Kerberos. | 0.5.1         |
| `authentication.kerberos.check-interval-sec`       | The check interval of Kerberos credential for Hadoop catalog.                                  | 60            | No                                                          | 0.5.1         |
| `authentication.kerberos.keytab-fetch-timeout-sec` | The fetch timeout of retrieving Kerberos keytab from `authentication.kerberos.keytab-uri`.     | 60            | No                                                          | 0.5.1         |

#### S3 fileset

| Configuration item            | Description                                                                                                                                                                                                                  | Default value   | Required                  | Since version    |
|-------------------------------|------------------------------------------------------------------------------------------------------------------------------------------------------------------------------------------------------------------------------|-----------------|---------------------------|------------------|
| `filesystem-providers`        | The file system providers to add. Set it to `s3` if it's a S3 fileset, or a comma separated string that contains `s3` like `gs,s3` to support multiple kinds of fileset including `s3`.                                      | (none)          | Yes                       | 0.7.0-incubating |
| `default-filesystem-provider` | The name default filesystem providers of this Hadoop catalog if users do not specify the scheme in the URI. Default value is `builtin-local`, for S3, if we set this value, we can omit the prefix 's3a://' in the location. | `builtin-local` | No                        | 0.7.0-incubating |
| `s3-endpoint`                 | The endpoint of the AWS S3.                                                                                                                                                                                                  | (none)          | Yes if it's a S3 fileset. | 0.7.0-incubating |
| `s3-access-key-id`            | The access key of the AWS S3.                                                                                                                                                                                                | (none)          | Yes if it's a S3 fileset. | 0.7.0-incubating |
| `s3-secret-access-key`        | The secret key of the AWS S3.                                                                                                                                                                                                | (none)          | Yes if it's a S3 fileset. | 0.7.0-incubating |

Please refer to [S3 credentials](./security/credential-vending.md#s3-credentials) for credential related configurations.

At the same time, you need to place the corresponding bundle jar [`gravitino-aws-bundle-${version}.jar`](https://repo1.maven.org/maven2/org/apache/gravitino/gravitino-aws-bundle/) in the directory `${GRAVITINO_HOME}/catalogs/hadoop/libs`.

#### GCS fileset

| Configuration item            | Description                                                                                                                                                                                                                  | Default value   | Required                   | Since version    |
|-------------------------------|------------------------------------------------------------------------------------------------------------------------------------------------------------------------------------------------------------------------------|-----------------|----------------------------|------------------|
| `filesystem-providers`        | The file system providers to add. Set it to `gs` if it's a GCS fileset, a comma separated string that contains `gs` like `gs,s3` to support multiple kinds of fileset including `gs`.                                        | (none)          | Yes                        | 0.7.0-incubating |
| `default-filesystem-provider` | The name default filesystem providers of this Hadoop catalog if users do not specify the scheme in the URI. Default value is `builtin-local`, for GCS, if we set this value, we can omit the prefix 'gs://' in the location. | `builtin-local` | No                         | 0.7.0-incubating |
| `gcs-service-account-file`    | The path of GCS service account JSON file.                                                                                                                                                                                   | (none)          | Yes if it's a GCS fileset. | 0.7.0-incubating |

Please refer to [GCS credentials](./security/credential-vending.md#gcs-credentials) for credential related configurations.

In the meantime, you need to place the corresponding bundle jar [`gravitino-gcp-bundle-${version}.jar`](https://repo1.maven.org/maven2/org/apache/gravitino/gravitino-gcp-bundle/) in the directory `${GRAVITINO_HOME}/catalogs/hadoop/libs`.

#### OSS fileset

| Configuration item            | Description                                                                                                                                                                                                                   | Default value   | Required                   | Since version    |
|-------------------------------|-------------------------------------------------------------------------------------------------------------------------------------------------------------------------------------------------------------------------------|-----------------|----------------------------|------------------|
| `filesystem-providers`        | The file system providers to add. Set it to `oss` if it's a OSS fileset, or a comma separated string that contains `oss` like `oss,gs,s3` to support multiple kinds of fileset including `oss`.                               | (none)          | Yes                        | 0.7.0-incubating |
| `default-filesystem-provider` | The name default filesystem providers of this Hadoop catalog if users do not specify the scheme in the URI. Default value is `builtin-local`, for OSS, if we set this value, we can omit the prefix 'oss://' in the location. | `builtin-local` | No                         | 0.7.0-incubating |
| `oss-endpoint`                | The endpoint of the Aliyun OSS.                                                                                                                                                                                               | (none)          | Yes if it's a OSS fileset. | 0.7.0-incubating |
| `oss-access-key-id`           | The access key of the Aliyun OSS.                                                                                                                                                                                             | (none)          | Yes if it's a OSS fileset. | 0.7.0-incubating |
| `oss-secret-access-key`       | The secret key of the Aliyun OSS.                                                                                                                                                                                             | (none)          | Yes if it's a OSS fileset. | 0.7.0-incubating |

Please refer to [OSS credentials](./security/credential-vending.md#oss-credentials) for credential related configurations.

In the meantime, you need to place the corresponding bundle jar [`gravitino-aliyun-bundle-${version}.jar`](https://repo1.maven.org/maven2/org/apache/gravitino/gravitino-aliyun-bundle/) in the directory `${GRAVITINO_HOME}/catalogs/hadoop/libs`.


#### Azure Blob Storage fileset

| Configuration item                | Description                                                                                                                                                                                                                                    | Default value   | Required                                  | Since version    |
|-----------------------------------|------------------------------------------------------------------------------------------------------------------------------------------------------------------------------------------------------------------------------------------------|-----------------|-------------------------------------------|------------------|
| `filesystem-providers`            | The file system providers to add. Set it to `abs` if it's a Azure Blob Storage fileset, or a comma separated string that contains `abs` like `oss,abs,s3` to support multiple kinds of fileset including `abs`.                                | (none)          | Yes                                       | 0.8.0-incubating |
| `default-filesystem-provider`     | The name default filesystem providers of this Hadoop catalog if users do not specify the scheme in the URI. Default value is `builtin-local`, for Azure Blob Storage, if we set this value, we can omit the prefix 'abfss://' in the location. | `builtin-local` | No                                        | 0.8.0-incubating |
| `azure-storage-account-name `     | The account name of Azure Blob Storage.                                                                                                                                                                                                        | (none)          | Yes if it's a Azure Blob Storage fileset. | 0.8.0-incubating |
| `azure-storage-account-key`       | The account key of Azure Blob Storage.                                                                                                                                                                                                         | (none)          | Yes if it's a Azure Blob Storage fileset. | 0.8.0-incubating |

Please refer to [ADLS credentials](./security/credential-vending.md#adls-credentials) for credential related configurations.

Similar to the above, you need to place the corresponding bundle jar [`gravitino-azure-bundle-${version}.jar`](https://repo1.maven.org/maven2/org/apache/gravitino/gravitino-azure-bundle/) in the directory `${GRAVITINO_HOME}/catalogs/hadoop/libs`.

:::note
- Gravitino contains builtin file system providers for local file system(`builtin-local`) and HDFS(`builtin-hdfs`), that is to say if `filesystem-providers` is not set, Gravitino will still support local file system and HDFS. Apart from that, you can set the `filesystem-providers` to support other file systems like S3, GCS, OSS or custom file system.
- `default-filesystem-provider` is used to set the default file system provider for the Hadoop catalog. If the user does not specify the scheme in the URI, Gravitino will use the default file system provider to access the fileset. For example, if the default file system provider is set to `builtin-local`, the user can omit the prefix `file:///` in the location. 
:::

#### How to custom your own HCFS file system fileset?

Developers and users can custom their own HCFS file system fileset by implementing the `FileSystemProvider` interface in the jar [gravitino-catalog-hadoop](https://repo1.maven.org/maven2/org/apache/gravitino/catalog-hadoop/). The `FileSystemProvider` interface is defined as follows:

```java
  
  // Create a FileSystem instance by the properties you have set when creating the catalog. 
  FileSystem getFileSystem(@Nonnull Path path, @Nonnull Map<String, String> config)
      throws IOException;
  
  // The schema name of the file system provider. 'file' for Local file system,
  // 'hdfs' for HDFS, 's3a' for AWS S3, 'gs' for GCS, 'oss' for Aliyun OSS. 
  String scheme();

  // Name of the file system provider. 'builtin-local' for Local file system, 'builtin-hdfs' for HDFS, 
  // 's3' for AWS S3, 'gcs' for GCS, 'oss' for Aliyun OSS.
  // You need to set catalog properties `filesystem-providers` to support this file system.
  String name();
```

In the meantime, `FileSystemProvider` uses Java SPI to load the custom file system provider. You need to create a file named `org.apache.gravitino.catalog.fs.FileSystemProvider` in the `META-INF/services` directory of the jar file. The content of the file is the full class name of the custom file system provider. 
For example, the content of `S3FileSystemProvider` is as follows:
![img.png](assets/fileset/custom-filesystem-provider.png)

After implementing the `FileSystemProvider` interface, you need to put the jar file into the `$GRAVITINO_HOME/catalogs/hadoop/libs` directory. Then you can set the `filesystem-providers` property to use your custom file system provider.

### Authentication for Hadoop Catalog

The Hadoop catalog supports multi-level authentication to control access, allowing different authentication settings for the catalog, schema, and fileset. The priority of authentication settings is as follows: catalog < schema < fileset. Specifically:

- **Catalog**: The default authentication is `simple`.
- **Schema**: Inherits the authentication setting from the catalog if not explicitly set. For more information about schema settings, please refer to [Schema properties](#schema-properties).
- **Fileset**: Inherits the authentication setting from the schema if not explicitly set. For more information about fileset settings, please refer to [Fileset properties](#fileset-properties).

The default value of `authentication.impersonation-enable` is false, and the default value for catalogs about this configuration is false, for
schemas and filesets, the default value is inherited from the parent. Value set by the user will override the parent value, and the priority mechanism is the same as authentication.

### Catalog operations

Refer to [Catalog operations](./manage-fileset-metadata-using-gravitino.md#catalog-operations) for more details.

## Schema

### Schema capabilities

The Hadoop catalog supports creating, updating, deleting, and listing schema.

### Schema properties

| Property name                         | Description                                                                                                    | Default value             | Required | Since Version    |
|---------------------------------------|----------------------------------------------------------------------------------------------------------------|---------------------------|----------|------------------|
| `location`                            | The storage location managed by Hadoop schema.                                                                 | (none)                    | No       | 0.5.0            |
| `authentication.impersonation-enable` | Whether to enable impersonation for this schema of the Hadoop catalog.                                         | The parent(catalog) value | No       | 0.6.0-incubating |
| `authentication.type`                 | The type of authentication for this schema of Hadoop catalog , currently we only support `kerberos`, `simple`. | The parent(catalog) value | No       | 0.6.0-incubating |
| `authentication.kerberos.principal`   | The principal of the Kerberos authentication for this schema.                                                  | The parent(catalog) value | No       | 0.6.0-incubating |
| `authentication.kerberos.keytab-uri`  | The URI of The keytab for the Kerberos authentication for this schema.                                         | The parent(catalog) value | No       | 0.6.0-incubating |
| `credential-providers`                | The credential provider types, separated by comma.                                                             | (none)                    | No       | 0.8.0-incubating |

### Schema operations

Refer to [Schema operation](./manage-fileset-metadata-using-gravitino.md#schema-operations) for more details.

## Fileset

### Fileset capabilities

- The Hadoop catalog supports creating, updating, deleting, and listing filesets.

### Fileset properties

| Property name                         | Description                                                                                            | Default value            | Required | Since Version    |
|---------------------------------------|--------------------------------------------------------------------------------------------------------|--------------------------|----------|------------------|
| `authentication.impersonation-enable` | Whether to enable impersonation for the Hadoop catalog fileset.                                        | The parent(schema) value | No       | 0.6.0-incubating |
| `authentication.type`                 | The type of authentication for Hadoop catalog fileset, currently we only support `kerberos`, `simple`. | The parent(schema) value | No       | 0.6.0-incubating |
| `authentication.kerberos.principal`   | The principal of the Kerberos authentication for the fileset.                                          | The parent(schema) value | No       | 0.6.0-incubating |
| `authentication.kerberos.keytab-uri`  | The URI of The keytab for the Kerberos authentication for the fileset.                                 | The parent(schema) value | No       | 0.6.0-incubating |
| `credential-providers`                | The credential provider types, separated by comma.                                                     | (none)                   | No       | 0.8.0-incubating |

Credential providers can be specified in several places, as listed below. Gravitino checks the `credential-provider` setting in the following order of precedence:

1. Fileset properties
2. Schema properties
3. Catalog properties

### Fileset operations

Refer to [Fileset operations](./manage-fileset-metadata-using-gravitino.md#fileset-operations) for more details.<|MERGE_RESOLUTION|>--- conflicted
+++ resolved
@@ -23,19 +23,13 @@
 
 Besides the [common catalog properties](./gravitino-server-config.md#apache-gravitino-catalog-properties-configuration), the Hadoop catalog has the following properties:
 
-<<<<<<< HEAD
-| Property Name                    | Description                                                                | Default Value | Required | Since Version    |
-|----------------------------------|----------------------------------------------------------------------------|---------------|----------|------------------|
-| `location`                       | The storage location managed by Hadoop catalog.                            | (none)        | No       | 0.5.0            |
-| `get-filesystem-timeout-seconds` | The timeout of getting the file system client instance. Time unit: seconds.| 10            | No       | 0.7.0-incubating |
-=======
-| Property Name          | Description                                        | Default Value | Required | Since Version    |
-|------------------------|----------------------------------------------------|---------------|----------|------------------|
-| `location`             | The storage location managed by Hadoop catalog.    | (none)        | No       | 0.5.0            |
-| `credential-providers` | The credential provider types, separated by comma. | (none)        | No       | 0.8.0-incubating |
+| Property Name                           | Description                                                                                         | Default Value | Required | Since Version    |
+|-----------------------------------------|-----------------------------------------------------------------------------------------------------|---------------|----------|------------------|
+| `location`                              | The storage location managed by Hadoop catalog.                                                     | (none)        | No       | 0.5.0            |
+| `filesystem-connection-timeout-seconds` | The timeout of getting the file system using Hadoop FileSystem client instance. Time unit: seconds. | 6             | No       | 0.8.0-incubating |
+| `credential-providers`                  | The credential provider types, separated by comma.                                                  | (none)        | No       | 0.8.0-incubating |
 
 Please refer to [Credential vending](./security/credential-vending.md) for more details about credential vending.
->>>>>>> 78447cec
 
 Apart from the above properties, to access fileset like HDFS, S3, GCS, OSS or custom fileset, you need to configure the following extra properties.
 
