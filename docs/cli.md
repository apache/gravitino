---
title: 'Apache Gravitino Command Line Interface'
slug: /cli
keyword: cli
last_update:
  date: 2024-10-23
  author: justinmclean
license: 'This software is licensed under the Apache License version 2.'
---

This document provides guidance on managing metadata within Apache Gravitino using the Command Line Interface (CLI). The CLI offers a terminal based alternative to using code or the REST interface for metadata management.

Currently, the CLI allows users to view metadata information for metalakes, catalogs, schemas, tables, users, roles, groups, tags, topics and filesets. Future updates will expand on these capabilities.

## Running the CLI

You can configure an alias for the CLI for ease of use, with the following command:

```bash
alias gcli='java -jar ../../cli/build/libs/gravitino-cli-*-incubating-SNAPSHOT.jar'
```

Or you use the `gcli.sh` script found in the `clients/cli/bin/` directory to run the CLI.

## Usage

The general structure for running commands with the Gravitino CLI is `gcli entity command [options]`.

 ```bash
  usage: gcli [metalake|catalog|schema|table|column|user|group|tag|topic|fileset] [list|details|create|delete|update|set|remove|properties|revoke|grant] [options]
  Options
 usage: gcli
 -a,--audit              display audit information
    --auto <arg>         column value auto-increments (true/false)
 -c,--comment <arg>      entity comment
    --columnfile <arg>   CSV file describing columns
 -d,--distribution       display distribution information
    --datatype <arg>     column data type
    --default <arg>      default column value
 -f,--force              force operation
 -g,--group <arg>        group name
 -h,--help               command help information
 -i,--ignore             ignore client/sever version check
 -l,--user <arg>         user name
 -m,--metalake <arg>     metalake name
 -n,--name <arg>         full entity name (dot separated)
    --null <arg>         column value can be null (true/false)
 -o,--owner              display entity owner
    --output <arg>       output format (plain/table)
 -P,--property <arg>     property name
 -p,--properties <arg>   property name/value pairs
    --partition          display partition information
    --position <arg>     position of column
 -r,--role <arg>         role name
    --rename <arg>       new entity name
 -s,--server             Gravitino server version
 -t,--tag <arg>          tag name
 -u,--url <arg>          Gravitino URL (default: http://localhost:8090)
 -v,--version            Gravitino client version
 -V,--value <arg>        property value
 -x,--index              display index information
 -z,--provider <arg>     provider one of hadoop, hive, mysql, postgres,
                         iceberg, kafka
 ```

## Commands

The following commands are used for entity management:

- list: List available entities
- details: Show detailed information about an entity
- create: Create a new entity
- delete: Delete an existing entity
- update: Update an existing entity
- set: Set a property on an entity
- remove: Remove a property from an entity
- properties: Display an entities properties

### Setting the Metalake name

As dealing with one Metalake is a typical scenario, you can set the Metalake name in several ways so it doesn't need to be passed on the command line.

1. Passed in on the command line via the `--metalake` parameter.
2. Set via the `GRAVITINO_METALAKE` environment variable.
3. Stored in the Gravitino CLI configuration file.

The command line option overrides the environment variable and the environment variable overrides the configuration file.

### Setting the Gravitino URL

As you need to set the Gravitino URL for every command, you can set the URL in several ways.

1. Passed in on the command line via the `--url` parameter.
2. Set via the 'GRAVITINO_URL' environment variable.
3. Stored in the Gravitino CLI configuration file.

The command line option overrides the environment variable and the environment variable overrides the configuration file.

### Setting the Gravitino Authentication Type

The authentication type can also be set in several ways.

1. Passed in on the command line via the `--simple` flag.
2. Set via the 'GRAVITINO_AUTH' environment variable.
3. Stored in the Gravitino CLI configuration file.

### Gravitino CLI configuration file

The gravitino CLI can read commonly used CLI options from a configuration file. By default, the file is `.gravitino` in the user's home directory. The metalake, URL and ignore parameters can be set in this file.

```text
#
# Gravitino CLI configuration file
#

# Metalake to use
metalake=metalake_demo

# Gravitino server to connect to
URL=http://localhost:8090

# Ignore client/server version mismatch
ignore=true

# Authentication
auth=simple

```

### Potentially unsafe operations

For operations that delete data or rename a metalake the user with be prompted to make sure they wish to run this command. The `--force` option can be specified to override this behaviour.

### Manage metadata

All the commands are performed by using the [Java API](api/java-api) internally.

### Display help

To display help on command usage:

```bash
gcli --help
```

### Display client version

To display the client version:

```bash
gcli --version
```

### Display server version

To display the server version:

```bash
gcli --server
```

### Client/server version mismatch

If the client and server are running different versions of the Gravitino software then you may need to ignore the client/server version check for the command to run. This can be done in several ways:

1. Passed in on the command line via the `--ignore` parameter.
2. Set via the `GRAVITINO_IGNORE` environment variable.
3. Stored in the Gravitino CLI configuration file.

### Multiple properties

For commands that accept multiple properties they can be specified in a couple of different ways:

1. gcli --properties n1=v1,n2=v2,n3=v3

2. gcli --properties n1=v1 n2=v2 n3=v3

3. gcli --properties n1=v1 --properties n2=v2 --properties n3=v3

### Setting properties and tags

 Different options are needed to add a tag and set a property of a tag with `gcli tag set`. To add a
 tag, specify the tag (via --tag) and the entity to tag (via --name). To set the property of a tag
 (via --tag) you need to specify the property (via --property) and value (via --value) you want to
 set.

 To delete a tag, again, you need to specify the tag and entity, to remove a tag's property you need
 to select the tag and property.

### CLI commands

Please set the metalake in the Gravitino configuration file or the environment variable before running any of these commands.

### Metalake commands

#### Show all metalakes

```bash
gcli metalake list
```

#### Show a metalake details

```bash
gcli metalake details
```

#### Show a metalake audit information

```bash
gcli metalake details --audit
```

#### Create a metalake

```bash
gcli metalake create --metalake my_metalake --comment "This is my metalake"
```

#### Delete a metalake

```bash
gcli metalake delete
```

#### Rename a metalake

```bash
gcli metalake update --rename demo
```

#### Update a metalake's comment

```bash
gcli metalake update --comment "new comment"
```

#### Display a metalake's properties

```bash
gcli metalake properties
```

#### Set a metalake's property

```bash
gcli metalake set --property test --value value
```

#### Remove a metalake's property

```bash
gcli metalake remove --property test
```

### Catalog commands

#### Show all catalogs in a metalake

```bash
gcli catalog list
```

#### Show a catalog details

```bash
gcli catalog details --name catalog_postgres
```

#### Show a catalog audit information

```bash
gcli catalog details --name catalog_postgres --audit
```

#### Creating a catalog

The type of catalog to be created is specified by the `--provider` option. Different catalogs require different properties, for example, a Hive catalog requires a metastore-uri property.

##### Create a Hive catalog

```bash
gcli catalog create --name hive --provider hive --properties metastore.uris=thrift://hive-host:9083
```

##### Create an Iceberg catalog

```bash
gcli catalog create  -name iceberg --provider iceberg --properties uri=thrift://hive-host:9083,catalog-backend=hive,warehouse=hdfs://hdfs-host:9000/user/iceberg/warehouse
```

##### Create a MySQL catalog

```bash
gcli catalog create  -name mysql --provider mysql --properties jdbc-url=jdbc:mysql://mysql-host:3306?useSSL=false,jdbc-user=user,jdbc-password=password,jdbc-driver=com.mysql.cj.jdbc.Driver
```

##### Create a Postgres catalog

```bash
gcli catalog create  -name postgres --provider postgres --properties jdbc-url=jdbc:postgresql://postgresql-host/mydb,jdbc-user=user,jdbc-password=password,jdbc-database=db,jdbc-driver=org.postgresql.Driver
```

##### Create a Kafka catalog

```bash
gcli catalog create --name kafka --provider kafka --properties bootstrap.servers=127.0.0.1:9092,127.0.0.2:9092
```

##### Create a Doris catalog

```bash
gcli catalog create --name doris --provider doris --properties jdbc-url=jdbc:mysql://localhost:9030,jdbc-driver=com.mysql.jdbc.Driver,jdbc-user=admin,jdbc-password=password
```

##### Create a Paimon catalog

```bash
gcli catalog create --name paimon --provider paimon --properties catalog-backend=jdbc,uri=jdbc:mysql://127.0.0.1:3306/metastore_db,authentication.type=simple
```

#### Create a Hudi catalog

```bash
gcli catalog create --name hudi --provider hudi --properties catalog-backend=hms,uri=thrift://127.0.0.1:9083
```

#### Create an Oceanbase catalog

```bash
gcli catalog create --name oceanbase --provider oceanbase --properties jdbc-url=jdbc:mysql://localhost:2881,jdbc-driver=com.mysql.jdbc.Driver,jdbc-user=admin,jdbc-password=password
```

#### Delete a catalog

```bash
gcli catalog delete --name hive
```

#### Rename a catalog

```bash
gcli catalog update --name catalog_mysql --rename mysql
```

#### Change a catalog comment

```bash
gcli catalog update --name catalog_mysql --comment "new comment"
```

#### Display a catalog's properties

```bash
gcli catalog properties --name catalog_mysql
```

#### Set a catalog's property

```bash
gcli catalog set --name catalog_mysql --property test --value value
```

#### Remove a catalog's property

```bash
gcli catalog remove --name catalog_mysql --property test
```

### Schema commands

#### Show all schemas in a catalog

```bash
gcli schema list --name catalog_postgres
```

#### Show schema details

```bash
gcli schema details --name catalog_postgres.hr
```

#### Show schema audit information

```bash
gcli schema details --name catalog_postgres.hr --audit
```

#### Create a schema

```bash
gcli schema create --name catalog_postgres.new_db
```

#### Display schema properties

```bash
gcli schema properties --name catalog_postgres.hr -i
```

Setting and removing schema properties is not currently supported by the Java API or the Gravitino CLI.

### Table commands

When creating a table the columns are specified in CSV file specifying the name of the column, the datatype, a comment, true or false if the column is nullable, true or false if the column is auto incremented, a default value and a default type. Not all of the columns need to be specifed just the name and datatype columns. If not specified comment default to null, nullability to true and auto increment to false. If only the default value is specified it defaults to the same data type as the column.

Example CSV file
```text
Name,Datatype,Comment,Nullable,AutoIncrement,DefaultValue,DefaultType
name,String,person's name
ID,Integer,unique id,false,true
location,String,city they work in,false,false,Sydney,String
```

#### Show all tables

```bash
gcli table list --name catalog_postgres.hr
```

#### Show tables details

```bash
gcli table details --name catalog_postgres.hr.departments
```

#### Show tables audit information

```bash
gcli table details --name catalog_postgres.hr.departments --audit
```

#### Show tables distribution information
```bash
gcli table details --name catalog_postgres.hr.departments --distribution
```

#### Show tables partition information
```bash
gcli table details --name catalog_postgres.hr.departments --partition
```

#### Show tables sort order information
```bash
gcli table details --name catalog_postgres.hr.departments --sortorder
```

### Show table indexes

```bash
gcli table details --name catalog_mysql.db.iceberg_namespace_properties --index
```

#### Delete a table

```bash
gcli table delete --name catalog_postgres.hr.salaries
```


#### Display a tables's properties

```bash
gcli table properties --name catalog_postgres.hr.salaries
```

#### Set a tables's property

```bash
gcli table set --name catalog_postgres.hr.salaries --property test --value value
```

#### Remove a tables's property

```bash
gcli table remove --name catalog_postgres.hr.salaries --property test
```

#### Create a table

```bash
gcli table create --name catalog_postgres.hr.salaries --comment "comment" --columnfile ~/table.csv
```

### User commands

#### Create a user

```bash
gcli user create --user new_user
```

#### Show a user's details

```bash
gcli user details --user new_user
```

#### List all users

```bash
gcli user list
```

#### Delete a user

```bash
gcli user delete --user new_user
```

### Group commands

#### Create a group

```bash
gcli group create --group new_group
```

#### Display a group's details

```bash
gcli group details --group new_group
```

#### List all groups

```bash
gcli group list
```

#### Delete a group

```bash
gcli group delete --group new_group
```

### Tag commands

#### Display a tag's details

```bash
gcli tag details --tag tagA
```

#### Create tags

```bash
 gcli tag create --tag tagA tagB
 ```

#### List all tag

```bash
gcli tag list
```

#### Delete tags

```bash
gcli tag delete --tag tagA tagB
```

#### Add tags to an entity

```bash
gcli tag set --name catalog_postgres.hr --tag tagA tagB
```

#### Remove tags from an entity

```bash
gcli tag remove --name catalog_postgres.hr --tag tagA tagB
```

#### List all tags on an entity

```bash
gcli tag list --name catalog_postgres.hr
```

#### List the properties of a tag

```bash
gcli tag properties --tag tagA
```

#### Set a properties of a tag

```bash
gcli tag set --tag tagA --property test --value value
```

#### Delete a property of a tag

```bash
gcli tag remove --tag tagA --property test
```

#### Rename a tag

```bash
gcli tag update --tag tagA --rename newTag
```

#### Update a tag's comment

```bash
gcli tag update --tag tagA --comment "new comment"
```

### Owner commands

#### List an owner

```bash
gcli catalog details --owner --name postgres
```

#### Set an owner to a user

```bash
gcli catalog set --owner --user admin --name postgres
```

#### Set an owner to a group

```bash
gcli catalog set --owner --group groupA --name postgres
```

### Role commands

#### Display role details

```bash
gcli role details --role admin
```

#### List all roles

```bash
gcli role list
```

#### Create a role

```bash
gcli role create --role admin
```

#### Delete a role

```bash
gcli role delete --role admin
```

#### Add a role to a user

```bash
gcli user grant --user new_user --role admin
```

#### Remove a role from a user

```bash
gcli user revoke --user new_user --role admin
```

#### Add a role to a group

```bash
gcli group grant --group groupA --role admin
```

#### Remove a role from a group
```bash
gcli group revoke --group groupA --role admin
```

### Topic commands

#### Display a topic's details

```bash
gcli topic details --name kafka.default.topic3
```

#### Create a tag

```bash
gcli topic create --name kafka.default.topic3
```

#### List all topics

```bash
gcli topic list --name kafka.default
```

#### Delete a topic

```bash
gcli topic delete --name kafka.default.topic3
```

#### Change a topic's comment

```bash
gcli topic update --name kafka.default.topic3 --comment new_comment
```

#### Display a topics's properties

```bash
gcli topic properties --name kafka.default.topic3
```

#### Set a topics's property

```bash
gcli topic set --name kafka.default.topic3 --property test --value value
```

#### Remove a topics's property

```bash
gcli topic remove --name kafka.default.topic3 --property test
```

### Fileset commands

#### Create a fileset

```bash
gcli fileset create --name hadoop.schema.fileset --properties managed=true,location=file:/tmp/root/schema/example
```

#### List filesets

```bash
gcli fileset list --name hadoop.schema
```

#### Display a fileset's details

```bash
gcli fileset details --name hadoop.schema.fileset
```

#### Delete a fileset

```bash
gcli fileset delete --name hadoop.schema.fileset
```

#### Update a fileset's comment

```bash
gcli fileset update --name hadoop.schema.fileset --comment new_comment
```

#### Rename a fileset

```bash
gcli fileset update --name hadoop.schema.fileset --rename new_name
```

#### Display a fileset's properties

```bash
gcli fileset properties --name hadoop.schema.fileset 
```

#### Set a fileset's property

```bash
gcli fileset set  --name hadoop.schema.fileset --property test --value value
```

#### Remove a fileset's property

```bash
gcli fileset remove --name hadoop.schema.fileset --property test
```

<<<<<<< HEAD
#### Simple authentication

```bash
gcli <normal command> --simple
```

### Authentication

#### Simple authentication with user name

```bash
gcli <normal command> --simple --login userName
=======
### column commands

Note that some commands are not supported depending on what the database supports.

When setting the datatype of a column the following basic types are currently supported:
null, boolean, byte, ubyte, short, ushort, integer, uinteger, long, ulong, float, double, date, time, timestamp, tztimestamp, intervalyear, intervalday, uuid, string, binary

In addition decimal(precision,scale) and varchar(length).

#### Add a column

```bash
gcli column create --name catalog_postgres.hr.departments.value --datatype long
gcli column create --name catalog_postgres.hr.departments.money --datatype "decimal(10,2)"
gcli column create --name catalog_postgres.hr.departments.name --datatype "varchar(100)"
gcli column create --name catalog_postgres.hr.departments.fullname --datatype "varchar(250)" --default "Fred Smith" --null=false
```

#### Delete a column

```bash
gcli  column delete --name catalog_postgres.hr.departments.money
```

#### Update a column

```bash
gcli column update --name catalog_postgres.hr.departments.value --rename values
gcli column update --name catalog_postgres.hr.departments.values --datatype "varchar(500)"
gcli column update --name catalog_postgres.hr.departments.values --position name
gcli column update --name catalog_postgres.hr.departments.name --null=true
>>>>>>> 03279794
```<|MERGE_RESOLUTION|>--- conflicted
+++ resolved
@@ -784,21 +784,7 @@
 gcli fileset remove --name hadoop.schema.fileset --property test
 ```
 
-<<<<<<< HEAD
-#### Simple authentication
-
-```bash
-gcli <normal command> --simple
-```
-
-### Authentication
-
-#### Simple authentication with user name
-
-```bash
-gcli <normal command> --simple --login userName
-=======
-### column commands
+### Column commands
 
 Note that some commands are not supported depending on what the database supports.
 
@@ -829,5 +815,18 @@
 gcli column update --name catalog_postgres.hr.departments.values --datatype "varchar(500)"
 gcli column update --name catalog_postgres.hr.departments.values --position name
 gcli column update --name catalog_postgres.hr.departments.name --null=true
->>>>>>> 03279794
+```
+
+#### Simple authentication
+
+```bash
+gcli <normal command> --simple
+```
+
+### Authentication
+
+#### Simple authentication with user name
+
+```bash
+gcli <normal command> --simple --login userName
 ```