--- conflicted
+++ resolved
@@ -375,18 +375,12 @@
 ```
 #### Show tables distribution information
 
-<<<<<<< HEAD
 ### Show table indexes
 
 ```bash
 gcli table details --name catalog_mysql.db.iceberg_namespace_properties --index
 ```
 
-=======
-```bash
-gcli table details --metalake metalake_demo --name catalog_postgres.hr.departments --distribution
-```
->>>>>>> d1709ae1
 #### Delete a table
 
 ```bash
