---
title: 'Apache Gravitino Command Line Interface'
slug: /cli
keyword: cli
last_update:
  date: 2024-10-23
  author: justinmclean
license: 'This software is licensed under the Apache License version 2.'
---

This document provides guidance on managing metadata within Apache Gravitino using the Command Line Interface (CLI). The CLI offers a terminal based alternative to using code or the REST interface for metadata management.

Currently, the CLI allows users to view metadata information for metalakes, catalogs, schemas, tables, users, roles, groups, tags and topics. Future updates will expand on these capabilities.

## Running the CLI

You can configure an alias for the CLI for ease of use, with the following command:

```bash
alias gcli='java -jar ../../cli/build/libs/gravitino-cli-*-incubating-SNAPSHOT.jar'
```

Or you use the `gcli.sh` script found in the `clients/cli/bin/` directory to run the CLI.

## Usage

The general structure for running commands with the Gravitino CLI is `gcli entity command [options]`.

 ```bash
 [options]
 usage: gcli [metalake|catalog|schema|table|column|user|group|tag|topic|fileset] [list|details|create|delete|update|set|remove|properties|revoke|grant] [options]
 Options
 -a,--audit              display audit information
 -c,--comment <arg>      entity comment
 -d,--distribution       display distribution information
 -f,--force              force operation
 -g,--group <arg>        group name
 -h,--help               command help information
 -i,--ignore             ignore client/sever version check
 -l,--user <arg>         user name
 -m,--metalake <arg>     metalake name
 -n,--name <arg>         full entity name (dot separated)
 -o,--owner              display entity owner
 -P,--property <arg>     property name
 -p,--properties <arg>   property name/value pairs
    --partition          display partition information
 -r,--role <arg>         role name
    --rename <arg>       new entity name
 -s,--server             Gravitino server version
 -t,--tag <arg>          tag name
 -u,--url <arg>          Gravitino URL (default: http://localhost:8090)
 -v,--version            Gravitino client version
 -V,--value <arg>        property value
 -x,--index              display index information
 -z,--provider <arg>     provider one of hadoop, hive, mysql, postgres,
                         iceberg, kafka
 ```

## Commands

The following commands are used for entity management:

- list: List available entities
- details: Show detailed information about an entity
- create: Create a new entity
- delete: Delete an existing entity
- update: Update an existing entity
- set: Set a property on an entity
- remove: Remove a property from an entity
- properties: Display an entities properties

### Setting the Metalake name

As dealing with one Metalake is a typical scenario, you can set the Metalake name in several ways so it doesn't need to be passed on the command line.

1. Passed in on the command line via the `--metalake` parameter.
2. Set via the `GRAVITINO_METALAKE` environment variable.
3. Stored in the Gravitino CLI configuration file.

The command line option overrides the environment variable and the environment variable overrides the configuration file.

### Setting the Gravitino URL

As you need to set the Gravitino URL for every command, you can set the URL in several ways.

1. Passed in on the command line via the `--url` parameter.
2. Set via the 'GRAVITINO_URL' environment variable.
3. Stored in the Gravitino CLI configuration file.

The command line option overrides the environment variable and the environment variable overrides the configuration file.

### Gravitino CLI configuration file

The gravitino CLI can read commonly used CLI options from a configuration file. By default, the file is `.gravitino` in the user's home directory. The metalake, URL and ignore parameters can be set in this file.

```text
#
# Gravitino CLI configuration file
#

# Metalake to use
metalake=metalake_demo

# Gravitino server to connect to
URL=http://localhost:8090

# Ignore client/server version mismatch
ignore=true

```

### Potentially unsafe operations

For operations that delete data or rename a metalake the user with be prompted to make sure they wish to run this command. The `--force` option can be specified to override this behaviour.

### Manage metadata

All the commands are performed by using the [Java API](api/java-api) internally.

### Display help

To display help on command usage:

```bash
gcli --help
```

### Display client version

To display the client version:

```bash
gcli --version
```

### Display server version

To display the server version:

```bash
gcli --server
```

### Client/server version mismatch

If the client and server are running different versions of the Gravitino software then you may need to ignore the client/server version check for the command to run. This can be done in several ways:

1. Passed in on the command line via the `--ignore` parameter.
2. Set via the `GRAVITINO_IGNORE` environment variable.
3. Stored in the Gravitino CLI configuration file.

### Multiple properties

For commands that accept multiple properties they can be specified in a couple of different ways:

1. gcli --properties n1=v1,n2=v2,n3=v3

2. gcli --properties n1=v1 n2=v2 n3=v3

3. gcli --properties n1=v1 --properties n2=v2 --properties n3=v3

### Setting properties and tags

 Different options are needed to add a tag and set a property of a tag with `gcli tag set`. To add a
 tag, specify the tag (via --tag) and the entity to tag (via --name). To set the property of a tag
 (via --tag) you need to specify the property (via --property) and value (via --value) you want to
 set.

 To delete a tag, again, you need to specify the tag and entity, to remove a tag's property you need
 to select the tag and property.

### CLI commands

Please set the metalake in the Gravitino configuration file or the environment variable before running any of these commands.

### Metalake commands

#### Show all metalakes

```bash
gcli metalake list
```

#### Show a metalake details

```bash
gcli metalake details
```

#### Show a metalake audit information

```bash
gcli metalake details --audit
```

#### Create a metalake

```bash
gcli metalake create --metalake my_metalake --comment "This is my metalake"
```

#### Delete a metalake

```bash
gcli metalake delete
```

#### Rename a metalake

```bash
gcli metalake update  --rename demo
```

#### Update a metalake's comment

```bash
gcli metalake update  --comment "new comment"
```

#### Display a metalake's properties

```bash
gcli metalake properties
```

#### Set a metalake's property

```bash
gcli metalake set  --property test --value value
```

#### Remove a metalake's property

```bash
gcli metalake remove  --property test
```

### Catalog commands

#### Show all catalogs in a metalake

```bash
gcli catalog list
```

#### Show a catalog details

```bash
gcli catalog details --name catalog_postgres
```

#### Show a catalog audit information

```bash
gcli catalog details --name catalog_postgres --audit
```

#### Creating a catalog

The type of catalog to be created is specified by the `--provider` option. Different catalogs require different properties, for example, a Hive catalog requires a metastore-uri property.

##### Create a Hive catalog

```bash
gcli catalog create --name hive --provider hive --properties metastore.uris=thrift://hive-host:9083
```

##### Create an Iceberg catalog

```bash
gcli catalog create  -name iceberg --provider iceberg --properties uri=thrift://hive-host:9083,catalog-backend=hive,warehouse=hdfs://hdfs-host:9000/user/iceberg/warehouse
```

##### Create a MySQL catalog

```bash
gcli catalog create  -name mysql --provider mysql --properties jdbc-url=jdbc:mysql://mysql-host:3306?useSSL=false,jdbc-user=user,jdbc-password=password,jdbc-driver=com.mysql.cj.jdbc.Driver
```

##### Create a Postgres catalog

```bash
gcli catalog create  -name postgres --provider postgres --properties jdbc-url=jdbc:postgresql://postgresql-host/mydb,jdbc-user=user,jdbc-password=password,jdbc-database=db,jdbc-driver=org.postgresql.Driver
```

##### Create a Kafka catalog

```bash
gcli catalog create --name kafka --provider kafka --properties bootstrap.servers=127.0.0.1:9092,127.0.0.2:9092
```

#### Delete a catalog

```bash
gcli catalog delete --name hive
```

#### Rename a catalog

```bash
gcli catalog update --name catalog_mysql --rename mysql
```

#### Change a catalog comment

```bash
gcli catalog update --name catalog_mysql --comment "new comment"
```

#### Display a catalog's properties

```bash
gcli catalog properties --name catalog_mysql
```

#### Set a catalog's property

```bash
gcli catalog set --name catalog_mysql --property test --value value
```

#### Remove a catalog's property

```bash
gcli catalog remove --name catalog_mysql --property test
```

### Schema commands

#### Show all schemas in a catalog

```bash
gcli schema list --name catalog_postgres
```

#### Show schema details

```bash
gcli schema details --name catalog_postgres.hr
```

#### Show schema audit information

```bash
gcli schema details --name catalog_postgres.hr --audit
```

#### Create a schema

```bash
gcli schema create --name catalog_postgres.new_db
```

#### Display schema properties

```bash
gcli schema properties --name catalog_postgres.hr -i
```

Setting and removing schema properties is not currently supported by the Java API or the Gravitino CLI.

### Table commands

#### Show all tables

```bash
gcli table list --name catalog_postgres.hr
```

#### Show tables details

```bash
gcli table details --name catalog_postgres.hr.departments
```

#### Show tables audit information

```bash
gcli table details --name catalog_postgres.hr.departments --audit
```

#### Show tables distribution information
```bash
gcli table details --name catalog_postgres.hr.departments --distribution
```

#### Show tables partition information
```bash
gcli table details --name catalog_postgres.hr.departments --partition
```

### Show table indexes

```bash
gcli table details --name catalog_mysql.db.iceberg_namespace_properties --index
```

#### Delete a table

```bash
gcli table delete --name catalog_postgres.hr.salaries
```

### User commands

#### Create a user

```bash
gcli user create --user new_user
```

#### Show a user's details

```bash
gcli user details --user new_user
```

#### List all users

```bash
gcli user list
```

#### Delete a user

```bash
gcli user delete --user new_user
```

### Group commands

#### Create a group

```bash
gcli group create --group new_group
```

#### Display a group's details

```bash
gcli group details --group new_group
```

#### List all groups

```bash
gcli group list
```

#### Delete a group

```bash
gcli group delete --group new_group
```

### Tag commands

#### Display a tag's details

```bash
gcli tag details --tag tagA
```

#### Create tags

```bash
 gcli tag create --tag tagA tagB
 ```

#### List all tag

```bash
gcli tag list
```

#### Delete tags

```bash
gcli tag delete --tag tagA tagB
```

#### Add tags to an entity

```bash
gcli tag set --name catalog_postgres.hr --tag tagA tagB
```

#### Remove tags from an entity

```bash
gcli tag remove --name catalog_postgres.hr --tag tagA tagB
```

#### List all tags on an entity

```bash
gcli tag list --name catalog_postgres.hr
```

#### List the properties of a tag

```bash
gcli tag properties --tag tagA
```

#### Set a properties of a tag

```bash
gcli tag set --tag tagA --property test --value value
```

#### Delete a property of a tag

```bash
gcli tag remove --tag tagA --property test
```

#### Rename a tag

```bash
gcli tag update --tag tagA --rename newTag
```

#### Update a tag's comment

```bash
gcli tag update --tag tagA --comment "new comment"
```

<<<<<<< HEAD
### Fileset commands

#### Create a fileset

```bash
gcli fileset create --name hadoop.fileset.schema --fileset example --properties managed=true,location=file:/tmp/root/schema/example
```

#### List filesets

```bash
gcli fileset list --name hadoop.fileset.schema
```

#### Display a fileset's details

```bash
gcli fileset create --name hadoop.fileset.schema --fileset example --properties managed=true,location=file:/tmp/root/schema/example
```

#### Delete a fileset

```bash
gcli fileset delete --name hadoop.fileset.schema --fileset example
=======
### Owners commands

#### List an owner

```bash
gcli catalog details --owner --name postgres
```

#### Set an owner to a user

```bash
gcli catalog set --owner --user admin --name postgres
```

#### Set an owner to a group

```bash
gcli catalog set --owner --group groupA --name postgres
>>>>>>> 8672ad73
```

### Role commands

#### Display role details

```bash
gcli role details --role admin
```

#### List all roles

```bash
gcli role list
```

#### Create a role

```bash
gcli role create --role admin
```

#### Delete a role

```bash
gcli role delete --role admin
```

#### Add a role to a user

```bash
gcli user grant --user new_user --role admin
```

#### Remove a role from a user

```bash
gcli user revoke --user new_user --role admin
```

#### Add a role to a group

```bash
gcli group grant --group groupA --role admin
```

#### Remove a role from a group
```bash
gcli group revoke  --group groupA --role admin
```

### Topic commands

#### Display a topic's details

```bash
gcli topic details --name kafka.default.topic3
```

#### Create a tag

```bash
gcli topic create --name kafka.default.topic3
```

#### List all topics

```bash
gcli topic list --name kafka.default
```

#### Delete a topic

```bash
gcli topic delete --name kafka.default.topic3
```

#### Change a topic's comment

```bash
gcli topic update --name kafka.default.topic3 --comment new_comment
```

#### Display a topics's properties

```bash
gcli topic properties --name kafka.default.topic3
```

#### Set a topics's property

```bash
gcli topic set --name kafka.default.topic3 --property test --value value
```

#### Remove a topics's property

```bash
gcli topic remove --name kafka.default.topic3 --property test
```

### Fileset commands

#### Create a fileset

```bash
gcli fileset create --name hadoop.schema.fileset --properties managed=true,location=file:/tmp/root/schema/example
```

#### List filesets

```bash
gcli fileset list --name hadoop.schema
```

#### Display a fileset's details

```bash
gcli fileset details --name hadoop.schema.fileset
```

#### Delete a fileset

```bash
gcli fileset delete --name hadoop.schema.fileset
```

#### Update a fileset's comment

```bash
gcli fileset update --name hadoop.schema.fileset --comment new_comment
```

#### Rename a fileset

```bash
gcli fileset update --name hadoop.schema.fileset --rename new_name
```

#### Display a fileset's properties

```bash
gcli fileset properties --name hadoop.schema.fileset 
```

#### Set a fileset's property

```bash
gcli fileset set  --name hadoop.schema.fileset --property test --value value
```

#### Remove a fileset's property

```bash
gcli fileset remove --name hadoop.schema.fileset --property test
```<|MERGE_RESOLUTION|>--- conflicted
+++ resolved
@@ -527,32 +527,6 @@
 gcli tag update --tag tagA --comment "new comment"
 ```
 
-<<<<<<< HEAD
-### Fileset commands
-
-#### Create a fileset
-
-```bash
-gcli fileset create --name hadoop.fileset.schema --fileset example --properties managed=true,location=file:/tmp/root/schema/example
-```
-
-#### List filesets
-
-```bash
-gcli fileset list --name hadoop.fileset.schema
-```
-
-#### Display a fileset's details
-
-```bash
-gcli fileset create --name hadoop.fileset.schema --fileset example --properties managed=true,location=file:/tmp/root/schema/example
-```
-
-#### Delete a fileset
-
-```bash
-gcli fileset delete --name hadoop.fileset.schema --fileset example
-=======
 ### Owners commands
 
 #### List an owner
@@ -571,7 +545,6 @@
 
 ```bash
 gcli catalog set --owner --group groupA --name postgres
->>>>>>> 8672ad73
 ```
 
 ### Role commands
