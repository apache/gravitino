---
title: 'Apache Gravitino Command Line Interface'
slug: /cli
keyword: cli
last_update:
  date: 2024-10-23
  author: justinmclean
license: 'This software is licensed under the Apache License version 2.'
---

This document provides guidance on managing metadata within Apache Gravitino using the Command Line Interface (CLI). The CLI offers a terminal based alternative to using code or the REST interface for metadata management.

Currently, the CLI allows users to view metadata information for metalakes, catalogs, schemas, and tables. Future updates will expand on these capabilities to include roles, users, and tags.

## Running the CLI

You can configure an alias for the CLI for ease of use, with the following command:

```bash
alias gcli='java -jar ../../cli/build/libs/gravitino-cli-*-incubating-SNAPSHOT.jar'
```

Or you use the `gcli.sh` script found in the `clients/cli/bin/` directory to run the CLI.

## Usage

The general structure for running commands with the Gravitino CLI is `gcli entity command [options]`.

 ```bash
 usage: gcli [metalake|catalog|schema|table|column] [list|details|create|delete|update|set|remove|properties] [options]
 Options
 -a,--audit            display audit information
 -c,--comment <arg>    entity comment
 -f,--force            force operation
 -g,--group <arg>      group name
 -h,--help             command help information
 -i,--ignore           ignore client/sever version check
 -l,--user <arg>       user name
 -m,--metalake <arg>   metalake name
 -n,--name <arg>       full entity name (dot separated)
 -P,--property <arg>   property name
 -r,--role <arg>       role name
    --rename <arg>     new entity name
 -s,--server           Gravitino server version
 -t,--tag <arg>        tag name
 -u,--url <arg>        Gravitino URL (default: http://localhost:8090)
 -v,--version          Gravitino client version
 -V,--value <arg>      property value
 -z,--provider <arg>   provider one of hadoop, hive, mysql, postgres,
                       iceberg, kafka
 ```

## Commands

The following commands are used for entity management:

- list: List available entities
- details: Show detailed information about an entity
- create: Create a new entity
- delete: Delete an existing entity
- update: Update an existing entity
- set: Set a property on an entity
- remove: Remove a property from an entity
- properties: Display an entities properties

### Setting the Metalake name

As dealing with one Metalake is a typical scenario, you can set the Metalake name in several ways so it doesn't need to be passed on the command line.

1. Passed in on the command line via the `--metalake` parameter.
2. Set via the `GRAVITINO_METALAKE` environment variable.
3. Stored in the Gravitino CLI configuration file.

The command line option overrides the environment variable and the environment variable overrides the configuration file.

### Setting the Gravitino URL

As you need to set the Gravitino URL for every command, you can set the URL in several ways.

1. Passed in on the command line via the `--url` parameter.
2. Set via the 'GRAVITINO_URL' environment variable.
3. Stored in the Gravitino CLI configuration file.

The command line option overrides the environment variable and the environment variable overrides the configuration file.

### Gravitino CLI configuration file

The gravitino CLI can read commonly used CLI options from a configuration file. By default, the file is `.gravitino` in the user's home directory. The metalake, URL and ignore parameters can be set in this file.

```text
#
# Gravitino CLI configuration file
#

# Metalake to use
metalake=metalake_demo

# Gravitino server to connect to
URL=http://localhost:8090

# Ignore client/server version mismatch
ignore=true

```

### Potentially unsafe operations

For operations that delete data or rename a metalake the user with be prompted to make sure they wish to run this command. The `--force` option can be specified to override this behaviour.

### Manage metadata

All the commands are performed by using the [Java API](api/java-api) internally.

### Display help

To display help on command usage:

```bash
gcli --help
```

### Display client version

To display the client version:

```bash
gcli --version
```

### Display server version

To display the server version:

```bash
gcli --server
```

### Client/server version mismatch

If the client and server are running different versions of the Gravitino software then you may need to ignore the client/server version check for the command to run. This can be done in several ways:

1. Passed in on the command line via the `--ignore` parameter.
2. Set via the `GRAVITINO_IGNORE` environment variable.
3. Stored in the Gravitino CLI configuration file.

### Multiple properties

For commands that accept multiple properties they can be specified in a couple of different ways:

1. gcli --properties n1=v1,n2=v2,n3=v3

2. gcli --properties n1=v1 n2=v2 n3=v3

3. gcli --properties n1=v1 --properties n2=v2 --properties n3=v3

### Setting properties and tags

 Different options are needed to add a tag and set a property of a tag with `gcli tag set`. To add a
 tag, specify the tag (via --tag) and the entity to tag (via --name). To set the property of a tag
 (via --tag) you need to specify the property (via --property) and value (via --value) you want to
 set.

 To delete a tag, again, you need to specify the tag and entity, to remove a tag's property you need
 to select the tag and property.

### CLI commands

Please set the metalake in the Gravitino configuration file or the environment variable before running any of these commands.

### Metalake commands

#### Show all metalakes

```bash
gcli metalake list
```

#### Show a metalake details

```bash
gcli metalake details
```

#### Show a metalake audit information

```bash
gcli metalake details --audit
```

#### Create a metalake

```bash
gcli metalake create --metalake my_metalake --comment "This is my metalake"
```

#### Delete a metalake

```bash
gcli metalake delete
```

#### Rename a metalake

```bash
gcli metalake update  --rename demo
```

#### Update a metalake's comment

```bash
gcli metalake update  --comment "new comment"
```

#### Display a metalake's properties

```bash
gcli metalake properties
```

#### Set a metalake's property

```bash
gcli metalake set  --property test --value value
```

#### Remove a metalake's property

```bash
gcli metalake remove  --property test
```

### Catalog commands

#### Show all catalogs in a metalake

```bash
gcli catalog list
```

#### Show a catalog details

```bash
gcli catalog details --name catalog_postgres
```

#### Show a catalog audit information

```bash
gcli catalog details --name catalog_postgres --audit
```

#### Creating a catalog

The type of catalog to be created is specified by the `--provider` option. Different catalogs require different properties, for example, a Hive catalog requires a metastore-uri property.

##### Create a Hive catalog

```bash
gcli catalog create --name hive --provider hive --properties metastore.uris=thrift://hive-host:9083
```

##### Create an Iceberg catalog

```bash
gcli catalog create  -name iceberg --provider iceberg --properties uri=thrift://hive-host:9083,catalog-backend=hive,warehouse=hdfs://hdfs-host:9000/user/iceberg/warehouse
```

##### Create a MySQL catalog

```bash
gcli catalog create  -name mysql --provider mysql --properties jdbc-url=jdbc:mysql://mysql-host:3306?useSSL=false,jdbc-user=user,jdbc-password=password,jdbc-driver=com.mysql.cj.jdbc.Driver
```

##### Create a Postgres catalog

```bash
gcli catalog create  -name postgres --provider postgres --properties jdbc-url=jdbc:postgresql://postgresql-host/mydb,jdbc-user=user,jdbc-password=password,jdbc-database=db,jdbc-driver=org.postgresql.Driver
```

##### Create a Kafka catalog

```bash
gcli catalog create --name kafka --provider kafka --properties bootstrap.servers=127.0.0.1:9092,127.0.0.2:9092
```

#### Delete a catalog

```bash
gcli catalog delete --name hive
```

#### Rename a catalog

```bash
gcli catalog update --name catalog_mysql --rename mysql
```

#### Change a catalog comment

```bash
gcli catalog update --name catalog_mysql --comment "new comment"
```

#### Display a catalog's properties

```bash
gcli catalog properties --name catalog_mysql
```

#### Set a catalog's property

```bash
gcli catalog set --name catalog_mysql --property test --value value
```

#### Remove a catalog's property

```bash
gcli catalog remove --name catalog_mysql --property test
```

### Schema commands

#### Show all schemas in a catalog

```bash
gcli schema list --name catalog_postgres
```

#### Show schema details

```bash
gcli schema details --name catalog_postgres.hr
```

#### Show schema audit information

```bash
gcli schema details --name catalog_postgres.hr --audit
```

#### Create a schema

```bash
gcli schema create --name catalog_postgres.new_db
```

#### Display schema properties

```bash
gcli schema properties --name catalog_postgres.hr -i
```

Setting and removing schema properties is not currently supported by the Java API or the Gravitino CLI.

### Table commands

#### Show all tables

```bash
gcli table list --name catalog_postgres.hr
```

#### Show tables details

```bash
gcli column list --name catalog_postgres.hr.departments
```

#### Show tables audit information

```bash
gcli table details --name catalog_postgres.hr.departments --audit
```

#### Delete a table

```bash
gcli table delete --name catalog_postgres.hr.salaries
```

### User commands

#### Create a user

```bash
gcli user create --user new_user
```

#### Show a user's details

```bash
gcli user details --user new_user
```

#### List all users

```bash
gcli user list
```

#### Delete a user

```bash
gcli user delete --user new_user
```

### Group commands

#### Create a group

```bash
gcli group create --group new_group
```

#### Display a group's details

```bash
gcli group details --group new_group
```

#### List all groups

```bash
gcli group list
```

#### Delete a group

```bash
gcli group delete --group new_group
 ```

### Tag commands

#### Display a tag's details

```bash
gcli tag details --tag tagA
```

#### Create a tag

```bash
 gcli tag create --tag tagA
 ```

#### List all tag

```bash
gcli tag list
```

#### Delete a tag

```bash
gcli tag delete --tag tagA
```

#### Add a tag to an entity

```bash
gcli tag set --name catalog_postgres.hr --tag tagA
```

#### Remove a tag from an entity

```bash
gcli tag remove --name catalog_postgres.hr --tag tagA
```

#### List all tags on an entity

```bash
gcli tag list --name catalog_postgres.hr
```

#### List the properties of a tag

```bash
gcli tag properties --tag tagA
```

#### Set a properties of a tag

```bash
gcli tag set --tag tagA --property test --value value
```

#### Delete a property of a tag

```bash
gcli tag remove --tag tagA --property test
```

#### Rename a tag

```bash
gcli tag update --tag tagA --rename newTag
```

#### Update a tag's comment

```bash
gcli tag update --tag tagA --comment "new comment"
```

### Role commands

#### Display role details

```bash
gcli role details --role admin
```

#### List all roles

```bash
gcli role list
```

#### Create a role

```bash
gcli role create --role admin
 ```

#### Delete a role

```bash
gcli role delete --role admin
<<<<<<< HEAD
 ```

#### Add a role to a user

```bash
gcli user update --metalake metalake_demo --user new_user --role admin
```

#### Remove a role from a user

```bash
gcli user delete --metalake metalake_demo --user new_user --role admin
```

#### Add a role to a group

```bash
gcli group update --metalake metalake_demo --group groupA --role admin
```

#### Remove a role from a group
```bash
gcli group delete --metalake metalake_demo --group groupA --role admin
```
=======
 ```
>>>>>>> eba65cd8
<|MERGE_RESOLUTION|>--- conflicted
+++ resolved
@@ -523,14 +523,13 @@
 
 ```bash
 gcli role create --role admin
- ```
+```
 
 #### Delete a role
 
 ```bash
 gcli role delete --role admin
-<<<<<<< HEAD
- ```
+```
 
 #### Add a role to a user
 
@@ -553,7 +552,4 @@
 #### Remove a role from a group
 ```bash
 gcli group delete --metalake metalake_demo --group groupA --role admin
-```
-=======
- ```
->>>>>>> eba65cd8
+```