--- conflicted
+++ resolved
@@ -29,29 +29,9 @@
  ```bash
  usage: gcli [metalake|catalog|schema|table|column] [list|details|create|delete|update|set|remove|properties] [options]
  Options
-<<<<<<< HEAD
- -a,--audit              display audit information
- -c,--comment <arg>      entity comment
- -g,--group <arg>        group name
- -h,--help               command help information
- -i,--ignore             ignore client/sever version check
- -l,--user <arg>         user name
- -m,--metalake <arg>     metalake name
- -n,--name <arg>         full entity name (dot separated)
- -P,--property <arg>     property name
- -p,--properties <arg>   property name/value pairs
- -r,--rename <arg>       new entity name
- -s,--server             gravitino server version
- -t,--tag <arg>          tag name
- -u,--url <arg>          gravitino URL (default: http://localhost:8090)
- -v,--version            gravitino client version
- -V,--value <arg>        property value
- -z,--provider <arg>     provider one of hadoop, hive, mysql, postgres,
-                         iceberg, kafka
- -d,--index              shows all indexes defined for a specific table
-=======
  -a,--audit            display audit information
  -c,--comment <arg>    entity comment
+ -d,--index              shows all indexes defined for a specific table
  -f,--force            force operation
  -g,--group <arg>      group name
  -h,--help             command help information
@@ -69,7 +49,6 @@
  -V,--value <arg>      property value
  -z,--provider <arg>   provider one of hadoop, hive, mysql, postgres,
                        iceberg, kafka
->>>>>>> 4de70846
  ```
 
 ## Commands
@@ -386,11 +365,7 @@
 #### Show tables details
 
 ```bash
-<<<<<<< HEAD
-gcli table details --metalake metalake_demo --name catalog_postgres.hr.departments
-=======
-gcli column list --name catalog_postgres.hr.departments
->>>>>>> 4de70846
+gcli table details --name catalog_postgres.hr.departments
 ```
 
 #### Show tables audit information
@@ -402,7 +377,7 @@
 ### Show table indexes
 
 ```bash
-gcli table details --metalake metalake_demo --name catalog_mysql.db.iceberg_namespace_properties --index
+gcli table details --name catalog_mysql.db.iceberg_namespace_properties --index
 ```
 
 #### Delete a table
