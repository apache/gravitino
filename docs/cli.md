---
title: 'Apache Gravitino Command Line Interface'
slug: /cli
keyword: cli
last_update:
  date: 2024-10-23
  author: justinmclean
license: 'This software is licensed under the Apache License version 2.'
---

This document provides guidance on managing metadata within Apache Gravitino using the Command Line Interface (CLI). The CLI offers a terminal based alternative to using code or the REST interface for metadata management.

Currently, the CLI allows users to view metadata information for metalakes, catalogs, schemas, and tables. Future updates will expand on these capabilities to include roles, users, and tags.

## Running the CLI

You can configure an alias for the CLI for ease of use, with the following command:

```bash
alias gcli='java -jar ../../cli/build/libs/gravitino-cli-*-incubating-SNAPSHOT.jar'
```

Or you use the `gcli.sh` script found in the `clients/cli/bin/` directory to run the CLI.

## Usage

The general structure for running commands with the Gravitino CLI is `gcli entity command [options]`.

 ```bash
 usage: gcli [metalake|catalog|schema|table|column] [list|details|create|delete|update|set|remove|properties] [options]
 Options
 -c,--comment <arg>      entity comment
 -g,--group <arg>        group name
 -h,--help               command help information
 -i,--ignore             Ignore client/sever version check
 -l,--user <arg>         user name
 -m,--metalake <arg>     Metalake name
 -n,--name <arg>         full entity name (dot separated)
 -P,--property <arg>     property name
 -p,--properties <arg>   property name/value pairs
 -r,--rename <arg>       new entity name
 -s,--server             Gravitino server version
 -t,--provider <arg>     provider one of hadoop, hive, mysql, postgres,
                         iceberg, kafka
 -u,--url <arg>          Gravitino URL (default: http://localhost:8090)
 -v,--version            Gravitino client version
 -V,--value <arg>        property value
 ```

## Commands

The following commands are used for entity management:

- list: List available entities
- details: Show detailed information about an entity
- create: Create a new entity
- delete: Delete an existing entity
- update: Update an existing entity
- set: Set a property on an entity
- remove: Remove a property from an entity
- properties: Display an entities properties

### Setting the Metalake name

As dealing with one Metalake is a typical scenario, you can set the Metalake name in several ways so it doesn't need to be passed on the command line.

1. Passed in on the command line via the `--metalake` parameter.
2. Set via the `GRAVITINO_METALAKE` environment variable.
3. Stored in the Gravitino CLI configuration file.

The command line option overrides the environment variable and the environment variable overrides the configuration file.

## Setting the Gravitino URL

As you need to set the Gravitino URL for every command, you can set the URL in several ways.

1. Passed in on the command line via the `--url` parameter.
2. Set via the 'GRAVITINO_URL' environment variable.
3. Stored in the Gravitino CLI configuration file.

The command line option overrides the environment variable and the environment variable overrides the configuration file.

## Gravitino CLI configuration file

The gravitino CLI can read commonly used CLI options from a configuration file. By default, the file is `.gravitino` in the user's home directory. The metalake, URL and ignore parameters can be set in this file.

```text
#
# Gravitino CLI configuration file
#

# Metalake to use
metalake=metalake_demo

# Gravitino server to connect to
URL=http://localhost:8090

# Ignore client/server version mismatch
ignore=true

```

## Manage metadata

All the commands are performed by using the [Java API](api/java-api) internally.

### Display help

To display help on command usage:

```bash
gcli --help
```

### Display client version

To display the client version:

```bash
gcli --version
```

### Display server version

To display the server version:

```bash
gcli --server
```

### Client/server version mismatch

If the client and server are running different versions of the Gravitino software then you may need to ignore the client/server version check for the command to run. This can be done in several ways:

1. Passed in on the command line via the `--ignore` parameter.
2. Set via the `GRAVITINO_IGNORE` environment variable.
3. Stored in the Gravitino CLI configuration file.

### Multiple properties

For commands that accept multiple properties they can be specified in a couple of different ways:

1. gcli --properties n1=v1,n2=v2,n3=v3

2. gcli --properties n1=v1 n2=v2 n3=v3

3. gcli --properties n1=v1 --properties n2=v2 --properties n3=v3

### Metalake commands

#### Show all metalakes

```bash
gcli metalake list
```

#### Show a metalake details

```bash
gcli metalake details --metalake metalake_demo
```

#### Create a metalake

```bash
gcli metalake create --metalake my_metalake --comment "This is my metalake"
```

#### Delete a metalake

```bash
gcli metalake delete --metalake my_metalake
```

#### Rename a metalake

```bash
gcli metalake update --metalake metalake_demo --rename demo
```

#### Update a metalake's comment

```bash
gcli metalake update --metalake metalake_demo --comment "new comment"
```

#### Display a metalake's properties

```bash
gcli metalake properties --metalake metalake_demo
```

#### Set a metalake's property

```bash
gcli metalake set --metalake metalake_demo --property test --value value
```

#### Remove a metalake's property

```bash
gcli metalake remove --metalake metalake_demo --property test
```

### Catalog commands

#### Show all catalogs in a metalake

```bash
gcli catalog list --metalake metalake_demo
```

#### Show a catalog details

```bash
gcli catalog details --metalake metalake_demo --name catalog_postgres
```

#### Creating a catalog

The type of catalog to be created is specified by the `--provider` option. Different catalogs require different properties, for example, a Hive catalog requires a metastore-uri property.

##### Create a Hive catalog

```bash
gcli catalog create --metalake metalake_demo --name hive --provider hive --properties metastore.uris=thrift://hive-host:9083
```

##### Create an Iceberg catalog

```bash
gcli catalog create --metalake metalake_demo -name iceberg --provider iceberg --properties uri=thrift://hive-host:9083,catalog-backend=hive,warehouse=hdfs://hdfs-host:9000/user/iceberg/warehouse
```

##### Create a MySQL catalog

```bash
gcli catalog create --metalake metalake_demo -name mysql --provider mysql --properties jdbc-url=jdbc:mysql://mysql-host:3306?useSSL=false,jdbc-user=user,jdbc-password=password,jdbc-driver=com.mysql.cj.jdbc.Driver
```

##### Create a Postgres catalog

```bash
gcli catalog create --metalake metalake_demo -name postgres --provider postgres --properties jdbc-url=jdbc:postgresql://postgresql-host/mydb,jdbc-user=user,jdbc-password=password,jdbc-database=db,jdbc-driver=org.postgresql.Driver
```

##### Create a Kafka catalog

```bash
gcli catalog create --metalake metalake_demo -name kafka --provider kafka --properties bootstrap.servers=127.0.0.1:9092,127.0.0.2:9092
```

#### Delete a catalog

```bash
gcli catalog delete --metalake metalake_demo --name hive
```

#### Rename a catalog

```bash
gcli catalog update --metalake metalake_demo --name catalog_mysql --rename mysql
```

#### Change a catalog comment

```bash
gcli catalog update --metalake metalake_demo --name catalog_mysql --comment "new comment"
```

#### Display a catalog's properties

```bash
gcli catalog properties --metalake metalake_demo --name catalog_mysql
```

#### Set a catalog's property

```bash
gcli catalog set --metalake metalake_demo --name catalog_mysql --property test --value value
```

#### Remove a catalog's property

```bash
gcli catalog remove --metalake metalake_demo --name catalog_mysql --property test
```

### Schema commands

#### Show all schemas in a catalog

```bash
gcli schema list --metalake metalake_demo --name catalog_postgres
```

#### Show schema details

```bash
gcli schema details --metalake metalake_demo --name catalog_postgres.hr
```

#### Create a schema

```bash
gcli schema create --metalake metalake_demo --name catalog_postgres.new_db
```

#### Display schema properties

```bash
gcli schema properties --metalake metalake_demo --name catalog_postgres.hr -i
```

Setting and removing schema properties is not currently supported by the Java API or the Gravitino CLI.

### Table commands

#### Show all tables

```bash
gcli table list --metalake metalake_demo --name catalog_postgres.hr
```

#### Show tables details

```bash
gcli column list --metalake metalake_demo --name catalog_postgres.hr.departments
```

#### Delete a table

```bash
gcli table delete --metalake metalake_demo --name catalog_postgres.hr.salaries
```

### User commands

#### Create a user

```bash
gcli user create --metalake metalake_demo --user new_user
```

#### Show a user's details

```bash
gcli user details --metalake metalake_demo --user new_user
```

#### List all users

```bash
gcli user list --metalake metalake_demo
```

<<<<<<< HEAD
#### Delete a users
=======
#### Delete a user
>>>>>>> 3a21ce46

```bash
gcli user delete --metalake metalake_demo --user new_user
```

### Group commands

#### Create a group

```bash
<<<<<<< HEAD
gcli group create --metalake metalake_demo --user new_group
=======
gcli group create --metalake metalake_demo --group new_group
>>>>>>> 3a21ce46
```

#### Display a group's details

```bash
<<<<<<< HEAD
gcli group details --metalake metalake_demo --user new_group
=======
gcli group details --metalake metalake_demo --group new_group
>>>>>>> 3a21ce46
```

#### List all groups

```bash
gcli group list --metalake metalake_demo
```

#### Delete a group

```bash
<<<<<<< HEAD
gcli group delete --metalake metalake_demo --user new_group
=======
gcli group delete --metalake metalake_demo --group new_group
>>>>>>> 3a21ce46
```<|MERGE_RESOLUTION|>--- conflicted
+++ resolved
@@ -354,11 +354,7 @@
 gcli user list --metalake metalake_demo
 ```
 
-<<<<<<< HEAD
-#### Delete a users
-=======
 #### Delete a user
->>>>>>> 3a21ce46
 
 ```bash
 gcli user delete --metalake metalake_demo --user new_user
@@ -369,21 +365,13 @@
 #### Create a group
 
 ```bash
-<<<<<<< HEAD
-gcli group create --metalake metalake_demo --user new_group
-=======
 gcli group create --metalake metalake_demo --group new_group
->>>>>>> 3a21ce46
 ```
 
 #### Display a group's details
 
 ```bash
-<<<<<<< HEAD
-gcli group details --metalake metalake_demo --user new_group
-=======
 gcli group details --metalake metalake_demo --group new_group
->>>>>>> 3a21ce46
 ```
 
 #### List all groups
@@ -395,9 +383,5 @@
 #### Delete a group
 
 ```bash
-<<<<<<< HEAD
-gcli group delete --metalake metalake_demo --user new_group
-=======
 gcli group delete --metalake metalake_demo --group new_group
->>>>>>> 3a21ce46
 ```