---
title: 'Apache Gravitino Command Line Interface'
slug: /cli
keyword: cli
last_update:
  date: 2024-10-23
  author: justinmclean
license: 'This software is licensed under the Apache License version 2.'
---

This document provides guidance on managing metadata within Apache Gravitino using the Command Line Interface (CLI). The CLI offers a terminal based alternative to using code or the REST interface for metadata management.

Currently, the CLI allows users to view metadata information for metalakes, catalogs, schemas, and tables. Future updates will expand on these capabilities to include roles, users, and tags.

## Running the CLI

You can configure an alias for the CLI for ease of use, with the following command:

```bash
alias gcli='java -jar ../../cli/build/libs/gravitino-cli-*-incubating-SNAPSHOT.jar'
```

Or you use the `gcli.sh` script found in the `clients/cli/bin/` directory to run the CLI.

## Usage

The general structure for running commands with the Gravitino CLI is `gcli entity command [options]`.

 ```bash
 usage: gcli [metalake|catalog|schema|table|column] [list|details|create|delete|update|set|remove|properties] [options]
 Options
 -a,--audit              display audit information
 -c,--comment <arg>      entity comment
 -g,--group <arg>        group name
 -h,--help               command help information
<<<<<<< HEAD
 -i,--ignore             Ignore client/sever version check
 -l,--user <arg>         user name
 -m,--metalake <arg>     Metalake name
=======
 -i,--ignore             ignore client/sever version check
 -l,--user <arg>         user name
 -m,--metalake <arg>     metalake name
>>>>>>> 73c78632
 -n,--name <arg>         full entity name (dot separated)
 -P,--property <arg>     property name
 -p,--properties <arg>   property name/value pairs
 -r,--rename <arg>       new entity name
 -s,--server             Gravitino server version
<<<<<<< HEAD
 -t,--provider <arg>     provider one of hadoop, hive, mysql, postgres,
                         iceberg, kafka
=======
 -t,--tag <arg>          tag name
>>>>>>> 73c78632
 -u,--url <arg>          Gravitino URL (default: http://localhost:8090)
 -v,--version            Gravitino client version
 -V,--value <arg>        property value
 -z,--provider <arg>     provider one of hadoop, hive, mysql, postgres,
                         iceberg, kafka
 ```

## Commands

The following commands are used for entity management:

- list: List available entities
- details: Show detailed information about an entity
- create: Create a new entity
- delete: Delete an existing entity
- update: Update an existing entity
- set: Set a property on an entity
- remove: Remove a property from an entity
- properties: Display an entities properties

### Setting the Metalake name

As dealing with one Metalake is a typical scenario, you can set the Metalake name in several ways so it doesn't need to be passed on the command line.

1. Passed in on the command line via the `--metalake` parameter.
2. Set via the `GRAVITINO_METALAKE` environment variable.
3. Stored in the Gravitino CLI configuration file.

The command line option overrides the environment variable and the environment variable overrides the configuration file.

## Setting the Gravitino URL

As you need to set the Gravitino URL for every command, you can set the URL in several ways.

1. Passed in on the command line via the `--url` parameter.
2. Set via the 'GRAVITINO_URL' environment variable.
3. Stored in the Gravitino CLI configuration file.

The command line option overrides the environment variable and the environment variable overrides the configuration file.

## Gravitino CLI configuration file

The gravitino CLI can read commonly used CLI options from a configuration file. By default, the file is `.gravitino` in the user's home directory. The metalake, URL and ignore parameters can be set in this file.

```text
#
# Gravitino CLI configuration file
#

# Metalake to use
metalake=metalake_demo

# Gravitino server to connect to
URL=http://localhost:8090

# Ignore client/server version mismatch
ignore=true

```

## Potentially unsafe operations

For operations that delete data or rename a metalake the user with be prompted to make sure they wish to run this command. The `--force` option can be specified to override this behaviour.

## Manage metadata

All the commands are performed by using the [Java API](api/java-api) internally.

### Display help

To display help on command usage:

```bash
gcli --help
```

### Display client version

To display the client version:

```bash
gcli --version
```

### Display server version

To display the server version:

```bash
gcli --server
```

### Client/server version mismatch

If the client and server are running different versions of the Gravitino software then you may need to ignore the client/server version check for the command to run. This can be done in several ways:

1. Passed in on the command line via the `--ignore` parameter.
2. Set via the `GRAVITINO_IGNORE` environment variable.
3. Stored in the Gravitino CLI configuration file.

### Multiple properties

For commands that accept multiple properties they can be specified in a couple of different ways:

1. gcli --properties n1=v1,n2=v2,n3=v3

2. gcli --properties n1=v1 n2=v2 n3=v3

3. gcli --properties n1=v1 --properties n2=v2 --properties n3=v3

<<<<<<< HEAD
### CLI commands

Please set the metalake in the Gravitino configuration file or the environment variable before running any of these commands.
=======
### Setting properties and tags

Different options are needed to add a tag and set a property of a tag with `gcli tag set`. To add a
tag, specify the tag (via --tag) and the entity to tag (via --name). To set the property of a tag
(via --tag) you need to specify the property (via --property) and value (via --value) you want to
set.

To delete a tag, again, you need to specify the tag and entity, to remove a tag's property you need
to select the tag and property.
>>>>>>> 73c78632

### Metalake commands

#### Show all metalakes

```bash
gcli metalake list
```

#### Show a metalake details

```bash
gcli metalake details
```

#### Show a metalake audit information

```bash
gcli metalake details --metalake metalake_demo --audit
```

#### Create a metalake

```bash
gcli metalake create --comment "This is my metalake"
```

#### Delete a metalake

```bash
gcli metalake delete
```

#### Rename a metalake

```bash
gcli metalake update  --rename demo
```

#### Update a metalake's comment

```bash
gcli metalake update  --comment "new comment"
```

#### Display a metalake's properties

```bash
gcli metalake properties
```

#### Set a metalake's property

```bash
gcli metalake set  --property test --value value
```

#### Remove a metalake's property

```bash
gcli metalake remove  --property test
```

### Catalog commands

#### Show all catalogs in a metalake

```bash
gcli catalog list
```

#### Show a catalog details

```bash
gcli catalog details  --name catalog_postgres
```

#### Show a catalog audit information

```bash
gcli catalog details --metalake metalake_demo --name catalog_postgres --audit
```

#### Creating a catalog

The type of catalog to be created is specified by the `--provider` option. Different catalogs require different properties, for example, a Hive catalog requires a metastore-uri property.

##### Create a Hive catalog

```bash
gcli catalog create  --name hive --provider hive --properties metastore.uris=thrift://hive-host:9083
```

##### Create an Iceberg catalog

```bash
gcli catalog create  -name iceberg --provider iceberg --properties uri=thrift://hive-host:9083,catalog-backend=hive,warehouse=hdfs://hdfs-host:9000/user/iceberg/warehouse
```

##### Create a MySQL catalog

```bash
gcli catalog create  -name mysql --provider mysql --properties jdbc-url=jdbc:mysql://mysql-host:3306?useSSL=false,jdbc-user=user,jdbc-password=password,jdbc-driver=com.mysql.cj.jdbc.Driver
```

##### Create a Postgres catalog

```bash
gcli catalog create  -name postgres --provider postgres --properties jdbc-url=jdbc:postgresql://postgresql-host/mydb,jdbc-user=user,jdbc-password=password,jdbc-database=db,jdbc-driver=org.postgresql.Driver
```

##### Create a Kafka catalog

```bash
gcli catalog create  -name kafka --provider kafka --properties bootstrap.servers=127.0.0.1:9092,127.0.0.2:9092
```

#### Delete a catalog

```bash
gcli catalog delete  --name hive
```

#### Rename a catalog

```bash
gcli catalog update  --name catalog_mysql --rename mysql
```

#### Change a catalog comment

```bash
gcli catalog update  --name catalog_mysql --comment "new comment"
```

#### Display a catalog's properties

```bash
gcli catalog properties  --name catalog_mysql
```

#### Set a catalog's property

```bash
gcli catalog set  --name catalog_mysql --property test --value value
```

#### Remove a catalog's property

```bash
gcli catalog remove  --name catalog_mysql --property test
```

### Schema commands

#### Show all schemas in a catalog

```bash
gcli schema list  --name catalog_postgres
```

#### Show schema details

```bash
gcli schema details  --name catalog_postgres.hr
```

#### Show schema audit information

```bash
gcli schema details --metalake metalake_demo --name catalog_postgres.hr --audit
```

#### Create a schema

```bash
gcli schema create  --name catalog_postgres.new_db
```

#### Display schema properties

```bash
gcli schema properties  --name catalog_postgres.hr -i
```

Setting and removing schema properties is not currently supported by the Java API or the Gravitino CLI.

### Table commands

#### Show all tables

```bash
gcli table list  --name catalog_postgres.hr
```

#### Show tables details

```bash
gcli column list  --name catalog_postgres.hr.departments
```

#### Show tables audit information

```bash
gcli table details --metalake metalake_demo --name catalog_postgres.hr.departments --audit
```

#### Delete a table

```bash
<<<<<<< HEAD
gcli table delete  --name catalog_postgres.hr.salaries
=======
gcli table delete --metalake metalake_demo --name catalog_postgres.hr.salaries
>>>>>>> 73c78632
```

### User commands

#### Create a user

```bash
<<<<<<< HEAD
gcli user create  --user new_user
=======
gcli user create --metalake metalake_demo --user new_user
>>>>>>> 73c78632
```

#### Show a user's details

```bash
<<<<<<< HEAD
gcli user details  --user new_user
=======
gcli user details --metalake metalake_demo --user new_user
>>>>>>> 73c78632
```

#### List all users

```bash
<<<<<<< HEAD
gcli user list 
```

#### Delete a users

```bash
gcli user delete  --user new_user
=======
gcli user list --metalake metalake_demo
```

#### Delete a user

```bash
gcli user delete --metalake metalake_demo --user new_user
>>>>>>> 73c78632
```

### Group commands

#### Create a group

```bash
<<<<<<< HEAD
gcli group create  --user new_group
=======
gcli group create --metalake metalake_demo --group new_group
>>>>>>> 73c78632
```

#### Display a group's details

```bash
<<<<<<< HEAD
gcli group details  --user new_group
=======
gcli group details --metalake metalake_demo --group new_group
>>>>>>> 73c78632
```

#### List all groups

```bash
<<<<<<< HEAD
gcli group list 
=======
gcli group list --metalake metalake_demo
>>>>>>> 73c78632
```

#### Delete a group

```bash
<<<<<<< HEAD
gcli group delete  --user new_group
=======
gcli group delete --metalake metalake_demo --group new_group
```

### Tag commands

#### Display a tag's details

```bash
gcli tag details --metalake metalake_demo --tag tagA
```

#### Create a tag

```bash
gcli tag create --metalake metalake_demo --tag tagA
```

#### List all tag

```bash
gcli tag list --metalake metalake_demo
```

#### Delete a tag

```bash
gcli tag delete --metalake metalake_demo --tag tagA
```

#### Add a tag to an entity

```bash
gcli tag set --metalake metalake_demo --name catalog_postgres.hr --tag tagA
```

#### Remove a tag from an entity

```bash
gcli tag remove --metalake metalake_demo --name catalog_postgres.hr --tag tagA
```

#### List all tags on an entity

```bash
gcli tag list --metalake metalake_demo --name catalog_postgres.hr
```

#### List the properties of a tag

```bash
gcli tag properties --metalake metalake_demo --tag tagA
```

#### Set a properties of a tag

```bash
gcli tag set --metalake metalake_demo --tag tagA --property test --value value
```

#### Delete a property of a tag

```bash
gcli tag remove --metalake metalake_demo --tag tagA --property test
```

#### Rename a tag

```bash
gcli tag update --metalake metalake_demo --tag tagA --rename newTag
```

#### Update a tag's comment

```bash
gcli tag update --metalake metalake_demo --tag tagA --comment "new comment"
>>>>>>> 73c78632
```<|MERGE_RESOLUTION|>--- conflicted
+++ resolved
@@ -33,26 +33,15 @@
  -c,--comment <arg>      entity comment
  -g,--group <arg>        group name
  -h,--help               command help information
-<<<<<<< HEAD
- -i,--ignore             Ignore client/sever version check
- -l,--user <arg>         user name
- -m,--metalake <arg>     Metalake name
-=======
  -i,--ignore             ignore client/sever version check
  -l,--user <arg>         user name
  -m,--metalake <arg>     metalake name
->>>>>>> 73c78632
  -n,--name <arg>         full entity name (dot separated)
  -P,--property <arg>     property name
  -p,--properties <arg>   property name/value pairs
  -r,--rename <arg>       new entity name
  -s,--server             Gravitino server version
-<<<<<<< HEAD
- -t,--provider <arg>     provider one of hadoop, hive, mysql, postgres,
-                         iceberg, kafka
-=======
  -t,--tag <arg>          tag name
->>>>>>> 73c78632
  -u,--url <arg>          Gravitino URL (default: http://localhost:8090)
  -v,--version            Gravitino client version
  -V,--value <arg>        property value
@@ -163,21 +152,9 @@
 
 3. gcli --properties n1=v1 --properties n2=v2 --properties n3=v3
 
-<<<<<<< HEAD
 ### CLI commands
 
 Please set the metalake in the Gravitino configuration file or the environment variable before running any of these commands.
-=======
-### Setting properties and tags
-
-Different options are needed to add a tag and set a property of a tag with `gcli tag set`. To add a
-tag, specify the tag (via --tag) and the entity to tag (via --name). To set the property of a tag
-(via --tag) you need to specify the property (via --property) and value (via --value) you want to
-set.
-
-To delete a tag, again, you need to specify the tag and entity, to remove a tag's property you need
-to select the tag and property.
->>>>>>> 73c78632
 
 ### Metalake commands
 
@@ -196,7 +173,7 @@
 #### Show a metalake audit information
 
 ```bash
-gcli metalake details --metalake metalake_demo --audit
+gcli metalake details --audit
 ```
 
 #### Create a metalake
@@ -252,13 +229,13 @@
 #### Show a catalog details
 
 ```bash
-gcli catalog details  --name catalog_postgres
+gcli catalog details --name catalog_postgres
 ```
 
 #### Show a catalog audit information
 
 ```bash
-gcli catalog details --metalake metalake_demo --name catalog_postgres --audit
+gcli catalog details --name catalog_postgres --audit
 ```
 
 #### Creating a catalog
@@ -268,7 +245,7 @@
 ##### Create a Hive catalog
 
 ```bash
-gcli catalog create  --name hive --provider hive --properties metastore.uris=thrift://hive-host:9083
+gcli catalog create --name hive --provider hive --properties metastore.uris=thrift://hive-host:9083
 ```
 
 ##### Create an Iceberg catalog
@@ -292,43 +269,43 @@
 ##### Create a Kafka catalog
 
 ```bash
-gcli catalog create  -name kafka --provider kafka --properties bootstrap.servers=127.0.0.1:9092,127.0.0.2:9092
+gcli catalog create --name kafka --provider kafka --properties bootstrap.servers=127.0.0.1:9092,127.0.0.2:9092
 ```
 
 #### Delete a catalog
 
 ```bash
-gcli catalog delete  --name hive
+gcli catalog delete --name hive
 ```
 
 #### Rename a catalog
 
 ```bash
-gcli catalog update  --name catalog_mysql --rename mysql
+gcli catalog update --name catalog_mysql --rename mysql
 ```
 
 #### Change a catalog comment
 
 ```bash
-gcli catalog update  --name catalog_mysql --comment "new comment"
+gcli catalog update --name catalog_mysql --comment "new comment"
 ```
 
 #### Display a catalog's properties
 
 ```bash
-gcli catalog properties  --name catalog_mysql
+gcli catalog properties --name catalog_mysql
 ```
 
 #### Set a catalog's property
 
 ```bash
-gcli catalog set  --name catalog_mysql --property test --value value
+gcli catalog set --name catalog_mysql --property test --value value
 ```
 
 #### Remove a catalog's property
 
 ```bash
-gcli catalog remove  --name catalog_mysql --property test
+gcli catalog remove --name catalog_mysql --property test
 ```
 
 ### Schema commands
@@ -336,31 +313,31 @@
 #### Show all schemas in a catalog
 
 ```bash
-gcli schema list  --name catalog_postgres
+gcli schema list --name catalog_postgres
 ```
 
 #### Show schema details
 
 ```bash
-gcli schema details  --name catalog_postgres.hr
+gcli schema details --name catalog_postgres.hr
 ```
 
 #### Show schema audit information
 
 ```bash
-gcli schema details --metalake metalake_demo --name catalog_postgres.hr --audit
+gcli schema details --name catalog_postgres.hr --audit
 ```
 
 #### Create a schema
 
 ```bash
-gcli schema create  --name catalog_postgres.new_db
+gcli schema create --name catalog_postgres.new_db
 ```
 
 #### Display schema properties
 
 ```bash
-gcli schema properties  --name catalog_postgres.hr -i
+gcli schema properties --name catalog_postgres.hr -i
 ```
 
 Setting and removing schema properties is not currently supported by the Java API or the Gravitino CLI.
@@ -370,29 +347,25 @@
 #### Show all tables
 
 ```bash
-gcli table list  --name catalog_postgres.hr
+gcli table list --name catalog_postgres.hr
 ```
 
 #### Show tables details
 
 ```bash
-gcli column list  --name catalog_postgres.hr.departments
+gcli column list --name catalog_postgres.hr.departments
 ```
 
 #### Show tables audit information
 
 ```bash
-gcli table details --metalake metalake_demo --name catalog_postgres.hr.departments --audit
+gcli table details --name catalog_postgres.hr.departments --audit
 ```
 
 #### Delete a table
 
 ```bash
-<<<<<<< HEAD
-gcli table delete  --name catalog_postgres.hr.salaries
-=======
-gcli table delete --metalake metalake_demo --name catalog_postgres.hr.salaries
->>>>>>> 73c78632
+gcli table delete --name catalog_postgres.hr.salaries
 ```
 
 ### User commands
@@ -400,43 +373,77 @@
 #### Create a user
 
 ```bash
-<<<<<<< HEAD
-gcli user create  --user new_user
-=======
-gcli user create --metalake metalake_demo --user new_user
->>>>>>> 73c78632
+gcli user create --user new_user
 ```
 
 #### Show a user's details
 
 ```bash
-<<<<<<< HEAD
-gcli user details  --user new_user
-=======
-gcli user details --metalake metalake_demo --user new_user
->>>>>>> 73c78632
+gcli user details --user new_user
 ```
 
 #### List all users
 
 ```bash
-<<<<<<< HEAD
-gcli user list 
+gcli user list
 ```
 
 #### Delete a users
 
 ```bash
-gcli user delete  --user new_user
-=======
-gcli user list --metalake metalake_demo
+gcli user delete --user new_user
+```
+
+### Group commands
+
+#### Create a group
+
+```bash
+gcli group create --user new_group
+```
+
+#### Display a group's details
+
+```bash
+gcli group details --user new_group
+```
+
+#### List all groups
+
+```bash
+gcli group list
+```
+
+#### Delete a group
+
+```bash
+gcli group delete --user new_group
+```
+
+### User commands
+
+#### Create a user
+
+```bash
+gcli user create --user new_user
+```
+
+#### Show a user's details
+
+```bash
+gcli user details --user new_user
+```
+
+#### List all users
+
+```bash
+gcli user list
 ```
 
 #### Delete a user
 
 ```bash
-gcli user delete --metalake metalake_demo --user new_user
->>>>>>> 73c78632
+gcli user delete --user new_user
 ```
 
 ### Group commands
@@ -444,40 +451,25 @@
 #### Create a group
 
 ```bash
-<<<<<<< HEAD
-gcli group create  --user new_group
-=======
-gcli group create --metalake metalake_demo --group new_group
->>>>>>> 73c78632
+gcli group create --group new_group
 ```
 
 #### Display a group's details
 
 ```bash
-<<<<<<< HEAD
-gcli group details  --user new_group
-=======
-gcli group details --metalake metalake_demo --group new_group
->>>>>>> 73c78632
+gcli group details --group new_group
 ```
 
 #### List all groups
 
 ```bash
-<<<<<<< HEAD
-gcli group list 
-=======
-gcli group list --metalake metalake_demo
->>>>>>> 73c78632
+gcli group list
 ```
 
 #### Delete a group
 
 ```bash
-<<<<<<< HEAD
-gcli group delete  --user new_group
-=======
-gcli group delete --metalake metalake_demo --group new_group
+gcli group delete --group new_group
 ```
 
 ### Tag commands
@@ -485,72 +477,71 @@
 #### Display a tag's details
 
 ```bash
-gcli tag details --metalake metalake_demo --tag tagA
+gcli tag details --tag tagA
 ```
 
 #### Create a tag
 
 ```bash
-gcli tag create --metalake metalake_demo --tag tagA
+gcli tag create --tag tagA
 ```
 
 #### List all tag
 
 ```bash
-gcli tag list --metalake metalake_demo
+gcli tag list
 ```
 
 #### Delete a tag
 
 ```bash
-gcli tag delete --metalake metalake_demo --tag tagA
+gcli tag delete --tag tagA
 ```
 
 #### Add a tag to an entity
 
 ```bash
-gcli tag set --metalake metalake_demo --name catalog_postgres.hr --tag tagA
+gcli tag set --name catalog_postgres.hr --tag tagA
 ```
 
 #### Remove a tag from an entity
 
 ```bash
-gcli tag remove --metalake metalake_demo --name catalog_postgres.hr --tag tagA
+gcli tag remove --name catalog_postgres.hr --tag tagA
 ```
 
 #### List all tags on an entity
 
 ```bash
-gcli tag list --metalake metalake_demo --name catalog_postgres.hr
+gcli tag list --name catalog_postgres.hr
 ```
 
 #### List the properties of a tag
 
 ```bash
-gcli tag properties --metalake metalake_demo --tag tagA
+gcli tag properties --tag tagA
 ```
 
 #### Set a properties of a tag
 
 ```bash
-gcli tag set --metalake metalake_demo --tag tagA --property test --value value
+gcli tag set --tag tagA --property test --value value
 ```
 
 #### Delete a property of a tag
 
 ```bash
-gcli tag remove --metalake metalake_demo --tag tagA --property test
+gcli tag remove --tag tagA --property test
 ```
 
 #### Rename a tag
 
 ```bash
-gcli tag update --metalake metalake_demo --tag tagA --rename newTag
+gcli tag update --tag tagA --rename newTag
 ```
 
 #### Update a tag's comment
 
 ```bash
-gcli tag update --metalake metalake_demo --tag tagA --comment "new comment"
->>>>>>> 73c78632
+gcli tag update --tag tagA --comment "new comment"
 ```