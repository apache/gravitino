---
title: 'Apache Gravitino Command Line Interface'
slug: /cli
keyword: cli
last_update:
  date: 2024-10-23
  author: justinmclean
license: 'This software is licensed under the Apache License version 2.'
---

This document provides guidance on managing metadata within Apache Gravitino using the Command Line Interface (CLI). The CLI offers a terminal based alternative to using code or the REST interface for metadata management.

Currently, the CLI allows users to view metadata information for metalakes, catalogs, schemas, and tables. Future updates will expand on these capabilities to include roles, users, and tags.

## Running the CLI

You can configure an alias for the CLI for ease of use, with the following command:

```bash
alias gcli='java -jar ../../cli/build/libs/gravitino-cli-*-incubating-SNAPSHOT.jar'
```

Or you use the `gcli.sh` script found in the `clients/cli/bin/` directory to run the CLI.

## Usage

The general structure for running commands with the Gravitino CLI is `gcli entity command [options]`.

 ```bash
 usage: gcli [metalake|catalog|schema|table|column] [list|details|create|delete|update|set|remove|properties] [options]
 Options
<<<<<<< HEAD
 -b,--bootstrap <arg>   Kafka bootstrap servers
 -c,--comment <arg>     entity comment
 -d,--database <arg>    database name
 -h,--help              command help information
 -i,--ignore            Ignore client/sever version check
 -j,--jdbcurl <arg>     JDBC URL
 -l,--user <arg>        database username
 -m,--metastore <arg>   Hive metastore URI
 -n,--name <arg>        full entity name (dot separated)
 -p,--provider <arg>    provider one of hadoop, hive, mysql, postgres,
                        iceberg, kafka
 -r,--rename <arg>      new entity name
 -u,--url <arg>         Gravitino URL (default: http://localhost:8090)
 -v,--value <arg>       property value
 -w,--warehouse <arg>   warehouse name
 -z,--password <arg>    database password
=======
 -c,--comment <arg>      entity comment
 -g,--group <arg>        group name
 -h,--help               command help information
 -i,--ignore             Ignore client/sever version check
 -l,--user <arg>         user name
 -m,--metalake <arg>     Metalake name
 -n,--name <arg>         full entity name (dot separated)
 -P,--property <arg>     property name
 -p,--properties <arg>   property name/value pairs
 -r,--rename <arg>       new entity name
 -s,--server             Gravitino server version
 -t,--provider <arg>     provider one of hadoop, hive, mysql, postgres,
                         iceberg, kafka
 -u,--url <arg>          Gravitino URL (default: http://localhost:8090)
 -v,--version            Gravitino client version
 -V,--value <arg>        property value
>>>>>>> f244010b
 ```

## Commands

The following commands are used for entity management:

- list: List available entities
- details: Show detailed information about an entity
- create: Create a new entity
- delete: Delete an existing entity
- update: Update an existing entity
<<<<<<< HEAD
- set: Set an entities property
- remove: Remove an entities property
=======
- set: Set a property on an entity
- remove: Remove a property from an entity
>>>>>>> f244010b
- properties: Display an entities properties

### Setting the Metalake name

As dealing with one Metalake is a typical scenario, you can set the Metalake name in several ways so it doesn't need to be passed on the command line.

1. Passed in on the command line via the `--metalake` parameter.
2. Set via the `GRAVITINO_METALAKE` environment variable.
3. Stored in the Gravitino CLI configuration file.

The command line option overrides the environment variable and the environment variable overrides the configuration file.

## Setting the Gravitino URL

As you need to set the Gravitino URL for every command, you can set the URL in several ways.

1. Passed in on the command line via the `--url` parameter.
2. Set via the 'GRAVITINO_URL' environment variable.
3. Stored in the Gravitino CLI configuration file.

The command line option overrides the environment variable and the environment variable overrides the configuration file.

## Gravitino CLI configuration file

The gravitino CLI can read commonly used CLI options from a configuration file. By default, the file is `.gravitino` in the user's home directory. The metalake, URL and ignore parameters can be set in this file.

```text
#
# Gravitino CLI configuration file
#

# Metalake to use
metalake=metalake_demo

# Gravitino server to connect to
URL=http://localhost:8090

# Ignore client/server version mismatch
ignore=true

```

## Gravitino CLI configuration file

The gravitino CLI can read commonly used CLI options from a configuration file. By default, the file is `.gravitino` in the user's home directory. The metalake, URL and ignore parameters can be set in this file.

```text
#
# Gravitino CLI configuration file
#

# Metalake to use
metalake=metalake_demo

# Gravitino server to connect to
URL=http://localhost:8090

# Ignore client/server version mismatch
ignore=true

```


## Manage metadata

All the commands are performed by using the [Java API](api/java-api) internally.

### Display help

To display help on command usage:

```bash
gcli --help
```

### Display client version

To display the client version:

```bash
gcli --version
```

### Display server version

To display the server version:

```bash
gcli --server
```

### Client/server version mismatch

If the client and server are running different versions of the Gravitino software then you may need to ignore the client/server version check for the command to run. This can be done in several ways:

1. Passed in on the command line via the `--ignore` parameter.
2. Set via the `GRAVITINO_IGNORE` environment variable.
3. Stored in the Gravitino CLI configuration file.

<<<<<<< HEAD
=======
### Multiple properties

For commands that accept multiple properties they can be specified in a couple of different ways:

1. gcli --properties n1=v1,n2=v2,n3=v3

2. gcli --properties n1=v1 n2=v2 n3=v3

3. gcli --properties n1=v1 --properties n2=v2 --properties n3=v3

>>>>>>> f244010b
### Metalake commands

#### Show all metalakes

```bash
gcli metalake list
```

#### Show a metalake details

```bash
gcli metalake details --metalake metalake_demo
```

#### Create a metalake

```bash
gcli metalake create --metalake my_metalake --comment "This is my metalake"
```

#### Delete a metalake

```bash
gcli metalake delete --metalake my_metalake
```

#### Rename a metalake

```bash
gcli metalake update --metalake metalake_demo --rename demo
```

#### Update a metalake's comment

```bash
gcli metalake update --metalake metalake_demo --comment "new comment"
```

#### Display a metalake's properties

```bash
gcli metalake properties --metalake metalake_demo
<<<<<<< HEAD
```

#### Set a metalake's property

```bash
gcli metalake set --metalake metalake_demo --property test --value value
```

#### Remove a metalake's property

```bash
gcli metalake remove --metalake metalake_demo --property test
=======
>>>>>>> f244010b
```

#### Set a metalake's property

```bash
gcli metalake set --metalake metalake_demo --property test --value value
```

#### Remove a metalake's property

```bash
gcli metalake remove --metalake metalake_demo --property test
```

### Catalog commands

#### Show all catalogs in a metalake

```bash
gcli catalog list --metalake metalake_demo
```

#### Show a catalog details

```bash
gcli catalog details --metalake metalake_demo --name catalog_postgres
```

#### Creating a catalog

<<<<<<< HEAD
The type of catalog to be created is specified by the `--provider` option. Different catalogs require different options, for example, a Hive catalog requires a metastore URI to be passed in as an option.
=======
The type of catalog to be created is specified by the `--provider` option. Different catalogs require different properties, for example, a Hive catalog requires a metastore-uri property.
>>>>>>> f244010b

##### Create a Hive catalog

```bash
<<<<<<< HEAD
gcli catalog create --metalake metalake_demo --name hive --provider hive --metastore thrift://hive-host:9083
=======
gcli catalog create --metalake metalake_demo --name hive --provider hive --properties metastore.uris=thrift://hive-host:9083
>>>>>>> f244010b
```

##### Create an Iceberg catalog

```bash
<<<<<<< HEAD
gcli catalog create --metalake metalake_demo --name iceberg --provider iceberg --metastore thrift://hive-host:9083 --warehouse hdfs://hdfs-host:9000/user/iceberg/warehouse
=======
gcli catalog create --metalake metalake_demo -name iceberg --provider iceberg --properties uri=thrift://hive-host:9083,catalog-backend=hive,warehouse=hdfs://hdfs-host:9000/user/iceberg/warehouse
>>>>>>> f244010b
```

##### Create a MySQL catalog

```bash
<<<<<<< HEAD
gcli catalog create --metalake metalake_demo --name mysql --provider mysql --jdbcurl "jdbc:mysql://mysql-host:3306?useSSL=false" --user user --password password
=======
gcli catalog create --metalake metalake_demo -name mysql --provider mysql --properties jdbc-url=jdbc:mysql://mysql-host:3306?useSSL=false,jdbc-user=user,jdbc-password=password,jdbc-driver=com.mysql.cj.jdbc.Driver
>>>>>>> f244010b
```

##### Create a Postgres catalog

```bash
<<<<<<< HEAD
gcli catalog create --metalake metalake_demo --name postgres --provider postgres --jdbcurl jdbc:postgresql://postgresql-host/mydb --user user --password password -database db
=======
gcli catalog create --metalake metalake_demo -name postgres --provider postgres --properties jdbc-url=jdbc:postgresql://postgresql-host/mydb,jdbc-user=user,jdbc-password=password,jdbc-database=db,jdbc-driver=org.postgresql.Driver
>>>>>>> f244010b
```

##### Create a Kafka catalog

```bash
<<<<<<< HEAD
gcli catalog create --metalake metalake_demo --name kafka --provider kafka --bootstrap 127.0.0.1:9092,127.0.0.2:9092
=======
gcli catalog create --metalake metalake_demo -name kafka --provider kafka --properties bootstrap.servers=127.0.0.1:9092,127.0.0.2:9092
>>>>>>> f244010b
```

#### Delete a catalog

```bash
gcli catalog delete --metalake metalake_demo --name hive
```

#### Rename a catalog

```bash
gcli catalog update --metalake metalake_demo --name catalog_mysql --rename mysql
```

#### Change a catalog comment

```bash
gcli catalog update --metalake metalake_demo --name catalog_mysql --comment "new comment"
```

#### Display a catalog's properties

```bash
gcli catalog properties --metalake metalake_demo --name catalog_mysql
```

#### Set a catalog's property

```bash
gcli catalog set --metalake metalake_demo --name catalog_mysql --property test --value value
```

#### Remove a catalog's property

```bash
gcli catalog remove --metalake metalake_demo --name catalog_mysql --property test
```

<<<<<<< HEAD
### Schema
=======
### Schema commands
>>>>>>> f244010b

#### Show all schemas in a catalog

```bash
gcli schema list --metalake metalake_demo --name catalog_postgres
```

#### Show schema details

```bash
gcli schema details --metalake metalake_demo --name catalog_postgres.hr
```

#### Create a schema

```bash
gcli schema create --metalake metalake_demo --name catalog_postgres.new_db
```

#### Display schema properties

```bash
gcli schema properties --metalake metalake_demo --name catalog_postgres.hr -i
```

Setting and removing schema properties is not currently supported by the Java API or the Gravitino CLI.

<<<<<<< HEAD
### Table
=======
### Table commands
>>>>>>> f244010b

#### Show all tables

```bash
gcli table list --metalake metalake_demo --name catalog_postgres.hr
```

#### Show tables details

```bash
gcli column list --metalake metalake_demo --name catalog_postgres.hr.departments
```

#### Delete a table

```bash
gcli table delete --metalake metalake_demo --name catalog_postgres.hr.salaries
<<<<<<< HEAD
=======
```

### User commands

#### Create a user

```bash
gcli user create --metalake metalake_demo --user new_user
```

#### Show a user's details

```bash
gcli user details --metalake metalake_demo --user new_user
```

#### List all users

```bash
gcli user list --metalake metalake_demo
```

#### Delete a users

```bash
gcli user delete --metalake metalake_demo --user new_user
```

### Group commands

#### Create a group

```bash
gcli group create --metalake metalake_demo --user new_group
```

#### Display a group's details

```bash
gcli group details --metalake metalake_demo --user new_group
```

#### List all groups

```bash
gcli group list --metalake metalake_demo
```

#### Delete a group

```bash
gcli group delete --metalake metalake_demo --user new_group
>>>>>>> f244010b
```<|MERGE_RESOLUTION|>--- conflicted
+++ resolved
@@ -29,24 +29,6 @@
  ```bash
  usage: gcli [metalake|catalog|schema|table|column] [list|details|create|delete|update|set|remove|properties] [options]
  Options
-<<<<<<< HEAD
- -b,--bootstrap <arg>   Kafka bootstrap servers
- -c,--comment <arg>     entity comment
- -d,--database <arg>    database name
- -h,--help              command help information
- -i,--ignore            Ignore client/sever version check
- -j,--jdbcurl <arg>     JDBC URL
- -l,--user <arg>        database username
- -m,--metastore <arg>   Hive metastore URI
- -n,--name <arg>        full entity name (dot separated)
- -p,--provider <arg>    provider one of hadoop, hive, mysql, postgres,
-                        iceberg, kafka
- -r,--rename <arg>      new entity name
- -u,--url <arg>         Gravitino URL (default: http://localhost:8090)
- -v,--value <arg>       property value
- -w,--warehouse <arg>   warehouse name
- -z,--password <arg>    database password
-=======
  -c,--comment <arg>      entity comment
  -g,--group <arg>        group name
  -h,--help               command help information
@@ -63,7 +45,6 @@
  -u,--url <arg>          Gravitino URL (default: http://localhost:8090)
  -v,--version            Gravitino client version
  -V,--value <arg>        property value
->>>>>>> f244010b
  ```
 
 ## Commands
@@ -75,13 +56,8 @@
 - create: Create a new entity
 - delete: Delete an existing entity
 - update: Update an existing entity
-<<<<<<< HEAD
-- set: Set an entities property
-- remove: Remove an entities property
-=======
 - set: Set a property on an entity
 - remove: Remove a property from an entity
->>>>>>> f244010b
 - properties: Display an entities properties
 
 ### Setting the Metalake name
@@ -124,27 +100,6 @@
 
 ```
 
-## Gravitino CLI configuration file
-
-The gravitino CLI can read commonly used CLI options from a configuration file. By default, the file is `.gravitino` in the user's home directory. The metalake, URL and ignore parameters can be set in this file.
-
-```text
-#
-# Gravitino CLI configuration file
-#
-
-# Metalake to use
-metalake=metalake_demo
-
-# Gravitino server to connect to
-URL=http://localhost:8090
-
-# Ignore client/server version mismatch
-ignore=true
-
-```
-
-
 ## Manage metadata
 
 All the commands are performed by using the [Java API](api/java-api) internally.
@@ -181,8 +136,6 @@
 2. Set via the `GRAVITINO_IGNORE` environment variable.
 3. Stored in the Gravitino CLI configuration file.
 
-<<<<<<< HEAD
-=======
 ### Multiple properties
 
 For commands that accept multiple properties they can be specified in a couple of different ways:
@@ -193,7 +146,6 @@
 
 3. gcli --properties n1=v1 --properties n2=v2 --properties n3=v3
 
->>>>>>> f244010b
 ### Metalake commands
 
 #### Show all metalakes
@@ -236,7 +188,6 @@
 
 ```bash
 gcli metalake properties --metalake metalake_demo
-<<<<<<< HEAD
 ```
 
 #### Set a metalake's property
@@ -249,20 +200,6 @@
 
 ```bash
 gcli metalake remove --metalake metalake_demo --property test
-=======
->>>>>>> f244010b
-```
-
-#### Set a metalake's property
-
-```bash
-gcli metalake set --metalake metalake_demo --property test --value value
-```
-
-#### Remove a metalake's property
-
-```bash
-gcli metalake remove --metalake metalake_demo --property test
 ```
 
 ### Catalog commands
@@ -281,60 +218,36 @@
 
 #### Creating a catalog
 
-<<<<<<< HEAD
-The type of catalog to be created is specified by the `--provider` option. Different catalogs require different options, for example, a Hive catalog requires a metastore URI to be passed in as an option.
-=======
 The type of catalog to be created is specified by the `--provider` option. Different catalogs require different properties, for example, a Hive catalog requires a metastore-uri property.
->>>>>>> f244010b
 
 ##### Create a Hive catalog
 
 ```bash
-<<<<<<< HEAD
-gcli catalog create --metalake metalake_demo --name hive --provider hive --metastore thrift://hive-host:9083
-=======
 gcli catalog create --metalake metalake_demo --name hive --provider hive --properties metastore.uris=thrift://hive-host:9083
->>>>>>> f244010b
 ```
 
 ##### Create an Iceberg catalog
 
 ```bash
-<<<<<<< HEAD
-gcli catalog create --metalake metalake_demo --name iceberg --provider iceberg --metastore thrift://hive-host:9083 --warehouse hdfs://hdfs-host:9000/user/iceberg/warehouse
-=======
 gcli catalog create --metalake metalake_demo -name iceberg --provider iceberg --properties uri=thrift://hive-host:9083,catalog-backend=hive,warehouse=hdfs://hdfs-host:9000/user/iceberg/warehouse
->>>>>>> f244010b
 ```
 
 ##### Create a MySQL catalog
 
 ```bash
-<<<<<<< HEAD
-gcli catalog create --metalake metalake_demo --name mysql --provider mysql --jdbcurl "jdbc:mysql://mysql-host:3306?useSSL=false" --user user --password password
-=======
 gcli catalog create --metalake metalake_demo -name mysql --provider mysql --properties jdbc-url=jdbc:mysql://mysql-host:3306?useSSL=false,jdbc-user=user,jdbc-password=password,jdbc-driver=com.mysql.cj.jdbc.Driver
->>>>>>> f244010b
 ```
 
 ##### Create a Postgres catalog
 
 ```bash
-<<<<<<< HEAD
-gcli catalog create --metalake metalake_demo --name postgres --provider postgres --jdbcurl jdbc:postgresql://postgresql-host/mydb --user user --password password -database db
-=======
 gcli catalog create --metalake metalake_demo -name postgres --provider postgres --properties jdbc-url=jdbc:postgresql://postgresql-host/mydb,jdbc-user=user,jdbc-password=password,jdbc-database=db,jdbc-driver=org.postgresql.Driver
->>>>>>> f244010b
 ```
 
 ##### Create a Kafka catalog
 
 ```bash
-<<<<<<< HEAD
-gcli catalog create --metalake metalake_demo --name kafka --provider kafka --bootstrap 127.0.0.1:9092,127.0.0.2:9092
-=======
 gcli catalog create --metalake metalake_demo -name kafka --provider kafka --properties bootstrap.servers=127.0.0.1:9092,127.0.0.2:9092
->>>>>>> f244010b
 ```
 
 #### Delete a catalog
@@ -373,11 +286,7 @@
 gcli catalog remove --metalake metalake_demo --name catalog_mysql --property test
 ```
 
-<<<<<<< HEAD
-### Schema
-=======
 ### Schema commands
->>>>>>> f244010b
 
 #### Show all schemas in a catalog
 
@@ -405,11 +314,7 @@
 
 Setting and removing schema properties is not currently supported by the Java API or the Gravitino CLI.
 
-<<<<<<< HEAD
-### Table
-=======
 ### Table commands
->>>>>>> f244010b
 
 #### Show all tables
 
@@ -427,8 +332,6 @@
 
 ```bash
 gcli table delete --metalake metalake_demo --name catalog_postgres.hr.salaries
-<<<<<<< HEAD
-=======
 ```
 
 ### User commands
@@ -481,5 +384,4 @@
 
 ```bash
 gcli group delete --metalake metalake_demo --user new_group
->>>>>>> f244010b
 ```