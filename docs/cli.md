--- conflicted
+++ resolved
@@ -429,7 +429,7 @@
 
 ```bash
 gcli group delete --group new_group
- ```
+```
 
 ### Tag commands
 
@@ -442,8 +442,8 @@
 #### Create a tag
 
 ```bash
- gcli tag create --tag tagA
- ```
+gcli tag create --tag tagA
+```
 
 #### List all tag
 
@@ -505,8 +505,6 @@
 gcli tag update --tag tagA --comment "new comment"
 ```
 
-<<<<<<< HEAD
-
 ### Topic commands
 
 #### Display a topic's details
@@ -519,7 +517,7 @@
 
 ```bash
 gcli topic create --metalake metalake_demo --name kafka.default --topic topic3
- ```
+```
 
 #### List all topics
 
@@ -538,7 +536,7 @@
 ```bash
 gcli topic update --metalake metalake_demo --name kafka.default --topic topic3 --comment new_comment
 ```
-=======
+
 ### Role commands
 
 #### Display role details
@@ -557,11 +555,10 @@
 
 ```bash
 gcli role create --role admin
- ```
+```
 
 #### Delete a role
 
 ```bash
 gcli role delete --role admin
- ```
->>>>>>> eba65cd8
+```