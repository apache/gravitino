---
title: 'Apache Gravitino Command Line Interface'
slug: /cli
keyword: cli
last_update:
  date: 2024-10-23
  author: justinmclean
license: 'This software is licensed under the Apache License version 2.'
---

This document provides guidance on managing metadata within Apache Gravitino using the Command Line Interface (CLI). The CLI offers a terminal based alternative to using code or the REST interface for metadata management.

Currently, the CLI allows users to view metadata information for metalakes, catalogs, schemas, tables, users groups and tags. Future updates will expand on these capabilities to include roles, topics and filesets.

## Running the CLI

You can configure an alias for the CLI for ease of use, with the following command:

```bash
alias gcli='java -jar ../../cli/build/libs/gravitino-cli-*-incubating-SNAPSHOT.jar'
```

Or you use the `gcli.sh` script found in the `clients/cli/bin/` directory to run the CLI.

## Usage

The general structure for running commands with the Gravitino CLI is `gcli entity command [options]`.

 ```bash
 usage: gcli [metalake|catalog|schema|table|column|user|group|tag] [list|details|create|delete|update|set|remove|properties] [options]
 Options
<<<<<<< HEAD
 -a,--audit              display audit information
 -c,--comment <arg>      entity comment
 -f,--force              force operation
 -g,--group <arg>        group name
 -h,--help               command help information
 -i,--ignore             ignore client/sever version check
 -l,--user <arg>         user name
 -m,--metalake <arg>     metalake name
 -n,--name <arg>         full entity name (dot separated)
 -o,--owner              entity owner
 -P,--property <arg>     property name
 -p,--properties <arg>   property name/value pairs
 -r,--rename <arg>       new entity name
 -s,--server             Gravitino server version
 -t,--tag <arg>          tag name
 -u,--url <arg>          Gravitino URL (default: http://localhost:8090)
 -v,--version            Gravitino client version
 -V,--value <arg>        property value
 -z,--provider <arg>     provider one of hadoop, hive, mysql, postgres,
                         iceberg, kafka
=======
 -a,--audit            display audit information
 -c,--comment <arg>    entity comment
 -f,--force            force operation
 -g,--group <arg>      group name
 -h,--help             command help information
 -i,--ignore           ignore client/sever version check
 -l,--user <arg>       user name
 -m,--metalake <arg>   metalake name
 -n,--name <arg>       full entity name (dot separated)
 -P,--property <arg>   property name
 -r,--role <arg>       role name
    --rename <arg>     new entity name
 -s,--server           Gravitino server version
 -t,--tag <arg>        tag name
 -u,--url <arg>        Gravitino URL (default: http://localhost:8090)
 -v,--version          Gravitino client version
 -V,--value <arg>      property value
 -z,--provider <arg>   provider one of hadoop, hive, mysql, postgres,
                       iceberg, kafka
>>>>>>> eba65cd8
 ```

## Commands

The following commands are used for entity management:

- list: List available entities
- details: Show detailed information about an entity
- create: Create a new entity
- delete: Delete an existing entity
- update: Update an existing entity
- set: Set a property on an entity
- remove: Remove a property from an entity
- properties: Display an entities properties

### Setting the Metalake name

As dealing with one Metalake is a typical scenario, you can set the Metalake name in several ways so it doesn't need to be passed on the command line.

1. Passed in on the command line via the `--metalake` parameter.
2. Set via the `GRAVITINO_METALAKE` environment variable.
3. Stored in the Gravitino CLI configuration file.

The command line option overrides the environment variable and the environment variable overrides the configuration file.

### Setting the Gravitino URL

As you need to set the Gravitino URL for every command, you can set the URL in several ways.

1. Passed in on the command line via the `--url` parameter.
2. Set via the 'GRAVITINO_URL' environment variable.
3. Stored in the Gravitino CLI configuration file.

The command line option overrides the environment variable and the environment variable overrides the configuration file.

### Gravitino CLI configuration file

The gravitino CLI can read commonly used CLI options from a configuration file. By default, the file is `.gravitino` in the user's home directory. The metalake, URL and ignore parameters can be set in this file.

```text
#
# Gravitino CLI configuration file
#

# Metalake to use
metalake=metalake_demo

# Gravitino server to connect to
URL=http://localhost:8090

# Ignore client/server version mismatch
ignore=true

```

### Potentially unsafe operations

For operations that delete data or rename a metalake the user with be prompted to make sure they wish to run this command. The `--force` option can be specified to override this behaviour.

### Manage metadata

All the commands are performed by using the [Java API](api/java-api) internally.

### Display help

To display help on command usage:

```bash
gcli --help
```

### Display client version

To display the client version:

```bash
gcli --version
```

### Display server version

To display the server version:

```bash
gcli --server
```

### Client/server version mismatch

If the client and server are running different versions of the Gravitino software then you may need to ignore the client/server version check for the command to run. This can be done in several ways:

1. Passed in on the command line via the `--ignore` parameter.
2. Set via the `GRAVITINO_IGNORE` environment variable.
3. Stored in the Gravitino CLI configuration file.

### Multiple properties

For commands that accept multiple properties they can be specified in a couple of different ways:

1. gcli --properties n1=v1,n2=v2,n3=v3

2. gcli --properties n1=v1 n2=v2 n3=v3

3. gcli --properties n1=v1 --properties n2=v2 --properties n3=v3

### Setting properties and tags

 Different options are needed to add a tag and set a property of a tag with `gcli tag set`. To add a
 tag, specify the tag (via --tag) and the entity to tag (via --name). To set the property of a tag
 (via --tag) you need to specify the property (via --property) and value (via --value) you want to
 set.

 To delete a tag, again, you need to specify the tag and entity, to remove a tag's property you need
 to select the tag and property.

### CLI commands

Please set the metalake in the Gravitino configuration file or the environment variable before running any of these commands.

### Metalake commands

#### Show all metalakes

```bash
gcli metalake list
```

#### Show a metalake details

```bash
gcli metalake details
```

#### Show a metalake audit information

```bash
gcli metalake details --audit
```

#### Create a metalake

```bash
gcli metalake create --metalake my_metalake --comment "This is my metalake"
```

#### Delete a metalake

```bash
gcli metalake delete
```

#### Rename a metalake

```bash
gcli metalake update  --rename demo
```

#### Update a metalake's comment

```bash
gcli metalake update  --comment "new comment"
```

#### Display a metalake's properties

```bash
gcli metalake properties
```

#### Set a metalake's property

```bash
gcli metalake set  --property test --value value
```

#### Remove a metalake's property

```bash
gcli metalake remove  --property test
```

### Catalog commands

#### Show all catalogs in a metalake

```bash
gcli catalog list
```

#### Show a catalog details

```bash
gcli catalog details --name catalog_postgres
```

#### Show a catalog audit information

```bash
gcli catalog details --name catalog_postgres --audit
```

#### Creating a catalog

The type of catalog to be created is specified by the `--provider` option. Different catalogs require different properties, for example, a Hive catalog requires a metastore-uri property.

##### Create a Hive catalog

```bash
gcli catalog create --name hive --provider hive --properties metastore.uris=thrift://hive-host:9083
```

##### Create an Iceberg catalog

```bash
gcli catalog create  -name iceberg --provider iceberg --properties uri=thrift://hive-host:9083,catalog-backend=hive,warehouse=hdfs://hdfs-host:9000/user/iceberg/warehouse
```

##### Create a MySQL catalog

```bash
gcli catalog create  -name mysql --provider mysql --properties jdbc-url=jdbc:mysql://mysql-host:3306?useSSL=false,jdbc-user=user,jdbc-password=password,jdbc-driver=com.mysql.cj.jdbc.Driver
```

##### Create a Postgres catalog

```bash
gcli catalog create  -name postgres --provider postgres --properties jdbc-url=jdbc:postgresql://postgresql-host/mydb,jdbc-user=user,jdbc-password=password,jdbc-database=db,jdbc-driver=org.postgresql.Driver
```

##### Create a Kafka catalog

```bash
gcli catalog create --name kafka --provider kafka --properties bootstrap.servers=127.0.0.1:9092,127.0.0.2:9092
```

#### Delete a catalog

```bash
gcli catalog delete --name hive
```

#### Rename a catalog

```bash
gcli catalog update --name catalog_mysql --rename mysql
```

#### Change a catalog comment

```bash
gcli catalog update --name catalog_mysql --comment "new comment"
```

#### Display a catalog's properties

```bash
gcli catalog properties --name catalog_mysql
```

#### Set a catalog's property

```bash
gcli catalog set --name catalog_mysql --property test --value value
```

#### Remove a catalog's property

```bash
gcli catalog remove --name catalog_mysql --property test
```

### Schema commands

#### Show all schemas in a catalog

```bash
gcli schema list --name catalog_postgres
```

#### Show schema details

```bash
gcli schema details --name catalog_postgres.hr
```

#### Show schema audit information

```bash
gcli schema details --name catalog_postgres.hr --audit
```

#### Create a schema

```bash
gcli schema create --name catalog_postgres.new_db
```

#### Display schema properties

```bash
gcli schema properties --name catalog_postgres.hr -i
```

Setting and removing schema properties is not currently supported by the Java API or the Gravitino CLI.

### Table commands

#### Show all tables

```bash
gcli table list --name catalog_postgres.hr
```

#### Show tables details

```bash
gcli column list --name catalog_postgres.hr.departments
```

#### Show tables audit information

```bash
gcli table details --name catalog_postgres.hr.departments --audit
```

#### Delete a table

```bash
gcli table delete --name catalog_postgres.hr.salaries
```

### User commands

#### Create a user

```bash
gcli user create --user new_user
```

#### Show a user's details

```bash
gcli user details --user new_user
```

#### List all users

```bash
gcli user list
```

#### Delete a user

```bash
gcli user delete --user new_user
```

### Group commands

#### Create a group

```bash
gcli group create --group new_group
```

#### Display a group's details

```bash
gcli group details --group new_group
```

#### List all groups

```bash
gcli group list
```

#### Delete a group

```bash
gcli group delete --group new_group
 ```

### Tag commands

#### Display a tag's details

```bash
gcli tag details --tag tagA
```

#### Create a tag

```bash
 gcli tag create --tag tagA
 ```

#### List all tag

```bash
gcli tag list
```

#### Delete a tag

```bash
gcli tag delete --tag tagA
```

#### Add a tag to an entity

```bash
gcli tag set --name catalog_postgres.hr --tag tagA
```

#### Remove a tag from an entity

```bash
gcli tag remove --name catalog_postgres.hr --tag tagA
```

#### List all tags on an entity

```bash
gcli tag list --name catalog_postgres.hr
```

#### List the properties of a tag

```bash
gcli tag properties --tag tagA
```

#### Set a properties of a tag

```bash
gcli tag set --tag tagA --property test --value value
```

#### Delete a property of a tag

```bash
gcli tag remove --tag tagA --property test
```

#### Rename a tag

```bash
gcli tag update --tag tagA --rename newTag
```

#### Update a tag's comment

```bash
gcli tag update --tag tagA --comment "new comment"
```

<<<<<<< HEAD
### Owners commands

#### List an owner

```bash
gcli catalog details --name postgres --owner
```

#### Set an owner to a user

```bash
gcli catalog set --name postgres --user admin
```

#### Set an owner to a group

```bash
gcli catalog set --name postgres --group groupA
```
=======
### Role commands

#### Display role details

```bash
gcli role details --role admin
```

#### List all roles

```bash
gcli role list
```

#### Create a role

```bash
gcli role create --role admin
 ```

#### Delete a role

```bash
gcli role delete --role admin
 ```
>>>>>>> eba65cd8
<|MERGE_RESOLUTION|>--- conflicted
+++ resolved
@@ -29,28 +29,6 @@
  ```bash
  usage: gcli [metalake|catalog|schema|table|column|user|group|tag] [list|details|create|delete|update|set|remove|properties] [options]
  Options
-<<<<<<< HEAD
- -a,--audit              display audit information
- -c,--comment <arg>      entity comment
- -f,--force              force operation
- -g,--group <arg>        group name
- -h,--help               command help information
- -i,--ignore             ignore client/sever version check
- -l,--user <arg>         user name
- -m,--metalake <arg>     metalake name
- -n,--name <arg>         full entity name (dot separated)
- -o,--owner              entity owner
- -P,--property <arg>     property name
- -p,--properties <arg>   property name/value pairs
- -r,--rename <arg>       new entity name
- -s,--server             Gravitino server version
- -t,--tag <arg>          tag name
- -u,--url <arg>          Gravitino URL (default: http://localhost:8090)
- -v,--version            Gravitino client version
- -V,--value <arg>        property value
- -z,--provider <arg>     provider one of hadoop, hive, mysql, postgres,
-                         iceberg, kafka
-=======
  -a,--audit            display audit information
  -c,--comment <arg>    entity comment
  -f,--force            force operation
@@ -70,7 +48,6 @@
  -V,--value <arg>      property value
  -z,--provider <arg>   provider one of hadoop, hive, mysql, postgres,
                        iceberg, kafka
->>>>>>> eba65cd8
  ```
 
 ## Commands
@@ -528,7 +505,6 @@
 gcli tag update --tag tagA --comment "new comment"
 ```
 
-<<<<<<< HEAD
 ### Owners commands
 
 #### List an owner
@@ -548,7 +524,7 @@
 ```bash
 gcli catalog set --name postgres --group groupA
 ```
-=======
+
 ### Role commands
 
 #### Display role details
@@ -573,5 +549,4 @@
 
 ```bash
 gcli role delete --role admin
- ```
->>>>>>> eba65cd8
+ ```