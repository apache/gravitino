--- conflicted
+++ resolved
@@ -130,6 +130,17 @@
 
 ```
 
+OAuth authentication can also be configured via the configuration file.
+
+```text
+# Authentication
+auth=oauth
+serverURI=http://127.0.0.1:1082
+credential=xx:xx
+token=test
+scope=token/test
+```
+
 ### Potentially unsafe operations
 
 For operations that delete data or rename a metalake the user with be prompted to make sure they wish to run this command. The `--force` option can be specified to override this behaviour.
@@ -817,11 +828,7 @@
 gcli column update --name catalog_postgres.hr.departments.value --rename values
 gcli column update --name catalog_postgres.hr.departments.values --datatype "varchar(500)"
 gcli column update --name catalog_postgres.hr.departments.values --position name
-<<<<<<< HEAD
-gcli column update --name catalog_postgres.hr.departments.name --null=true
-=======
 gcli column update --name catalog_postgres.hr.departments.name --null true
->>>>>>> ac575f52
 ```
 
 #### Simple authentication
