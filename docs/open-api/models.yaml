--- conflicted
+++ resolved
@@ -738,8 +738,6 @@
         "aliasesToRemove": ["alias3", "alias4"]
       }
 
-<<<<<<< HEAD
-=======
     ModelVersionListResponse:
       type: object
       properties:
@@ -770,7 +768,6 @@
           items:
             $ref: "#/components/schemas/ModelVersion"
 
->>>>>>> d09a2e1c
   responses:
     ModelResponse:
       description: The response of model object
