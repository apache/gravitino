--- conflicted
+++ resolved
@@ -470,10 +470,6 @@
   "name": "test_catalog",
   "type": "FILESET",
   "comment": "comment",
-<<<<<<< HEAD
-  "provider": "hadoop",
-=======
->>>>>>> d09a2e1c
   "properties": {
     "filesystem-providers": "builtin-local,builtin-hdfs,s3,gcs",
     "location-l1": "file:///{{catalog}}/{{schema}}/workspace_{{project}}/{{user}}",
@@ -539,10 +535,6 @@
 Catalog catalog = gravitinoClient.createCatalog(
     "test_catalog",
     Type.FILESET,
-<<<<<<< HEAD
-    "hadoop", // provider
-=======
->>>>>>> d09a2e1c
     "comment",
     ImmutableMap.of(
         "filesystem-providers", "builtin-local,builtin-hdfs,s3,gcs",
@@ -598,11 +590,7 @@
 catalog: Catalog = gravitino_client.create_catalog(
    name="test_catalog",
    catalog_type=Catalog.Type.FILESET,
-<<<<<<< HEAD
-   provider="hadoop",
-=======
    provider=None,
->>>>>>> d09a2e1c
    comment="comment",
    properties={
       "filesystem-providers": "builtin-local,builtin-hdfs,s3,gcs",
