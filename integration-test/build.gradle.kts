--- conflicted
+++ resolved
@@ -108,11 +108,8 @@
     exclude("io.dropwizard.metrics")
   }
   testImplementation(libs.slf4j.jdk14)
-<<<<<<< HEAD
   testImplementation(libs.scala.collection.compat)
-=======
   testImplementation(libs.sqlite.jdbc)
->>>>>>> e4fdb661
 }
 
 /* Optimizing integration test execution conditions */
