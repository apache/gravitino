/*
 * Copyright 2023 Datastrato Pvt Ltd.
 * This software is licensed under the Apache License version 2.
 */
import java.util.*

plugins {
  `maven-publish`
  `application`
  id("java")
  id("idea")
}

val scalaVersion: String = project.properties["scalaVersion"] as? String ?: extra["defaultScalaVersion"].toString()
val sparkVersion: String = libs.versions.spark.get()
val icebergVersion: String = libs.versions.iceberg.get()
val scalaCollectionCompatVersion: String = libs.versions.scala.collection.compat.get()

dependencies {
  testAnnotationProcessor(libs.lombok)

  testCompileOnly(libs.lombok)

  testImplementation(project(":api"))
  testImplementation(project(":clients:client-java"))
  testImplementation(project(":common"))
  testImplementation(project(":core"))
  testImplementation(project(":integration-test-common", "testArtifacts"))
  testImplementation(project(":server"))
  testImplementation(project(":server-common"))
  testImplementation(project(":spark-connector")) {
    exclude("org.apache.iceberg")
    exclude("org.apache.hadoop", "hadoop-client-api")
    exclude("org.apache.hadoop", "hadoop-client-runtime")
  }

  testImplementation(libs.commons.cli)
  testImplementation(libs.commons.lang3)
  testImplementation(libs.guava)
  testImplementation(libs.commons.io)
  testImplementation(libs.bundles.jetty)
  testImplementation(libs.bundles.jersey)
  testImplementation(libs.bundles.jwt)
  testImplementation(libs.bundles.log4j)
  testImplementation(libs.hadoop2.common) {
    exclude("*")
  }
  testImplementation(libs.hadoop2.mapreduce.client.core) {
    exclude("*")
  }
  testImplementation(libs.hadoop2.hdfs)
  testImplementation(libs.hive2.common) {
    exclude("org.eclipse.jetty.aggregate", "jetty-all")
    exclude("org.eclipse.jetty.orbit", "javax.servlet")
  }
  testImplementation(libs.hive2.exec) {
    artifact {
      classifier = "core"
    }
    exclude("org.apache.hadoop", "hadoop-yarn-server-resourcemanager")
    exclude("org.apache.avro")
    exclude("org.apache.zookeeper")
    exclude("com.google.protobuf")
    exclude("org.apache.calcite")
    exclude("org.apache.calcite.avatica")
    exclude("org.eclipse.jetty.aggregate", "jetty-all")
    exclude("org.eclipse.jetty.orbit", "javax.servlet")
    exclude("com.google.code.findbugs", "jsr305")
    exclude("org.apache.logging.log4j")
    exclude("org.apache.curator")
    exclude("org.pentaho")
    exclude("org.slf4j")
  }
  testImplementation(libs.hive2.metastore) {
    exclude("co.cask.tephra")
    exclude("com.github.joshelser")
    exclude("com.google.code.findbugs", "jsr305")
    exclude("com.google.code.findbugs", "sr305")
    exclude("com.tdunning", "json")
    exclude("com.zaxxer", "HikariCP")
    exclude("io.dropwizard.metricss")
    exclude("javax.transaction", "transaction-api")
    exclude("org.apache.avro")
    exclude("org.apache.curator")
    exclude("org.apache.hbase")
    exclude("org.apache.hadoop", "hadoop-yarn-server-resourcemanager")
    exclude("org.apache.logging.log4j")
    exclude("org.apache.parquet", "parquet-hadoop-bundle")
    exclude("org.apache.zookeeper")
    exclude("org.eclipse.jetty.aggregate", "jetty-all")
    exclude("org.eclipse.jetty.orbit", "javax.servlet")
    exclude("org.slf4j")
  }
  testImplementation(libs.httpclient5)
  testImplementation(libs.jline.terminal)
  testImplementation(libs.junit.jupiter.api)
  testImplementation(libs.junit.jupiter.params)
  testImplementation(libs.minikdc) {
    exclude("org.apache.directory.api", "api-ldap-schema-data")
  }
  testImplementation(libs.mockito.core)
  testImplementation(libs.mysql.driver)

  testImplementation("org.apache.spark:spark-hive_$scalaVersion:$sparkVersion") {
    exclude("org.apache.hadoop", "hadoop-client-api")
    exclude("org.apache.hadoop", "hadoop-client-runtime")
  }
  testImplementation("org.scala-lang.modules:scala-collection-compat_$scalaVersion:$scalaCollectionCompatVersion")
  testImplementation("org.apache.spark:spark-sql_$scalaVersion:$sparkVersion") {
    exclude("org.apache.avro")
    exclude("org.apache.hadoop")
    exclude("org.apache.zookeeper")
    exclude("io.dropwizard.metrics")
    exclude("org.rocksdb")
  }

  testImplementation(libs.okhttp3.loginterceptor)
  testImplementation(libs.postgresql.driver)
  testImplementation(libs.rauschig)
  testImplementation(libs.selenium)
  testImplementation(libs.slf4j.jdk14)
  testImplementation(libs.sqlite.jdbc)
  testImplementation(libs.testcontainers)
  testImplementation(libs.testcontainers.junit.jupiter)
  testImplementation(libs.testcontainers.mysql)
  testImplementation(libs.testcontainers.postgresql)
  testImplementation(libs.trino.cli)
  testImplementation(libs.trino.client) {
    exclude("jakarta.annotation")
  }
  testImplementation(libs.trino.jdbc)

  testRuntimeOnly(libs.junit.jupiter.engine)
}

tasks.test {
  val skipITs = project.hasProperty("skipITs")
  if (skipITs) {
    exclude("**/integration/test/**")
  } else {
<<<<<<< HEAD
    doFirst {
      // Get current project version
      val version = project.version.toString()
      println("Current project version: $version")

      // Check whether this module has already built
      val trinoConnectorBuildDir = project(":trino-connector").buildDir
      if (trinoConnectorBuildDir.exists()) {
        // Check the version gravitino related jars in build equal to the current project version
        val invalidGravitinoJars = trinoConnectorBuildDir.resolve("libs").listFiles { _, name -> name.startsWith("gravitino") }?.filter {
          val name = it.name
          !name.endsWith(version + ".jar")
        }

        if (invalidGravitinoJars!!.isNotEmpty()) {
          val message = "Found mismatched versions of gravitino jars in trino-connector/build/libs:\n" +
            "${invalidGravitinoJars.joinToString(", ") { it.name }}\n" +
            "The current version of the project is $version. Please clean the project and rebuild it."
          throw GradleException(message)
        }
      }

      printDockerCheckInfo()
=======
    dependsOn(":trino-connector:jar")
    dependsOn(":catalogs:catalog-lakehouse-iceberg:jar", ":catalogs:catalog-lakehouse-iceberg:runtimeJars")
    dependsOn(":catalogs:catalog-jdbc-mysql:jar", ":catalogs:catalog-jdbc-mysql:runtimeJars")
    dependsOn(":catalogs:catalog-jdbc-postgresql:jar", ":catalogs:catalog-jdbc-postgresql:runtimeJars")
    dependsOn(":catalogs:catalog-hadoop:jar", ":catalogs:catalog-hadoop:runtimeJars")
    dependsOn(":catalogs:catalog-hive:jar", ":catalogs:catalog-hive:runtimeJars")

    doFirst {
      // Gravitino CI Docker image
      environment("GRAVITINO_CI_HIVE_DOCKER_IMAGE", "datastrato/gravitino-ci-hive:0.1.8")
      environment("GRAVITINO_CI_TRINO_DOCKER_IMAGE", "datastrato/gravitino-ci-trino:0.1.5")
>>>>>>> 20f91b42

      copy {
        from("${project.rootDir}/dev/docker/trino/conf")
        into("build/trino-conf")
        fileMode = 0b111101101
      }

      // Get current project version
      val version = project.version.toString()
      println("Current project version: $version")

      // Check whether this module has already built
      val trinoConnectorBuildDir = project(":trino-connector").buildDir
      if (trinoConnectorBuildDir.exists()) {
        // Check the version gravitino related jars in build equal to the current project version
        val invalidGravitinoJars = trinoConnectorBuildDir.resolve("libs").listFiles { _, name -> name.startsWith("gravitino") }?.filter {
          val name = it.name
          !name.endsWith(version + ".jar")
        }

        if (invalidGravitinoJars!!.isNotEmpty()) {
          val message = "Found mismatched versions of gravitino jars in trino-connector/build/libs:\n" +
            "${invalidGravitinoJars.joinToString(", ") { it.name }}\n" +
            "The current version of the project is $version. Please clean the project and rebuild it."
          throw GradleException(message)
        }
      }
    }

    val init = project.extra.get("initIntegrationTest") as (Test) -> Unit
    init(this)
  }
}

tasks.clean {
  delete("metastore_db")
  delete("target")
  delete("derby.log")
}

tasks.register<JavaExec>("TrinoTest") {
  classpath = sourceSets["test"].runtimeClasspath
  systemProperty("gravitino.log.path", buildDir.path + "/integration-test.log")
  mainClass.set("com.datastrato.gravitino.integration.test.trino.TrinoQueryTestTool")

  if (JavaVersion.current() > JavaVersion.VERSION_1_8) {
    jvmArgs = listOf(
      "--add-opens",
      "java.base/java.lang=ALL-UNNAMED"
    )
  }

  if (project.hasProperty("appArgs")) {
    args = (project.property("appArgs") as String).removeSurrounding("\"").split(" ")
  }
}<|MERGE_RESOLUTION|>--- conflicted
+++ resolved
@@ -138,8 +138,24 @@
   if (skipITs) {
     exclude("**/integration/test/**")
   } else {
-<<<<<<< HEAD
+    dependsOn(":trino-connector:jar")
+    dependsOn(":catalogs:catalog-lakehouse-iceberg:jar", ":catalogs:catalog-lakehouse-iceberg:runtimeJars")
+    dependsOn(":catalogs:catalog-jdbc-mysql:jar", ":catalogs:catalog-jdbc-mysql:runtimeJars")
+    dependsOn(":catalogs:catalog-jdbc-postgresql:jar", ":catalogs:catalog-jdbc-postgresql:runtimeJars")
+    dependsOn(":catalogs:catalog-hadoop:jar", ":catalogs:catalog-hadoop:runtimeJars")
+    dependsOn(":catalogs:catalog-hive:jar", ":catalogs:catalog-hive:runtimeJars")
+
     doFirst {
+      // Gravitino CI Docker image
+      environment("GRAVITINO_CI_HIVE_DOCKER_IMAGE", "datastrato/gravitino-ci-hive:0.1.8")
+      environment("GRAVITINO_CI_TRINO_DOCKER_IMAGE", "datastrato/gravitino-ci-trino:0.1.5")
+
+      copy {
+        from("${project.rootDir}/dev/docker/trino/conf")
+        into("build/trino-conf")
+        fileMode = 0b111101101
+      }
+
       // Get current project version
       val version = project.version.toString()
       println("Current project version: $version")
@@ -160,48 +176,6 @@
           throw GradleException(message)
         }
       }
-
-      printDockerCheckInfo()
-=======
-    dependsOn(":trino-connector:jar")
-    dependsOn(":catalogs:catalog-lakehouse-iceberg:jar", ":catalogs:catalog-lakehouse-iceberg:runtimeJars")
-    dependsOn(":catalogs:catalog-jdbc-mysql:jar", ":catalogs:catalog-jdbc-mysql:runtimeJars")
-    dependsOn(":catalogs:catalog-jdbc-postgresql:jar", ":catalogs:catalog-jdbc-postgresql:runtimeJars")
-    dependsOn(":catalogs:catalog-hadoop:jar", ":catalogs:catalog-hadoop:runtimeJars")
-    dependsOn(":catalogs:catalog-hive:jar", ":catalogs:catalog-hive:runtimeJars")
-
-    doFirst {
-      // Gravitino CI Docker image
-      environment("GRAVITINO_CI_HIVE_DOCKER_IMAGE", "datastrato/gravitino-ci-hive:0.1.8")
-      environment("GRAVITINO_CI_TRINO_DOCKER_IMAGE", "datastrato/gravitino-ci-trino:0.1.5")
->>>>>>> 20f91b42
-
-      copy {
-        from("${project.rootDir}/dev/docker/trino/conf")
-        into("build/trino-conf")
-        fileMode = 0b111101101
-      }
-
-      // Get current project version
-      val version = project.version.toString()
-      println("Current project version: $version")
-
-      // Check whether this module has already built
-      val trinoConnectorBuildDir = project(":trino-connector").buildDir
-      if (trinoConnectorBuildDir.exists()) {
-        // Check the version gravitino related jars in build equal to the current project version
-        val invalidGravitinoJars = trinoConnectorBuildDir.resolve("libs").listFiles { _, name -> name.startsWith("gravitino") }?.filter {
-          val name = it.name
-          !name.endsWith(version + ".jar")
-        }
-
-        if (invalidGravitinoJars!!.isNotEmpty()) {
-          val message = "Found mismatched versions of gravitino jars in trino-connector/build/libs:\n" +
-            "${invalidGravitinoJars.joinToString(", ") { it.name }}\n" +
-            "The current version of the project is $version. Please clean the project and rebuild it."
-          throw GradleException(message)
-        }
-      }
     }
 
     val init = project.extra.get("initIntegrationTest") as (Test) -> Unit
