--- conflicted
+++ resolved
@@ -82,118 +82,6 @@
     LOG.info("Iceberg REST service config registered," + StringUtils.join(icebergConfigs));
   }
 
-<<<<<<< HEAD
-  private static Map<String, String> getIcebergMemoryCatalogConfigs() {
-    Map<String, String> configMap = new HashMap<>();
-    configMap.put(
-        AuxiliaryServiceManager.GRAVITINO_AUX_SERVICE_PREFIX
-            + IcebergRESTService.SERVICE_NAME
-            + "."
-            + IcebergConfig.CATALOG_BACKEND.getKey(),
-        IcebergCatalogBackend.MEMORY.toString().toLowerCase());
-
-    configMap.put(
-        AuxiliaryServiceManager.GRAVITINO_AUX_SERVICE_PREFIX
-            + IcebergRESTService.SERVICE_NAME
-            + "."
-            + IcebergConfig.CATALOG_WAREHOUSE.getKey(),
-        "/tmp/");
-    return configMap;
-  }
-
-  private static Map<String, String> getIcebergJdbcCatalogConfigs() {
-    Map<String, String> configMap = new HashMap<>();
-
-    configMap.put(
-        AuxiliaryServiceManager.GRAVITINO_AUX_SERVICE_PREFIX
-            + IcebergRESTService.SERVICE_NAME
-            + "."
-            + IcebergConfig.CATALOG_BACKEND.getKey(),
-        IcebergCatalogBackend.JDBC.toString().toLowerCase());
-
-    configMap.put(
-        AuxiliaryServiceManager.GRAVITINO_AUX_SERVICE_PREFIX
-            + IcebergRESTService.SERVICE_NAME
-            + "."
-            + IcebergConfig.JDBC_DRIVER.getKey(),
-        "org.sqlite.JDBC");
-
-    configMap.put(
-        AuxiliaryServiceManager.GRAVITINO_AUX_SERVICE_PREFIX
-            + IcebergRESTService.SERVICE_NAME
-            + "."
-            + IcebergConfig.CATALOG_URI.getKey(),
-        "jdbc:sqlite::memory:");
-
-    configMap.put(
-        AuxiliaryServiceManager.GRAVITINO_AUX_SERVICE_PREFIX
-            + IcebergRESTService.SERVICE_NAME
-            + "."
-            + IcebergConfig.JDBC_USER.getKey(),
-        "iceberg");
-
-    configMap.put(
-        AuxiliaryServiceManager.GRAVITINO_AUX_SERVICE_PREFIX
-            + IcebergRESTService.SERVICE_NAME
-            + "."
-            + IcebergConfig.JDBC_PASSWORD.getKey(),
-        "iceberg");
-
-    configMap.put(
-        AuxiliaryServiceManager.GRAVITINO_AUX_SERVICE_PREFIX
-            + IcebergRESTService.SERVICE_NAME
-            + "."
-            + IcebergConfig.JDBC_INIT_TABLES.getKey(),
-        "true");
-
-    configMap.put(
-        AuxiliaryServiceManager.GRAVITINO_AUX_SERVICE_PREFIX
-            + IcebergRESTService.SERVICE_NAME
-            + "."
-            + IcebergConfig.CATALOG_WAREHOUSE.getKey(),
-        GravitinoITUtils.genRandomName(
-            String.format(
-                "hdfs://%s:%d/user/hive/warehouse-jdbc-sqlite",
-                containerSuite.getHiveContainer().getContainerIpAddress(),
-                HiveContainer.HDFS_DEFAULTFS_PORT)));
-
-    return configMap;
-  }
-
-  private static Map<String, String> getIcebergHiveCatalogConfigs() {
-    Map<String, String> customConfigs = new HashMap<>();
-    customConfigs.put(
-        AuxiliaryServiceManager.GRAVITINO_AUX_SERVICE_PREFIX
-            + IcebergRESTService.SERVICE_NAME
-            + "."
-            + IcebergConfig.CATALOG_BACKEND.getKey(),
-        IcebergCatalogBackend.HIVE.toString().toLowerCase());
-
-    customConfigs.put(
-        AuxiliaryServiceManager.GRAVITINO_AUX_SERVICE_PREFIX
-            + IcebergRESTService.SERVICE_NAME
-            + "."
-            + IcebergConfig.CATALOG_URI.getKey(),
-        String.format(
-            "thrift://%s:%d",
-            containerSuite.getHiveContainer().getContainerIpAddress(),
-            HiveContainer.HIVE_METASTORE_PORT));
-
-    customConfigs.put(
-        AuxiliaryServiceManager.GRAVITINO_AUX_SERVICE_PREFIX
-            + IcebergRESTService.SERVICE_NAME
-            + "."
-            + IcebergConfig.CATALOG_WAREHOUSE.getKey(),
-        GravitinoITUtils.genRandomName(
-            String.format(
-                "hdfs://%s:%d/user/hive/warehouse-hive",
-                containerSuite.getHiveContainer().getContainerIpAddress(),
-                HiveContainer.HDFS_DEFAULTFS_PORT)));
-    return customConfigs;
-  }
-
-=======
->>>>>>> 9dddd0c2
   private static IcebergConfig buildIcebergConfig(Config config) {
     Map<String, String> m =
         config.getConfigsWithPrefix(AuxiliaryServiceManager.GRAVITINO_AUX_SERVICE_PREFIX);
