--- conflicted
+++ resolved
@@ -711,10 +711,6 @@
 
   @Test
   @Order(15)
-<<<<<<< HEAD
-=======
-  @Disabled("We need to add jdbc-connecotor-jar to trino container Iceberg connector")
->>>>>>> 4fe6f3f2
   void testIcebergCatalogCreatedByGravitino() throws InterruptedException {
     String catalogName = GravitinoITUtils.genRandomName("iceberg_catalog").toLowerCase();
     GravitinoMetaLake createdMetalake = client.loadMetalake(NameIdentifier.of(metalakeName));
@@ -756,7 +752,6 @@
       Assertions.fail("Trino fail to load catalogs created by gravitino: " + sql);
     }
 
-    // Because we assign 'hive.target-max-file-size' a wrong value, trino can't load the catalog
     String data = containerSuite.getTrinoContainer().executeQuerySQL(sql).get(0).get(0);
     Assertions.assertEquals(metalakeName + "." + catalogName, data);
   }
@@ -798,7 +793,6 @@
       Assertions.fail("Trino fail to load catalogs created by gravitino: " + sql);
     }
 
-    // Because we assign 'hive.target-max-file-size' a wrong value, trino can't load the catalog
     String data = containerSuite.getTrinoContainer().executeQuerySQL(sql).get(0).get(0);
     Assertions.assertEquals(metalakeName + "." + catalogName, data);
   }
