--- conflicted
+++ resolved
@@ -5,10 +5,6 @@
 package com.datastrato.gravitino.integration.test.spark.hive;
 
 import com.datastrato.gravitino.integration.test.spark.SparkCommonIT;
-<<<<<<< HEAD
-import java.util.Map;
-import org.apache.spark.sql.catalyst.analysis.NoSuchNamespaceException;
-=======
 import com.datastrato.gravitino.integration.test.util.spark.SparkTableInfo;
 import com.datastrato.gravitino.integration.test.util.spark.SparkTableInfo.SparkColumnInfo;
 import com.datastrato.gravitino.integration.test.util.spark.SparkTableInfoChecker;
@@ -17,7 +13,9 @@
 import java.util.List;
 import org.apache.hadoop.fs.Path;
 import org.apache.spark.sql.types.DataTypes;
->>>>>>> b3a3e1b8
+import org.junit.jupiter.api.Assertions;
+import java.util.Map;
+import org.apache.spark.sql.catalyst.analysis.NoSuchNamespaceException;
 import org.junit.jupiter.api.Assertions;
 import org.junit.jupiter.api.Tag;
 import org.junit.jupiter.api.Test;
@@ -39,7 +37,6 @@
   }
 
   @Override
-<<<<<<< HEAD
   protected String getUsingClause() {
     return "USING PARQUET";
   }
@@ -89,7 +86,9 @@
     Assertions.assertThrowsExactly(
         NoSuchNamespaceException.class,
         () -> sql("ALTER DATABASE notExists SET DBPROPERTIES ('ID'='001')"));
-=======
+  }
+
+  @Override
   protected boolean supportsSparkSQLClusteredBy() {
     return true;
   }
@@ -109,10 +108,10 @@
 
     SparkTableInfo tableInfo = getTableInfo(tableName);
     SparkTableInfoChecker checker =
-        SparkTableInfoChecker.create()
-            .withName(tableName)
-            .withColumns(columns)
-            .withIdentifyPartition(Arrays.asList("age_p1", "age_p2"));
+            SparkTableInfoChecker.create()
+                    .withName(tableName)
+                    .withColumns(columns)
+                    .withIdentifyPartition(Arrays.asList("age_p1", "age_p2"));
     checker.check(tableInfo);
     // write to static partition
     checkTableReadWrite(tableInfo);
@@ -132,8 +131,8 @@
 
     // write data to dynamic partition
     String insertData =
-        String.format(
-            "INSERT OVERWRITE %s PARTITION(age_p1=1, age_p2) values(1,'a',3,'b');", tableName);
+            String.format(
+                    "INSERT OVERWRITE %s PARTITION(age_p1=1, age_p2) values(1,'a',3,'b');", tableName);
     sql(insertData);
     List<String> queryResult = getTableData(tableName);
     Assertions.assertTrue(queryResult.size() == 1);
@@ -142,6 +141,5 @@
     String partitionExpression = "age_p1=1/age_p2=b";
     Path partitionPath = new Path(location, partitionExpression);
     checkDirExists(partitionPath);
->>>>>>> b3a3e1b8
   }
 }