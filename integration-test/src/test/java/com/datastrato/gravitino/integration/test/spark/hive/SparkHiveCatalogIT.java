--- conflicted
+++ resolved
@@ -5,10 +5,9 @@
 package com.datastrato.gravitino.integration.test.spark.hive;
 
 import com.datastrato.gravitino.integration.test.spark.SparkCommonIT;
-<<<<<<< HEAD
 import java.util.Map;
 import org.apache.spark.sql.catalyst.analysis.NoSuchNamespaceException;
-=======
+import org.junit.jupiter.api.Assertions;
 import com.datastrato.gravitino.integration.test.util.spark.SparkTableInfo;
 import com.datastrato.gravitino.integration.test.util.spark.SparkTableInfo.SparkColumnInfo;
 import com.datastrato.gravitino.integration.test.util.spark.SparkTableInfoChecker;
@@ -17,7 +16,6 @@
 import java.util.List;
 import org.apache.hadoop.fs.Path;
 import org.apache.spark.sql.types.DataTypes;
->>>>>>> e9cf2475
 import org.junit.jupiter.api.Assertions;
 import org.junit.jupiter.api.Tag;
 import org.junit.jupiter.api.Test;
@@ -39,57 +37,6 @@
   }
 
   @Override
-<<<<<<< HEAD
-  protected String getUsingClause() {
-    return "USING PARQUET";
-  }
-
-  @Test
-  void testCreateAndLoadSchema() {
-    String testDatabaseName = "t_create1";
-    dropDatabaseIfExists(testDatabaseName);
-    sql("CREATE DATABASE " + testDatabaseName);
-    Map<String, String> databaseMeta = getDatabaseMetadata(testDatabaseName);
-    Assertions.assertFalse(databaseMeta.containsKey("Comment"));
-    Assertions.assertTrue(databaseMeta.containsKey("Location"));
-    Assertions.assertEquals("datastrato", databaseMeta.get("Owner"));
-    String properties = databaseMeta.get("Properties");
-    Assertions.assertTrue(StringUtils.isBlank(properties));
-
-    testDatabaseName = "t_create2";
-    dropDatabaseIfExists(testDatabaseName);
-    String testDatabaseLocation = "/tmp/" + testDatabaseName;
-    sql(
-        String.format(
-            "CREATE DATABASE %s COMMENT 'comment' LOCATION '%s'\n" + " WITH DBPROPERTIES (ID=001);",
-            testDatabaseName, testDatabaseLocation));
-    databaseMeta = getDatabaseMetadata(testDatabaseName);
-    String comment = databaseMeta.get("Comment");
-    Assertions.assertEquals("comment", comment);
-    Assertions.assertEquals("datastrato", databaseMeta.get("Owner"));
-    // underlying catalog may change /tmp/t_create2 to file:/tmp/t_create2
-    Assertions.assertTrue(databaseMeta.get("Location").contains(testDatabaseLocation));
-    properties = databaseMeta.get("Properties");
-    Assertions.assertEquals("((ID,001))", properties);
-  }
-
-  @Test
-  void testAlterSchema() {
-    String testDatabaseName = "t_alter";
-    sql("CREATE DATABASE " + testDatabaseName);
-    Assertions.assertTrue(
-        StringUtils.isBlank(getDatabaseMetadata(testDatabaseName).get("Properties")));
-
-    sql(String.format("ALTER DATABASE %s SET DBPROPERTIES ('ID'='001')", testDatabaseName));
-    Assertions.assertEquals("((ID,001))", getDatabaseMetadata(testDatabaseName).get("Properties"));
-
-    // Hive metastore doesn't support alter database location, therefore this test method
-    // doesn't verify ALTER DATABASE database_name SET LOCATION 'new_location'.
-
-    Assertions.assertThrowsExactly(
-        NoSuchNamespaceException.class,
-        () -> sql("ALTER DATABASE notExists SET DBPROPERTIES ('ID'='001')"));
-=======
   protected boolean supportsSparkSQLClusteredBy() {
     return true;
   }
@@ -142,6 +89,52 @@
     String partitionExpression = "age_p1=1/age_p2=b";
     Path partitionPath = new Path(location, partitionExpression);
     checkDirExists(partitionPath);
->>>>>>> e9cf2475
+  }
+
+  @Test
+  void testCreateAndLoadSchema() {
+    String testDatabaseName = "t_create1";
+    dropDatabaseIfExists(testDatabaseName);
+    sql("CREATE DATABASE " + testDatabaseName);
+    Map<String, String> databaseMeta = getDatabaseMetadata(testDatabaseName);
+    Assertions.assertFalse(databaseMeta.containsKey("Comment"));
+    Assertions.assertTrue(databaseMeta.containsKey("Location"));
+    Assertions.assertEquals("datastrato", databaseMeta.get("Owner"));
+    String properties = databaseMeta.get("Properties");
+    Assertions.assertTrue(StringUtils.isBlank(properties));
+
+    testDatabaseName = "t_create2";
+    dropDatabaseIfExists(testDatabaseName);
+    String testDatabaseLocation = "/tmp/" + testDatabaseName;
+    sql(
+            String.format(
+                    "CREATE DATABASE %s COMMENT 'comment' LOCATION '%s'\n" + " WITH DBPROPERTIES (ID=001);",
+                    testDatabaseName, testDatabaseLocation));
+    databaseMeta = getDatabaseMetadata(testDatabaseName);
+    String comment = databaseMeta.get("Comment");
+    Assertions.assertEquals("comment", comment);
+    Assertions.assertEquals("datastrato", databaseMeta.get("Owner"));
+    // underlying catalog may change /tmp/t_create2 to file:/tmp/t_create2
+    Assertions.assertTrue(databaseMeta.get("Location").contains(testDatabaseLocation));
+    properties = databaseMeta.get("Properties");
+    Assertions.assertEquals("((ID,001))", properties);
+  }
+
+  @Test
+  void testAlterSchema() {
+    String testDatabaseName = "t_alter";
+    sql("CREATE DATABASE " + testDatabaseName);
+    Assertions.assertTrue(
+            StringUtils.isBlank(getDatabaseMetadata(testDatabaseName).get("Properties")));
+
+    sql(String.format("ALTER DATABASE %s SET DBPROPERTIES ('ID'='001')", testDatabaseName));
+    Assertions.assertEquals("((ID,001))", getDatabaseMetadata(testDatabaseName).get("Properties"));
+
+    // Hive metastore doesn't support alter database location, therefore this test method
+    // doesn't verify ALTER DATABASE database_name SET LOCATION 'new_location'.
+
+    Assertions.assertThrowsExactly(
+            NoSuchNamespaceException.class,
+            () -> sql("ALTER DATABASE notExists SET DBPROPERTIES ('ID'='001')"));
   }
 }