--- conflicted
+++ resolved
@@ -13,19 +13,13 @@
 import java.util.ArrayList;
 import java.util.Arrays;
 import java.util.List;
-import java.util.Map;
 import org.apache.hadoop.fs.Path;
-<<<<<<< HEAD
-import org.apache.spark.sql.catalyst.analysis.NoSuchNamespaceException;
-=======
 import org.apache.spark.sql.connector.catalog.TableCatalog;
->>>>>>> 3d494ac1
 import org.apache.spark.sql.types.DataTypes;
 import org.junit.jupiter.api.Assertions;
 import org.junit.jupiter.api.Tag;
 import org.junit.jupiter.api.Test;
 import org.junit.jupiter.api.TestInstance;
-import org.junit.platform.commons.util.StringUtils;
 
 @Tag("gravitino-docker-it")
 @TestInstance(TestInstance.Lifecycle.PER_CLASS)
@@ -41,64 +35,13 @@
     return "hive";
   }
 
-  @Test
-  void testCreateAndLoadSchema() {
-    String testDatabaseName = "t_create1";
-    dropDatabaseIfExists(testDatabaseName);
-    sql("CREATE DATABASE " + testDatabaseName);
-    Map<String, String> databaseMeta = getDatabaseMetadata(testDatabaseName);
-    Assertions.assertFalse(databaseMeta.containsKey("Comment"));
-    Assertions.assertTrue(databaseMeta.containsKey("Location"));
-    Assertions.assertEquals("datastrato", databaseMeta.get("Owner"));
-    String properties = databaseMeta.get("Properties");
-    Assertions.assertTrue(StringUtils.isBlank(properties));
-
-    testDatabaseName = "t_create2";
-    dropDatabaseIfExists(testDatabaseName);
-    String testDatabaseLocation = "/tmp/" + testDatabaseName;
-    sql(
-        String.format(
-            "CREATE DATABASE %s COMMENT 'comment' LOCATION '%s'\n" + " WITH DBPROPERTIES (ID=001);",
-            testDatabaseName, testDatabaseLocation));
-    databaseMeta = getDatabaseMetadata(testDatabaseName);
-    String comment = databaseMeta.get("Comment");
-    Assertions.assertEquals("comment", comment);
-    Assertions.assertEquals("datastrato", databaseMeta.get("Owner"));
-    // underlying catalog may change /tmp/t_create2 to file:/tmp/t_create2
-    Assertions.assertTrue(databaseMeta.get("Location").contains(testDatabaseLocation));
-    properties = databaseMeta.get("Properties");
-    Assertions.assertEquals("((ID,001))", properties);
-  }
-
-  @Test
-  void testAlterSchema() {
-    String testDatabaseName = "t_alter";
-    sql("CREATE DATABASE " + testDatabaseName);
-    Assertions.assertTrue(
-        StringUtils.isBlank(getDatabaseMetadata(testDatabaseName).get("Properties")));
-
-    sql(String.format("ALTER DATABASE %s SET DBPROPERTIES ('ID'='001')", testDatabaseName));
-    Assertions.assertEquals("((ID,001))", getDatabaseMetadata(testDatabaseName).get("Properties"));
-
-    // Hive metastore doesn't support alter database location, therefore this test method
-    // doesn't verify ALTER DATABASE database_name SET LOCATION 'new_location'.
-
-    Assertions.assertThrowsExactly(
-        NoSuchNamespaceException.class,
-        () -> sql("ALTER DATABASE notExists SET DBPROPERTIES ('ID'='001')"));
-  }
-
   @Override
   protected boolean supportsSparkSQLClusteredBy() {
     return true;
   }
 
   @Override
-<<<<<<< HEAD
-  protected boolean supportPartition() {
-=======
   protected boolean supportsPartition() {
->>>>>>> 3d494ac1
     return true;
   }
 
