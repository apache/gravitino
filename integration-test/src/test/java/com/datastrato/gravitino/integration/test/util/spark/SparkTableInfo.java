/*
 *  Copyright 2024 Datastrato Pvt Ltd.
 *  This software is licensed under the Apache License version 2.
 */

package com.datastrato.gravitino.integration.test.util.spark;

import com.datastrato.gravitino.spark.connector.ConnectorConstants;
import com.datastrato.gravitino.spark.connector.table.SparkBaseTable;
import java.util.ArrayList;
import java.util.Arrays;
import java.util.HashSet;
import java.util.List;
import java.util.Map;
import java.util.Set;
import java.util.stream.Collectors;
import javax.ws.rs.NotSupportedException;
import lombok.Data;
import org.apache.commons.lang3.StringUtils;
import org.apache.spark.sql.connector.catalog.SupportsMetadataColumns;
import org.apache.spark.sql.connector.catalog.TableCatalog;
import org.apache.spark.sql.connector.expressions.ApplyTransform;
import org.apache.spark.sql.connector.expressions.BucketTransform;
import org.apache.spark.sql.connector.expressions.DaysTransform;
import org.apache.spark.sql.connector.expressions.HoursTransform;
import org.apache.spark.sql.connector.expressions.IdentityTransform;
import org.apache.spark.sql.connector.expressions.MonthsTransform;
import org.apache.spark.sql.connector.expressions.SortedBucketTransform;
import org.apache.spark.sql.connector.expressions.Transform;
import org.apache.spark.sql.connector.expressions.YearsTransform;
import org.apache.spark.sql.types.DataType;
import org.junit.jupiter.api.Assertions;

/** SparkTableInfo is used to check the result in test. */
@Data
public class SparkTableInfo {
  private String tableName;
  private String database;
  private String comment;
  private List<SparkColumnInfo> columns;
  private Map<String, String> tableProperties;
  private List<String> unknownItems = new ArrayList<>();
  private Transform bucket;
  private Transform hourPartition;
  private Transform dayPartition;
  private Transform monthPartition;
  private Transform yearPartition;
  private Transform truncatePartition;
  private List<Transform> partitions = new ArrayList<>();
  private Set<String> partitionColumnNames = new HashSet<>();
<<<<<<< HEAD
  private SparkMetadataColumn[] metadataColumns;
=======
  private SparkMetadataColumnInfo[] metadataColumns;
>>>>>>> 299e6664

  public SparkTableInfo() {}

  public String getTableName() {
    return tableName;
  }

  public String getTableLocation() {
    return tableProperties.get(TableCatalog.PROP_LOCATION);
  }

  // Include database name and table name
  public String getTableIdentifier() {
    if (StringUtils.isNotBlank(database)) {
      return String.join(".", database, tableName);
    } else {
      return tableName;
    }
  }

  public boolean isPartitionTable() {
    return partitions.size() > 0;
  }

  void setBucket(Transform bucket) {
    Assertions.assertNull(this.bucket, "Should only one distribution");
    this.bucket = bucket;
  }

  void setHourPartition(Transform hourPartition) {
    Assertions.assertNull(this.hourPartition, "HourPartition cannot be set repeatedly");
    this.hourPartition = hourPartition;
  }

  void setDayPartition(Transform dayPartition) {
    Assertions.assertNull(this.dayPartition, "DayPartition cannot be set repeatedly");
    this.dayPartition = dayPartition;
  }

  void setMonthPartition(Transform monthPartition) {
    Assertions.assertNull(this.monthPartition, "MonthPartition cannot be set repeatedly");
    this.monthPartition = monthPartition;
  }

  void setYearPartition(Transform yearPartition) {
    Assertions.assertNull(this.yearPartition, "YearPartition cannot be set repeatedly");
    this.yearPartition = yearPartition;
  }

  void setTruncatePartition(Transform truncate) {
    Assertions.assertNull(this.truncatePartition, "TruncatePartition cannot be set repeatedly");
    this.truncatePartition = truncate;
  }

  void addPartition(Transform partition) {
    if (partition instanceof IdentityTransform) {
      partitionColumnNames.add(((IdentityTransform) partition).reference().fieldNames()[0]);
      this.partitions.add(partition);
    } else if (partition instanceof BucketTransform
        || partition instanceof HoursTransform
        || partition instanceof DaysTransform
        || partition instanceof MonthsTransform
        || partition instanceof YearsTransform
        || (partition instanceof ApplyTransform && "truncate".equalsIgnoreCase(partition.name()))) {
      this.partitions.add(partition);
    } else {
      throw new NotSupportedException("Doesn't support " + partition.name());
    }
  }

  static SparkTableInfo create(SparkBaseTable baseTable) {
    SparkTableInfo sparkTableInfo = new SparkTableInfo();
    String identifier = baseTable.name();
    String[] items = identifier.split("\\.");
    Assertions.assertTrue(
        items.length == 2, "Table name format should be $db.$table, but is: " + identifier);
    sparkTableInfo.tableName = items[1];
    sparkTableInfo.database = items[0];
    sparkTableInfo.columns =
        Arrays.stream(baseTable.schema().fields())
            .map(
                sparkField ->
                    new SparkColumnInfo(
                        sparkField.name(),
                        sparkField.dataType(),
                        sparkField.getComment().isDefined() ? sparkField.getComment().get() : null,
                        sparkField.nullable()))
            .collect(Collectors.toList());
    sparkTableInfo.comment = baseTable.properties().remove(ConnectorConstants.COMMENT);
    sparkTableInfo.tableProperties = baseTable.properties();
    boolean supportsBucketPartition =
        baseTable.getSparkTransformConverter().isSupportsBucketPartition();
    Arrays.stream(baseTable.partitioning())
        .forEach(
            transform -> {
              if (transform instanceof BucketTransform
                  || transform instanceof SortedBucketTransform) {
                if (isBucketPartition(supportsBucketPartition, transform)) {
                  sparkTableInfo.addPartition(transform);
                } else {
                  sparkTableInfo.setBucket(transform);
                }
              } else if (transform instanceof IdentityTransform
                  || transform instanceof HoursTransform
                  || transform instanceof DaysTransform
                  || transform instanceof MonthsTransform
                  || transform instanceof YearsTransform
                  || (transform instanceof ApplyTransform
                      && "truncate".equalsIgnoreCase(transform.name()))) {
                sparkTableInfo.addPartition(transform);
              } else if (transform instanceof HoursTransform) {
                sparkTableInfo.setHourPartition(transform);
              } else if (transform instanceof DaysTransform) {
                sparkTableInfo.setDayPartition(transform);
              } else if (transform instanceof MonthsTransform) {
                sparkTableInfo.setMonthPartition(transform);
              } else if (transform instanceof YearsTransform) {
                sparkTableInfo.setYearPartition(transform);
              } else if (transform instanceof ApplyTransform
                  && "truncate".equals(transform.name())) {
                sparkTableInfo.setTruncatePartition(transform);
              } else {
                throw new NotSupportedException(
                    "Doesn't support Spark transform: " + transform.name());
              }
            });
    if (baseTable instanceof SupportsMetadataColumns) {
      SupportsMetadataColumns supportsMetadataColumns = (SupportsMetadataColumns) baseTable;
      sparkTableInfo.metadataColumns =
          Arrays.stream(supportsMetadataColumns.metadataColumns())
              .map(
                  metadataColumn ->
<<<<<<< HEAD
                      new SparkMetadataColumn(
                          metadataColumn.name(),
                          metadataColumn.dataType(),
                          metadataColumn.isNullable()))
              .toArray(SparkMetadataColumn[]::new);
=======
                      new SparkMetadataColumnInfo(
                          metadataColumn.name(),
                          metadataColumn.dataType(),
                          metadataColumn.isNullable()))
              .toArray(SparkMetadataColumnInfo[]::new);
>>>>>>> 299e6664
    }
    return sparkTableInfo;
  }

  private static boolean isBucketPartition(boolean supportsBucketPartition, Transform transform) {
    return supportsBucketPartition && !(transform instanceof SortedBucketTransform);
  }

  public List<SparkColumnInfo> getUnPartitionedColumns() {
    return columns.stream()
        .filter(column -> !partitionColumnNames.contains(column.name))
        .collect(Collectors.toList());
  }

  public List<SparkColumnInfo> getPartitionedColumns() {
    return columns.stream()
        .filter(column -> partitionColumnNames.contains(column.name))
        .collect(Collectors.toList());
  }

  @Data
  public static class SparkColumnInfo {
    private String name;
    private DataType type;
    private String comment;
    private boolean isNullable;

    private SparkColumnInfo(String name, DataType type, String comment, boolean isNullable) {
      this.name = name;
      this.type = type;
      this.comment = comment;
      this.isNullable = isNullable;
    }

    public static SparkColumnInfo of(String name, DataType type) {
      return of(name, type, null);
    }

    public static SparkColumnInfo of(String name, DataType type, String comment) {
      return new SparkColumnInfo(name, type, comment, true);
    }

    public static SparkColumnInfo of(
        String name, DataType type, String comment, boolean isNullable) {
      return new SparkColumnInfo(name, type, comment, isNullable);
    }
  }
}<|MERGE_RESOLUTION|>--- conflicted
+++ resolved
@@ -41,18 +41,9 @@
   private Map<String, String> tableProperties;
   private List<String> unknownItems = new ArrayList<>();
   private Transform bucket;
-  private Transform hourPartition;
-  private Transform dayPartition;
-  private Transform monthPartition;
-  private Transform yearPartition;
-  private Transform truncatePartition;
   private List<Transform> partitions = new ArrayList<>();
   private Set<String> partitionColumnNames = new HashSet<>();
-<<<<<<< HEAD
-  private SparkMetadataColumn[] metadataColumns;
-=======
   private SparkMetadataColumnInfo[] metadataColumns;
->>>>>>> 299e6664
 
   public SparkTableInfo() {}
 
@@ -80,31 +71,6 @@
   void setBucket(Transform bucket) {
     Assertions.assertNull(this.bucket, "Should only one distribution");
     this.bucket = bucket;
-  }
-
-  void setHourPartition(Transform hourPartition) {
-    Assertions.assertNull(this.hourPartition, "HourPartition cannot be set repeatedly");
-    this.hourPartition = hourPartition;
-  }
-
-  void setDayPartition(Transform dayPartition) {
-    Assertions.assertNull(this.dayPartition, "DayPartition cannot be set repeatedly");
-    this.dayPartition = dayPartition;
-  }
-
-  void setMonthPartition(Transform monthPartition) {
-    Assertions.assertNull(this.monthPartition, "MonthPartition cannot be set repeatedly");
-    this.monthPartition = monthPartition;
-  }
-
-  void setYearPartition(Transform yearPartition) {
-    Assertions.assertNull(this.yearPartition, "YearPartition cannot be set repeatedly");
-    this.yearPartition = yearPartition;
-  }
-
-  void setTruncatePartition(Transform truncate) {
-    Assertions.assertNull(this.truncatePartition, "TruncatePartition cannot be set repeatedly");
-    this.truncatePartition = truncate;
   }
 
   void addPartition(Transform partition) {
@@ -163,17 +129,6 @@
                   || (transform instanceof ApplyTransform
                       && "truncate".equalsIgnoreCase(transform.name()))) {
                 sparkTableInfo.addPartition(transform);
-              } else if (transform instanceof HoursTransform) {
-                sparkTableInfo.setHourPartition(transform);
-              } else if (transform instanceof DaysTransform) {
-                sparkTableInfo.setDayPartition(transform);
-              } else if (transform instanceof MonthsTransform) {
-                sparkTableInfo.setMonthPartition(transform);
-              } else if (transform instanceof YearsTransform) {
-                sparkTableInfo.setYearPartition(transform);
-              } else if (transform instanceof ApplyTransform
-                  && "truncate".equals(transform.name())) {
-                sparkTableInfo.setTruncatePartition(transform);
               } else {
                 throw new NotSupportedException(
                     "Doesn't support Spark transform: " + transform.name());
@@ -185,19 +140,11 @@
           Arrays.stream(supportsMetadataColumns.metadataColumns())
               .map(
                   metadataColumn ->
-<<<<<<< HEAD
-                      new SparkMetadataColumn(
-                          metadataColumn.name(),
-                          metadataColumn.dataType(),
-                          metadataColumn.isNullable()))
-              .toArray(SparkMetadataColumn[]::new);
-=======
                       new SparkMetadataColumnInfo(
                           metadataColumn.name(),
                           metadataColumn.dataType(),
                           metadataColumn.isNullable()))
               .toArray(SparkMetadataColumnInfo[]::new);
->>>>>>> 299e6664
     }
     return sparkTableInfo;
   }
