/*
 *  Copyright 2024 Datastrato Pvt Ltd.
 *  This software is licensed under the Apache License version 2.
 */

package com.datastrato.gravitino.integration.test.spark;

import com.datastrato.gravitino.Catalog;
import com.datastrato.gravitino.NameIdentifier;
import com.datastrato.gravitino.client.GravitinoMetalake;
import com.datastrato.gravitino.integration.test.container.ContainerSuite;
import com.datastrato.gravitino.integration.test.container.HiveContainer;
import com.datastrato.gravitino.integration.test.util.spark.SparkUtilIT;
import com.datastrato.gravitino.spark.connector.GravitinoSparkConfig;
import com.datastrato.gravitino.spark.connector.iceberg.IcebergPropertiesConstants;
import com.datastrato.gravitino.spark.connector.plugin.GravitinoSparkPlugin;
import com.google.common.collect.Maps;
import java.io.IOException;
import java.util.Collections;
import java.util.Map;
import org.apache.hadoop.conf.Configuration;
import org.apache.hadoop.fs.FileSystem;
import org.apache.spark.sql.SparkSession;
import org.junit.jupiter.api.AfterAll;
import org.junit.jupiter.api.Assertions;
import org.junit.jupiter.api.BeforeAll;
import org.slf4j.Logger;
import org.slf4j.LoggerFactory;

/** Setup Hive, Gravitino, Spark, Metalake environment to execute SparkSQL. */
public abstract class SparkEnvIT extends SparkUtilIT {
  private static final Logger LOG = LoggerFactory.getLogger(SparkEnvIT.class);
  private static final ContainerSuite containerSuite = ContainerSuite.getInstance();

  protected FileSystem hdfs;
  private final String metalakeName = "test";

  private SparkSession sparkSession;
  private String hiveMetastoreUri = "thrift://127.0.0.1:9083";
  private String gravitinoUri = "http://127.0.0.1:8090";
  private String warehouse;

  protected abstract String getCatalogName();

  protected abstract String getProvider();

  @Override
  protected SparkSession getSparkSession() {
    Assertions.assertNotNull(sparkSession);
    return sparkSession;
  }

  @BeforeAll
  void startUp() {
    initHiveEnv();
    initHdfsFileSystem();
    initGravitinoEnv();
    initMetalakeAndCatalogs();
    initSparkEnv();
    LOG.info(
        "Startup Spark env successfully, gravitino uri: {}, hive metastore uri: {}",
        gravitinoUri,
        hiveMetastoreUri);
  }

  @AfterAll
  void stop() {
    if (hdfs != null) {
      try {
        hdfs.close();
      } catch (IOException e) {
        LOG.warn("Close HDFS filesystem failed,", e);
      }
    }
    if (sparkSession != null) {
      sparkSession.close();
    }
  }

  private void initMetalakeAndCatalogs() {
    client.createMetalake(NameIdentifier.of(metalakeName), "", Collections.emptyMap());
    GravitinoMetalake metalake = client.loadMetalake(NameIdentifier.of(metalakeName));
    Map<String, String> properties = Maps.newHashMap();
    switch (getProvider()) {
      case "hive":
        properties.put(GravitinoSparkConfig.GRAVITINO_HIVE_METASTORE_URI, hiveMetastoreUri);
        break;
      case "lakehouse-iceberg":
<<<<<<< HEAD
        properties.put(GravitinoSparkConfig.LAKEHOUSE_ICEBERG_CATALOG_BACKEND, "hive");
        properties.put(GravitinoSparkConfig.LAKEHOUSE_ICEBERG_CATALOG_WAREHOUSE, warehouse);
        properties.put(GravitinoSparkConfig.LAKEHOUSE_ICEBERG_CATALOG_URI, hiveMetastoreUri);
=======
        properties.put(IcebergPropertiesConstants.LAKEHOUSE_ICEBERG_CATALOG_BACKEND, "hive");
        properties.put(IcebergPropertiesConstants.LAKEHOUSE_ICEBERG_CATALOG_WAREHOUSE, warehouse);
        properties.put(IcebergPropertiesConstants.LAKEHOUSE_ICEBERG_CATALOG_URI, hiveMetastoreUri);
>>>>>>> 3d494ac1
        break;
      default:
        throw new IllegalArgumentException("Unsupported provider: " + getProvider());
    }
    metalake.createCatalog(
        NameIdentifier.of(metalakeName, getCatalogName()),
        Catalog.Type.RELATIONAL,
        getProvider(),
        "",
        properties);
  }

  private void initGravitinoEnv() {
    // Gravitino server is already started by AbstractIT, just construct gravitinoUrl
    int gravitinoPort = getGravitinoServerPort();
    gravitinoUri = String.format("http://127.0.0.1:%d", gravitinoPort);
  }

  private void initHiveEnv() {
    containerSuite.startHiveContainer();
    hiveMetastoreUri =
        String.format(
            "thrift://%s:%d",
            containerSuite.getHiveContainer().getContainerIpAddress(),
            HiveContainer.HIVE_METASTORE_PORT);
    warehouse =
        String.format(
            "hdfs://%s:%d/user/hive/warehouse",
            containerSuite.getHiveContainer().getContainerIpAddress(),
            HiveContainer.HDFS_DEFAULTFS_PORT);
  }

  private void initHdfsFileSystem() {
    Configuration conf = new Configuration();
    conf.set(
        "fs.defaultFS",
        String.format(
            "hdfs://%s:%d",
            containerSuite.getHiveContainer().getContainerIpAddress(),
            HiveContainer.HDFS_DEFAULTFS_PORT));
    try {
      hdfs = FileSystem.get(conf);
    } catch (IOException e) {
      LOG.error("Create HDFS filesystem failed", e);
      throw new RuntimeException(e);
    }
  }

  private void initSparkEnv() {
    sparkSession =
        SparkSession.builder()
            .master("local[1]")
            .appName("Spark connector integration test")
            .config("spark.plugins", GravitinoSparkPlugin.class.getName())
            .config(GravitinoSparkConfig.GRAVITINO_URI, gravitinoUri)
            .config(GravitinoSparkConfig.GRAVITINO_METALAKE, metalakeName)
            .config("hive.exec.dynamic.partition.mode", "nonstrict")
            .config("spark.sql.warehouse.dir", warehouse)
            .enableHiveSupport()
            .getOrCreate();
  }
}<|MERGE_RESOLUTION|>--- conflicted
+++ resolved
@@ -86,15 +86,9 @@
         properties.put(GravitinoSparkConfig.GRAVITINO_HIVE_METASTORE_URI, hiveMetastoreUri);
         break;
       case "lakehouse-iceberg":
-<<<<<<< HEAD
-        properties.put(GravitinoSparkConfig.LAKEHOUSE_ICEBERG_CATALOG_BACKEND, "hive");
-        properties.put(GravitinoSparkConfig.LAKEHOUSE_ICEBERG_CATALOG_WAREHOUSE, warehouse);
-        properties.put(GravitinoSparkConfig.LAKEHOUSE_ICEBERG_CATALOG_URI, hiveMetastoreUri);
-=======
         properties.put(IcebergPropertiesConstants.LAKEHOUSE_ICEBERG_CATALOG_BACKEND, "hive");
         properties.put(IcebergPropertiesConstants.LAKEHOUSE_ICEBERG_CATALOG_WAREHOUSE, warehouse);
         properties.put(IcebergPropertiesConstants.LAKEHOUSE_ICEBERG_CATALOG_URI, hiveMetastoreUri);
->>>>>>> 3d494ac1
         break;
       default:
         throw new IllegalArgumentException("Unsupported provider: " + getProvider());
