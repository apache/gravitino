/*
 * Copyright 2024 Datastrato Pvt Ltd.
 * This software is licensed under the Apache License version 2.
 */
package com.datastrato.gravitino.integration.test.spark;

import com.datastrato.gravitino.integration.test.util.spark.SparkTableInfo;
import com.datastrato.gravitino.integration.test.util.spark.SparkTableInfo.SparkColumnInfo;
import com.datastrato.gravitino.integration.test.util.spark.SparkTableInfoChecker;
import com.google.common.collect.ImmutableMap;
import java.util.ArrayList;
import java.util.Arrays;
import java.util.List;
import java.util.Map;
import java.util.Set;
import java.util.stream.Collectors;
import org.apache.spark.sql.AnalysisException;
import org.apache.spark.sql.catalyst.analysis.NoSuchNamespaceException;
import org.apache.spark.sql.catalyst.analysis.NoSuchTableException;
import org.apache.spark.sql.types.DataType;
import org.apache.spark.sql.types.DataTypes;
import org.junit.jupiter.api.Assertions;
import org.junit.jupiter.api.BeforeAll;
import org.junit.jupiter.api.BeforeEach;
import org.junit.jupiter.api.Tag;
import org.junit.jupiter.api.Test;
import org.junit.jupiter.api.TestInstance;
import org.junit.jupiter.api.TestInstance.Lifecycle;
import org.junit.platform.commons.util.StringUtils;

@Tag("gravitino-docker-it")
@TestInstance(Lifecycle.PER_CLASS)
public class SparkIT extends SparkEnvIT {
  private static String getSelectAllSql(String tableName) {
    return String.format("SELECT * FROM %s", tableName);
  }

  private static String getInsertWithoutPartitionSql(String tableName, String values) {
    return String.format("INSERT INTO %s VALUES (%s)", tableName, values);
  }

  // To generate test data for write&read table.
  private static final Map<DataType, String> typeConstant =
      ImmutableMap.of(DataTypes.IntegerType, "2", DataTypes.StringType, "'gravitino_it_test'");

  // Use a custom database not the original default database because SparkIT couldn't read&write
  // data to tables in default database. The main reason is default database location is
  // determined by `hive.metastore.warehouse.dir` in hive-site.xml which is local HDFS address
  // not real HDFS address. The location of tables created under default database is like
  // hdfs://localhost:9000/xxx which couldn't read write data from SparkIT. Will use default
  // database after spark connector support Alter database xx set location command.
  @BeforeAll
  void initDefaultDatabase() {
    sql("USE " + hiveCatalogName);
    createDatabaseIfNotExists(getDefaultDatabase());
  }

  @BeforeEach
  void init() {
    sql("USE " + hiveCatalogName);
    sql("USE " + getDefaultDatabase());
  }

  private String getDefaultDatabase() {
    return "default_db";
  }

  @Test
  void testLoadCatalogs() {
    Set<String> catalogs = getCatalogs();
    Assertions.assertTrue(catalogs.contains(hiveCatalogName));
  }

  @Test
  void testCreateAndLoadSchema() {
    String testDatabaseName = "t_create1";
    dropDatabaseIfExists(testDatabaseName);
    sql("CREATE DATABASE " + testDatabaseName);
    Map<String, String> databaseMeta = getDatabaseMetadata(testDatabaseName);
    Assertions.assertFalse(databaseMeta.containsKey("Comment"));
    Assertions.assertTrue(databaseMeta.containsKey("Location"));
    Assertions.assertEquals("datastrato", databaseMeta.get("Owner"));
    String properties = databaseMeta.get("Properties");
    Assertions.assertTrue(StringUtils.isBlank(properties));

    testDatabaseName = "t_create2";
    dropDatabaseIfExists(testDatabaseName);
    String testDatabaseLocation = "/tmp/" + testDatabaseName;
    sql(
        String.format(
            "CREATE DATABASE %s COMMENT 'comment' LOCATION '%s'\n" + " WITH DBPROPERTIES (ID=001);",
            testDatabaseName, testDatabaseLocation));
    databaseMeta = getDatabaseMetadata(testDatabaseName);
    String comment = databaseMeta.get("Comment");
    Assertions.assertEquals("comment", comment);
    Assertions.assertEquals("datastrato", databaseMeta.get("Owner"));
    // underlying catalog may change /tmp/t_create2 to file:/tmp/t_create2
    Assertions.assertTrue(databaseMeta.get("Location").contains(testDatabaseLocation));
    properties = databaseMeta.get("Properties");
    Assertions.assertEquals("((ID,001))", properties);
  }

  @Test
  void testAlterSchema() {
    String testDatabaseName = "t_alter";
    sql("CREATE DATABASE " + testDatabaseName);
    Assertions.assertTrue(
        StringUtils.isBlank(getDatabaseMetadata(testDatabaseName).get("Properties")));

    sql(String.format("ALTER DATABASE %s SET DBPROPERTIES ('ID'='001')", testDatabaseName));
    Assertions.assertEquals("((ID,001))", getDatabaseMetadata(testDatabaseName).get("Properties"));

    // Hive metastore doesn't support alter database location, therefore this test method
    // doesn't verify ALTER DATABASE database_name SET LOCATION 'new_location'.

    Assertions.assertThrowsExactly(
        NoSuchNamespaceException.class,
        () -> sql("ALTER DATABASE notExists SET DBPROPERTIES ('ID'='001')"));
  }

  @Test
  void testDropSchema() {
    String testDatabaseName = "t_drop";
    Set<String> databases = getDatabases();
    Assertions.assertFalse(databases.contains(testDatabaseName));

    sql("CREATE DATABASE " + testDatabaseName);
    databases = getDatabases();
    Assertions.assertTrue(databases.contains(testDatabaseName));

    sql("DROP DATABASE " + testDatabaseName);
    databases = getDatabases();
    Assertions.assertFalse(databases.contains(testDatabaseName));

    Assertions.assertThrowsExactly(
        NoSuchNamespaceException.class, () -> sql("DROP DATABASE notExists"));
  }

  @Test
  void testCreateSimpleTable() {
    String tableName = "simple_table";
    dropTableIfExists(tableName);
    createSimpleTable(tableName);
    SparkTableInfo tableInfo = getTableInfo(tableName);

    SparkTableInfoChecker checker =
        SparkTableInfoChecker.create()
            .withName(tableName)
            .withColumns(getSimpleTableColumn())
            .withComment(null);
    checker.check(tableInfo);

    checkTableReadWrite(tableInfo);
  }

  @Test
  void testCreateTableWithDatabase() {
    // test db.table as table identifier
    String databaseName = "db1";
    String tableName = "table1";
    createDatabaseIfNotExists(databaseName);
    String tableIdentifier = String.join(".", databaseName, tableName);

    createSimpleTable(tableIdentifier);
    SparkTableInfo tableInfo = getTableInfo(tableIdentifier);
    SparkTableInfoChecker checker =
        SparkTableInfoChecker.create().withName(tableName).withColumns(getSimpleTableColumn());
    checker.check(tableInfo);
    checkTableReadWrite(tableInfo);

    // use db then create table with table name
    databaseName = "db2";
    tableName = "table2";
    createDatabaseIfNotExists(databaseName);

    sql("USE " + databaseName);
    createSimpleTable(tableName);
    tableInfo = getTableInfo(tableName);
    checker =
        SparkTableInfoChecker.create().withName(tableName).withColumns(getSimpleTableColumn());
    checker.check(tableInfo);
    checkTableReadWrite(tableInfo);
  }

  @Test
  void testCreateTableWithComment() {
    String tableName = "comment_table";
    dropTableIfExists(tableName);
    String createTableSql = getCreateSimpleTableString(tableName);
    String tableComment = "tableComment";
    createTableSql = String.format("%s COMMENT '%s'", createTableSql, tableComment);
    sql(createTableSql);
    SparkTableInfo tableInfo = getTableInfo(tableName);

    SparkTableInfoChecker checker =
        SparkTableInfoChecker.create()
            .withName(tableName)
            .withColumns(getSimpleTableColumn())
            .withComment(tableComment);
    checker.check(tableInfo);

    checkTableReadWrite(tableInfo);
  }

  @Test
  void testDropTable() {
    String tableName = "drop_table";
    createSimpleTable(tableName);
    Assertions.assertEquals(true, tableExists(tableName));

    dropTableIfExists(tableName);
    Assertions.assertEquals(false, tableExists(tableName));

    Assertions.assertThrowsExactly(NoSuchTableException.class, () -> sql("DROP TABLE not_exists"));
  }

  @Test
  void testRenameTable() {
    String tableName = "rename1";
    String newTableName = "rename2";
    dropTableIfExists(tableName);
    dropTableIfExists(newTableName);

    createSimpleTable(tableName);
    Assertions.assertTrue(tableExists(tableName));
    Assertions.assertFalse(tableExists(newTableName));

    sql(String.format("ALTER TABLE %s RENAME TO %s", tableName, newTableName));
    Assertions.assertTrue(tableExists(newTableName));
    Assertions.assertFalse(tableExists(tableName));

    // rename to an existing table
    createSimpleTable(tableName);
    Assertions.assertThrows(
        RuntimeException.class,
        () -> sql(String.format("ALTER TABLE %s RENAME TO %s", tableName, newTableName)));

    // rename a not existing tables
    Assertions.assertThrowsExactly(
        AnalysisException.class, () -> sql("ALTER TABLE not_exists1 RENAME TO not_exist2"));
  }

  @Test
  void testListTable() {
    String table1 = "list1";
    String table2 = "list2";
    createSimpleTable(table1);
    createSimpleTable(table2);
    Set<String> tables = listTableNames();
    Assertions.assertTrue(tables.contains(table1));
    Assertions.assertTrue(tables.contains(table2));

    // show tables from not current db
    String database = "db_list";
    String table3 = "list3";
    String table4 = "list4";
    createDatabaseIfNotExists(database);
    createSimpleTable(String.join(".", database, table3));
    createSimpleTable(String.join(".", database, table4));
    tables = listTableNames(database);

    Assertions.assertTrue(tables.contains(table3));
    Assertions.assertTrue(tables.contains(table4));

    Assertions.assertThrows(NoSuchNamespaceException.class, () -> listTableNames("not_exists_db"));
  }

  @Test
  void testAlterTableSetAndRemoveProperty() {
    String tableName = "test_property";
    dropTableIfExists(tableName);

    createSimpleTable(tableName);
    sql(
        String.format(
            "ALTER TABLE %s SET TBLPROPERTIES('key1'='value1', 'key2'='value2')", tableName));
    Map<String, String> oldProperties = getTableInfo(tableName).getTableProperties();
    Assertions.assertTrue(oldProperties.containsKey("key1") && oldProperties.containsKey("key2"));

    sql(String.format("ALTER TABLE %s UNSET TBLPROPERTIES('key1')", tableName));
    Map<String, String> newProperties = getTableInfo(tableName).getTableProperties();
    Assertions.assertFalse(newProperties.containsKey("key1"));
    Assertions.assertTrue(newProperties.containsKey("key2"));
  }

  @Test
  void testAlterTableAddAndDeleteColumn() {
    String tableName = "test_column";
    dropTableIfExists(tableName);

    List<SparkColumnInfo> simpleTableColumns = getSimpleTableColumn();

    createSimpleTable(tableName);
    checkTableColumns(tableName, simpleTableColumns, getTableInfo(tableName));

    sql(String.format("ALTER TABLE %S ADD COLUMNS (col1 string)", tableName));
    ArrayList<SparkColumnInfo> addColumns = new ArrayList<>(simpleTableColumns);
    addColumns.add(SparkColumnInfo.of("col1", DataTypes.StringType, null));
    checkTableColumns(tableName, addColumns, getTableInfo(tableName));

    sql(String.format("ALTER TABLE %S DROP COLUMNS (col1)", tableName));
    checkTableColumns(tableName, simpleTableColumns, getTableInfo(tableName));
  }

  @Test
  void testAlterTableUpdateColumnType() {
    String tableName = "test_column_type";
    dropTableIfExists(tableName);

    List<SparkColumnInfo> simpleTableColumns = getSimpleTableColumn();

    createSimpleTable(tableName);
    checkTableColumns(tableName, simpleTableColumns, getTableInfo(tableName));

    sql(String.format("ALTER TABLE %S ADD COLUMNS (col1 int)", tableName));
    sql(String.format("ALTER TABLE %S CHANGE COLUMN col1 col1 string", tableName));
    ArrayList<SparkColumnInfo> updateColumns = new ArrayList<>(simpleTableColumns);
    updateColumns.add(SparkColumnInfo.of("col1", DataTypes.StringType, null));
    checkTableColumns(tableName, updateColumns, getTableInfo(tableName));
  }

  @Test
  void testAlterTableRenameColumn() {
    String tableName = "test_rename_column";
    dropTableIfExists(tableName);
    List<SparkColumnInfo> simpleTableColumns = getSimpleTableColumn();
    createSimpleTable(tableName);
    checkTableColumns(tableName, simpleTableColumns, getTableInfo(tableName));

    String oldColumnName = "col1";
    String newColumnName = "col2";

    sql(String.format("ALTER TABLE %S ADD COLUMNS (col1 int)", tableName));
    sql(
        String.format(
            "ALTER TABLE %S RENAME COLUMN %S TO %S", tableName, oldColumnName, newColumnName));
    ArrayList<SparkColumnInfo> renameColumns = new ArrayList<>(simpleTableColumns);
    renameColumns.add(SparkColumnInfo.of(newColumnName, DataTypes.IntegerType, null));
    checkTableColumns(tableName, renameColumns, getTableInfo(tableName));
  }

  @Test
<<<<<<< HEAD
  void testComplexType() {
    String tableName = "test_complex_type";
    dropTableIfExists(tableName);

    sql(
        String.format(
            "CREATE TABLE %s (col1 ARRAY<int> COMMENT 'array', col2 MAP<string, string> COMMENT 'map', col3 STRUCT<col1: int, col2: string> COMMENT 'struct')",
            tableName));
    SparkTableInfo tableInfo = getTableInfo(tableName);
    List<SparkColumnInfo> expectedSparkInfo =
        Arrays.asList(
            SparkColumnInfo.of("col1", DataTypes.createArrayType(DataTypes.IntegerType), "array"),
            SparkColumnInfo.of(
                "col2", DataTypes.createMapType(DataTypes.StringType, DataTypes.StringType), "map"),
            SparkColumnInfo.of(
                "col3",
                DataTypes.createStructType(
                    Arrays.asList(
                        DataTypes.createStructField("col1", DataTypes.IntegerType, true),
                        DataTypes.createStructField("col2", DataTypes.StringType, true))),
                "struct"));
    checkTableColumns(tableName, expectedSparkInfo, tableInfo);
=======
  void testUpdateColumnPosition() {
    String tableName = "test_column_position";
    dropTableIfExists(tableName);

    List<SparkColumnInfo> simpleTableColumns =
        Arrays.asList(
            SparkColumnInfo.of("id", DataTypes.StringType, ""),
            SparkColumnInfo.of("name", DataTypes.StringType, ""),
            SparkColumnInfo.of("age", DataTypes.StringType, ""));

    sql(
        String.format(
            "CREATE TABLE %s (id STRING COMMENT '', name STRING COMMENT '', age STRING COMMENT '') USING PARQUET",
            tableName));
    checkTableColumns(tableName, simpleTableColumns, getTableInfo(tableName));

    sql(String.format("ALTER TABLE %S ADD COLUMNS (col1 STRING COMMENT '')", tableName));
    List<SparkColumnInfo> updateColumnPositionCol1 = new ArrayList<>(simpleTableColumns);
    updateColumnPositionCol1.add(SparkColumnInfo.of("col1", DataTypes.StringType, ""));
    checkTableColumns(tableName, updateColumnPositionCol1, getTableInfo(tableName));

    sql(String.format("ALTER TABLE %S CHANGE COLUMN col1 col1 STRING FIRST", tableName));
    List<SparkColumnInfo> updateColumnPositionFirst = new ArrayList<>();
    updateColumnPositionFirst.add(SparkColumnInfo.of("col1", DataTypes.StringType, ""));
    updateColumnPositionFirst.addAll(simpleTableColumns);
    checkTableColumns(tableName, updateColumnPositionFirst, getTableInfo(tableName));

    sql(String.format("ALTER TABLE %S ADD COLUMNS (col2 STRING COMMENT '')", tableName));
    List<SparkColumnInfo> updateColumnPositionCol2 = new ArrayList<>();
    updateColumnPositionCol2.add(SparkColumnInfo.of("col1", DataTypes.StringType, ""));
    updateColumnPositionCol2.addAll(simpleTableColumns);
    updateColumnPositionCol2.add(SparkColumnInfo.of("col2", DataTypes.StringType, ""));
    checkTableColumns(tableName, updateColumnPositionCol2, getTableInfo(tableName));

    sql(String.format("ALTER TABLE %S CHANGE COLUMN col2 col2 STRING AFTER col1", tableName));
    List<SparkColumnInfo> updateColumnPositionAfter = new ArrayList<>();
    updateColumnPositionAfter.add(SparkColumnInfo.of("col1", DataTypes.StringType, ""));
    updateColumnPositionAfter.add(SparkColumnInfo.of("col2", DataTypes.StringType, ""));
    updateColumnPositionAfter.addAll(simpleTableColumns);
    checkTableColumns(tableName, updateColumnPositionAfter, getTableInfo(tableName));
  }

  @Test
  void testAlterTableUpdateColumnComment() {
    String tableName = "test_update_column_comment";
    dropTableIfExists(tableName);
    List<SparkColumnInfo> simpleTableColumns = getSimpleTableColumn();
    createSimpleTable(tableName);
    checkTableColumns(tableName, simpleTableColumns, getTableInfo(tableName));

    String oldColumnComment = "col1_comment";
    String newColumnComment = "col1_new_comment";

    sql(
        String.format(
            "ALTER TABLE %S ADD COLUMNS (col1 int comment '%s')", tableName, oldColumnComment));
    sql(
        String.format(
            "ALTER TABLE %S CHANGE COLUMN col1 col1 int comment '%s'",
            tableName, newColumnComment));
    ArrayList<SparkColumnInfo> updateCommentColumns = new ArrayList<>(simpleTableColumns);
    updateCommentColumns.add(SparkColumnInfo.of("col1", DataTypes.IntegerType, newColumnComment));
    checkTableColumns(tableName, updateCommentColumns, getTableInfo(tableName));
>>>>>>> e65ba067
  }

  private void checkTableColumns(
      String tableName, List<SparkColumnInfo> columnInfos, SparkTableInfo tableInfo) {
    SparkTableInfoChecker.create()
        .withName(tableName)
        .withColumns(columnInfos)
        .withComment(null)
        .check(tableInfo);
  }

  private void checkTableReadWrite(SparkTableInfo table) {
    String name = table.getTableIdentifier();
    String insertValues =
        table.getColumns().stream()
            .map(columnInfo -> typeConstant.get(columnInfo.getType()))
            .map(Object::toString)
            .collect(Collectors.joining(","));

    sql(getInsertWithoutPartitionSql(name, insertValues));

    // remove "'" from values, such as 'a' is trans to a
    String checkValues =
        table.getColumns().stream()
            .map(columnInfo -> typeConstant.get(columnInfo.getType()))
            .map(Object::toString)
            .map(
                s -> {
                  String tmp = org.apache.commons.lang3.StringUtils.removeEnd(s, "'");
                  tmp = org.apache.commons.lang3.StringUtils.removeStart(tmp, "'");
                  return tmp;
                })
            .collect(Collectors.joining(","));

    List<String> queryResult =
        sql(getSelectAllSql(name)).stream()
            .map(
                line ->
                    Arrays.stream(line)
                        .map(item -> item.toString())
                        .collect(Collectors.joining(",")))
            .collect(Collectors.toList());
    Assertions.assertTrue(
        queryResult.size() == 1, "Should just one row, table content: " + queryResult);
    Assertions.assertEquals(checkValues, queryResult.get(0));
  }

  private String getCreateSimpleTableString(String tableName) {
    return String.format(
        "CREATE TABLE %s (id INT COMMENT 'id comment', name STRING COMMENT '', age INT)",
        tableName);
  }

  private List<SparkColumnInfo> getSimpleTableColumn() {
    return Arrays.asList(
        SparkColumnInfo.of("id", DataTypes.IntegerType, "id comment"),
        SparkColumnInfo.of("name", DataTypes.StringType, ""),
        SparkColumnInfo.of("age", DataTypes.IntegerType, null));
  }

  // Helper method to create a simple table, and could use corresponding
  // getSimpleTableColumn to check table column.
  private void createSimpleTable(String identifier) {
    String createTableSql = getCreateSimpleTableString(identifier);
    sql(createTableSql);
  }
}<|MERGE_RESOLUTION|>--- conflicted
+++ resolved
@@ -340,30 +340,6 @@
   }
 
   @Test
-<<<<<<< HEAD
-  void testComplexType() {
-    String tableName = "test_complex_type";
-    dropTableIfExists(tableName);
-
-    sql(
-        String.format(
-            "CREATE TABLE %s (col1 ARRAY<int> COMMENT 'array', col2 MAP<string, string> COMMENT 'map', col3 STRUCT<col1: int, col2: string> COMMENT 'struct')",
-            tableName));
-    SparkTableInfo tableInfo = getTableInfo(tableName);
-    List<SparkColumnInfo> expectedSparkInfo =
-        Arrays.asList(
-            SparkColumnInfo.of("col1", DataTypes.createArrayType(DataTypes.IntegerType), "array"),
-            SparkColumnInfo.of(
-                "col2", DataTypes.createMapType(DataTypes.StringType, DataTypes.StringType), "map"),
-            SparkColumnInfo.of(
-                "col3",
-                DataTypes.createStructType(
-                    Arrays.asList(
-                        DataTypes.createStructField("col1", DataTypes.IntegerType, true),
-                        DataTypes.createStructField("col2", DataTypes.StringType, true))),
-                "struct"));
-    checkTableColumns(tableName, expectedSparkInfo, tableInfo);
-=======
   void testUpdateColumnPosition() {
     String tableName = "test_column_position";
     dropTableIfExists(tableName);
@@ -427,7 +403,31 @@
     ArrayList<SparkColumnInfo> updateCommentColumns = new ArrayList<>(simpleTableColumns);
     updateCommentColumns.add(SparkColumnInfo.of("col1", DataTypes.IntegerType, newColumnComment));
     checkTableColumns(tableName, updateCommentColumns, getTableInfo(tableName));
->>>>>>> e65ba067
+  }
+
+  @Test
+  void testComplexType() {
+    String tableName = "test_complex_type";
+    dropTableIfExists(tableName);
+
+    sql(
+            String.format(
+                    "CREATE TABLE %s (col1 ARRAY<int> COMMENT 'array', col2 MAP<string, string> COMMENT 'map', col3 STRUCT<col1: int, col2: string> COMMENT 'struct')",
+                    tableName));
+    SparkTableInfo tableInfo = getTableInfo(tableName);
+    List<SparkColumnInfo> expectedSparkInfo =
+            Arrays.asList(
+                    SparkColumnInfo.of("col1", DataTypes.createArrayType(DataTypes.IntegerType), "array"),
+                    SparkColumnInfo.of(
+                            "col2", DataTypes.createMapType(DataTypes.StringType, DataTypes.StringType), "map"),
+                    SparkColumnInfo.of(
+                            "col3",
+                            DataTypes.createStructType(
+                                    Arrays.asList(
+                                            DataTypes.createStructField("col1", DataTypes.IntegerType, true),
+                                            DataTypes.createStructField("col2", DataTypes.StringType, true))),
+                            "struct"));
+    checkTableColumns(tableName, expectedSparkInfo, tableInfo);
   }
 
   private void checkTableColumns(
