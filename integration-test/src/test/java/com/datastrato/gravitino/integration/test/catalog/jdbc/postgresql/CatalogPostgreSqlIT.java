--- conflicted
+++ resolved
@@ -1119,7 +1119,6 @@
   }
 
   @Test
-<<<<<<< HEAD
   void testCreateSameTableInDifferentSchema() {
     String schemaPrefix = GravitinoITUtils.genRandomName("postgresql_it_schema");
     String schemaName1 = schemaPrefix + "1a";
@@ -1185,7 +1184,9 @@
         Assertions.assertEquals(dbs[idx] + "." + n, t.comment());
       }
     }
-=======
+  }
+
+  @Test
   void testPostgreSQLSchemaNameCaseSensitive() {
     Column col1 = Column.of("col_1", Types.LongType.get(), "id", false, false, null);
     Column col2 = Column.of("col_2", Types.VarCharType.of(255), "code", false, false, null);
@@ -1259,6 +1260,5 @@
             .asTableCatalog()
             .loadTable(NameIdentifier.of(metalakeName, catalogName, schemaName, tableName));
     Assertions.assertEquals(Types.UnparsedType.of("bit"), loadedTable.columns()[0].dataType());
->>>>>>> e2a7ea15
   }
 }