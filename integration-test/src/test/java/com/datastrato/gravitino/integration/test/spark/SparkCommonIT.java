/*
 * Copyright 2024 Datastrato Pvt Ltd.
 * This software is licensed under the Apache License version 2.
 */
package com.datastrato.gravitino.integration.test.spark;

import com.datastrato.gravitino.integration.test.util.spark.SparkTableInfo;
import com.datastrato.gravitino.integration.test.util.spark.SparkTableInfo.SparkColumnInfo;
import com.datastrato.gravitino.integration.test.util.spark.SparkTableInfoChecker;
import com.google.common.base.Preconditions;
import com.google.common.collect.ImmutableMap;
import java.util.ArrayList;
import java.util.Arrays;
import java.util.List;
import java.util.Map;
import java.util.Set;
import java.util.stream.Collectors;
import org.apache.spark.sql.AnalysisException;
import org.apache.spark.sql.catalyst.analysis.NoSuchNamespaceException;
import org.apache.spark.sql.catalyst.analysis.NoSuchTableException;
import org.apache.spark.sql.types.DataType;
import org.apache.spark.sql.types.DataTypes;
import org.junit.jupiter.api.AfterAll;
import org.junit.jupiter.api.Assertions;
import org.junit.jupiter.api.BeforeAll;
import org.junit.jupiter.api.BeforeEach;
import org.junit.jupiter.api.Test;

public abstract class SparkCommonIT extends SparkEnvIT {
  private static String getSelectAllSql(String tableName) {
    return String.format("SELECT * FROM %s", tableName);
  }

  private static String getInsertWithoutPartitionSql(String tableName, String values) {
    return String.format("INSERT INTO %s VALUES (%s)", tableName, values);
  }

  private static String getUpdateTableSql(String tableName, String setClause, String whereClause) {
    return String.format("UPDATE %s SET %s WHERE %s", tableName, setClause, whereClause);
  }

  private static String getRowLevelUpdateTableSql(
      String targetTableName, String selectClause, String sourceTableName, String onClause) {
    return String.format(
        "MERGE INTO %s "
            + "USING (SELECT %s) %s "
            + "ON %s "
            + "WHEN MATCHED THEN UPDATE SET * "
            + "WHEN NOT MATCHED THEN INSERT *",
        targetTableName, selectClause, sourceTableName, onClause);
  }

  private static String getRowLevelDeleteTableSql(
      String targetTableName, String selectClause, String sourceTableName, String onClause) {
    return String.format(
        "MERGE INTO %s "
            + "USING (SELECT %s) %s "
            + "ON %s "
            + "WHEN MATCHED THEN DELETE "
            + "WHEN NOT MATCHED THEN INSERT *",
        targetTableName, selectClause, sourceTableName, onClause);
  }

  // To generate test data for write&read table.
  private static final Map<DataType, String> typeConstant =
      ImmutableMap.of(
          DataTypes.IntegerType,
          "2",
          DataTypes.StringType,
          "'gravitino_it_test'",
          DataTypes.createArrayType(DataTypes.IntegerType),
          "array(1, 2, 3)",
          DataTypes.createMapType(DataTypes.StringType, DataTypes.IntegerType),
          "map('a', 1)",
          DataTypes.createStructType(
              Arrays.asList(
                  DataTypes.createStructField("col1", DataTypes.IntegerType, true),
                  DataTypes.createStructField("col2", DataTypes.StringType, true))),
          "struct(1, 'a')");

<<<<<<< HEAD
  // To generate test data for write&read table.
  private static final Map<DataType, String> typeNewConstant =
      ImmutableMap.of(
          DataTypes.IntegerType,
          "2",
          DataTypes.StringType,
          "'gravitino_it_test_new'",
          DataTypes.createArrayType(DataTypes.IntegerType),
          "array(4, 5, 6)",
          DataTypes.createMapType(DataTypes.StringType, DataTypes.IntegerType),
          "map('b', 2)",
          DataTypes.createStructType(
              Arrays.asList(
                  DataTypes.createStructField("col1", DataTypes.IntegerType, true),
                  DataTypes.createStructField("col2", DataTypes.StringType, true))),
          "struct(2, 'b')");
=======
  protected abstract String getUsingClause();
>>>>>>> 49181d27

  // Use a custom database not the original default database because SparkCommonIT couldn't
  // read&write data to tables in default database. The main reason is default database location is
  // determined by `hive.metastore.warehouse.dir` in hive-site.xml which is local HDFS address
  // not real HDFS address. The location of tables created under default database is like
  // hdfs://localhost:9000/xxx which couldn't read write data from SparkCommonIT. Will use default
  // database after spark connector support Alter database xx set location command.
  @BeforeAll
  void initDefaultDatabase() {
    sql("USE " + getCatalogName());
    createDatabaseIfNotExists(getDefaultDatabase());
  }

  @BeforeEach
  void init() {
    sql("USE " + getCatalogName());
    sql("USE " + getDefaultDatabase());
  }

  @AfterAll
  void cleanUp() {
    sql("USE " + getCatalogName());
    getDatabases()
        .forEach(
            databaseName -> sql(String.format("DROP DATABASE IF EXISTS %s CASCADE", databaseName)));
  }

  protected String getDefaultDatabase() {
    return "default_db";
  }

  @Test
  void testLoadCatalogs() {
    Set<String> catalogs = getCatalogs();
    Assertions.assertTrue(catalogs.contains(getCatalogName()));
  }

  @Test
  void testDropSchema() {
    String testDatabaseName = "t_drop";
    Set<String> databases = getDatabases();
    Assertions.assertFalse(databases.contains(testDatabaseName));

    sql("CREATE DATABASE " + testDatabaseName);
    databases = getDatabases();
    Assertions.assertTrue(databases.contains(testDatabaseName));

    sql("DROP DATABASE " + testDatabaseName);
    databases = getDatabases();
    Assertions.assertFalse(databases.contains(testDatabaseName));

    Assertions.assertThrowsExactly(
        NoSuchNamespaceException.class, () -> sql("DROP DATABASE notExists"));
  }

  @Test
  void testCreateSimpleTable() {
    String tableName = "simple_table";
    dropTableIfExists(tableName);
    createSimpleTable(tableName);
    SparkTableInfo tableInfo = getTableInfo(tableName);

    SparkTableInfoChecker checker =
        SparkTableInfoChecker.create()
            .withName(tableName)
            .withColumns(getSimpleTableColumn())
            .withComment(null);
    checker.check(tableInfo);

    checkTableReadWrite(tableInfo);
  }

  @Test
  void testCreateTableWithDatabase() {
    // test db.table as table identifier
    String databaseName = "db1";
    String tableName = "table1";
    createDatabaseIfNotExists(databaseName);
    String tableIdentifier = String.join(".", databaseName, tableName);

    createSimpleTable(tableIdentifier);
    SparkTableInfo tableInfo = getTableInfo(tableIdentifier);
    SparkTableInfoChecker checker =
        SparkTableInfoChecker.create().withName(tableName).withColumns(getSimpleTableColumn());
    checker.check(tableInfo);
    checkTableReadWrite(tableInfo);

    // use db then create table with table name
    databaseName = "db2";
    tableName = "table2";
    createDatabaseIfNotExists(databaseName);

    sql("USE " + databaseName);
    createSimpleTable(tableName);
    tableInfo = getTableInfo(tableName);
    checker =
        SparkTableInfoChecker.create().withName(tableName).withColumns(getSimpleTableColumn());
    checker.check(tableInfo);
    checkTableReadWrite(tableInfo);
  }

  @Test
  void testCreateTableWithComment() {
    String tableName = "comment_table";
    dropTableIfExists(tableName);
    String createTableSql = getCreateSimpleTableString(tableName);
    String tableComment = "tableComment";
    createTableSql = String.format("%s COMMENT '%s'", createTableSql, tableComment);
    sql(createTableSql);
    SparkTableInfo tableInfo = getTableInfo(tableName);

    SparkTableInfoChecker checker =
        SparkTableInfoChecker.create()
            .withName(tableName)
            .withColumns(getSimpleTableColumn())
            .withComment(tableComment);
    checker.check(tableInfo);

    checkTableReadWrite(tableInfo);
  }

  @Test
  void testDropTable() {
    String tableName = "drop_table";
    createSimpleTable(tableName);
    Assertions.assertEquals(true, tableExists(tableName));

    dropTableIfExists(tableName);
    Assertions.assertEquals(false, tableExists(tableName));

    Assertions.assertThrowsExactly(NoSuchTableException.class, () -> sql("DROP TABLE not_exists"));
  }

  @Test
  void testRenameTable() {
    String tableName = "rename1";
    String newTableName = "rename2";
    dropTableIfExists(tableName);
    dropTableIfExists(newTableName);

    createSimpleTable(tableName);
    Assertions.assertTrue(tableExists(tableName));
    Assertions.assertFalse(tableExists(newTableName));

    sql(String.format("ALTER TABLE %s RENAME TO %s", tableName, newTableName));
    Assertions.assertTrue(tableExists(newTableName));
    Assertions.assertFalse(tableExists(tableName));

    // rename to an existing table
    createSimpleTable(tableName);
    Assertions.assertThrows(
        RuntimeException.class,
        () -> sql(String.format("ALTER TABLE %s RENAME TO %s", tableName, newTableName)));

    // rename a not existing tables
    Assertions.assertThrowsExactly(
        AnalysisException.class, () -> sql("ALTER TABLE not_exists1 RENAME TO not_exist2"));
  }

  @Test
  void testListTable() {
    String table1 = "list1";
    String table2 = "list2";
    createSimpleTable(table1);
    createSimpleTable(table2);
    Set<String> tables = listTableNames();
    Assertions.assertTrue(tables.contains(table1));
    Assertions.assertTrue(tables.contains(table2));

    // show tables from not current db
    String database = "db_list";
    String table3 = "list3";
    String table4 = "list4";
    createDatabaseIfNotExists(database);
    createSimpleTable(String.join(".", database, table3));
    createSimpleTable(String.join(".", database, table4));
    tables = listTableNames(database);

    Assertions.assertTrue(tables.contains(table3));
    Assertions.assertTrue(tables.contains(table4));

    Assertions.assertThrows(NoSuchNamespaceException.class, () -> listTableNames("not_exists_db"));
  }

  @Test
  void testAlterTableSetAndRemoveProperty() {
    String tableName = "test_property";
    dropTableIfExists(tableName);

    createSimpleTable(tableName);
    sql(
        String.format(
            "ALTER TABLE %s SET TBLPROPERTIES('key1'='value1', 'key2'='value2')", tableName));
    Map<String, String> oldProperties = getTableInfo(tableName).getTableProperties();
    Assertions.assertTrue(oldProperties.containsKey("key1") && oldProperties.containsKey("key2"));

    sql(String.format("ALTER TABLE %s UNSET TBLPROPERTIES('key1')", tableName));
    Map<String, String> newProperties = getTableInfo(tableName).getTableProperties();
    Assertions.assertFalse(newProperties.containsKey("key1"));
    Assertions.assertTrue(newProperties.containsKey("key2"));
  }

  @Test
  void testAlterTableAddAndDeleteColumn() {
    String tableName = "test_column";
    dropTableIfExists(tableName);

    List<SparkColumnInfo> simpleTableColumns = getSimpleTableColumn();

    createSimpleTable(tableName);
    checkTableColumns(tableName, simpleTableColumns, getTableInfo(tableName));

    sql(String.format("ALTER TABLE %S ADD COLUMNS (col1 string)", tableName));
    ArrayList<SparkColumnInfo> addColumns = new ArrayList<>(simpleTableColumns);
    addColumns.add(SparkColumnInfo.of("col1", DataTypes.StringType, null));
    checkTableColumns(tableName, addColumns, getTableInfo(tableName));

    sql(String.format("ALTER TABLE %S DROP COLUMNS (col1)", tableName));
    checkTableColumns(tableName, simpleTableColumns, getTableInfo(tableName));
  }

  @Test
  void testAlterTableUpdateColumnType() {
    String tableName = "test_column_type";
    dropTableIfExists(tableName);

    List<SparkColumnInfo> simpleTableColumns = getSimpleTableColumn();

    createSimpleTable(tableName);
    checkTableColumns(tableName, simpleTableColumns, getTableInfo(tableName));

    sql(String.format("ALTER TABLE %S ADD COLUMNS (col1 int)", tableName));
    sql(String.format("ALTER TABLE %S CHANGE COLUMN col1 col1 bigint", tableName));
    ArrayList<SparkColumnInfo> updateColumns = new ArrayList<>(simpleTableColumns);
    updateColumns.add(SparkColumnInfo.of("col1", DataTypes.LongType, null));
    checkTableColumns(tableName, updateColumns, getTableInfo(tableName));
  }

  @Test
  void testAlterTableRenameColumn() {
    String tableName = "test_rename_column";
    dropTableIfExists(tableName);
    List<SparkColumnInfo> simpleTableColumns = getSimpleTableColumn();
    createSimpleTable(tableName);
    checkTableColumns(tableName, simpleTableColumns, getTableInfo(tableName));

    String oldColumnName = "col1";
    String newColumnName = "col2";

    sql(String.format("ALTER TABLE %S ADD COLUMNS (col1 int)", tableName));
    sql(
        String.format(
            "ALTER TABLE %S RENAME COLUMN %S TO %S", tableName, oldColumnName, newColumnName));
    ArrayList<SparkColumnInfo> renameColumns = new ArrayList<>(simpleTableColumns);
    renameColumns.add(SparkColumnInfo.of(newColumnName, DataTypes.IntegerType, null));
    checkTableColumns(tableName, renameColumns, getTableInfo(tableName));
  }

  @Test
  void testUpdateColumnPosition() {
    String tableName = "test_column_position";
    dropTableIfExists(tableName);

    List<SparkColumnInfo> simpleTableColumns =
        Arrays.asList(
            SparkColumnInfo.of("id", DataTypes.StringType, ""),
            SparkColumnInfo.of("name", DataTypes.StringType, ""),
            SparkColumnInfo.of("age", DataTypes.StringType, ""));

    sql(
        String.format(
            "CREATE TABLE %s (id STRING COMMENT '', name STRING COMMENT '', age STRING COMMENT '') %s",
            tableName, getUsingClause()));
    checkTableColumns(tableName, simpleTableColumns, getTableInfo(tableName));

    sql(String.format("ALTER TABLE %S ADD COLUMNS (col1 STRING COMMENT '')", tableName));
    List<SparkColumnInfo> updateColumnPositionCol1 = new ArrayList<>(simpleTableColumns);
    updateColumnPositionCol1.add(SparkColumnInfo.of("col1", DataTypes.StringType, ""));
    checkTableColumns(tableName, updateColumnPositionCol1, getTableInfo(tableName));

    sql(String.format("ALTER TABLE %S CHANGE COLUMN col1 col1 STRING FIRST", tableName));
    List<SparkColumnInfo> updateColumnPositionFirst = new ArrayList<>();
    updateColumnPositionFirst.add(SparkColumnInfo.of("col1", DataTypes.StringType, ""));
    updateColumnPositionFirst.addAll(simpleTableColumns);
    checkTableColumns(tableName, updateColumnPositionFirst, getTableInfo(tableName));

    sql(String.format("ALTER TABLE %S ADD COLUMNS (col2 STRING COMMENT '')", tableName));
    List<SparkColumnInfo> updateColumnPositionCol2 = new ArrayList<>();
    updateColumnPositionCol2.add(SparkColumnInfo.of("col1", DataTypes.StringType, ""));
    updateColumnPositionCol2.addAll(simpleTableColumns);
    updateColumnPositionCol2.add(SparkColumnInfo.of("col2", DataTypes.StringType, ""));
    checkTableColumns(tableName, updateColumnPositionCol2, getTableInfo(tableName));

    sql(String.format("ALTER TABLE %S CHANGE COLUMN col2 col2 STRING AFTER col1", tableName));
    List<SparkColumnInfo> updateColumnPositionAfter = new ArrayList<>();
    updateColumnPositionAfter.add(SparkColumnInfo.of("col1", DataTypes.StringType, ""));
    updateColumnPositionAfter.add(SparkColumnInfo.of("col2", DataTypes.StringType, ""));
    updateColumnPositionAfter.addAll(simpleTableColumns);
    checkTableColumns(tableName, updateColumnPositionAfter, getTableInfo(tableName));
  }

  @Test
  void testAlterTableUpdateColumnComment() {
    String tableName = "test_update_column_comment";
    dropTableIfExists(tableName);
    List<SparkColumnInfo> simpleTableColumns = getSimpleTableColumn();
    createSimpleTable(tableName);
    checkTableColumns(tableName, simpleTableColumns, getTableInfo(tableName));

    String oldColumnComment = "col1_comment";
    String newColumnComment = "col1_new_comment";

    sql(
        String.format(
            "ALTER TABLE %S ADD COLUMNS (col1 int comment '%s')", tableName, oldColumnComment));
    sql(
        String.format(
            "ALTER TABLE %S CHANGE COLUMN col1 col1 int comment '%s'",
            tableName, newColumnComment));
    ArrayList<SparkColumnInfo> updateCommentColumns = new ArrayList<>(simpleTableColumns);
    updateCommentColumns.add(SparkColumnInfo.of("col1", DataTypes.IntegerType, newColumnComment));
    checkTableColumns(tableName, updateCommentColumns, getTableInfo(tableName));
  }

  @Test
  void testComplexType() {
    String tableName = "complex_type_table";
    dropTableIfExists(tableName);

    sql(
        String.format(
            "CREATE TABLE %s (col1 ARRAY<INT> COMMENT 'array', col2 MAP<STRING, INT> COMMENT 'map', col3 STRUCT<col1: INT, col2: STRING> COMMENT 'struct')",
            tableName));
    SparkTableInfo tableInfo = getTableInfo(tableName);
    List<SparkColumnInfo> expectedSparkInfo =
        Arrays.asList(
            SparkColumnInfo.of("col1", DataTypes.createArrayType(DataTypes.IntegerType), "array"),
            SparkColumnInfo.of(
                "col2",
                DataTypes.createMapType(DataTypes.StringType, DataTypes.IntegerType),
                "map"),
            SparkColumnInfo.of(
                "col3",
                DataTypes.createStructType(
                    Arrays.asList(
                        DataTypes.createStructField("col1", DataTypes.IntegerType, true),
                        DataTypes.createStructField("col2", DataTypes.StringType, true))),
                "struct"));
    checkTableColumns(tableName, expectedSparkInfo, tableInfo);

    checkTableReadWrite(tableInfo);
  }

  protected void checkTableColumns(
      String tableName, List<SparkColumnInfo> columnInfos, SparkTableInfo tableInfo) {
    SparkTableInfoChecker.create()
        .withName(tableName)
        .withColumns(columnInfos)
        .withComment(null)
        .check(tableInfo);
  }

  private void checkTableReadWrite(SparkTableInfo table) {
    String name = table.getTableIdentifier();
    String insertValues =
        table.getColumns().stream()
            .map(columnInfo -> typeConstant.get(columnInfo.getType()))
            .map(Object::toString)
            .collect(Collectors.joining(","));

    sql(getInsertWithoutPartitionSql(name, insertValues));

    // do something to match the query result:
    // 1. remove "'" from values, such as 'a' is trans to a
    // 2. remove "array" from values, such as array(1, 2, 3) is trans to [1, 2, 3]
    // 3. remove "map" from values, such as map('a', 1, 'b', 2) is trans to {a=1, b=2}
    // 4. remove "struct" from values, such as struct(1, 'a') is trans to 1,a
    String checkValues =
        table.getColumns().stream()
            .map(columnInfo -> typeConstant.get(columnInfo.getType()))
            .map(Object::toString)
            .map(
                s -> {
                  String tmp = org.apache.commons.lang3.StringUtils.remove(s, "'");
                  if (org.apache.commons.lang3.StringUtils.isEmpty(tmp)) {
                    return tmp;
                  } else if (tmp.startsWith("array")) {
                    return tmp.replace("array", "").replace("(", "[").replace(")", "]");
                  } else if (tmp.startsWith("map")) {
                    return tmp.replace("map", "")
                        .replace("(", "{")
                        .replace(")", "}")
                        .replace(", ", "=");
                  } else if (tmp.startsWith("struct")) {
                    return tmp.replace("struct", "")
                        .replace("(", "")
                        .replace(")", "")
                        .replace(", ", ",");
                  }
                  return tmp;
                })
            .collect(Collectors.joining(","));

    List<String> queryResult =
        sql(getSelectAllSql(name)).stream()
            .map(
                line ->
                    Arrays.stream(line)
                        .map(
                            item -> {
                              if (item instanceof Object[]) {
                                return Arrays.stream((Object[]) item)
                                    .map(Object::toString)
                                    .collect(Collectors.joining(","));
                              } else {
                                return item.toString();
                              }
                            })
                        .collect(Collectors.joining(",")))
            .collect(Collectors.toList());
    Assertions.assertTrue(
        queryResult.size() == 1, "Should just one row, table content: " + queryResult);
    Assertions.assertEquals(checkValues, queryResult.get(0));
  }

  protected void checkTableReadAndUpdate(SparkTableInfo table) {
    String name = table.getTableIdentifier();
    checkTableReadWrite(table);

    String updatedValues =
        table.getColumns().stream()
            .map(
                columnInfo ->
                    String.format(
                        "%s = %s", columnInfo.getName(), typeNewConstant.get(columnInfo.getType())))
            .map(Object::toString)
            .collect(Collectors.joining(","));

    sql(getUpdateTableSql(name, updatedValues, "1 = 1"));

    // do something to match the query result:
    // 1. remove "'" from values, such as 'a' is trans to a
    // 2. remove "array" from values, such as array(1, 2, 3) is trans to [1, 2, 3]
    // 3. remove "map" from values, such as map('a', 1, 'b', 2) is trans to {a=1, b=2}
    // 4. remove "struct" from values, such as struct(1, 'a') is trans to 1,a
    String checkValues =
        table.getColumns().stream()
            .map(columnInfo -> typeNewConstant.get(columnInfo.getType()))
            .map(Object::toString)
            .map(
                s -> {
                  String tmp = org.apache.commons.lang3.StringUtils.remove(s, "'");
                  if (org.apache.commons.lang3.StringUtils.isEmpty(tmp)) {
                    return tmp;
                  } else if (tmp.startsWith("array")) {
                    return tmp.replace("array", "").replace("(", "[").replace(")", "]");
                  } else if (tmp.startsWith("map")) {
                    return tmp.replace("map", "")
                        .replace("(", "{")
                        .replace(")", "}")
                        .replace(", ", "=");
                  } else if (tmp.startsWith("struct")) {
                    return tmp.replace("struct", "")
                        .replace("(", "")
                        .replace(")", "")
                        .replace(", ", ",");
                  }
                  return tmp;
                })
            .collect(Collectors.joining(","));

    List<String> queryResult =
        sql(getSelectAllSql(name)).stream()
            .map(
                line ->
                    Arrays.stream(line)
                        .map(
                            item -> {
                              if (item instanceof Object[]) {
                                return Arrays.stream((Object[]) item)
                                    .map(Object::toString)
                                    .collect(Collectors.joining(","));
                              } else {
                                return item.toString();
                              }
                            })
                        .collect(Collectors.joining(",")))
            .collect(Collectors.toList());
    Assertions.assertEquals(
        1, queryResult.size(), "Should just one row, table content: " + queryResult);
    Assertions.assertEquals(checkValues, queryResult.get(0));
  }

  protected void checkTableRowLevelUpdate(SparkTableInfo table) {
    String name = table.getTableIdentifier();
    checkTableReadWrite(table);

    String sourceTableName = "source_table";

    String selectClause =
        table.getColumns().stream()
            .map(
                columnInfo ->
                    String.format(
                        "%s as %s",
                        typeNewConstant.get(columnInfo.getType()), columnInfo.getName()))
            .map(Object::toString)
            .collect(Collectors.joining(","));

    List<SparkColumnInfo> columns = table.getColumns();
    Preconditions.checkArgument(columns.size() > 0, "columns should not be empty");
    SparkColumnInfo onColumn = columns.get(0);

    String onClause =
        String.format(
            "%s.%s = %s.%s", name, onColumn.getName(), sourceTableName, onColumn.getName());

    sql(getRowLevelUpdateTableSql(name, sourceTableName, selectClause, onClause));

    // do something to match the query result:
    // 1. remove "'" from values, such as 'a' is trans to a
    // 2. remove "array" from values, such as array(1, 2, 3) is trans to [1, 2, 3]
    // 3. remove "map" from values, such as map('a', 1, 'b', 2) is trans to {a=1, b=2}
    // 4. remove "struct" from values, such as struct(1, 'a') is trans to 1,a
    String checkValues =
        table.getColumns().stream()
            .map(columnInfo -> typeNewConstant.get(columnInfo.getType()))
            .map(Object::toString)
            .map(
                s -> {
                  String tmp = org.apache.commons.lang3.StringUtils.remove(s, "'");
                  if (org.apache.commons.lang3.StringUtils.isEmpty(tmp)) {
                    return tmp;
                  } else if (tmp.startsWith("array")) {
                    return tmp.replace("array", "").replace("(", "[").replace(")", "]");
                  } else if (tmp.startsWith("map")) {
                    return tmp.replace("map", "")
                        .replace("(", "{")
                        .replace(")", "}")
                        .replace(", ", "=");
                  } else if (tmp.startsWith("struct")) {
                    return tmp.replace("struct", "")
                        .replace("(", "")
                        .replace(")", "")
                        .replace(", ", ",");
                  }
                  return tmp;
                })
            .collect(Collectors.joining(","));

    List<String> queryResult =
        sql(getSelectAllSql(name)).stream()
            .map(
                line ->
                    Arrays.stream(line)
                        .map(
                            item -> {
                              if (item instanceof Object[]) {
                                return Arrays.stream((Object[]) item)
                                    .map(Object::toString)
                                    .collect(Collectors.joining(","));
                              } else {
                                return item.toString();
                              }
                            })
                        .collect(Collectors.joining(",")))
            .collect(Collectors.toList());
    Assertions.assertEquals(
        1, queryResult.size(), "Should just one row, table content: " + queryResult);
    Assertions.assertEquals(checkValues, queryResult.get(0));
  }

  protected void checkTableRowLevelDelete(SparkTableInfo table) {
    String name = table.getTableIdentifier();
    checkTableReadWrite(table);

    String sourceTableName = "source_table";

    String selectClause =
        table.getColumns().stream()
            .map(
                columnInfo ->
                    String.format(
                        "%s as %s",
                        typeNewConstant.get(columnInfo.getType()), columnInfo.getName()))
            .map(Object::toString)
            .collect(Collectors.joining(","));

    List<SparkColumnInfo> columns = table.getColumns();
    Preconditions.checkArgument(columns.size() > 0, "columns should not be empty");
    SparkColumnInfo onColumn = columns.get(0);

    String onClause =
        String.format(
            "%s.%s = %s.%s", name, onColumn.getName(), sourceTableName, onColumn.getName());

    sql(getRowLevelDeleteTableSql(name, sourceTableName, selectClause, onClause));

    List<Object[]> queryResult = sql(getSelectAllSql(name));
    Assertions.assertEquals(0, queryResult.size(), "Should no rows, table content: " + queryResult);
  }

  protected void checkTableRowLevelInsert(SparkTableInfo table) {
    String name = table.getTableIdentifier();
    List<Object[]> queryResult = sql(getSelectAllSql(name));
    Assertions.assertEquals(0, queryResult.size(), "Should no rows, table content: " + queryResult);

    String sourceTableName = "source_table";

    String selectClause =
        table.getColumns().stream()
            .map(
                columnInfo ->
                    String.format(
                        "%s as %s",
                        typeNewConstant.get(columnInfo.getType()), columnInfo.getName()))
            .map(Object::toString)
            .collect(Collectors.joining(","));

    List<SparkColumnInfo> columns = table.getColumns();
    Preconditions.checkArgument(columns.size() > 0, "columns should not be empty");
    SparkColumnInfo onColumn = columns.get(0);

    String onClause =
        String.format(
            "%s.%s = %s.%s", name, onColumn.getName(), sourceTableName, onColumn.getName());

    sql(getRowLevelDeleteTableSql(name, sourceTableName, selectClause, onClause));

    // do something to match the query result:
    // 1. remove "'" from values, such as 'a' is trans to a
    // 2. remove "array" from values, such as array(1, 2, 3) is trans to [1, 2, 3]
    // 3. remove "map" from values, such as map('a', 1, 'b', 2) is trans to {a=1, b=2}
    // 4. remove "struct" from values, such as struct(1, 'a') is trans to 1,a
    String checkValues =
        table.getColumns().stream()
            .map(columnInfo -> typeNewConstant.get(columnInfo.getType()))
            .map(Object::toString)
            .map(
                s -> {
                  String tmp = org.apache.commons.lang3.StringUtils.remove(s, "'");
                  if (org.apache.commons.lang3.StringUtils.isEmpty(tmp)) {
                    return tmp;
                  } else if (tmp.startsWith("array")) {
                    return tmp.replace("array", "").replace("(", "[").replace(")", "]");
                  } else if (tmp.startsWith("map")) {
                    return tmp.replace("map", "")
                        .replace("(", "{")
                        .replace(")", "}")
                        .replace(", ", "=");
                  } else if (tmp.startsWith("struct")) {
                    return tmp.replace("struct", "")
                        .replace("(", "")
                        .replace(")", "")
                        .replace(", ", ",");
                  }
                  return tmp;
                })
            .collect(Collectors.joining(","));

    List<String> queryResultWithInsert =
        sql(getSelectAllSql(name)).stream()
            .map(
                line ->
                    Arrays.stream(line)
                        .map(
                            item -> {
                              if (item instanceof Object[]) {
                                return Arrays.stream((Object[]) item)
                                    .map(Object::toString)
                                    .collect(Collectors.joining(","));
                              } else {
                                return item.toString();
                              }
                            })
                        .collect(Collectors.joining(",")))
            .collect(Collectors.toList());
    Assertions.assertEquals(
        1,
        queryResultWithInsert.size(),
        "Should just one row, table content: " + queryResultWithInsert);
    Assertions.assertEquals(checkValues, queryResultWithInsert.get(0));
  }

  private String getCreateSimpleTableString(String tableName) {
    return String.format(
        "CREATE TABLE %s (id INT COMMENT 'id comment', name STRING COMMENT '', age INT)",
        tableName);
  }

  protected List<SparkColumnInfo> getSimpleTableColumn() {
    return Arrays.asList(
        SparkColumnInfo.of("id", DataTypes.IntegerType, "id comment"),
        SparkColumnInfo.of("name", DataTypes.StringType, ""),
        SparkColumnInfo.of("age", DataTypes.IntegerType, null));
  }

  // Helper method to create a simple table, and could use corresponding
  // getSimpleTableColumn to check table column.
  protected void createSimpleTable(String identifier) {
    String createTableSql = getCreateSimpleTableString(identifier);
    sql(createTableSql);
  }
}<|MERGE_RESOLUTION|>--- conflicted
+++ resolved
@@ -78,7 +78,6 @@
                   DataTypes.createStructField("col2", DataTypes.StringType, true))),
           "struct(1, 'a')");
 
-<<<<<<< HEAD
   // To generate test data for write&read table.
   private static final Map<DataType, String> typeNewConstant =
       ImmutableMap.of(
@@ -95,9 +94,8 @@
                   DataTypes.createStructField("col1", DataTypes.IntegerType, true),
                   DataTypes.createStructField("col2", DataTypes.StringType, true))),
           "struct(2, 'b')");
-=======
+
   protected abstract String getUsingClause();
->>>>>>> 49181d27
 
   // Use a custom database not the original default database because SparkCommonIT couldn't
   // read&write data to tables in default database. The main reason is default database location is
