--- conflicted
+++ resolved
@@ -126,12 +126,8 @@
   @Test
   void testAlterSchema() {
     String testDatabaseName = "t_alter";
-<<<<<<< HEAD
+    dropDatabaseIfExists(testDatabaseName);
     sql("CREATE DATABASE " + testDatabaseName + " WITH DBPROPERTIES (ID=001);");
-=======
-    dropDatabaseIfExists(testDatabaseName);
-    sql("CREATE DATABASE " + testDatabaseName);
->>>>>>> 5b4eb40b
     Assertions.assertTrue(
         getDatabaseMetadata(testDatabaseName).get("Properties").contains("(ID,001)"));
 
