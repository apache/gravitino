/*
 * Copyright 2024 Datastrato Pvt Ltd.
 * This software is licensed under the Apache License version 2.
 */
package com.datastrato.gravitino.integration.test.spark;

import com.datastrato.gravitino.integration.test.util.spark.SparkTableInfo;
import com.datastrato.gravitino.integration.test.util.spark.SparkTableInfo.SparkColumnInfo;
import com.datastrato.gravitino.integration.test.util.spark.SparkTableInfoChecker;
import com.google.common.base.Preconditions;
import com.google.common.collect.ImmutableMap;
import java.io.File;
import java.io.IOException;
import java.util.ArrayList;
import java.util.Arrays;
import java.util.List;
import java.util.Map;
import java.util.Set;
import java.util.stream.Collectors;
import org.apache.commons.io.FileUtils;
import org.apache.hadoop.fs.FileStatus;
import org.apache.hadoop.fs.Path;
import org.apache.spark.sql.AnalysisException;
import org.apache.spark.sql.catalyst.analysis.NoSuchNamespaceException;
import org.apache.spark.sql.catalyst.analysis.NoSuchTableException;
import org.apache.spark.sql.connector.catalog.TableCatalog;
import org.apache.spark.sql.types.DataType;
import org.apache.spark.sql.types.DataTypes;
import org.junit.jupiter.api.AfterAll;
import org.junit.jupiter.api.Assertions;
import org.junit.jupiter.api.BeforeAll;
import org.junit.jupiter.api.BeforeEach;
import org.junit.jupiter.api.Test;
import org.junit.jupiter.api.condition.EnabledIf;
import org.slf4j.Logger;
import org.slf4j.LoggerFactory;

public abstract class SparkCommonIT extends SparkEnvIT {
  private static final Logger LOG = LoggerFactory.getLogger(SparkCommonIT.class);

  // To generate test data for write&read table.
  protected static final Map<DataType, String> typeConstant =
      ImmutableMap.of(
          DataTypes.IntegerType,
          "2",
          DataTypes.StringType,
          "'gravitino_it_test'",
          DataTypes.createArrayType(DataTypes.IntegerType),
          "array(1, 2, 3)",
          DataTypes.createMapType(DataTypes.StringType, DataTypes.IntegerType),
          "map('a', 1)",
          DataTypes.createStructType(
              Arrays.asList(
                  DataTypes.createStructField("col1", DataTypes.IntegerType, true),
                  DataTypes.createStructField("col2", DataTypes.StringType, true))),
          "struct(1, 'a')");

  // To generate test data for update table.
  private static final Map<DataType, String> typeNewConstant =
      ImmutableMap.of(
          DataTypes.IntegerType,
          "2",
          DataTypes.StringType,
          "'gravitino_it_test_new'",
          DataTypes.createArrayType(DataTypes.IntegerType),
          "array(4, 5, 6)",
          DataTypes.createMapType(DataTypes.StringType, DataTypes.IntegerType),
          "map('b', 2)",
          DataTypes.createStructType(
              Arrays.asList(
                  DataTypes.createStructField("col1", DataTypes.IntegerType, true),
                  DataTypes.createStructField("col2", DataTypes.StringType, true))),
          "struct(2, 'b')");

  private static String getInsertWithoutPartitionSql(String tableName, String values) {
    return String.format("INSERT INTO %s VALUES (%s)", tableName, values);
  }

  private static String getInsertWithPartitionSql(
      String tableName, String partitionString, String values) {
    return String.format(
        "INSERT OVERWRITE %s PARTITION (%s) VALUES (%s)", tableName, partitionString, values);
  }

<<<<<<< HEAD
  private static String getDeleteSql(String tableName, String condition) {
    return String.format("DELETE FROM %s where %s", tableName, condition);
  }

  private static String getUpdateTableSql(String tableName, String setClause, String whereClause) {
    return String.format("UPDATE %s SET %s WHERE %s", tableName, setClause, whereClause);
  }

  private static String getRowLevelUpdateTableSql(
      String targetTableName, String selectClause, String sourceTableName, String onClause) {
    return String.format(
        "MERGE INTO %s "
            + "USING (SELECT %s) %s "
            + "ON %s "
            + "WHEN MATCHED THEN UPDATE SET * "
            + "WHEN NOT MATCHED THEN INSERT *",
        targetTableName, selectClause, sourceTableName, onClause);
  }

  private static String getRowLevelDeleteTableSql(
      String targetTableName, String selectClause, String sourceTableName, String onClause) {
    return String.format(
        "MERGE INTO %s "
            + "USING (SELECT %s) %s "
            + "ON %s "
            + "WHEN MATCHED THEN DELETE "
            + "WHEN NOT MATCHED THEN INSERT *",
        targetTableName, selectClause, sourceTableName, onClause);
  }

=======
  protected static String getDeleteSql(String tableName, String condition) {
    return String.format("DELETE FROM %s where %s", tableName, condition);
  }

>>>>>>> 6bc084ef
  // Whether supports [CLUSTERED BY col_name3 SORTED BY col_name INTO num_buckets BUCKETS]
  protected abstract boolean supportsSparkSQLClusteredBy();

  protected abstract boolean supportsPartition();

  protected abstract boolean supportsDelete();

  // Use a custom database not the original default database because SparkCommonIT couldn't
  // read&write data to tables in default database. The main reason is default database location is
  // determined by `hive.metastore.warehouse.dir` in hive-site.xml which is local HDFS address
  // not real HDFS address. The location of tables created under default database is like
  // hdfs://localhost:9000/xxx which couldn't read write data from SparkCommonIT. Will use default
  // database after spark connector support Alter database xx set location command.
  @BeforeAll
  void initDefaultDatabase() throws IOException {
    // In embedded mode, derby acts as the backend database for the hive metastore
    // and creates a directory named metastore_db to store metadata,
    // supporting only one connection at a time.
    // Previously, only SparkHiveCatalogIT accessed derby without any exceptions.
    // Now, SparkIcebergCatalogIT exists at the same time.
    // This exception about `ERROR XSDB6: Another instance of Derby may have already
    // booted  the database {GRAVITINO_HOME}/integration-test/metastore_db` will occur when
    // SparkIcebergCatalogIT is initialized after the Sparkhivecatalogit is executed.
    // The main reason is that the lock file in the metastore_db directory is not cleaned so that a
    // new connection cannot be created,
    // so a clean operation is done here to ensure that a new connection can be created.
    File hiveLocalMetaStorePath = new File("metastore_db");
    try {
      if (hiveLocalMetaStorePath.exists()) {
        FileUtils.deleteDirectory(hiveLocalMetaStorePath);
      }
    } catch (IOException e) {
      LOG.error(String.format("delete director %s failed.", hiveLocalMetaStorePath), e);
      throw e;
    }
    sql("USE " + getCatalogName());
    createDatabaseIfNotExists(getDefaultDatabase());
  }

  @BeforeEach
  void init() {
    sql("USE " + getCatalogName());
    sql("USE " + getDefaultDatabase());
  }

  @AfterAll
  void cleanUp() {
    sql("USE " + getCatalogName());
    getDatabases()
        .forEach(database -> sql(String.format("DROP DATABASE IF EXISTS %s CASCADE", database)));
  }

  @Test
  void testListTables() {
    String tableName = "t_list";
    dropTableIfExists(tableName);
    Set<String> tableNames = listTableNames();
    Assertions.assertFalse(tableNames.contains(tableName));
    createSimpleTable(tableName);
    tableNames = listTableNames();
    Assertions.assertTrue(tableNames.contains(tableName));
    Assertions.assertThrowsExactly(
        NoSuchNamespaceException.class, () -> sql("SHOW TABLES IN nonexistent_schema"));
  }

  @Test
  void testLoadCatalogs() {
    Set<String> catalogs = getCatalogs();
    Assertions.assertTrue(catalogs.contains(getCatalogName()));
  }

  @Test
  void testCreateAndLoadSchema() {
    String testDatabaseName = "t_create1";
    dropDatabaseIfExists(testDatabaseName);
    sql("CREATE DATABASE " + testDatabaseName + " WITH DBPROPERTIES (ID=001);");
    Map<String, String> databaseMeta = getDatabaseMetadata(testDatabaseName);
    Assertions.assertFalse(databaseMeta.containsKey("Comment"));
    Assertions.assertTrue(databaseMeta.containsKey("Location"));
    Assertions.assertEquals("datastrato", databaseMeta.get("Owner"));
    String properties = databaseMeta.get("Properties");
    Assertions.assertTrue(properties.contains("(ID,001)"));

    testDatabaseName = "t_create2";
    dropDatabaseIfExists(testDatabaseName);
    String testDatabaseLocation = "/tmp/" + testDatabaseName;
    sql(
        String.format(
            "CREATE DATABASE %s COMMENT 'comment' LOCATION '%s'\n" + " WITH DBPROPERTIES (ID=002);",
            testDatabaseName, testDatabaseLocation));
    databaseMeta = getDatabaseMetadata(testDatabaseName);
    String comment = databaseMeta.get("Comment");
    Assertions.assertEquals("comment", comment);
    Assertions.assertEquals("datastrato", databaseMeta.get("Owner"));
    // underlying catalog may change /tmp/t_create2 to file:/tmp/t_create2
    Assertions.assertTrue(databaseMeta.get("Location").contains(testDatabaseLocation));
    properties = databaseMeta.get("Properties");
    Assertions.assertTrue(properties.contains("(ID,002)"));
  }

  @Test
  void testAlterSchema() {
    String testDatabaseName = "t_alter";
    dropDatabaseIfExists(testDatabaseName);
    sql("CREATE DATABASE " + testDatabaseName + " WITH DBPROPERTIES (ID=001);");
    Assertions.assertTrue(
        getDatabaseMetadata(testDatabaseName).get("Properties").contains("(ID,001)"));

    sql(String.format("ALTER DATABASE %s SET DBPROPERTIES ('ID'='002')", testDatabaseName));
    Assertions.assertFalse(
        getDatabaseMetadata(testDatabaseName).get("Properties").contains("(ID,001)"));
    Assertions.assertTrue(
        getDatabaseMetadata(testDatabaseName).get("Properties").contains("(ID,002)"));

    // Hive metastore doesn't support alter database location, therefore this test method
    // doesn't verify ALTER DATABASE database_name SET LOCATION 'new_location'.

    Assertions.assertThrowsExactly(
        NoSuchNamespaceException.class,
        () -> sql("ALTER DATABASE notExists SET DBPROPERTIES ('ID'='001')"));
  }

  @Test
  void testDropSchema() {
    String testDatabaseName = "t_drop";
    Set<String> databases = getDatabases();
    Assertions.assertFalse(databases.contains(testDatabaseName));

    sql("CREATE DATABASE " + testDatabaseName);
    databases = getDatabases();
    Assertions.assertTrue(databases.contains(testDatabaseName));

    sql("DROP DATABASE " + testDatabaseName);
    databases = getDatabases();
    Assertions.assertFalse(databases.contains(testDatabaseName));

    Assertions.assertThrowsExactly(
        NoSuchNamespaceException.class, () -> sql("DROP DATABASE notExists"));
  }

  @Test
  void testCreateSimpleTable() {
    String tableName = "simple_table";
    dropTableIfExists(tableName);
    createSimpleTable(tableName);
    SparkTableInfo tableInfo = getTableInfo(tableName);

    SparkTableInfoChecker checker =
        SparkTableInfoChecker.create()
            .withName(tableName)
            .withColumns(getSimpleTableColumn())
            .withComment(null);
    checker.check(tableInfo);

    checkTableReadWrite(tableInfo);
  }

  @Test
  void testCreateTableWithDatabase() {
    // test db.table as table identifier
    String databaseName = "db1";
    String tableName = "table1";
    createDatabaseIfNotExists(databaseName);
    String tableIdentifier = String.join(".", databaseName, tableName);

    dropTableIfExists(tableIdentifier);
    createSimpleTable(tableIdentifier);
    SparkTableInfo tableInfo = getTableInfo(tableIdentifier);
    SparkTableInfoChecker checker =
        SparkTableInfoChecker.create().withName(tableName).withColumns(getSimpleTableColumn());
    checker.check(tableInfo);
    checkTableReadWrite(tableInfo);

    // use db then create table with table name
    databaseName = "db2";
    tableName = "table2";
    createDatabaseIfNotExists(databaseName);

    sql("USE " + databaseName);
    dropTableIfExists(tableName);
    createSimpleTable(tableName);
    tableInfo = getTableInfo(tableName);
    checker =
        SparkTableInfoChecker.create().withName(tableName).withColumns(getSimpleTableColumn());
    checker.check(tableInfo);
    checkTableReadWrite(tableInfo);
  }

  @Test
  void testCreateTableWithComment() {
    String tableName = "comment_table";
    dropTableIfExists(tableName);
    String createTableSql = getCreateSimpleTableString(tableName);
    String tableComment = "tableComment";
    createTableSql = String.format("%s COMMENT '%s'", createTableSql, tableComment);
    sql(createTableSql);
    SparkTableInfo tableInfo = getTableInfo(tableName);

    SparkTableInfoChecker checker =
        SparkTableInfoChecker.create()
            .withName(tableName)
            .withColumns(getSimpleTableColumn())
            .withComment(tableComment);
    checker.check(tableInfo);

    checkTableReadWrite(tableInfo);
  }

  @Test
  void testDropTable() {
    String tableName = "drop_table";
    createSimpleTable(tableName);
    Assertions.assertEquals(true, tableExists(tableName));

    dropTableIfExists(tableName);
    Assertions.assertEquals(false, tableExists(tableName));

    Assertions.assertThrowsExactly(NoSuchTableException.class, () -> sql("DROP TABLE not_exists"));
  }

  @Test
  void testRenameTable() {
    String tableName = "rename1";
    String newTableName = "rename2";
    dropTableIfExists(tableName);
    dropTableIfExists(newTableName);

    createSimpleTable(tableName);
    Assertions.assertTrue(tableExists(tableName));
    Assertions.assertFalse(tableExists(newTableName));

    sql(String.format("ALTER TABLE %s RENAME TO %s", tableName, newTableName));
    Assertions.assertTrue(tableExists(newTableName));
    Assertions.assertFalse(tableExists(tableName));

    // rename to an existing table
    createSimpleTable(tableName);
    Assertions.assertThrows(
        RuntimeException.class,
        () -> sql(String.format("ALTER TABLE %s RENAME TO %s", tableName, newTableName)));

    // rename a not existing tables
    Assertions.assertThrowsExactly(
        AnalysisException.class, () -> sql("ALTER TABLE not_exists1 RENAME TO not_exist2"));
  }

  @Test
  void testListTable() {
    String table1 = "list1";
    String table2 = "list2";
    dropTableIfExists(table1);
    dropTableIfExists(table2);
    createSimpleTable(table1);
    createSimpleTable(table2);
    Set<String> tables = listTableNames();
    Assertions.assertTrue(tables.contains(table1));
    Assertions.assertTrue(tables.contains(table2));

    // show tables from not current db
    String database = "db_list";
    String table3 = "list3";
    String table4 = "list4";
    createDatabaseIfNotExists(database);
    dropTableIfExists(String.join(".", database, table3));
    dropTableIfExists(String.join(".", database, table4));
    createSimpleTable(String.join(".", database, table3));
    createSimpleTable(String.join(".", database, table4));
    tables = listTableNames(database);

    Assertions.assertTrue(tables.contains(table3));
    Assertions.assertTrue(tables.contains(table4));

    Assertions.assertThrows(NoSuchNamespaceException.class, () -> listTableNames("not_exists_db"));
  }

  @Test
  void testAlterTableSetAndRemoveProperty() {
    String tableName = "test_property";
    dropTableIfExists(tableName);

    createSimpleTable(tableName);
    sql(
        String.format(
            "ALTER TABLE %s SET TBLPROPERTIES('key1'='value1', 'key2'='value2')", tableName));
    Map<String, String> oldProperties = getTableInfo(tableName).getTableProperties();
    Assertions.assertTrue(oldProperties.containsKey("key1") && oldProperties.containsKey("key2"));

    sql(String.format("ALTER TABLE %s UNSET TBLPROPERTIES('key1')", tableName));
    Map<String, String> newProperties = getTableInfo(tableName).getTableProperties();
    Assertions.assertFalse(newProperties.containsKey("key1"));
    Assertions.assertTrue(newProperties.containsKey("key2"));
  }

  @Test
  void testAlterTableAddAndDeleteColumn() {
    String tableName = "test_column";
    dropTableIfExists(tableName);

    List<SparkColumnInfo> simpleTableColumns = getSimpleTableColumn();

    createSimpleTable(tableName);
    checkTableColumns(tableName, simpleTableColumns, getTableInfo(tableName));

    sql(String.format("ALTER TABLE %S ADD COLUMNS (col1 string)", tableName));
    ArrayList<SparkColumnInfo> addColumns = new ArrayList<>(simpleTableColumns);
    addColumns.add(SparkColumnInfo.of("col1", DataTypes.StringType, null));
    checkTableColumns(tableName, addColumns, getTableInfo(tableName));

    sql(String.format("ALTER TABLE %S DROP COLUMNS (col1)", tableName));
    checkTableColumns(tableName, simpleTableColumns, getTableInfo(tableName));
  }

  @Test
  void testAlterTableUpdateColumnType() {
    String tableName = "test_column_type";
    dropTableIfExists(tableName);

    List<SparkColumnInfo> simpleTableColumns = getSimpleTableColumn();

    createSimpleTable(tableName);
    checkTableColumns(tableName, simpleTableColumns, getTableInfo(tableName));

    sql(String.format("ALTER TABLE %S ADD COLUMNS (col1 int)", tableName));
    sql(String.format("ALTER TABLE %S CHANGE COLUMN col1 col1 bigint", tableName));
    ArrayList<SparkColumnInfo> updateColumns = new ArrayList<>(simpleTableColumns);
    updateColumns.add(SparkColumnInfo.of("col1", DataTypes.LongType, null));
    checkTableColumns(tableName, updateColumns, getTableInfo(tableName));
  }

  @Test
  void testAlterTableRenameColumn() {
    String tableName = "test_rename_column";
    dropTableIfExists(tableName);
    List<SparkColumnInfo> simpleTableColumns = getSimpleTableColumn();
    createSimpleTable(tableName);
    checkTableColumns(tableName, simpleTableColumns, getTableInfo(tableName));

    String oldColumnName = "col1";
    String newColumnName = "col2";

    sql(String.format("ALTER TABLE %S ADD COLUMNS (col1 int)", tableName));
    sql(
        String.format(
            "ALTER TABLE %s RENAME COLUMN %s TO %s", tableName, oldColumnName, newColumnName));
    ArrayList<SparkColumnInfo> renameColumns = new ArrayList<>(simpleTableColumns);
    renameColumns.add(SparkColumnInfo.of(newColumnName, DataTypes.IntegerType, null));
    checkTableColumns(tableName, renameColumns, getTableInfo(tableName));
  }

  @Test
  void testUpdateColumnPosition() {
    String tableName = "test_column_position";
    dropTableIfExists(tableName);

    List<SparkColumnInfo> simpleTableColumns =
        Arrays.asList(
            SparkColumnInfo.of("id", DataTypes.StringType, ""),
            SparkColumnInfo.of("name", DataTypes.StringType, ""),
            SparkColumnInfo.of("age", DataTypes.StringType, ""));

    sql(
        String.format(
            "CREATE TABLE %s (id STRING COMMENT '', name STRING COMMENT '', age STRING COMMENT '')",
            tableName));
    checkTableColumns(tableName, simpleTableColumns, getTableInfo(tableName));

    sql(String.format("ALTER TABLE %S ADD COLUMNS (col1 STRING COMMENT '')", tableName));
    List<SparkColumnInfo> updateColumnPositionCol1 = new ArrayList<>(simpleTableColumns);
    updateColumnPositionCol1.add(SparkColumnInfo.of("col1", DataTypes.StringType, ""));
    checkTableColumns(tableName, updateColumnPositionCol1, getTableInfo(tableName));

    sql(String.format("ALTER TABLE %S CHANGE COLUMN col1 col1 STRING FIRST", tableName));
    List<SparkColumnInfo> updateColumnPositionFirst = new ArrayList<>();
    updateColumnPositionFirst.add(SparkColumnInfo.of("col1", DataTypes.StringType, ""));
    updateColumnPositionFirst.addAll(simpleTableColumns);
    checkTableColumns(tableName, updateColumnPositionFirst, getTableInfo(tableName));

    sql(String.format("ALTER TABLE %S ADD COLUMNS (col2 STRING COMMENT '')", tableName));
    List<SparkColumnInfo> updateColumnPositionCol2 = new ArrayList<>();
    updateColumnPositionCol2.add(SparkColumnInfo.of("col1", DataTypes.StringType, ""));
    updateColumnPositionCol2.addAll(simpleTableColumns);
    updateColumnPositionCol2.add(SparkColumnInfo.of("col2", DataTypes.StringType, ""));
    checkTableColumns(tableName, updateColumnPositionCol2, getTableInfo(tableName));

    sql(String.format("ALTER TABLE %S CHANGE COLUMN col2 col2 STRING AFTER col1", tableName));
    List<SparkColumnInfo> updateColumnPositionAfter = new ArrayList<>();
    updateColumnPositionAfter.add(SparkColumnInfo.of("col1", DataTypes.StringType, ""));
    updateColumnPositionAfter.add(SparkColumnInfo.of("col2", DataTypes.StringType, ""));
    updateColumnPositionAfter.addAll(simpleTableColumns);
    checkTableColumns(tableName, updateColumnPositionAfter, getTableInfo(tableName));
  }

  @Test
  void testAlterTableUpdateColumnComment() {
    String tableName = "test_update_column_comment";
    dropTableIfExists(tableName);
    List<SparkColumnInfo> simpleTableColumns = getSimpleTableColumn();
    createSimpleTable(tableName);
    checkTableColumns(tableName, simpleTableColumns, getTableInfo(tableName));

    String oldColumnComment = "col1_comment";
    String newColumnComment = "col1_new_comment";

    sql(
        String.format(
            "ALTER TABLE %S ADD COLUMNS (col1 int comment '%s')", tableName, oldColumnComment));
    sql(
        String.format(
            "ALTER TABLE %S CHANGE COLUMN col1 col1 int comment '%s'",
            tableName, newColumnComment));
    ArrayList<SparkColumnInfo> updateCommentColumns = new ArrayList<>(simpleTableColumns);
    updateCommentColumns.add(SparkColumnInfo.of("col1", DataTypes.IntegerType, newColumnComment));
    checkTableColumns(tableName, updateCommentColumns, getTableInfo(tableName));
  }

  @Test
  void testComplexType() {
    String tableName = "complex_type_table";
    dropTableIfExists(tableName);

    sql(
        String.format(
            "CREATE TABLE %s (col1 ARRAY<INT> COMMENT 'array', col2 MAP<STRING, INT> COMMENT 'map', col3 STRUCT<col1: INT, col2: STRING> COMMENT 'struct')",
            tableName));
    SparkTableInfo tableInfo = getTableInfo(tableName);
    List<SparkColumnInfo> expectedSparkInfo =
        Arrays.asList(
            SparkColumnInfo.of("col1", DataTypes.createArrayType(DataTypes.IntegerType), "array"),
            SparkColumnInfo.of(
                "col2",
                DataTypes.createMapType(DataTypes.StringType, DataTypes.IntegerType),
                "map"),
            SparkColumnInfo.of(
                "col3",
                DataTypes.createStructType(
                    Arrays.asList(
                        DataTypes.createStructField("col1", DataTypes.IntegerType, true),
                        DataTypes.createStructField("col2", DataTypes.StringType, true))),
                "struct"));
    checkTableColumns(tableName, expectedSparkInfo, tableInfo);

    checkTableReadWrite(tableInfo);
  }

  @Test
  @EnabledIf("supportsPartition")
  void testCreateDatasourceFormatPartitionTable() {
    String tableName = "datasource_partition_table";

    dropTableIfExists(tableName);
    String createTableSQL = getCreateSimpleTableString(tableName);
    createTableSQL = createTableSQL + " USING PARQUET PARTITIONED BY (name, age)";
    sql(createTableSQL);
    SparkTableInfo tableInfo = getTableInfo(tableName);
    SparkTableInfoChecker checker =
        SparkTableInfoChecker.create()
            .withName(tableName)
            .withColumns(getSimpleTableColumn())
            .withIdentifyPartition(Arrays.asList("name", "age"));
    checker.check(tableInfo);
    checkTableReadWrite(tableInfo);
    checkPartitionDirExists(tableInfo);
  }

  @Test
  @EnabledIf("supportsSparkSQLClusteredBy")
  void testCreateBucketTable() {
    String tableName = "bucket_table";

    dropTableIfExists(tableName);
    String createTableSQL = getCreateSimpleTableString(tableName);
    createTableSQL = createTableSQL + "CLUSTERED BY (id, name) INTO 4 buckets;";
    sql(createTableSQL);
    SparkTableInfo tableInfo = getTableInfo(tableName);
    SparkTableInfoChecker checker =
        SparkTableInfoChecker.create()
            .withName(tableName)
            .withColumns(getSimpleTableColumn())
            .withBucket(4, Arrays.asList("id", "name"));
    checker.check(tableInfo);
    checkTableReadWrite(tableInfo);
  }

  @Test
  @EnabledIf("supportsSparkSQLClusteredBy")
  void testCreateSortBucketTable() {
    String tableName = "sort_bucket_table";

    dropTableIfExists(tableName);
    String createTableSQL = getCreateSimpleTableString(tableName);
    createTableSQL =
        createTableSQL + "CLUSTERED BY (id, name) SORTED BY (name, id) INTO 4 buckets;";
    sql(createTableSQL);
    SparkTableInfo tableInfo = getTableInfo(tableName);
    SparkTableInfoChecker checker =
        SparkTableInfoChecker.create()
            .withName(tableName)
            .withColumns(getSimpleTableColumn())
            .withBucket(4, Arrays.asList("id", "name"), Arrays.asList("name", "id"));
    checker.check(tableInfo);
    checkTableReadWrite(tableInfo);
  }

  // Spark CTAS doesn't copy table properties and partition schema from source table.
  @Test
  void testCreateTableAsSelect() {
    String tableName = "ctas_table";
    dropTableIfExists(tableName);
    createSimpleTable(tableName);
    SparkTableInfo tableInfo = getTableInfo(tableName);
    checkTableReadWrite(tableInfo);

    String newTableName = "new_" + tableName;
    dropTableIfExists(newTableName);
    createTableAsSelect(tableName, newTableName);

    SparkTableInfo newTableInfo = getTableInfo(newTableName);
    SparkTableInfoChecker checker =
        SparkTableInfoChecker.create().withName(newTableName).withColumns(getSimpleTableColumn());
    checker.check(newTableInfo);

    List<String> tableData = getTableData(newTableName);
    Assertions.assertTrue(tableData.size() == 1);
    Assertions.assertEquals(getExpectedTableData(newTableInfo), tableData.get(0));
  }

  @Test
  void testInsertTableAsSelect() {
    String tableName = "insert_select_table";
    String newTableName = "new_" + tableName;

    dropTableIfExists(tableName);
    createSimpleTable(tableName);
    SparkTableInfo tableInfo = getTableInfo(tableName);
    checkTableReadWrite(tableInfo);

    dropTableIfExists(newTableName);
    createSimpleTable(newTableName);
    insertTableAsSelect(tableName, newTableName);

    SparkTableInfo newTableInfo = getTableInfo(newTableName);
    String expectedTableData = getExpectedTableData(newTableInfo);
    List<String> tableData = getTableData(newTableName);
    Assertions.assertTrue(tableData.size() == 1);
    Assertions.assertEquals(expectedTableData, tableData.get(0));
  }

  @Test
  @EnabledIf("supportsPartition")
  void testInsertDatasourceFormatPartitionTableAsSelect() {
    String tableName = "insert_select_partition_table";
    String newTableName = "new_" + tableName;
    dropTableIfExists(tableName);
    dropTableIfExists(newTableName);

    createSimpleTable(tableName);
    String createTableSql = getCreateSimpleTableString(newTableName);
    createTableSql += "PARTITIONED BY (name, age)";
    sql(createTableSql);

    SparkTableInfo tableInfo = getTableInfo(tableName);
    checkTableReadWrite(tableInfo);

    insertTableAsSelect(tableName, newTableName);

    SparkTableInfo newTableInfo = getTableInfo(newTableName);
    checkPartitionDirExists(newTableInfo);
    String expectedTableData = getExpectedTableData(newTableInfo);
    List<String> tableData = getTableData(newTableName);
    Assertions.assertTrue(tableData.size() == 1);
    Assertions.assertEquals(expectedTableData, tableData.get(0));
  }

  protected void checkPartitionDirExists(SparkTableInfo table) {
    Assertions.assertTrue(table.isPartitionTable(), "Not a partition table");
    String tableLocation = table.getTableLocation();
    String partitionExpression = getPartitionExpression(table, "/").replace("'", "");
    Path partitionPath = new Path(tableLocation, partitionExpression);
    checkDirExists(partitionPath);
  }

  protected void checkDirExists(Path dir) {
    try {
      Assertions.assertTrue(hdfs.exists(dir), "HDFS directory not exists," + dir);
    } catch (IOException e) {
      throw new RuntimeException(e);
    }
  }

  protected void checkDataFileExists(Path dir) {
    Boolean isExists = false;
    try {
      for (FileStatus fileStatus : hdfs.listStatus(dir)) {
        if (fileStatus.isFile()) {
          isExists = true;
          break;
        }
      }
      Assertions.assertTrue(isExists);
    } catch (IOException e) {
      throw new RuntimeException(e);
    }
  }

  protected void deleteDirIfExists(String path) {
    try {
      Path dir = new Path(path);
      if (hdfs.exists(dir)) {
        hdfs.delete(dir, true);
      }
    } catch (IOException e) {
      throw new RuntimeException(e);
    }
  }

  @Test
  void testTableOptions() {
    String tableName = "options_table";
    dropTableIfExists(tableName);
    String createTableSql = getCreateSimpleTableString(tableName);
    createTableSql += " OPTIONS('a'='b')";
    sql(createTableSql);
    SparkTableInfo tableInfo = getTableInfo(tableName);

    SparkTableInfoChecker checker =
        SparkTableInfoChecker.create()
            .withName(tableName)
            .withTableProperties(ImmutableMap.of(TableCatalog.OPTION_PREFIX + "a", "b"));
    checker.check(tableInfo);
    checkTableReadWrite(tableInfo);
  }

  @Test
  @EnabledIf("supportsDelete")
  void testIcebergDeleteOperation() {
    String tableName = "test_delete_table";
    dropTableIfExists(tableName);
    createSimpleTable(tableName);

    SparkTableInfo table = getTableInfo(tableName);
    checkTableColumns(tableName, getSimpleTableColumn(), table);
    sql(
        String.format(
            "INSERT INTO %s VALUES (1, '1', 1),(2, '2', 2),(3, '3', 3),(4, '4', 4),(5, '5', 5)",
            tableName));
    List<String> queryResult1 = getTableData(tableName);
    Assertions.assertEquals(5, queryResult1.size());
    Assertions.assertEquals("1,1,1;2,2,2;3,3,3;4,4,4;5,5,5", String.join(";", queryResult1));
    sql(getDeleteSql(tableName, "id <= 4"));
    List<String> queryResult2 = getTableData(tableName);
    Assertions.assertEquals(1, queryResult2.size());
    Assertions.assertEquals("5,5,5", queryResult2.get(0));
  }

  protected void checkTableReadWrite(SparkTableInfo table) {
    String name = table.getTableIdentifier();
    boolean isPartitionTable = table.isPartitionTable();
    String insertValues =
        table.getUnPartitionedColumns().stream()
            .map(columnInfo -> typeConstant.get(columnInfo.getType()))
            .map(Object::toString)
            .collect(Collectors.joining(","));

    String insertDataSQL = "";
    if (isPartitionTable) {
      String partitionExpressions = getPartitionExpression(table, ",");
      insertDataSQL = getInsertWithPartitionSql(name, partitionExpressions, insertValues);
    } else {
      insertDataSQL = getInsertWithoutPartitionSql(name, insertValues);
    }
    sql(insertDataSQL);

    String checkValues = getExpectedTableData(table);

    List<String> queryResult = getTableData(name);
    Assertions.assertTrue(
        queryResult.size() == 1, "Should just one row, table content: " + queryResult);
    Assertions.assertEquals(checkValues, queryResult.get(0));
  }

  protected String getExpectedTableData(SparkTableInfo table) {
    // Do something to match the query result:
    // 1. remove "'" from values, such as 'a' is trans to a
    // 2. remove "array" from values, such as array(1, 2, 3) is trans to [1, 2, 3]
    // 3. remove "map" from values, such as map('a', 1, 'b', 2) is trans to {a=1, b=2}
    // 4. remove "struct" from values, such as struct(1, 'a') is trans to 1,a
    return table.getColumns().stream()
        .map(columnInfo -> typeConstant.get(columnInfo.getType()))
        .map(Object::toString)
        .map(
            s -> {
              String tmp = org.apache.commons.lang3.StringUtils.remove(s, "'");
              if (org.apache.commons.lang3.StringUtils.isEmpty(tmp)) {
                return tmp;
              } else if (tmp.startsWith("array")) {
                return tmp.replace("array", "").replace("(", "[").replace(")", "]");
              } else if (tmp.startsWith("map")) {
                return tmp.replace("map", "")
                    .replace("(", "{")
                    .replace(")", "}")
                    .replace(", ", "=");
              } else if (tmp.startsWith("struct")) {
                return tmp.replace("struct", "")
                    .replace("(", "")
                    .replace(")", "")
                    .replace(", ", ",");
              }
              return tmp;
            })
        .collect(Collectors.joining(","));
  }

  protected void checkTableReadAndUpdate(SparkTableInfo table) {
    String name = table.getTableIdentifier();
    checkTableReadWrite(table);

    String updatedValues =
        table.getColumns().stream()
            .map(
                columnInfo ->
                    String.format(
                        "%s = %s", columnInfo.getName(), typeNewConstant.get(columnInfo.getType())))
            .map(Object::toString)
            .collect(Collectors.joining(","));

    sql(getUpdateTableSql(name, updatedValues, "1 = 1"));

    // do something to match the query result:
    // 1. remove "'" from values, such as 'a' is trans to a
    // 2. remove "array" from values, such as array(1, 2, 3) is trans to [1, 2, 3]
    // 3. remove "map" from values, such as map('a', 1, 'b', 2) is trans to {a=1, b=2}
    // 4. remove "struct" from values, such as struct(1, 'a') is trans to 1,a
    String checkValues =
        table.getColumns().stream()
            .map(columnInfo -> typeNewConstant.get(columnInfo.getType()))
            .map(Object::toString)
            .map(
                s -> {
                  String tmp = org.apache.commons.lang3.StringUtils.remove(s, "'");
                  if (org.apache.commons.lang3.StringUtils.isEmpty(tmp)) {
                    return tmp;
                  } else if (tmp.startsWith("array")) {
                    return tmp.replace("array", "").replace("(", "[").replace(")", "]");
                  } else if (tmp.startsWith("map")) {
                    return tmp.replace("map", "")
                        .replace("(", "{")
                        .replace(")", "}")
                        .replace(", ", "=");
                  } else if (tmp.startsWith("struct")) {
                    return tmp.replace("struct", "")
                        .replace("(", "")
                        .replace(")", "")
                        .replace(", ", ",");
                  }
                  return tmp;
                })
            .collect(Collectors.joining(","));

    List<String> queryResult =
        sql(getSelectAllSql(name)).stream()
            .map(
                line ->
                    Arrays.stream(line)
                        .map(
                            item -> {
                              if (item instanceof Object[]) {
                                return Arrays.stream((Object[]) item)
                                    .map(Object::toString)
                                    .collect(Collectors.joining(","));
                              } else {
                                return item.toString();
                              }
                            })
                        .collect(Collectors.joining(",")))
            .collect(Collectors.toList());
    Assertions.assertEquals(
        1, queryResult.size(), "Should just one row, table content: " + queryResult);
    Assertions.assertEquals(checkValues, queryResult.get(0));
  }

  protected void checkTableRowLevelUpdate(SparkTableInfo table) {
    String name = table.getTableIdentifier();
    checkTableReadWrite(table);

    String sourceTableName = "source_table";

    String selectClause =
        table.getColumns().stream()
            .map(
                columnInfo ->
                    String.format(
                        "%s as %s",
                        typeNewConstant.get(columnInfo.getType()), columnInfo.getName()))
            .map(Object::toString)
            .collect(Collectors.joining(","));

    List<SparkColumnInfo> columns = table.getColumns();
    Preconditions.checkArgument(columns.size() > 0, "columns should not be empty");
    SparkColumnInfo onColumn = columns.get(0);

    String onClause =
        String.format(
            "%s.%s = %s.%s", name, onColumn.getName(), sourceTableName, onColumn.getName());

    sql(getRowLevelUpdateTableSql(name, selectClause, sourceTableName, onClause));

    // do something to match the query result:
    // 1. remove "'" from values, such as 'a' is trans to a
    // 2. remove "array" from values, such as array(1, 2, 3) is trans to [1, 2, 3]
    // 3. remove "map" from values, such as map('a', 1, 'b', 2) is trans to {a=1, b=2}
    // 4. remove "struct" from values, such as struct(1, 'a') is trans to 1,a
    String checkValues =
        table.getColumns().stream()
            .map(columnInfo -> typeNewConstant.get(columnInfo.getType()))
            .map(Object::toString)
            .map(
                s -> {
                  String tmp = org.apache.commons.lang3.StringUtils.remove(s, "'");
                  if (org.apache.commons.lang3.StringUtils.isEmpty(tmp)) {
                    return tmp;
                  } else if (tmp.startsWith("array")) {
                    return tmp.replace("array", "").replace("(", "[").replace(")", "]");
                  } else if (tmp.startsWith("map")) {
                    return tmp.replace("map", "")
                        .replace("(", "{")
                        .replace(")", "}")
                        .replace(", ", "=");
                  } else if (tmp.startsWith("struct")) {
                    return tmp.replace("struct", "")
                        .replace("(", "")
                        .replace(")", "")
                        .replace(", ", ",");
                  }
                  return tmp;
                })
            .collect(Collectors.joining(","));

    List<String> queryResult =
        sql(getSelectAllSql(name)).stream()
            .map(
                line ->
                    Arrays.stream(line)
                        .map(
                            item -> {
                              if (item instanceof Object[]) {
                                return Arrays.stream((Object[]) item)
                                    .map(Object::toString)
                                    .collect(Collectors.joining(","));
                              } else {
                                return item.toString();
                              }
                            })
                        .collect(Collectors.joining(",")))
            .collect(Collectors.toList());
    Assertions.assertEquals(
        1, queryResult.size(), "Should just one row, table content: " + queryResult);
    Assertions.assertEquals(checkValues, queryResult.get(0));
  }

  protected void checkTableRowLevelDelete(SparkTableInfo table) {
    String name = table.getTableIdentifier();
    checkTableReadWrite(table);

    String sourceTableName = "source_table";

    String selectClause =
        table.getColumns().stream()
            .map(
                columnInfo ->
                    String.format(
                        "%s as %s",
                        typeNewConstant.get(columnInfo.getType()), columnInfo.getName()))
            .map(Object::toString)
            .collect(Collectors.joining(","));

    List<SparkColumnInfo> columns = table.getColumns();
    Preconditions.checkArgument(columns.size() > 0, "columns should not be empty");
    SparkColumnInfo onColumn = columns.get(0);

    String onClause =
        String.format(
            "%s.%s = %s.%s", name, onColumn.getName(), sourceTableName, onColumn.getName());

    sql(getRowLevelDeleteTableSql(name, selectClause, sourceTableName, onClause));

    List<Object[]> queryResult = sql(getSelectAllSql(name));
    Assertions.assertEquals(0, queryResult.size(), "Should no rows, table content: " + queryResult);
  }

  protected void checkTableRowLevelInsert(SparkTableInfo table) {
    String name = table.getTableIdentifier();
    List<Object[]> queryResult = sql(getSelectAllSql(name));
    Assertions.assertEquals(0, queryResult.size(), "Should no rows, table content: " + queryResult);

    String sourceTableName = "source_table";

    String selectClause =
        table.getColumns().stream()
            .map(
                columnInfo ->
                    String.format(
                        "%s as %s",
                        typeNewConstant.get(columnInfo.getType()), columnInfo.getName()))
            .map(Object::toString)
            .collect(Collectors.joining(","));

    List<SparkColumnInfo> columns = table.getColumns();
    Preconditions.checkArgument(columns.size() > 0, "columns should not be empty");
    SparkColumnInfo onColumn = columns.get(0);

    String onClause =
        String.format(
            "%s.%s = %s.%s", name, onColumn.getName(), sourceTableName, onColumn.getName());

    sql(getRowLevelDeleteTableSql(name, selectClause, sourceTableName, onClause));

    // do something to match the query result:
    // 1. remove "'" from values, such as 'a' is trans to a
    // 2. remove "array" from values, such as array(1, 2, 3) is trans to [1, 2, 3]
    // 3. remove "map" from values, such as map('a', 1, 'b', 2) is trans to {a=1, b=2}
    // 4. remove "struct" from values, such as struct(1, 'a') is trans to 1,a
    String checkValues =
        table.getColumns().stream()
            .map(columnInfo -> typeNewConstant.get(columnInfo.getType()))
            .map(Object::toString)
            .map(
                s -> {
                  String tmp = org.apache.commons.lang3.StringUtils.remove(s, "'");
                  if (org.apache.commons.lang3.StringUtils.isEmpty(tmp)) {
                    return tmp;
                  } else if (tmp.startsWith("array")) {
                    return tmp.replace("array", "").replace("(", "[").replace(")", "]");
                  } else if (tmp.startsWith("map")) {
                    return tmp.replace("map", "")
                        .replace("(", "{")
                        .replace(")", "}")
                        .replace(", ", "=");
                  } else if (tmp.startsWith("struct")) {
                    return tmp.replace("struct", "")
                        .replace("(", "")
                        .replace(")", "")
                        .replace(", ", ",");
                  }
                  return tmp;
                })
            .collect(Collectors.joining(","));

    List<String> queryResultWithInsert =
        sql(getSelectAllSql(name)).stream()
            .map(
                line ->
                    Arrays.stream(line)
                        .map(
                            item -> {
                              if (item instanceof Object[]) {
                                return Arrays.stream((Object[]) item)
                                    .map(Object::toString)
                                    .collect(Collectors.joining(","));
                              } else {
                                return item.toString();
                              }
                            })
                        .collect(Collectors.joining(",")))
            .collect(Collectors.toList());
    Assertions.assertEquals(
        1,
        queryResultWithInsert.size(),
        "Should just one row, table content: " + queryResultWithInsert);
    Assertions.assertEquals(checkValues, queryResultWithInsert.get(0));
  }

  protected String getCreateSimpleTableString(String tableName) {
    return getCreateSimpleTableString(tableName, false);
  }

  protected String getCreateSimpleTableString(String tableName, boolean isExternal) {
    String external = "";
    if (isExternal) {
      external = "EXTERNAL";
    }
    return String.format(
        "CREATE %s TABLE %s (id INT COMMENT 'id comment', name STRING COMMENT '', age INT)",
        external, tableName);
  }

  protected List<SparkColumnInfo> getSimpleTableColumn() {
    return Arrays.asList(
        SparkColumnInfo.of("id", DataTypes.IntegerType, "id comment"),
        SparkColumnInfo.of("name", DataTypes.StringType, ""),
        SparkColumnInfo.of("age", DataTypes.IntegerType, null));
  }

  protected String getDefaultDatabase() {
    return "default_db";
  }

  // Helper method to create a simple table, and could use corresponding
  // getSimpleTableColumn to check table column.
  protected void createSimpleTable(String identifier) {
    String createTableSql = getCreateSimpleTableString(identifier);
    sql(createTableSql);
  }

  protected void checkTableColumns(
      String tableName, List<SparkColumnInfo> columns, SparkTableInfo tableInfo) {
    SparkTableInfoChecker.create()
        .withName(tableName)
        .withColumns(columns)
        .withComment(null)
        .check(tableInfo);
  }

  // partition expression may contain "'", like a='s'/b=1
  private String getPartitionExpression(SparkTableInfo table, String delimiter) {
    return table.getPartitionedColumns().stream()
        .map(column -> column.getName() + "=" + typeConstant.get(column.getType()))
        .collect(Collectors.joining(delimiter));
  }

  protected void checkParquetFile(SparkTableInfo tableInfo) {
    String location = tableInfo.getTableLocation();
    Assertions.assertDoesNotThrow(() -> getSparkSession().read().parquet(location).printSchema());
  }
}<|MERGE_RESOLUTION|>--- conflicted
+++ resolved
@@ -82,7 +82,10 @@
         "INSERT OVERWRITE %s PARTITION (%s) VALUES (%s)", tableName, partitionString, values);
   }
 
-<<<<<<< HEAD
+  protected static String getDeleteSql(String tableName, String condition) {
+    return String.format("DELETE FROM %s where %s", tableName, condition);
+  }
+
   private static String getDeleteSql(String tableName, String condition) {
     return String.format("DELETE FROM %s where %s", tableName, condition);
   }
@@ -113,12 +116,6 @@
         targetTableName, selectClause, sourceTableName, onClause);
   }
 
-=======
-  protected static String getDeleteSql(String tableName, String condition) {
-    return String.format("DELETE FROM %s where %s", tableName, condition);
-  }
-
->>>>>>> 6bc084ef
   // Whether supports [CLUSTERED BY col_name3 SORTED BY col_name INTO num_buckets BUCKETS]
   protected abstract boolean supportsSparkSQLClusteredBy();
 
@@ -753,7 +750,7 @@
 
   @Test
   @EnabledIf("supportsDelete")
-  void testIcebergDeleteOperation() {
+  void testDeleteOperation() {
     String tableName = "test_delete_table";
     dropTableIfExists(tableName);
     createSimpleTable(tableName);
