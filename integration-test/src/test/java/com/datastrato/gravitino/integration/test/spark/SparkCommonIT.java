--- conflicted
+++ resolved
@@ -26,11 +26,7 @@
 import org.junit.jupiter.api.BeforeAll;
 import org.junit.jupiter.api.BeforeEach;
 import org.junit.jupiter.api.Test;
-<<<<<<< HEAD
-=======
 import org.junit.jupiter.api.condition.EnabledIf;
-import org.junit.platform.commons.util.StringUtils;
->>>>>>> b9e98a5b
 
 public abstract class SparkCommonIT extends SparkEnvIT {
 
@@ -55,28 +51,21 @@
                   DataTypes.createStructField("col2", DataTypes.StringType, true))),
           "struct(1, 'a')");
 
-<<<<<<< HEAD
-  protected abstract String getUsingClause();
+  private static String getInsertWithoutPartitionSql(String tableName, String values) {
+    return String.format("INSERT INTO %s VALUES (%s)", tableName, values);
+  }
+
+  private static String getInsertWithPartitionSql(
+          String tableName, String partitionString, String values) {
+    return String.format(
+            "INSERT OVERWRITE %s PARTITION (%s) VALUES (%s)", tableName, partitionString, values);
+  }
+
+  // Whether supports [CLUSTERED BY col_name3 SORTED BY col_name INTO num_buckets BUCKETS]
+  protected abstract boolean supportsSparkSQLClusteredBy();
 
   // Use a custom database not the original default database because SparkCommonIT couldn't
   // read&write data to tables in default database. The main reason is default database location is
-=======
-  private static String getInsertWithoutPartitionSql(String tableName, String values) {
-    return String.format("INSERT INTO %s VALUES (%s)", tableName, values);
-  }
-
-  private static String getInsertWithPartitionSql(
-      String tableName, String partitionString, String values) {
-    return String.format(
-        "INSERT OVERWRITE %s PARTITION (%s) VALUES (%s)", tableName, partitionString, values);
-  }
-
-  // Whether supports [CLUSTERED BY col_name3 SORTED BY col_name INTO num_buckets BUCKETS]
-  protected abstract boolean supportsSparkSQLClusteredBy();
-
-  // Use a custom database not the original default database because SparkIT couldn't read&write
-  // data to tables in default database. The main reason is default database location is
->>>>>>> b9e98a5b
   // determined by `hive.metastore.warehouse.dir` in hive-site.xml which is local HDFS address
   // not real HDFS address. The location of tables created under default database is like
   // hdfs://localhost:9000/xxx which couldn't read write data from SparkCommonIT. Will use default
@@ -93,7 +82,6 @@
     sql("USE " + getDefaultDatabase());
   }
 
-<<<<<<< HEAD
   @AfterAll
   void cleanUp() {
     sql("USE " + getCatalogName());
@@ -102,12 +90,6 @@
             databaseName -> sql(String.format("DROP DATABASE IF EXISTS %s CASCADE", databaseName)));
   }
 
-  protected String getDefaultDatabase() {
-    return "default_db";
-  }
-
-=======
->>>>>>> b9e98a5b
   @Test
   void testLoadCatalogs() {
     Set<String> catalogs = getCatalogs();
@@ -348,8 +330,8 @@
 
     sql(
         String.format(
-            "CREATE TABLE %s (id STRING COMMENT '', name STRING COMMENT '', age STRING COMMENT '') %s",
-            tableName, getUsingClause()));
+            "CREATE TABLE %s (id STRING COMMENT '', name STRING COMMENT '', age STRING COMMENT '') USING PARQUET",
+            tableName));
     checkTableColumns(tableName, simpleTableColumns, getTableInfo(tableName));
 
     sql(String.format("ALTER TABLE %S ADD COLUMNS (col1 STRING COMMENT '')", tableName));
@@ -430,17 +412,6 @@
     checkTableReadWrite(tableInfo);
   }
 
-<<<<<<< HEAD
-  protected void checkTableColumns(
-      String tableName, List<SparkColumnInfo> columnInfos, SparkTableInfo tableInfo) {
-    SparkTableInfoChecker.create()
-        .withName(tableName)
-        .withColumns(columnInfos)
-        .withComment(null)
-        .check(tableInfo);
-  }
-
-=======
   @Test
   void testCreateDatasourceFormatPartitionTable() {
     String tableName = "datasource_partition_table";
@@ -515,7 +486,15 @@
     }
   }
 
->>>>>>> b9e98a5b
+  protected void checkTableColumns(
+          String tableName, List<SparkColumnInfo> columnInfos, SparkTableInfo tableInfo) {
+    SparkTableInfoChecker.create()
+            .withName(tableName)
+            .withColumns(columnInfos)
+            .withComment(null)
+            .check(tableInfo);
+  }
+
   protected void checkTableReadWrite(SparkTableInfo table) {
     String name = table.getTableIdentifier();
     boolean isPartitionTable = table.isPartitionTable();
@@ -571,7 +550,6 @@
     Assertions.assertEquals(checkValues, queryResult.get(0));
   }
 
-<<<<<<< HEAD
   protected void checkTableDelete(SparkTableInfo table) {
     String name = table.getTableIdentifier();
     checkTableReadWrite(table);
@@ -580,10 +558,7 @@
     Assertions.assertEquals(0, queryResult.size(), "Should no rows, table content: " + queryResult);
   }
 
-  private String getCreateSimpleTableString(String tableName) {
-=======
   protected String getCreateSimpleTableString(String tableName) {
->>>>>>> b9e98a5b
     return String.format(
         "CREATE TABLE %s (id INT COMMENT 'id comment', name STRING COMMENT '', age INT)",
         tableName);
