--- conflicted
+++ resolved
@@ -17,10 +17,7 @@
 import java.util.Set;
 import java.util.stream.Collectors;
 import org.apache.commons.io.FileUtils;
-<<<<<<< HEAD
-=======
 import org.apache.hadoop.fs.FileStatus;
->>>>>>> 53d24401
 import org.apache.hadoop.fs.Path;
 import org.apache.spark.sql.AnalysisException;
 import org.apache.spark.sql.catalyst.analysis.NoSuchNamespaceException;
@@ -83,12 +80,6 @@
   // hdfs://localhost:9000/xxx which couldn't read write data from SparkCommonIT. Will use default
   // database after spark connector support Alter database xx set location command.
   @BeforeAll
-<<<<<<< HEAD
-  void initDefaultDatabase() {
-    // cleanup the metastore_db directory in embedded mode
-    // to avoid the exception about `ERROR XSDB6: Another instance of Derby may have already booted
-    // the database /home/runner/work/gravitino/gravitino/integration-test/metastore_db`
-=======
   void initDefaultDatabase() throws IOException {
     // In embedded mode, derby acts as the backend database for the hive metastore
     // and creates a directory named metastore_db to store metadata,
@@ -101,19 +92,14 @@
     // The main reason is that the lock file in the metastore_db directory is not cleaned so that a
     // new connection cannot be created,
     // so a clean operation is done here to ensure that a new connection can be created.
->>>>>>> 53d24401
     File hiveLocalMetaStorePath = new File("metastore_db");
     try {
       if (hiveLocalMetaStorePath.exists()) {
         FileUtils.deleteDirectory(hiveLocalMetaStorePath);
       }
     } catch (IOException e) {
-<<<<<<< HEAD
-      LOG.error(e.getMessage(), e);
-=======
       LOG.error(String.format("delete director %s failed.", hiveLocalMetaStorePath), e);
       throw e;
->>>>>>> 53d24401
     }
     sql("USE " + getCatalogName());
     createDatabaseIfNotExists(getDefaultDatabase());
@@ -135,10 +121,7 @@
   @Test
   void testListTables() {
     String tableName = "t_list";
-<<<<<<< HEAD
-=======
-    dropTableIfExists(tableName);
->>>>>>> 53d24401
+    dropTableIfExists(tableName);
     Set<String> tableNames = listTableNames();
     Assertions.assertFalse(tableNames.contains(tableName));
     createSimpleTable(tableName);
