--- conflicted
+++ resolved
@@ -27,39 +27,9 @@
 import org.junit.jupiter.api.BeforeAll;
 import org.junit.jupiter.api.BeforeEach;
 import org.junit.jupiter.api.Test;
-<<<<<<< HEAD
-=======
 import org.junit.jupiter.api.condition.EnabledIf;
-import org.junit.platform.commons.util.StringUtils;
->>>>>>> e9cf2475
 
 public abstract class SparkCommonIT extends SparkEnvIT {
-
-  private static String getUpdateTableSql(String tableName, String setClause, String whereClause) {
-    return String.format("UPDATE %s SET %s WHERE %s", tableName, setClause, whereClause);
-  }
-
-  private static String getRowLevelUpdateTableSql(
-      String targetTableName, String selectClause, String sourceTableName, String onClause) {
-    return String.format(
-        "MERGE INTO %s "
-            + "USING (SELECT %s) %s "
-            + "ON %s "
-            + "WHEN MATCHED THEN UPDATE SET * "
-            + "WHEN NOT MATCHED THEN INSERT *",
-        targetTableName, selectClause, sourceTableName, onClause);
-  }
-
-  private static String getRowLevelDeleteTableSql(
-      String targetTableName, String selectClause, String sourceTableName, String onClause) {
-    return String.format(
-        "MERGE INTO %s "
-            + "USING (SELECT %s) %s "
-            + "ON %s "
-            + "WHEN MATCHED THEN DELETE "
-            + "WHEN NOT MATCHED THEN INSERT *",
-        targetTableName, selectClause, sourceTableName, onClause);
-  }
 
   // To generate test data for write&read table.
   private static final Map<DataType, String> typeConstant =
@@ -78,29 +48,23 @@
                   DataTypes.createStructField("col2", DataTypes.StringType, true))),
           "struct(1, 'a')");
 
-<<<<<<< HEAD
-  // To generate test data for write&read table.
+  // To generate test data for update table.
   private static final Map<DataType, String> typeNewConstant =
-      ImmutableMap.of(
-          DataTypes.IntegerType,
-          "2",
-          DataTypes.StringType,
-          "'gravitino_it_test_new'",
-          DataTypes.createArrayType(DataTypes.IntegerType),
-          "array(4, 5, 6)",
-          DataTypes.createMapType(DataTypes.StringType, DataTypes.IntegerType),
-          "map('b', 2)",
-          DataTypes.createStructType(
-              Arrays.asList(
-                  DataTypes.createStructField("col1", DataTypes.IntegerType, true),
-                  DataTypes.createStructField("col2", DataTypes.StringType, true))),
-          "struct(2, 'b')");
-
-  protected abstract String getUsingClause();
-
-  // Use a custom database not the original default database because SparkCommonIT couldn't
-  // read&write data to tables in default database. The main reason is default database location is
-=======
+          ImmutableMap.of(
+                  DataTypes.IntegerType,
+                  "2",
+                  DataTypes.StringType,
+                  "'gravitino_it_test_new'",
+                  DataTypes.createArrayType(DataTypes.IntegerType),
+                  "array(4, 5, 6)",
+                  DataTypes.createMapType(DataTypes.StringType, DataTypes.IntegerType),
+                  "map('b', 2)",
+                  DataTypes.createStructType(
+                          Arrays.asList(
+                                  DataTypes.createStructField("col1", DataTypes.IntegerType, true),
+                                  DataTypes.createStructField("col2", DataTypes.StringType, true))),
+                  "struct(2, 'b')");
+
   private static String getInsertWithoutPartitionSql(String tableName, String values) {
     return String.format("INSERT INTO %s VALUES (%s)", tableName, values);
   }
@@ -111,12 +75,37 @@
         "INSERT OVERWRITE %s PARTITION (%s) VALUES (%s)", tableName, partitionString, values);
   }
 
+  private static String getUpdateTableSql(String tableName, String setClause, String whereClause) {
+    return String.format("UPDATE %s SET %s WHERE %s", tableName, setClause, whereClause);
+  }
+
+  private static String getRowLevelUpdateTableSql(
+          String targetTableName, String selectClause, String sourceTableName, String onClause) {
+    return String.format(
+            "MERGE INTO %s "
+                    + "USING (SELECT %s) %s "
+                    + "ON %s "
+                    + "WHEN MATCHED THEN UPDATE SET * "
+                    + "WHEN NOT MATCHED THEN INSERT *",
+            targetTableName, selectClause, sourceTableName, onClause);
+  }
+
+  private static String getRowLevelDeleteTableSql(
+          String targetTableName, String selectClause, String sourceTableName, String onClause) {
+    return String.format(
+            "MERGE INTO %s "
+                    + "USING (SELECT %s) %s "
+                    + "ON %s "
+                    + "WHEN MATCHED THEN DELETE "
+                    + "WHEN NOT MATCHED THEN INSERT *",
+            targetTableName, selectClause, sourceTableName, onClause);
+  }
+
   // Whether supports [CLUSTERED BY col_name3 SORTED BY col_name INTO num_buckets BUCKETS]
   protected abstract boolean supportsSparkSQLClusteredBy();
 
-  // Use a custom database not the original default database because SparkIT couldn't read&write
-  // data to tables in default database. The main reason is default database location is
->>>>>>> e9cf2475
+  // Use a custom database not the original default database because SparkCommonIT couldn't
+  // read&write data to tables in default database. The main reason is default database location is
   // determined by `hive.metastore.warehouse.dir` in hive-site.xml which is local HDFS address
   // not real HDFS address. The location of tables created under default database is like
   // hdfs://localhost:9000/xxx which couldn't read write data from SparkCommonIT. Will use default
@@ -133,7 +122,6 @@
     sql("USE " + getDefaultDatabase());
   }
 
-<<<<<<< HEAD
   @AfterAll
   void cleanUp() {
     sql("USE " + getCatalogName());
@@ -142,12 +130,6 @@
             databaseName -> sql(String.format("DROP DATABASE IF EXISTS %s CASCADE", databaseName)));
   }
 
-  protected String getDefaultDatabase() {
-    return "default_db";
-  }
-
-=======
->>>>>>> e9cf2475
   @Test
   void testLoadCatalogs() {
     Set<String> catalogs = getCatalogs();
@@ -388,8 +370,7 @@
 
     sql(
         String.format(
-            "CREATE TABLE %s (id STRING COMMENT '', name STRING COMMENT '', age STRING COMMENT '') %s",
-            tableName, getUsingClause()));
+            "CREATE TABLE %s (id STRING COMMENT '', name STRING COMMENT '', age STRING COMMENT '')", tableName));
     checkTableColumns(tableName, simpleTableColumns, getTableInfo(tableName));
 
     sql(String.format("ALTER TABLE %S ADD COLUMNS (col1 STRING COMMENT '')", tableName));
@@ -470,15 +451,7 @@
     checkTableReadWrite(tableInfo);
   }
 
-<<<<<<< HEAD
-  protected void checkTableColumns(
-      String tableName, List<SparkColumnInfo> columnInfos, SparkTableInfo tableInfo) {
-    SparkTableInfoChecker.create()
-        .withName(tableName)
-        .withColumns(columnInfos)
-        .withComment(null)
-        .check(tableInfo);
-=======
+
   @Test
   void testCreateDatasourceFormatPartitionTable() {
     String tableName = "datasource_partition_table";
@@ -496,7 +469,6 @@
     checker.check(tableInfo);
     checkTableReadWrite(tableInfo);
     checkPartitionDirExists(tableInfo);
->>>>>>> e9cf2475
   }
 
   @Test
@@ -609,7 +581,6 @@
     Assertions.assertEquals(checkValues, queryResult.get(0));
   }
 
-<<<<<<< HEAD
   protected void checkTableReadAndUpdate(SparkTableInfo table) {
     String name = table.getTableIdentifier();
     checkTableReadWrite(table);
@@ -869,10 +840,7 @@
     Assertions.assertEquals(checkValues, queryResultWithInsert.get(0));
   }
 
-  private String getCreateSimpleTableString(String tableName) {
-=======
   protected String getCreateSimpleTableString(String tableName) {
->>>>>>> e9cf2475
     return String.format(
         "CREATE TABLE %s (id INT COMMENT 'id comment', name STRING COMMENT '', age INT)",
         tableName);
