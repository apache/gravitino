/*
 * Copyright 2024 Datastrato Pvt Ltd.
 * This software is licensed under the Apache License version 2.
 */
package com.datastrato.gravitino.integration.test.spark;

import com.datastrato.gravitino.integration.test.util.spark.SparkTableInfo;
import com.datastrato.gravitino.integration.test.util.spark.SparkTableInfo.SparkColumnInfo;
import com.datastrato.gravitino.integration.test.util.spark.SparkTableInfoChecker;
import com.google.common.collect.ImmutableMap;
import java.io.IOException;
import java.util.ArrayList;
import java.util.Arrays;
import java.util.List;
import java.util.Map;
import java.util.Set;
import java.util.stream.Collectors;
import org.apache.hadoop.fs.Path;
import org.apache.spark.sql.AnalysisException;
import org.apache.spark.sql.catalyst.analysis.NoSuchNamespaceException;
import org.apache.spark.sql.catalyst.analysis.NoSuchTableException;
import org.apache.spark.sql.types.DataType;
import org.apache.spark.sql.types.DataTypes;
import org.junit.jupiter.api.AfterAll;
import org.junit.jupiter.api.Assertions;
import org.junit.jupiter.api.BeforeAll;
import org.junit.jupiter.api.BeforeEach;
import org.junit.jupiter.api.Test;
import org.junit.jupiter.api.condition.EnabledIf;

public abstract class SparkCommonIT extends SparkEnvIT {

  // To generate test data for write&read table.
  protected static final Map<DataType, String> typeConstant =
      ImmutableMap.of(
          DataTypes.IntegerType,
          "2",
          DataTypes.StringType,
          "'gravitino_it_test'",
          DataTypes.createArrayType(DataTypes.IntegerType),
          "array(1, 2, 3)",
          DataTypes.createMapType(DataTypes.StringType, DataTypes.IntegerType),
          "map('a', 1)",
          DataTypes.createStructType(
              Arrays.asList(
                  DataTypes.createStructField("col1", DataTypes.IntegerType, true),
                  DataTypes.createStructField("col2", DataTypes.StringType, true))),
          "struct(1, 'a')");

  private static String getInsertWithoutPartitionSql(String tableName, String values) {
    return String.format("INSERT INTO %s VALUES (%s)", tableName, values);
  }

  private static String getInsertWithPartitionSql(
      String tableName, String partitionString, String values) {
    return String.format(
        "INSERT OVERWRITE %s PARTITION (%s) VALUES (%s)", tableName, partitionString, values);
  }

  private static String getDeleteSql(String tableName, String condition) {
    return String.format("DELETE FROM %s where %s", tableName, condition);
  }

  // Whether supports [CLUSTERED BY col_name3 SORTED BY col_name INTO num_buckets BUCKETS]
  protected abstract boolean supportsSparkSQLClusteredBy();

<<<<<<< HEAD
  // Use a custom database not the original default database because SparkCommonIT couldn't
  // read&write data to tables in default database. The main reason is default database location is
=======
  protected abstract boolean supportPartition();

  // Use a custom database not the original default database because SparkIT couldn't read&write
  // data to tables in default database. The main reason is default database location is
>>>>>>> e434133c
  // determined by `hive.metastore.warehouse.dir` in hive-site.xml which is local HDFS address
  // not real HDFS address. The location of tables created under default database is like
  // hdfs://localhost:9000/xxx which couldn't read write data from SparkCommonIT. Will use default
  // database after spark connector support Alter database xx set location command.
  @BeforeAll
  void initDefaultDatabase() {
    sql("USE " + getCatalogName());
    createDatabaseIfNotExists(getDefaultDatabase());
  }

  @BeforeEach
  void init() {
    sql("USE " + getCatalogName());
    sql("USE " + getDefaultDatabase());
  }

  @AfterAll
  void cleanUp() {
    sql("USE " + getCatalogName());
    getDatabases()
        .forEach(database -> sql(String.format("DROP DATABASE IF EXISTS %s CASCADE", database)));
  }

  @Test
  void testLoadCatalogs() {
    Set<String> catalogs = getCatalogs();
    Assertions.assertTrue(catalogs.contains(getCatalogName()));
  }

  @Test
  void testDropSchema() {
    String testDatabaseName = "t_drop";
    Set<String> databases = getDatabases();
    Assertions.assertFalse(databases.contains(testDatabaseName));

    sql("CREATE DATABASE " + testDatabaseName);
    databases = getDatabases();
    Assertions.assertTrue(databases.contains(testDatabaseName));

    sql("DROP DATABASE " + testDatabaseName);
    databases = getDatabases();
    Assertions.assertFalse(databases.contains(testDatabaseName));

    Assertions.assertThrowsExactly(
        NoSuchNamespaceException.class, () -> sql("DROP DATABASE notExists"));
  }

  @Test
  void testCreateSimpleTable() {
    String tableName = "simple_table";
    dropTableIfExists(tableName);
    createSimpleTable(tableName);
    SparkTableInfo tableInfo = getTableInfo(tableName);

    SparkTableInfoChecker checker =
        SparkTableInfoChecker.create()
            .withName(tableName)
            .withColumns(getSimpleTableColumn())
            .withComment(null);
    checker.check(tableInfo);

    checkTableReadWrite(tableInfo);
  }

  @Test
  void testCreateTableWithDatabase() {
    // test db.table as table identifier
    String databaseName = "db1";
    String tableName = "table1";
    createDatabaseIfNotExists(databaseName);
    String tableIdentifier = String.join(".", databaseName, tableName);

    createSimpleTable(tableIdentifier);
    SparkTableInfo tableInfo = getTableInfo(tableIdentifier);
    SparkTableInfoChecker checker =
        SparkTableInfoChecker.create().withName(tableName).withColumns(getSimpleTableColumn());
    checker.check(tableInfo);
    checkTableReadWrite(tableInfo);

    // use db then create table with table name
    databaseName = "db2";
    tableName = "table2";
    createDatabaseIfNotExists(databaseName);

    sql("USE " + databaseName);
    createSimpleTable(tableName);
    tableInfo = getTableInfo(tableName);
    checker =
        SparkTableInfoChecker.create().withName(tableName).withColumns(getSimpleTableColumn());
    checker.check(tableInfo);
    checkTableReadWrite(tableInfo);
  }

  @Test
  void testCreateTableWithComment() {
    String tableName = "comment_table";
    dropTableIfExists(tableName);
    String createTableSql = getCreateSimpleTableString(tableName);
    String tableComment = "tableComment";
    createTableSql = String.format("%s COMMENT '%s'", createTableSql, tableComment);
    sql(createTableSql);
    SparkTableInfo tableInfo = getTableInfo(tableName);

    SparkTableInfoChecker checker =
        SparkTableInfoChecker.create()
            .withName(tableName)
            .withColumns(getSimpleTableColumn())
            .withComment(tableComment);
    checker.check(tableInfo);

    checkTableReadWrite(tableInfo);
  }

  @Test
  void testDropTable() {
    String tableName = "drop_table";
    createSimpleTable(tableName);
    Assertions.assertEquals(true, tableExists(tableName));

    dropTableIfExists(tableName);
    Assertions.assertEquals(false, tableExists(tableName));

    Assertions.assertThrowsExactly(NoSuchTableException.class, () -> sql("DROP TABLE not_exists"));
  }

  @Test
  void testRenameTable() {
    String tableName = "rename1";
    String newTableName = "rename2";
    dropTableIfExists(tableName);
    dropTableIfExists(newTableName);

    createSimpleTable(tableName);
    Assertions.assertTrue(tableExists(tableName));
    Assertions.assertFalse(tableExists(newTableName));

    sql(String.format("ALTER TABLE %s RENAME TO %s", tableName, newTableName));
    Assertions.assertTrue(tableExists(newTableName));
    Assertions.assertFalse(tableExists(tableName));

    // rename to an existing table
    createSimpleTable(tableName);
    Assertions.assertThrows(
        RuntimeException.class,
        () -> sql(String.format("ALTER TABLE %s RENAME TO %s", tableName, newTableName)));

    // rename a not existing tables
    Assertions.assertThrowsExactly(
        AnalysisException.class, () -> sql("ALTER TABLE not_exists1 RENAME TO not_exist2"));
  }

  @Test
  void testListTable() {
    String table1 = "list1";
    String table2 = "list2";
    createSimpleTable(table1);
    createSimpleTable(table2);
    Set<String> tables = listTableNames();
    Assertions.assertTrue(tables.contains(table1));
    Assertions.assertTrue(tables.contains(table2));

    // show tables from not current db
    String database = "db_list";
    String table3 = "list3";
    String table4 = "list4";
    createDatabaseIfNotExists(database);
    createSimpleTable(String.join(".", database, table3));
    createSimpleTable(String.join(".", database, table4));
    tables = listTableNames(database);

    Assertions.assertTrue(tables.contains(table3));
    Assertions.assertTrue(tables.contains(table4));

    Assertions.assertThrows(NoSuchNamespaceException.class, () -> listTableNames("not_exists_db"));
  }

  @Test
  void testAlterTableSetAndRemoveProperty() {
    String tableName = "test_property";
    dropTableIfExists(tableName);

    createSimpleTable(tableName);
    sql(
        String.format(
            "ALTER TABLE %s SET TBLPROPERTIES('key1'='value1', 'key2'='value2')", tableName));
    Map<String, String> oldProperties = getTableInfo(tableName).getTableProperties();
    Assertions.assertTrue(oldProperties.containsKey("key1") && oldProperties.containsKey("key2"));

    sql(String.format("ALTER TABLE %s UNSET TBLPROPERTIES('key1')", tableName));
    Map<String, String> newProperties = getTableInfo(tableName).getTableProperties();
    Assertions.assertFalse(newProperties.containsKey("key1"));
    Assertions.assertTrue(newProperties.containsKey("key2"));
  }

  @Test
  void testAlterTableAddAndDeleteColumn() {
    String tableName = "test_column";
    dropTableIfExists(tableName);

    List<SparkColumnInfo> simpleTableColumns = getSimpleTableColumn();

    createSimpleTable(tableName);
    checkTableColumns(tableName, simpleTableColumns, getTableInfo(tableName));

    sql(String.format("ALTER TABLE %S ADD COLUMNS (col1 string)", tableName));
    ArrayList<SparkColumnInfo> addColumns = new ArrayList<>(simpleTableColumns);
    addColumns.add(SparkColumnInfo.of("col1", DataTypes.StringType, null));
    checkTableColumns(tableName, addColumns, getTableInfo(tableName));

    sql(String.format("ALTER TABLE %S DROP COLUMNS (col1)", tableName));
    checkTableColumns(tableName, simpleTableColumns, getTableInfo(tableName));
  }

  @Test
  void testAlterTableUpdateColumnType() {
    String tableName = "test_column_type";
    dropTableIfExists(tableName);

    List<SparkColumnInfo> simpleTableColumns = getSimpleTableColumn();

    createSimpleTable(tableName);
    checkTableColumns(tableName, simpleTableColumns, getTableInfo(tableName));

    sql(String.format("ALTER TABLE %S ADD COLUMNS (col1 int)", tableName));
    sql(String.format("ALTER TABLE %S CHANGE COLUMN col1 col1 bigint", tableName));
    ArrayList<SparkColumnInfo> updateColumns = new ArrayList<>(simpleTableColumns);
    updateColumns.add(SparkColumnInfo.of("col1", DataTypes.LongType, null));
    checkTableColumns(tableName, updateColumns, getTableInfo(tableName));
  }

  @Test
  void testAlterTableRenameColumn() {
    String tableName = "test_rename_column";
    dropTableIfExists(tableName);
    List<SparkColumnInfo> simpleTableColumns = getSimpleTableColumn();
    createSimpleTable(tableName);
    checkTableColumns(tableName, simpleTableColumns, getTableInfo(tableName));

    String oldColumnName = "col1";
    String newColumnName = "col2";

    sql(String.format("ALTER TABLE %S ADD COLUMNS (col1 int)", tableName));
    sql(
        String.format(
            "ALTER TABLE %s RENAME COLUMN %s TO %s", tableName, oldColumnName, newColumnName));
    ArrayList<SparkColumnInfo> renameColumns = new ArrayList<>(simpleTableColumns);
    renameColumns.add(SparkColumnInfo.of(newColumnName, DataTypes.IntegerType, null));
    checkTableColumns(tableName, renameColumns, getTableInfo(tableName));
  }

  @Test
  void testUpdateColumnPosition() {
    String tableName = "test_column_position";
    dropTableIfExists(tableName);

    List<SparkColumnInfo> simpleTableColumns =
        Arrays.asList(
            SparkColumnInfo.of("id", DataTypes.StringType, ""),
            SparkColumnInfo.of("name", DataTypes.StringType, ""),
            SparkColumnInfo.of("age", DataTypes.StringType, ""));

    sql(
        String.format(
            "CREATE TABLE %s (id STRING COMMENT '', name STRING COMMENT '', age STRING COMMENT '')",
            tableName));
    checkTableColumns(tableName, simpleTableColumns, getTableInfo(tableName));

    sql(String.format("ALTER TABLE %S ADD COLUMNS (col1 STRING COMMENT '')", tableName));
    List<SparkColumnInfo> updateColumnPositionCol1 = new ArrayList<>(simpleTableColumns);
    updateColumnPositionCol1.add(SparkColumnInfo.of("col1", DataTypes.StringType, ""));
    checkTableColumns(tableName, updateColumnPositionCol1, getTableInfo(tableName));

    sql(String.format("ALTER TABLE %S CHANGE COLUMN col1 col1 STRING FIRST", tableName));
    List<SparkColumnInfo> updateColumnPositionFirst = new ArrayList<>();
    updateColumnPositionFirst.add(SparkColumnInfo.of("col1", DataTypes.StringType, ""));
    updateColumnPositionFirst.addAll(simpleTableColumns);
    checkTableColumns(tableName, updateColumnPositionFirst, getTableInfo(tableName));

    sql(String.format("ALTER TABLE %S ADD COLUMNS (col2 STRING COMMENT '')", tableName));
    List<SparkColumnInfo> updateColumnPositionCol2 = new ArrayList<>();
    updateColumnPositionCol2.add(SparkColumnInfo.of("col1", DataTypes.StringType, ""));
    updateColumnPositionCol2.addAll(simpleTableColumns);
    updateColumnPositionCol2.add(SparkColumnInfo.of("col2", DataTypes.StringType, ""));
    checkTableColumns(tableName, updateColumnPositionCol2, getTableInfo(tableName));

    sql(String.format("ALTER TABLE %S CHANGE COLUMN col2 col2 STRING AFTER col1", tableName));
    List<SparkColumnInfo> updateColumnPositionAfter = new ArrayList<>();
    updateColumnPositionAfter.add(SparkColumnInfo.of("col1", DataTypes.StringType, ""));
    updateColumnPositionAfter.add(SparkColumnInfo.of("col2", DataTypes.StringType, ""));
    updateColumnPositionAfter.addAll(simpleTableColumns);
    checkTableColumns(tableName, updateColumnPositionAfter, getTableInfo(tableName));
  }

  @Test
  void testAlterTableUpdateColumnComment() {
    String tableName = "test_update_column_comment";
    dropTableIfExists(tableName);
    List<SparkColumnInfo> simpleTableColumns = getSimpleTableColumn();
    createSimpleTable(tableName);
    checkTableColumns(tableName, simpleTableColumns, getTableInfo(tableName));

    String oldColumnComment = "col1_comment";
    String newColumnComment = "col1_new_comment";

    sql(
        String.format(
            "ALTER TABLE %S ADD COLUMNS (col1 int comment '%s')", tableName, oldColumnComment));
    sql(
        String.format(
            "ALTER TABLE %S CHANGE COLUMN col1 col1 int comment '%s'",
            tableName, newColumnComment));
    ArrayList<SparkColumnInfo> updateCommentColumns = new ArrayList<>(simpleTableColumns);
    updateCommentColumns.add(SparkColumnInfo.of("col1", DataTypes.IntegerType, newColumnComment));
    checkTableColumns(tableName, updateCommentColumns, getTableInfo(tableName));
  }

  @Test
  void testComplexType() {
    String tableName = "complex_type_table";
    dropTableIfExists(tableName);

    sql(
        String.format(
            "CREATE TABLE %s (col1 ARRAY<INT> COMMENT 'array', col2 MAP<STRING, INT> COMMENT 'map', col3 STRUCT<col1: INT, col2: STRING> COMMENT 'struct')",
            tableName));
    SparkTableInfo tableInfo = getTableInfo(tableName);
    List<SparkColumnInfo> expectedSparkInfo =
        Arrays.asList(
            SparkColumnInfo.of("col1", DataTypes.createArrayType(DataTypes.IntegerType), "array"),
            SparkColumnInfo.of(
                "col2",
                DataTypes.createMapType(DataTypes.StringType, DataTypes.IntegerType),
                "map"),
            SparkColumnInfo.of(
                "col3",
                DataTypes.createStructType(
                    Arrays.asList(
                        DataTypes.createStructField("col1", DataTypes.IntegerType, true),
                        DataTypes.createStructField("col2", DataTypes.StringType, true))),
                "struct"));
    checkTableColumns(tableName, expectedSparkInfo, tableInfo);

    checkTableReadWrite(tableInfo);
  }

  @Test
<<<<<<< HEAD
=======
  @EnabledIf("supportPartition")
  public void testWriteHiveDynamicPartition() {
    String tableName = "hive_dynamic_partition_table";

    dropTableIfExists(tableName);
    String createTableSQL = getCreateSimpleTableString(tableName);
    createTableSQL = createTableSQL + "PARTITIONED BY (age_p1 INT, age_p2 STRING)";
    sql(createTableSQL);

    SparkTableInfo tableInfo = getTableInfo(tableName);

    // write data to dynamic partition
    String insertData =
        String.format(
            "INSERT OVERWRITE %s PARTITION(age_p1=1, age_p2) values(1,'a',3,'b');", tableName);
    sql(insertData);
    List<String> queryResult = getTableData(tableName);
    Assertions.assertTrue(queryResult.size() == 1);
    Assertions.assertEquals("1,a,3,1,b", queryResult.get(0));
    String location = tableInfo.getTableLocation();
    String partitionExpression = "age_p1=1/age_p2=b";
    Path partitionPath = new Path(location, partitionExpression);
    checkDirExists(partitionPath);
  }

  @Test
>>>>>>> e434133c
  @EnabledIf("supportsSparkSQLClusteredBy")
  void testCreateBucketTable() {
    String tableName = "bucket_table";

    dropTableIfExists(tableName);
    String createTableSQL = getCreateSimpleTableString(tableName);
    createTableSQL = createTableSQL + "CLUSTERED BY (id, name) INTO 4 buckets;";
    sql(createTableSQL);
    SparkTableInfo tableInfo = getTableInfo(tableName);
    SparkTableInfoChecker checker =
        SparkTableInfoChecker.create()
            .withName(tableName)
            .withColumns(getSimpleTableColumn())
            .withBucket(4, Arrays.asList("id", "name"));
    checker.check(tableInfo);
    checkTableReadWrite(tableInfo);
  }

  @Test
  @EnabledIf("supportsSparkSQLClusteredBy")
  void testCreateSortBucketTable() {
    String tableName = "sort_bucket_table";

    dropTableIfExists(tableName);
    String createTableSQL = getCreateSimpleTableString(tableName);
    createTableSQL =
        createTableSQL + "CLUSTERED BY (id, name) SORTED BY (name, id) INTO 4 buckets;";
    sql(createTableSQL);
    SparkTableInfo tableInfo = getTableInfo(tableName);
    SparkTableInfoChecker checker =
        SparkTableInfoChecker.create()
            .withName(tableName)
            .withColumns(getSimpleTableColumn())
            .withBucket(4, Arrays.asList("id", "name"), Arrays.asList("name", "id"));
    checker.check(tableInfo);
    checkTableReadWrite(tableInfo);
  }

  // Spark CTAS doesn't copy table properties and partition schema from source table.
  @Test
  void testCreateTableAsSelect() {
    String tableName = "ctas_table";
    dropTableIfExists(tableName);
    createSimpleTable(tableName);
    SparkTableInfo tableInfo = getTableInfo(tableName);
    checkTableReadWrite(tableInfo);

    String newTableName = "new_" + tableName;
    dropTableIfExists(newTableName);
    createTableAsSelect(tableName, newTableName);

    SparkTableInfo newTableInfo = getTableInfo(newTableName);
    SparkTableInfoChecker checker =
        SparkTableInfoChecker.create().withName(newTableName).withColumns(getSimpleTableColumn());
    checker.check(newTableInfo);

    List<String> tableData = getTableData(newTableName);
    Assertions.assertTrue(tableData.size() == 1);
    Assertions.assertEquals(getExpectedTableData(newTableInfo), tableData.get(0));
  }

  @Test
  void testInsertTableAsSelect() {
    String tableName = "insert_select_table";
    String newTableName = "new_" + tableName;

    dropTableIfExists(tableName);
    createSimpleTable(tableName);
    SparkTableInfo tableInfo = getTableInfo(tableName);
    checkTableReadWrite(tableInfo);

    dropTableIfExists(newTableName);
    createSimpleTable(newTableName);
    insertTableAsSelect(tableName, newTableName);

    SparkTableInfo newTableInfo = getTableInfo(newTableName);
    String expectedTableData = getExpectedTableData(newTableInfo);
    List<String> tableData = getTableData(newTableName);
    Assertions.assertTrue(tableData.size() == 1);
    Assertions.assertEquals(expectedTableData, tableData.get(0));
  }

  @Test
  void testInsertDatasourceFormatPartitionTableAsSelect() {
    String tableName = "insert_select_partition_table";
    String newTableName = "new_" + tableName;
    dropTableIfExists(tableName);
    dropTableIfExists(newTableName);

    createSimpleTable(tableName);
    String createTableSql = getCreateSimpleTableString(newTableName);
    createTableSql += "PARTITIONED BY (name, age)";
    sql(createTableSql);

    SparkTableInfo tableInfo = getTableInfo(tableName);
    checkTableReadWrite(tableInfo);

    insertTableAsSelect(tableName, newTableName);

    SparkTableInfo newTableInfo = getTableInfo(newTableName);
    checkPartitionDirExists(newTableInfo);
    String expectedTableData = getExpectedTableData(newTableInfo);
    List<String> tableData = getTableData(newTableName);
    Assertions.assertTrue(tableData.size() == 1);
    Assertions.assertEquals(expectedTableData, tableData.get(0));
  }

  protected void checkPartitionDirExists(SparkTableInfo table) {
    Assertions.assertTrue(table.isPartitionTable(), "Not a partition table");
    String tableLocation = table.getTableLocation();
    String partitionExpression = getPartitionExpression(table, "/").replace("'", "");
    Path partitionPath = new Path(tableLocation, partitionExpression);
    checkDirExists(partitionPath);
  }

  protected void checkDirExists(Path dir) {
    try {
      Assertions.assertTrue(hdfs.exists(dir), "HDFS directory not exists," + dir);
    } catch (IOException e) {
      throw new RuntimeException(e);
    }
  }

  protected void checkTableReadWrite(SparkTableInfo table) {
    String name = table.getTableIdentifier();
    boolean isPartitionTable = table.isPartitionTable();
    String insertValues =
        table.getUnPartitionedColumns().stream()
            .map(columnInfo -> typeConstant.get(columnInfo.getType()))
            .map(Object::toString)
            .collect(Collectors.joining(","));

    String insertDataSQL = "";
    if (isPartitionTable) {
      String partitionExpressions = getPartitionExpression(table, ",");
      insertDataSQL = getInsertWithPartitionSql(name, partitionExpressions, insertValues);
    } else {
      insertDataSQL = getInsertWithoutPartitionSql(name, insertValues);
    }
    sql(insertDataSQL);

    String checkValues = getExpectedTableData(table);

    List<String> queryResult = getTableData(name);
    Assertions.assertTrue(
        queryResult.size() == 1, "Should just one row, table content: " + queryResult);
    Assertions.assertEquals(checkValues, queryResult.get(0));
  }

<<<<<<< HEAD
  protected void checkTableDelete(SparkTableInfo table) {
    String name = table.getTableIdentifier();
    checkTableReadWrite(table);
    sql(getDeleteSql(name, "1=1"));
    List<Object[]> queryResult = sql(getSelectAllSql(name));
    Assertions.assertEquals(0, queryResult.size(), "Should no rows, table content: " + queryResult);
=======
  protected String getExpectedTableData(SparkTableInfo table) {
    // Do something to match the query result:
    // 1. remove "'" from values, such as 'a' is trans to a
    // 2. remove "array" from values, such as array(1, 2, 3) is trans to [1, 2, 3]
    // 3. remove "map" from values, such as map('a', 1, 'b', 2) is trans to {a=1, b=2}
    // 4. remove "struct" from values, such as struct(1, 'a') is trans to 1,a
    return table.getColumns().stream()
        .map(columnInfo -> typeConstant.get(columnInfo.getType()))
        .map(Object::toString)
        .map(
            s -> {
              String tmp = org.apache.commons.lang3.StringUtils.remove(s, "'");
              if (org.apache.commons.lang3.StringUtils.isEmpty(tmp)) {
                return tmp;
              } else if (tmp.startsWith("array")) {
                return tmp.replace("array", "").replace("(", "[").replace(")", "]");
              } else if (tmp.startsWith("map")) {
                return tmp.replace("map", "")
                    .replace("(", "{")
                    .replace(")", "}")
                    .replace(", ", "=");
              } else if (tmp.startsWith("struct")) {
                return tmp.replace("struct", "")
                    .replace("(", "")
                    .replace(")", "")
                    .replace(", ", ",");
              }
              return tmp;
            })
        .collect(Collectors.joining(","));
>>>>>>> e434133c
  }

  protected String getCreateSimpleTableString(String tableName) {
    return String.format(
        "CREATE TABLE %s (id INT COMMENT 'id comment', name STRING COMMENT '', age INT)",
        tableName);
  }

  protected List<SparkColumnInfo> getSimpleTableColumn() {
    return Arrays.asList(
        SparkColumnInfo.of("id", DataTypes.IntegerType, "id comment"),
        SparkColumnInfo.of("name", DataTypes.StringType, ""),
        SparkColumnInfo.of("age", DataTypes.IntegerType, null));
  }

  protected String getDefaultDatabase() {
    return "default_db";
  }

  // Helper method to create a simple table, and could use corresponding
  // getSimpleTableColumn to check table column.
  protected void createSimpleTable(String identifier) {
    String createTableSql = getCreateSimpleTableString(identifier);
    sql(createTableSql);
  }

  protected void checkTableColumns(
      String tableName, List<SparkColumnInfo> columns, SparkTableInfo tableInfo) {
    SparkTableInfoChecker.create()
        .withName(tableName)
        .withColumns(columns)
        .withComment(null)
        .check(tableInfo);
  }

  // partition expression may contain "'", like a='s'/b=1
  private String getPartitionExpression(SparkTableInfo table, String delimiter) {
    return table.getPartitionedColumns().stream()
        .map(column -> column.getName() + "=" + typeConstant.get(column.getType()))
        .collect(Collectors.joining(delimiter));
  }
}<|MERGE_RESOLUTION|>--- conflicted
+++ resolved
@@ -64,15 +64,10 @@
   // Whether supports [CLUSTERED BY col_name3 SORTED BY col_name INTO num_buckets BUCKETS]
   protected abstract boolean supportsSparkSQLClusteredBy();
 
-<<<<<<< HEAD
+  protected abstract boolean supportPartition();
+
   // Use a custom database not the original default database because SparkCommonIT couldn't
   // read&write data to tables in default database. The main reason is default database location is
-=======
-  protected abstract boolean supportPartition();
-
-  // Use a custom database not the original default database because SparkIT couldn't read&write
-  // data to tables in default database. The main reason is default database location is
->>>>>>> e434133c
   // determined by `hive.metastore.warehouse.dir` in hive-site.xml which is local HDFS address
   // not real HDFS address. The location of tables created under default database is like
   // hdfs://localhost:9000/xxx which couldn't read write data from SparkCommonIT. Will use default
@@ -419,8 +414,6 @@
   }
 
   @Test
-<<<<<<< HEAD
-=======
   @EnabledIf("supportPartition")
   public void testWriteHiveDynamicPartition() {
     String tableName = "hive_dynamic_partition_table";
@@ -447,7 +440,6 @@
   }
 
   @Test
->>>>>>> e434133c
   @EnabledIf("supportsSparkSQLClusteredBy")
   void testCreateBucketTable() {
     String tableName = "bucket_table";
@@ -597,14 +589,6 @@
     Assertions.assertEquals(checkValues, queryResult.get(0));
   }
 
-<<<<<<< HEAD
-  protected void checkTableDelete(SparkTableInfo table) {
-    String name = table.getTableIdentifier();
-    checkTableReadWrite(table);
-    sql(getDeleteSql(name, "1=1"));
-    List<Object[]> queryResult = sql(getSelectAllSql(name));
-    Assertions.assertEquals(0, queryResult.size(), "Should no rows, table content: " + queryResult);
-=======
   protected String getExpectedTableData(SparkTableInfo table) {
     // Do something to match the query result:
     // 1. remove "'" from values, such as 'a' is trans to a
@@ -635,7 +619,14 @@
               return tmp;
             })
         .collect(Collectors.joining(","));
->>>>>>> e434133c
+  }
+
+  protected void checkTableDelete(SparkTableInfo table) {
+    String name = table.getTableIdentifier();
+    checkTableReadWrite(table);
+    sql(getDeleteSql(name, "1=1"));
+    List<Object[]> queryResult = sql(getSelectAllSql(name));
+    Assertions.assertEquals(0, queryResult.size(), "Should no rows, table content: " + queryResult);
   }
 
   protected String getCreateSimpleTableString(String tableName) {
