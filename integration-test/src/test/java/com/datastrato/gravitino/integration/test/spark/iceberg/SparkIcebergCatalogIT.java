--- conflicted
+++ resolved
@@ -15,6 +15,7 @@
 import java.util.Collections;
 import java.util.List;
 import java.util.stream.Collectors;
+
 import org.apache.hadoop.fs.Path;
 import org.apache.spark.sql.Column;
 import org.apache.spark.sql.Dataset;
@@ -282,7 +283,7 @@
     checkDirExists(partitionPath);
   }
 
-<<<<<<< HEAD
+
   @Test
   void testMetadataColumns() {
     String tableName = "test_metadata_columns";
@@ -295,10 +296,10 @@
 
     SparkMetadataColumn[] metadataColumns = getIcebergMetadataColumns();
     SparkTableInfoChecker checker =
-        SparkTableInfoChecker.create()
-            .withName(tableName)
-            .withColumns(getSimpleTableColumn())
-            .withMetadataColumns(metadataColumns);
+            SparkTableInfoChecker.create()
+                    .withName(tableName)
+                    .withColumns(getSimpleTableColumn())
+                    .withMetadataColumns(metadataColumns);
     checker.check(tableInfo);
   }
 
@@ -314,10 +315,10 @@
 
     SparkMetadataColumn[] metadataColumns = getIcebergMetadataColumns();
     SparkTableInfoChecker checker =
-        SparkTableInfoChecker.create()
-            .withName(tableName)
-            .withColumns(getSimpleTableColumn())
-            .withMetadataColumns(metadataColumns);
+            SparkTableInfoChecker.create()
+                    .withName(tableName)
+                    .withColumns(getSimpleTableColumn())
+                    .withMetadataColumns(metadataColumns);
     checker.check(tableInfo);
 
     String insertData = String.format("INSERT into %s values(2,'a', 1);", tableName);
@@ -325,7 +326,7 @@
 
     String expectedMetadata = "0,a";
     String getMetadataSQL =
-        String.format("SELECT _spec_id, _partition FROM %s ORDER BY _spec_id", tableName);
+            String.format("SELECT _spec_id, _partition FROM %s ORDER BY _spec_id", tableName);
     List<String> queryResult = getTableMetadata(getMetadataSQL);
     Assertions.assertEquals(1, queryResult.size());
     Assertions.assertEquals(expectedMetadata, queryResult.get(0));
@@ -343,10 +344,10 @@
 
     SparkMetadataColumn[] metadataColumns = getIcebergMetadataColumns();
     SparkTableInfoChecker checker =
-        SparkTableInfoChecker.create()
-            .withName(tableName)
-            .withColumns(getSimpleTableColumn())
-            .withMetadataColumns(metadataColumns);
+            SparkTableInfoChecker.create()
+                    .withName(tableName)
+                    .withColumns(getSimpleTableColumn())
+                    .withMetadataColumns(metadataColumns);
     checker.check(tableInfo);
 
     List<Integer> ids = new ArrayList<>();
@@ -354,11 +355,11 @@
       ids.add(id);
     }
     Dataset<Row> df =
-        getSparkSession()
-            .createDataset(ids, Encoders.INT())
-            .withColumnRenamed("value", "id")
-            .withColumn("name", new Column(Literal.create("a", DataTypes.StringType)))
-            .withColumn("age", new Column(Literal.create(1, DataTypes.IntegerType)));
+            getSparkSession()
+                    .createDataset(ids, Encoders.INT())
+                    .withColumnRenamed("value", "id")
+                    .withColumn("name", new Column(Literal.create("a", DataTypes.StringType)))
+                    .withColumn("age", new Column(Literal.create(1, DataTypes.IntegerType)));
     df.coalesce(1).writeTo(tableName).append();
 
     Assertions.assertEquals(200, getSparkSession().table(tableName).count());
@@ -381,13 +382,13 @@
 
     SparkMetadataColumn[] metadataColumns = getIcebergMetadataColumns();
     metadataColumns[1] =
-        new SparkMetadataColumn(
-            "_partition", DataTypes.createStructType(new StructField[] {}), true);
-    SparkTableInfoChecker checker =
-        SparkTableInfoChecker.create()
-            .withName(tableName)
-            .withColumns(getSimpleTableColumn())
-            .withMetadataColumns(metadataColumns);
+            new SparkMetadataColumn(
+                    "_partition", DataTypes.createStructType(new StructField[] {}), true);
+    SparkTableInfoChecker checker =
+            SparkTableInfoChecker.create()
+                    .withName(tableName)
+                    .withColumns(getSimpleTableColumn())
+                    .withMetadataColumns(metadataColumns);
     checker.check(tableInfo);
 
     String insertData = String.format("INSERT into %s values(2,'a', 1);", tableName);
@@ -411,10 +412,10 @@
 
     SparkMetadataColumn[] metadataColumns = getIcebergMetadataColumns();
     SparkTableInfoChecker checker =
-        SparkTableInfoChecker.create()
-            .withName(tableName)
-            .withColumns(getSimpleTableColumn())
-            .withMetadataColumns(metadataColumns);
+            SparkTableInfoChecker.create()
+                    .withName(tableName)
+                    .withColumns(getSimpleTableColumn())
+                    .withMetadataColumns(metadataColumns);
     checker.check(tableInfo);
 
     String insertData = String.format("INSERT into %s values(2,'a', 1);", tableName);
@@ -438,10 +439,10 @@
 
     SparkMetadataColumn[] metadataColumns = getIcebergMetadataColumns();
     SparkTableInfoChecker checker =
-        SparkTableInfoChecker.create()
-            .withName(tableName)
-            .withColumns(getSimpleTableColumn())
-            .withMetadataColumns(metadataColumns);
+            SparkTableInfoChecker.create()
+                    .withName(tableName)
+                    .withColumns(getSimpleTableColumn())
+                    .withMetadataColumns(metadataColumns);
     checker.check(tableInfo);
 
     String insertData = String.format("INSERT into %s values(2,'a', 1);", tableName);
@@ -458,7 +459,6 @@
     Assertions.assertEquals(0, queryResult1.size());
   }
 
-=======
   private List<SparkTableInfo.SparkColumnInfo> getIcebergSimpleTableColumn() {
     return Arrays.asList(
         SparkTableInfo.SparkColumnInfo.of("id", DataTypes.IntegerType, "id comment"),
@@ -470,7 +470,6 @@
    * Here we build a new `createIcebergSql` String for creating a table with a field of timestamp
    * type to create the year/month,etc partitions
    */
->>>>>>> 4ea49073
   private String getCreateIcebergSimpleTableString(String tableName) {
     return String.format(
         "CREATE TABLE %s (id INT COMMENT 'id comment', name STRING COMMENT '', ts TIMESTAMP)",
