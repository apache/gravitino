--- conflicted
+++ resolved
@@ -12,11 +12,7 @@
 import java.io.File;
 import java.util.ArrayList;
 import java.util.Arrays;
-<<<<<<< HEAD
-import com.google.common.collect.ImmutableMap;
-=======
 import java.util.Collections;
->>>>>>> 419ca586
 import java.util.List;
 import java.util.stream.Collectors;
 import org.apache.hadoop.fs.Path;
@@ -24,6 +20,7 @@
 import org.apache.spark.sql.Dataset;
 import org.apache.spark.sql.Encoders;
 import org.apache.spark.sql.Row;
+import com.google.common.collect.ImmutableMap;
 import org.apache.spark.sql.catalyst.analysis.NoSuchFunctionException;
 import org.apache.spark.sql.catalyst.analysis.NoSuchNamespaceException;
 import org.apache.spark.sql.catalyst.analysis.NoSuchTableException;
@@ -32,13 +29,9 @@
 import org.apache.spark.sql.connector.catalog.FunctionCatalog;
 import org.apache.spark.sql.connector.catalog.Identifier;
 import org.apache.spark.sql.connector.catalog.functions.UnboundFunction;
-<<<<<<< HEAD
-import java.util.stream.Collectors;
 import org.apache.spark.SparkConf;
 import org.apache.spark.sql.SparkSession;
 import org.apache.spark.sql.internal.StaticSQLConf;
-=======
->>>>>>> 419ca586
 import org.apache.spark.sql.types.DataTypes;
 import org.apache.spark.sql.types.StructField;
 import org.junit.jupiter.api.Assertions;
@@ -51,7 +44,6 @@
 @TestInstance(TestInstance.Lifecycle.PER_CLASS)
 public class SparkIcebergCatalogIT extends SparkCommonIT {
 
-<<<<<<< HEAD
   private static final String ICEBERG_FORMAT_VERSION = "format-version";
   private static final String ICEBERG_DELETE_MODE = "write.delete.mode";
   private static final String ICEBERG_UPDATE_MODE = "write.update.mode";
@@ -59,53 +51,13 @@
   private static final String ICEBERG_COPY_ON_WRITE = "copy-on-write";
   private static final String ICEBERG_MERGE_ON_READ = "merge-on-read";
 
-  protected List<SparkTableInfo.SparkColumnInfo> getIcebergSimpleTableColumn() {
-=======
   private List<SparkTableInfo.SparkColumnInfo> getIcebergSimpleTableColumn() {
->>>>>>> 419ca586
     return Arrays.asList(
         SparkTableInfo.SparkColumnInfo.of("id", DataTypes.IntegerType, "id comment"),
         SparkTableInfo.SparkColumnInfo.of("name", DataTypes.StringType, ""),
         SparkTableInfo.SparkColumnInfo.of("ts", DataTypes.TimestampType, null));
   }
 
-<<<<<<< HEAD
-  protected SparkMetadataColumn[] getIcebergSimpleTableColumnWithPartition() {
-    return new SparkMetadataColumn[] {
-      new SparkMetadataColumn("_spec_id", DataTypes.IntegerType, false),
-      new SparkMetadataColumn(
-          "_partition",
-          DataTypes.createStructType(
-              new StructField[] {DataTypes.createStructField("name", DataTypes.StringType, true)}),
-          true),
-      new SparkMetadataColumn("_file", DataTypes.StringType, false),
-      new SparkMetadataColumn("_pos", DataTypes.LongType, false),
-      new SparkMetadataColumn("_deleted", DataTypes.BooleanType, false)
-    };
-  }
-
-  private String getCreateIcebergSimpleTableString(String tableName) {
-    return String.format(
-        "CREATE TABLE %s (id INT COMMENT 'id comment', name STRING COMMENT '', ts TIMESTAMP)",
-        tableName);
-  }
-
-  private void createIcebergTableWithTabProperties(
-      String tableName, boolean isPartitioned, ImmutableMap<String, String> tblProperties) {
-    String partitionedClause = isPartitioned ? " PARTITIONED BY (id) " : "";
-    String tblPropertiesStr =
-        tblProperties.entrySet().stream()
-            .map(e -> String.format("'%s'='%s'", e.getKey(), e.getValue()))
-            .collect(Collectors.joining(","));
-    String createSql =
-        String.format(
-            "CREATE TABLE %s (id INT COMMENT 'id comment', name STRING COMMENT '', age INT) %s TBLPROPERTIES(%s)",
-            tableName, partitionedClause, tblPropertiesStr);
-    sql(createSql);
-  }
-
-=======
->>>>>>> 419ca586
   @Override
   protected String getCatalogName() {
     return "iceberg";
@@ -127,13 +79,13 @@
   }
 
   @Override
-<<<<<<< HEAD
   protected boolean supportsDelete() {
     return true;
-=======
+  }
+
+  @Override
   protected String getTableLocation(SparkTableInfo table) {
     return String.join(File.separator, table.getTableLocation(), "data");
->>>>>>> 419ca586
   }
 
   @Test
@@ -219,264 +171,6 @@
             });
   }
 
-<<<<<<< HEAD
-
-  @Test
-  void testInjectSparkExtensions() {
-    SparkSession sparkSession = getSparkSession();
-    SparkConf conf = sparkSession.sparkContext().getConf();
-    Assertions.assertTrue(conf.contains(StaticSQLConf.SPARK_SESSION_EXTENSIONS().key()));
-    String extensions = conf.get(StaticSQLConf.SPARK_SESSION_EXTENSIONS().key());
-    Assertions.assertTrue(StringUtils.isNotBlank(extensions));
-    Assertions.assertEquals(
-            "org.apache.iceberg.spark.extensions.IcebergSparkSessionExtensions", extensions);
-  }
-
-  @Test
-  void testCopyOnWriteDeleteInUnPartitionedTable() {
-    String tableName = "test_copy_on_write_delete_unpartitioned";
-    createIcebergTableWithTabProperties(
-            tableName, false, ImmutableMap.of(ICEBERG_DELETE_MODE, ICEBERG_COPY_ON_WRITE));
-    SparkTableInfo table = getTableInfo(tableName);
-    checkTableColumns(tableName, getSimpleTableColumn(), table);
-    checkTableRowLevelDelete(tableName);
-  }
-
-  @Test
-  void testCopyOnWriteDeleteInPartitionedTable() {
-    String tableName = "test_copy_on_write_delete_partitioned";
-    createIcebergTableWithTabProperties(
-            tableName, true, ImmutableMap.of(ICEBERG_DELETE_MODE, ICEBERG_COPY_ON_WRITE));
-    SparkTableInfo table = getTableInfo(tableName);
-    checkTableColumns(tableName, getSimpleTableColumn(), table);
-    checkTableRowLevelDelete(tableName);
-  }
-
-  @Test
-  void testMergeOnReadDeleteInUnPartitionedTable() {
-    String tableName = "test_merge_on_read_delete_unpartitioned";
-    createIcebergTableWithTabProperties(
-            tableName,
-            false,
-            ImmutableMap.of(ICEBERG_FORMAT_VERSION, "2", ICEBERG_DELETE_MODE, ICEBERG_MERGE_ON_READ));
-    SparkTableInfo table = getTableInfo(tableName);
-    checkTableColumns(tableName, getSimpleTableColumn(), table);
-    checkTableRowLevelDelete(tableName);
-  }
-
-  @Test
-  void testMergeOnReadDeleteInPartitionedTable() {
-    String tableName = "test_merge_on_read_delete_partitioned";
-    createIcebergTableWithTabProperties(
-            tableName,
-            true,
-            ImmutableMap.of(ICEBERG_FORMAT_VERSION, "2", ICEBERG_DELETE_MODE, ICEBERG_MERGE_ON_READ));
-    SparkTableInfo table = getTableInfo(tableName);
-    checkTableColumns(tableName, getSimpleTableColumn(), table);
-    checkTableRowLevelDelete(tableName);
-  }
-
-  @Test
-  void testCopyOnWriteUpdateInUnPartitionedTable() {
-    String tableName = "test_copy_on_write_update_unpartitioned";
-    dropTableIfExists(tableName);
-    createIcebergTableWithTabProperties(
-            tableName, false, ImmutableMap.of(ICEBERG_UPDATE_MODE, ICEBERG_COPY_ON_WRITE));
-    SparkTableInfo table = getTableInfo(tableName);
-    checkTableColumns(tableName, getSimpleTableColumn(), table);
-    checkTableReadAndUpdate(table);
-  }
-
-  @Test
-  void testCopyOnWriteUpdateInPartitionedTable() {
-    String tableName = "test_copy_on_write_update_partitioned";
-    dropTableIfExists(tableName);
-    createIcebergTableWithTabProperties(
-            tableName, true, ImmutableMap.of(ICEBERG_UPDATE_MODE, ICEBERG_COPY_ON_WRITE));
-    SparkTableInfo table = getTableInfo(tableName);
-    checkTableColumns(tableName, getSimpleTableColumn(), table);
-    checkTableReadAndUpdate(table);
-  }
-
-  @Test
-  void testMergeOnReadUpdateInUnPartitionedTable() {
-    String tableName = "test_merge_on_read_update_unpartitioned";
-    dropTableIfExists(tableName);
-    createIcebergTableWithTabProperties(
-            tableName,
-            false,
-            ImmutableMap.of(ICEBERG_FORMAT_VERSION, "2", ICEBERG_UPDATE_MODE, ICEBERG_MERGE_ON_READ));
-    SparkTableInfo table = getTableInfo(tableName);
-    checkTableColumns(tableName, getSimpleTableColumn(), table);
-    checkTableReadAndUpdate(table);
-  }
-
-  @Test
-  void testMergeOnReadUpdateInPartitionedTable() {
-    String tableName = "test_merge_on_read_update_partitioned";
-    dropTableIfExists(tableName);
-    createIcebergTableWithTabProperties(
-            tableName,
-            true,
-            ImmutableMap.of(ICEBERG_FORMAT_VERSION, "2", ICEBERG_UPDATE_MODE, ICEBERG_MERGE_ON_READ));
-    SparkTableInfo table = getTableInfo(tableName);
-    checkTableColumns(tableName, getSimpleTableColumn(), table);
-    checkTableReadAndUpdate(table);
-  }
-
-  @Test
-  void testCopyOnWriteMergeUpdateInUnPartitionedTable() {
-    String tableName = "test_copy_on_write_merge_update_unpartitioned";
-    dropTableIfExists(tableName);
-    createIcebergTableWithTabProperties(
-            tableName, false, ImmutableMap.of(ICEBERG_MERGE_MODE, ICEBERG_COPY_ON_WRITE));
-
-    SparkTableInfo table = getTableInfo(tableName);
-    checkTableColumns(tableName, getSimpleTableColumn(), table);
-    checkTableUpdateInMerge(table);
-  }
-
-  @Test
-  void testCopyOnWriteMergeUpdateInPartitionedTable() {
-    String tableName = "test_copy_on_write_merge_update_partitioned";
-    dropTableIfExists(tableName);
-    createIcebergTableWithTabProperties(
-            tableName, true, ImmutableMap.of(ICEBERG_MERGE_MODE, ICEBERG_COPY_ON_WRITE));
-
-    SparkTableInfo table = getTableInfo(tableName);
-    checkTableColumns(tableName, getSimpleTableColumn(), table);
-    checkTableUpdateInMerge(table);
-  }
-
-  @Test
-  void testMergeOnReadMergeUpdateInUnPartitionedTable() {
-    String tableName = "test_merge_on_read_merge_update_unpartitioned";
-    dropTableIfExists(tableName);
-    createIcebergTableWithTabProperties(
-            tableName,
-            false,
-            ImmutableMap.of(ICEBERG_FORMAT_VERSION, "2", ICEBERG_MERGE_MODE, ICEBERG_MERGE_ON_READ));
-    SparkTableInfo table = getTableInfo(tableName);
-    checkTableColumns(tableName, getSimpleTableColumn(), table);
-    checkTableUpdateInMerge(table);
-  }
-
-  @Test
-  void testMergeOnReadMergeUpdateInPartitionedTable() {
-    String tableName = "test_merge_on_read_merge_update_unpartitioned";
-    dropTableIfExists(tableName);
-    createIcebergTableWithTabProperties(
-            tableName,
-            true,
-            ImmutableMap.of(ICEBERG_FORMAT_VERSION, "2", ICEBERG_MERGE_MODE, ICEBERG_MERGE_ON_READ));
-    SparkTableInfo table = getTableInfo(tableName);
-    checkTableColumns(tableName, getSimpleTableColumn(), table);
-    checkTableUpdateInMerge(table);
-  }
-
-  @Test
-  void testCopyOnWriteInMergeDeleteInUnPartitionedTable() {
-    String tableName = "test_copy_on_write_merge_delete_unpartitioned";
-    dropTableIfExists(tableName);
-    createIcebergTableWithTabProperties(
-            tableName, false, ImmutableMap.of(ICEBERG_MERGE_MODE, ICEBERG_COPY_ON_WRITE));
-
-    SparkTableInfo table = getTableInfo(tableName);
-    checkTableColumns(tableName, getSimpleTableColumn(), table);
-    checkTableDeleteInMerge(table);
-  }
-
-  @Test
-  void testCopyOnWriteInMergeDeleteInPartitionedTable() {
-    String tableName = "test_copy_on_write_merge_delete_partitioned";
-    dropTableIfExists(tableName);
-    createIcebergTableWithTabProperties(
-            tableName, true, ImmutableMap.of(ICEBERG_MERGE_MODE, ICEBERG_COPY_ON_WRITE));
-
-    SparkTableInfo table = getTableInfo(tableName);
-    checkTableColumns(tableName, getSimpleTableColumn(), table);
-    checkTableDeleteInMerge(table);
-  }
-
-  @Test
-  void testMergeOnReadInMergeDeleteInUnPartitionedTable() {
-    String tableName = "test_merge_on_read_merge_delete_unpartitioned";
-    dropTableIfExists(tableName);
-    createIcebergTableWithTabProperties(
-            tableName,
-            false,
-            ImmutableMap.of(ICEBERG_FORMAT_VERSION, "2", ICEBERG_MERGE_MODE, ICEBERG_MERGE_ON_READ));
-
-    SparkTableInfo table = getTableInfo(tableName);
-    checkTableColumns(tableName, getSimpleTableColumn(), table);
-    checkTableDeleteInMerge(table);
-  }
-
-  @Test
-  void testMergeOnReadInMergeDeleteInPartitionedTable() {
-    String tableName = "test_merge_on_read_merge_delete_partitioned";
-    dropTableIfExists(tableName);
-    createIcebergTableWithTabProperties(
-            tableName,
-            true,
-            ImmutableMap.of(ICEBERG_FORMAT_VERSION, "2", ICEBERG_MERGE_MODE, ICEBERG_MERGE_ON_READ));
-
-    SparkTableInfo table = getTableInfo(tableName);
-    checkTableColumns(tableName, getSimpleTableColumn(), table);
-    checkTableDeleteInMerge(table);
-  }
-
-  @Test
-  void testCopyOnWriteInsertInMergeInUnPartitionedTable() {
-    String tableName = "test_copy_on_write_merge_insert_unpartitioned";
-    dropTableIfExists(tableName);
-    createIcebergTableWithTabProperties(
-            tableName, false, ImmutableMap.of(ICEBERG_MERGE_MODE, ICEBERG_COPY_ON_WRITE));
-
-    SparkTableInfo table = getTableInfo(tableName);
-    checkTableColumns(tableName, getSimpleTableColumn(), table);
-    checkTableInsertInMerge(table);
-  }
-
-  @Test
-  void testCopyOnWriteInsertInMergeInPartitionedTable() {
-    String tableName = "test_copy_on_write_merge_insert_partitioned";
-    dropTableIfExists(tableName);
-    createIcebergTableWithTabProperties(
-            tableName, true, ImmutableMap.of(ICEBERG_MERGE_MODE, ICEBERG_COPY_ON_WRITE));
-
-    SparkTableInfo table = getTableInfo(tableName);
-    checkTableColumns(tableName, getSimpleTableColumn(), table);
-    checkTableInsertInMerge(table);
-  }
-
-  @Test
-  void testMergeOnReadInsertInMergeInUnPartitionedTable() {
-    String tableName = "test_copy_on_write_merge_insert_unpartitioned";
-    dropTableIfExists(tableName);
-    createIcebergTableWithTabProperties(
-            tableName,
-            false,
-            ImmutableMap.of(ICEBERG_FORMAT_VERSION, "2", ICEBERG_MERGE_MODE, ICEBERG_MERGE_ON_READ));
-
-    SparkTableInfo table = getTableInfo(tableName);
-    checkTableColumns(tableName, getSimpleTableColumn(), table);
-    checkTableInsertInMerge(table);
-  }
-
-  @Test
-  void testMergeOnReadInsertInMergeInPartitionedTable() {
-    String tableName = "test_copy_on_write_merge_insert_partitioned";
-    dropTableIfExists(tableName);
-    createIcebergTableWithTabProperties(
-            tableName,
-            true,
-            ImmutableMap.of(ICEBERG_FORMAT_VERSION, "2", ICEBERG_MERGE_MODE, ICEBERG_MERGE_ON_READ));
-
-    SparkTableInfo table = getTableInfo(tableName);
-    checkTableColumns(tableName, getSimpleTableColumn(), table);
-    checkTableInsertInMerge(table);
-=======
   @Test
   void testCreateIcebergBucketPartitionTable() {
     String tableName = "iceberg_bucket_partition_table";
@@ -785,6 +479,263 @@
 
     List<String> queryResult1 = getTableMetadata(getMetadataSQL);
     Assertions.assertEquals(0, queryResult1.size());
+  }
+
+  @Test
+  void testInjectSparkExtensions() {
+    SparkSession sparkSession = getSparkSession();
+    SparkConf conf = sparkSession.sparkContext().getConf();
+    Assertions.assertTrue(conf.contains(StaticSQLConf.SPARK_SESSION_EXTENSIONS().key()));
+    String extensions = conf.get(StaticSQLConf.SPARK_SESSION_EXTENSIONS().key());
+    Assertions.assertTrue(StringUtils.isNotBlank(extensions));
+    Assertions.assertEquals(
+            "org.apache.iceberg.spark.extensions.IcebergSparkSessionExtensions", extensions);
+  }
+
+  @Test
+  void testCopyOnWriteDeleteInUnPartitionedTable() {
+    String tableName = "test_copy_on_write_delete_unpartitioned";
+    createIcebergTableWithTabProperties(
+            tableName, false, ImmutableMap.of(ICEBERG_DELETE_MODE, ICEBERG_COPY_ON_WRITE));
+    SparkTableInfo table = getTableInfo(tableName);
+    checkTableColumns(tableName, getSimpleTableColumn(), table);
+    checkTableRowLevelDelete(tableName);
+  }
+
+  @Test
+  void testCopyOnWriteDeleteInPartitionedTable() {
+    String tableName = "test_copy_on_write_delete_partitioned";
+    createIcebergTableWithTabProperties(
+            tableName, true, ImmutableMap.of(ICEBERG_DELETE_MODE, ICEBERG_COPY_ON_WRITE));
+    SparkTableInfo table = getTableInfo(tableName);
+    checkTableColumns(tableName, getSimpleTableColumn(), table);
+    checkTableRowLevelDelete(tableName);
+  }
+
+  @Test
+  void testMergeOnReadDeleteInUnPartitionedTable() {
+    String tableName = "test_merge_on_read_delete_unpartitioned";
+    createIcebergTableWithTabProperties(
+            tableName,
+            false,
+            ImmutableMap.of(ICEBERG_FORMAT_VERSION, "2", ICEBERG_DELETE_MODE, ICEBERG_MERGE_ON_READ));
+    SparkTableInfo table = getTableInfo(tableName);
+    checkTableColumns(tableName, getSimpleTableColumn(), table);
+    checkTableRowLevelDelete(tableName);
+  }
+
+  @Test
+  void testMergeOnReadDeleteInPartitionedTable() {
+    String tableName = "test_merge_on_read_delete_partitioned";
+    createIcebergTableWithTabProperties(
+            tableName,
+            true,
+            ImmutableMap.of(ICEBERG_FORMAT_VERSION, "2", ICEBERG_DELETE_MODE, ICEBERG_MERGE_ON_READ));
+    SparkTableInfo table = getTableInfo(tableName);
+    checkTableColumns(tableName, getSimpleTableColumn(), table);
+    checkTableRowLevelDelete(tableName);
+  }
+
+  @Test
+  void testCopyOnWriteUpdateInUnPartitionedTable() {
+    String tableName = "test_copy_on_write_update_unpartitioned";
+    dropTableIfExists(tableName);
+    createIcebergTableWithTabProperties(
+            tableName, false, ImmutableMap.of(ICEBERG_UPDATE_MODE, ICEBERG_COPY_ON_WRITE));
+    SparkTableInfo table = getTableInfo(tableName);
+    checkTableColumns(tableName, getSimpleTableColumn(), table);
+    checkTableReadAndUpdate(table);
+  }
+
+  @Test
+  void testCopyOnWriteUpdateInPartitionedTable() {
+    String tableName = "test_copy_on_write_update_partitioned";
+    dropTableIfExists(tableName);
+    createIcebergTableWithTabProperties(
+            tableName, true, ImmutableMap.of(ICEBERG_UPDATE_MODE, ICEBERG_COPY_ON_WRITE));
+    SparkTableInfo table = getTableInfo(tableName);
+    checkTableColumns(tableName, getSimpleTableColumn(), table);
+    checkTableReadAndUpdate(table);
+  }
+
+  @Test
+  void testMergeOnReadUpdateInUnPartitionedTable() {
+    String tableName = "test_merge_on_read_update_unpartitioned";
+    dropTableIfExists(tableName);
+    createIcebergTableWithTabProperties(
+            tableName,
+            false,
+            ImmutableMap.of(ICEBERG_FORMAT_VERSION, "2", ICEBERG_UPDATE_MODE, ICEBERG_MERGE_ON_READ));
+    SparkTableInfo table = getTableInfo(tableName);
+    checkTableColumns(tableName, getSimpleTableColumn(), table);
+    checkTableReadAndUpdate(table);
+  }
+
+  @Test
+  void testMergeOnReadUpdateInPartitionedTable() {
+    String tableName = "test_merge_on_read_update_partitioned";
+    dropTableIfExists(tableName);
+    createIcebergTableWithTabProperties(
+            tableName,
+            true,
+            ImmutableMap.of(ICEBERG_FORMAT_VERSION, "2", ICEBERG_UPDATE_MODE, ICEBERG_MERGE_ON_READ));
+    SparkTableInfo table = getTableInfo(tableName);
+    checkTableColumns(tableName, getSimpleTableColumn(), table);
+    checkTableReadAndUpdate(table);
+  }
+
+  @Test
+  void testCopyOnWriteMergeUpdateInUnPartitionedTable() {
+    String tableName = "test_copy_on_write_merge_update_unpartitioned";
+    dropTableIfExists(tableName);
+    createIcebergTableWithTabProperties(
+            tableName, false, ImmutableMap.of(ICEBERG_MERGE_MODE, ICEBERG_COPY_ON_WRITE));
+
+    SparkTableInfo table = getTableInfo(tableName);
+    checkTableColumns(tableName, getSimpleTableColumn(), table);
+    checkTableUpdateInMerge(table);
+  }
+
+  @Test
+  void testCopyOnWriteMergeUpdateInPartitionedTable() {
+    String tableName = "test_copy_on_write_merge_update_partitioned";
+    dropTableIfExists(tableName);
+    createIcebergTableWithTabProperties(
+            tableName, true, ImmutableMap.of(ICEBERG_MERGE_MODE, ICEBERG_COPY_ON_WRITE));
+
+    SparkTableInfo table = getTableInfo(tableName);
+    checkTableColumns(tableName, getSimpleTableColumn(), table);
+    checkTableUpdateInMerge(table);
+  }
+
+  @Test
+  void testMergeOnReadMergeUpdateInUnPartitionedTable() {
+    String tableName = "test_merge_on_read_merge_update_unpartitioned";
+    dropTableIfExists(tableName);
+    createIcebergTableWithTabProperties(
+            tableName,
+            false,
+            ImmutableMap.of(ICEBERG_FORMAT_VERSION, "2", ICEBERG_MERGE_MODE, ICEBERG_MERGE_ON_READ));
+    SparkTableInfo table = getTableInfo(tableName);
+    checkTableColumns(tableName, getSimpleTableColumn(), table);
+    checkTableUpdateInMerge(table);
+  }
+
+  @Test
+  void testMergeOnReadMergeUpdateInPartitionedTable() {
+    String tableName = "test_merge_on_read_merge_update_unpartitioned";
+    dropTableIfExists(tableName);
+    createIcebergTableWithTabProperties(
+            tableName,
+            true,
+            ImmutableMap.of(ICEBERG_FORMAT_VERSION, "2", ICEBERG_MERGE_MODE, ICEBERG_MERGE_ON_READ));
+    SparkTableInfo table = getTableInfo(tableName);
+    checkTableColumns(tableName, getSimpleTableColumn(), table);
+    checkTableUpdateInMerge(table);
+  }
+
+  @Test
+  void testCopyOnWriteInMergeDeleteInUnPartitionedTable() {
+    String tableName = "test_copy_on_write_merge_delete_unpartitioned";
+    dropTableIfExists(tableName);
+    createIcebergTableWithTabProperties(
+            tableName, false, ImmutableMap.of(ICEBERG_MERGE_MODE, ICEBERG_COPY_ON_WRITE));
+
+    SparkTableInfo table = getTableInfo(tableName);
+    checkTableColumns(tableName, getSimpleTableColumn(), table);
+    checkTableDeleteInMerge(table);
+  }
+
+  @Test
+  void testCopyOnWriteInMergeDeleteInPartitionedTable() {
+    String tableName = "test_copy_on_write_merge_delete_partitioned";
+    dropTableIfExists(tableName);
+    createIcebergTableWithTabProperties(
+            tableName, true, ImmutableMap.of(ICEBERG_MERGE_MODE, ICEBERG_COPY_ON_WRITE));
+
+    SparkTableInfo table = getTableInfo(tableName);
+    checkTableColumns(tableName, getSimpleTableColumn(), table);
+    checkTableDeleteInMerge(table);
+  }
+
+  @Test
+  void testMergeOnReadInMergeDeleteInUnPartitionedTable() {
+    String tableName = "test_merge_on_read_merge_delete_unpartitioned";
+    dropTableIfExists(tableName);
+    createIcebergTableWithTabProperties(
+            tableName,
+            false,
+            ImmutableMap.of(ICEBERG_FORMAT_VERSION, "2", ICEBERG_MERGE_MODE, ICEBERG_MERGE_ON_READ));
+
+    SparkTableInfo table = getTableInfo(tableName);
+    checkTableColumns(tableName, getSimpleTableColumn(), table);
+    checkTableDeleteInMerge(table);
+  }
+
+  @Test
+  void testMergeOnReadInMergeDeleteInPartitionedTable() {
+    String tableName = "test_merge_on_read_merge_delete_partitioned";
+    dropTableIfExists(tableName);
+    createIcebergTableWithTabProperties(
+            tableName,
+            true,
+            ImmutableMap.of(ICEBERG_FORMAT_VERSION, "2", ICEBERG_MERGE_MODE, ICEBERG_MERGE_ON_READ));
+
+    SparkTableInfo table = getTableInfo(tableName);
+    checkTableColumns(tableName, getSimpleTableColumn(), table);
+    checkTableDeleteInMerge(table);
+  }
+
+  @Test
+  void testCopyOnWriteInsertInMergeInUnPartitionedTable() {
+    String tableName = "test_copy_on_write_merge_insert_unpartitioned";
+    dropTableIfExists(tableName);
+    createIcebergTableWithTabProperties(
+            tableName, false, ImmutableMap.of(ICEBERG_MERGE_MODE, ICEBERG_COPY_ON_WRITE));
+
+    SparkTableInfo table = getTableInfo(tableName);
+    checkTableColumns(tableName, getSimpleTableColumn(), table);
+    checkTableInsertInMerge(table);
+  }
+
+  @Test
+  void testCopyOnWriteInsertInMergeInPartitionedTable() {
+    String tableName = "test_copy_on_write_merge_insert_partitioned";
+    dropTableIfExists(tableName);
+    createIcebergTableWithTabProperties(
+            tableName, true, ImmutableMap.of(ICEBERG_MERGE_MODE, ICEBERG_COPY_ON_WRITE));
+
+    SparkTableInfo table = getTableInfo(tableName);
+    checkTableColumns(tableName, getSimpleTableColumn(), table);
+    checkTableInsertInMerge(table);
+  }
+
+  @Test
+  void testMergeOnReadInsertInMergeInUnPartitionedTable() {
+    String tableName = "test_copy_on_write_merge_insert_unpartitioned";
+    dropTableIfExists(tableName);
+    createIcebergTableWithTabProperties(
+            tableName,
+            false,
+            ImmutableMap.of(ICEBERG_FORMAT_VERSION, "2", ICEBERG_MERGE_MODE, ICEBERG_MERGE_ON_READ));
+
+    SparkTableInfo table = getTableInfo(tableName);
+    checkTableColumns(tableName, getSimpleTableColumn(), table);
+    checkTableInsertInMerge(table);
+  }
+
+  @Test
+  void testMergeOnReadInsertInMergeInPartitionedTable() {
+    String tableName = "test_copy_on_write_merge_insert_partitioned";
+    dropTableIfExists(tableName);
+    createIcebergTableWithTabProperties(
+            tableName,
+            true,
+            ImmutableMap.of(ICEBERG_FORMAT_VERSION, "2", ICEBERG_MERGE_MODE, ICEBERG_MERGE_ON_READ));
+
+    SparkTableInfo table = getTableInfo(tableName);
+    checkTableColumns(tableName, getSimpleTableColumn(), table);
+    checkTableInsertInMerge(table);
   }
 
   private String getCreateIcebergSimpleTableString(String tableName) {
@@ -805,6 +756,20 @@
       new SparkMetadataColumn("_pos", DataTypes.LongType, false),
       new SparkMetadataColumn("_deleted", DataTypes.BooleanType, false)
     };
->>>>>>> 419ca586
-  }
+  }
+
+  private void createIcebergTableWithTabProperties(
+          String tableName, boolean isPartitioned, ImmutableMap<String, String> tblProperties) {
+    String partitionedClause = isPartitioned ? " PARTITIONED BY (id) " : "";
+    String tblPropertiesStr =
+            tblProperties.entrySet().stream()
+                    .map(e -> String.format("'%s'='%s'", e.getKey(), e.getValue()))
+                    .collect(Collectors.joining(","));
+    String createSql =
+            String.format(
+                    "CREATE TABLE %s (id INT COMMENT 'id comment', name STRING COMMENT '', age INT) %s TBLPROPERTIES(%s)",
+                    tableName, partitionedClause, tblPropertiesStr);
+    sql(createSql);
+  }
+
 }