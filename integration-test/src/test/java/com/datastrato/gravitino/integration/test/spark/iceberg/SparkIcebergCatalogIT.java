--- conflicted
+++ resolved
@@ -8,7 +8,6 @@
 import com.datastrato.gravitino.integration.test.util.spark.SparkMetadataColumnInfo;
 import com.datastrato.gravitino.integration.test.util.spark.SparkTableInfo;
 import com.datastrato.gravitino.integration.test.util.spark.SparkTableInfoChecker;
-import com.datastrato.gravitino.spark.connector.iceberg.extensions.GravitinoIcebergSparkSessionExtensions;
 import com.google.common.collect.ImmutableList;
 import com.google.common.collect.ImmutableMap;
 import java.io.File;
@@ -22,13 +21,10 @@
 import lombok.Data;
 import org.apache.hadoop.fs.Path;
 import org.apache.iceberg.exceptions.ValidationException;
-import org.apache.iceberg.spark.extensions.IcebergSparkSessionExtensions;
-import org.apache.spark.SparkConf;
 import org.apache.spark.sql.Column;
 import org.apache.spark.sql.Dataset;
 import org.apache.spark.sql.Encoders;
 import org.apache.spark.sql.Row;
-import org.apache.spark.sql.SparkSession;
 import org.apache.spark.sql.catalyst.analysis.NoSuchFunctionException;
 import org.apache.spark.sql.catalyst.analysis.NoSuchNamespaceException;
 import org.apache.spark.sql.catalyst.analysis.NoSuchTableException;
@@ -37,18 +33,12 @@
 import org.apache.spark.sql.connector.catalog.FunctionCatalog;
 import org.apache.spark.sql.connector.catalog.Identifier;
 import org.apache.spark.sql.connector.catalog.functions.UnboundFunction;
-import org.apache.spark.sql.internal.StaticSQLConf;
 import org.apache.spark.sql.types.DataTypes;
 import org.apache.spark.sql.types.StructField;
 import org.junit.jupiter.api.Assertions;
 import org.junit.jupiter.api.Test;
-<<<<<<< HEAD
-import org.junit.platform.commons.util.StringUtils;
-import scala.Tuple3;
-=======
 import org.junit.jupiter.params.ParameterizedTest;
 import org.junit.jupiter.params.provider.MethodSource;
->>>>>>> b24e9a62
 
 public abstract class SparkIcebergCatalogIT extends SparkCommonIT {
 
@@ -56,12 +46,9 @@
   private static final String ICEBERG_DELETE_MODE = "write.delete.mode";
   private static final String ICEBERG_UPDATE_MODE = "write.update.mode";
   private static final String ICEBERG_MERGE_MODE = "write.merge.mode";
-<<<<<<< HEAD
   private static final String ICEBERG_WRITE_DISTRIBUTION_MODE = "write.distribution-mode";
   private static final String ICEBERG_SORT_ORDER = "sort-order";
   private static final String ICEBERG_IDENTIFIER_FIELDS = "identifier-fields";
-=======
->>>>>>> b24e9a62
 
   @Override
   protected String getCatalogName() {
@@ -247,38 +234,6 @@
     testDeleteMetadataColumn();
   }
 
-<<<<<<< HEAD
-  @Test
-  void testInjectSparkExtensions() {
-    SparkSession sparkSession = getSparkSession();
-    SparkConf conf = sparkSession.sparkContext().getConf();
-    Assertions.assertTrue(conf.contains(StaticSQLConf.SPARK_SESSION_EXTENSIONS().key()));
-    String extensions = conf.get(StaticSQLConf.SPARK_SESSION_EXTENSIONS().key());
-    Assertions.assertTrue(StringUtils.isNotBlank(extensions));
-    Assertions.assertEquals(
-        String.join(
-            ",",
-            GravitinoIcebergSparkSessionExtensions.class.getName(),
-            IcebergSparkSessionExtensions.class.getName()),
-        extensions);
-  }
-
-  @Test
-  void testIcebergTableRowLevelOperations() {
-    testIcebergDeleteOperation();
-    testIcebergUpdateOperation();
-    testIcebergMergeIntoDeleteOperation();
-    testIcebergMergeIntoUpdateOperation();
-  }
-
-  @Test
-  void testIcebergSQLExtensions() {
-    testIcebergPartitionFieldOperations();
-    testIcebergBranchOperations();
-    testIcebergTagOperations();
-    testIcebergIdentifierOperations();
-    testIcebergDistributionAndOrderingOperations();
-=======
   @ParameterizedTest
   @MethodSource("getIcebergTablePropertyValues")
   void testIcebergTableRowLevelOperations(IcebergTableWriteProperties icebergTableWriteProperties) {
@@ -286,8 +241,16 @@
     testIcebergUpdateOperation(icebergTableWriteProperties);
     testIcebergMergeIntoDeleteOperation(icebergTableWriteProperties);
     testIcebergMergeIntoUpdateOperation(icebergTableWriteProperties);
->>>>>>> b24e9a62
-  }
+  }
+
+    @Test
+    void testIcebergSQLExtensions() {
+        testIcebergPartitionFieldOperations();
+        testIcebergBranchOperations();
+        testIcebergTagOperations();
+        testIcebergIdentifierOperations();
+        testIcebergDistributionAndOrderingOperations();
+    }
 
   private void testMetadataColumns() {
     String tableName = "test_metadata_columns";
@@ -459,335 +422,6 @@
     Assertions.assertEquals(0, queryResult1.size());
   }
 
-<<<<<<< HEAD
-  private void testIcebergDeleteOperation() {
-    getIcebergTablePropertyValues()
-        .forEach(
-            tuple -> {
-              String tableName =
-                  String.format("test_iceberg_%s_%s_delete_operation", tuple._1(), tuple._2());
-              dropTableIfExists(tableName);
-              createIcebergTableWithTabProperties(
-                  tableName,
-                  tuple._1(),
-                  ImmutableMap.of(
-                      ICEBERG_FORMAT_VERSION,
-                      String.valueOf(tuple._2()),
-                      ICEBERG_DELETE_MODE,
-                      tuple._3()));
-              checkTableColumns(tableName, getSimpleTableColumn(), getTableInfo(tableName));
-              checkTableRowLevelDelete(tableName);
-            });
-  }
-
-  private void testIcebergUpdateOperation() {
-    getIcebergTablePropertyValues()
-        .forEach(
-            tuple -> {
-              String tableName =
-                  String.format("test_iceberg_%s_%s_update_operation", tuple._1(), tuple._2());
-              dropTableIfExists(tableName);
-              createIcebergTableWithTabProperties(
-                  tableName,
-                  tuple._1(),
-                  ImmutableMap.of(
-                      ICEBERG_FORMAT_VERSION,
-                      String.valueOf(tuple._2()),
-                      ICEBERG_UPDATE_MODE,
-                      tuple._3()));
-              checkTableColumns(tableName, getSimpleTableColumn(), getTableInfo(tableName));
-              checkTableRowLevelUpdate(tableName);
-            });
-  }
-
-  private void testIcebergMergeIntoDeleteOperation() {
-    getIcebergTablePropertyValues()
-        .forEach(
-            tuple -> {
-              String tableName =
-                  String.format(
-                      "test_iceberg_%s_%s_mergeinto_delete_operation", tuple._1(), tuple._2());
-              dropTableIfExists(tableName);
-              createIcebergTableWithTabProperties(
-                  tableName,
-                  tuple._1(),
-                  ImmutableMap.of(
-                      ICEBERG_FORMAT_VERSION,
-                      String.valueOf(tuple._2()),
-                      ICEBERG_MERGE_MODE,
-                      tuple._3()));
-              checkTableColumns(tableName, getSimpleTableColumn(), getTableInfo(tableName));
-              checkTableDeleteByMergeInto(tableName);
-            });
-  }
-
-  private void testIcebergMergeIntoUpdateOperation() {
-    getIcebergTablePropertyValues()
-        .forEach(
-            tuple -> {
-              String tableName =
-                  String.format(
-                      "test_iceberg_%s_%s_mergeinto_update_operation", tuple._1(), tuple._2());
-              dropTableIfExists(tableName);
-              createIcebergTableWithTabProperties(
-                  tableName,
-                  tuple._1(),
-                  ImmutableMap.of(
-                      ICEBERG_FORMAT_VERSION,
-                      String.valueOf(tuple._2()),
-                      ICEBERG_MERGE_MODE,
-                      tuple._3()));
-              checkTableColumns(tableName, getSimpleTableColumn(), getTableInfo(tableName));
-              checkTableUpdateByMergeInto(tableName);
-            });
-  }
-
-  private void testIcebergPartitionFieldOperations() {
-    List<String> partitionFields =
-        Arrays.asList("name", "truncate(1, name)", "bucket(16, id)", "days(ts)");
-    String partitionExpression = "name=a/name_trunc=a/id_bucket=4/ts_day=2024-01-01";
-    String tableName = "test_iceberg_partition_field_operations";
-    dropTableIfExists(tableName);
-    sql(getCreateIcebergSimpleTableString(tableName));
-
-    // add partition fields
-    SparkTableInfo tableInfo = getTableInfo(tableName);
-    SparkTableInfoChecker checker =
-        SparkTableInfoChecker.create()
-            .withName(tableName)
-            .withColumns(getIcebergSimpleTableColumn());
-    checker.check(tableInfo);
-
-    partitionFields.forEach(
-        partitionField ->
-            sql(String.format("ALTER TABLE %s ADD PARTITION FIELD %s", tableName, partitionField)));
-
-    tableInfo = getTableInfo(tableName);
-    checker =
-        SparkTableInfoChecker.create()
-            .withName(tableName)
-            .withColumns(getIcebergSimpleTableColumn())
-            .withIdentifyPartition(Collections.singletonList("name"))
-            .withTruncatePartition(1, "name")
-            .withBucketPartition(16, Collections.singletonList("id"))
-            .withDayPartition("ts");
-    checker.check(tableInfo);
-
-    sql(
-        String.format(
-            "INSERT INTO %s VALUES(2,'a',cast('2024-01-01 12:00:00' as timestamp));", tableName));
-    List<String> queryResult = getTableData(tableName);
-    Assertions.assertEquals(1, queryResult.size());
-    Assertions.assertEquals("2,a,2024-01-01 12:00:00", queryResult.get(0));
-    Path partitionPath = new Path(getTableLocation(tableInfo), partitionExpression);
-    checkDirExists(partitionPath);
-
-    // replace partition fields
-    sql(String.format("ALTER TABLE %s REPLACE PARTITION FIELD ts_day WITH months(ts)", tableName));
-    tableInfo = getTableInfo(tableName);
-    checker =
-        SparkTableInfoChecker.create()
-            .withName(tableName)
-            .withColumns(getIcebergSimpleTableColumn())
-            .withIdentifyPartition(Collections.singletonList("name"))
-            .withTruncatePartition(1, "name")
-            .withBucketPartition(16, Collections.singletonList("id"))
-            .withMonthPartition("ts");
-    checker.check(tableInfo);
-
-    // drop partition fields
-    sql(String.format("ALTER TABLE %s DROP PARTITION FIELD months(ts)", tableName));
-    tableInfo = getTableInfo(tableName);
-    checker =
-        SparkTableInfoChecker.create()
-            .withName(tableName)
-            .withColumns(getIcebergSimpleTableColumn())
-            .withIdentifyPartition(Collections.singletonList("name"))
-            .withTruncatePartition(1, "name")
-            .withBucketPartition(16, Collections.singletonList("id"));
-    checker.check(tableInfo);
-  }
-
-  private void testIcebergBranchOperations() {
-    String tableName = "test_iceberg_branch_operations";
-    String fullTableName =
-        String.format("%s.%s.%s", getCatalogName(), getDefaultDatabase(), tableName);
-    String branch1 = "branch1";
-    dropTableIfExists(tableName);
-    createSimpleTable(tableName);
-
-    // create branch and query data using branch
-    sql(String.format("INSERT INTO %s VALUES(1, '1', 1);", tableName));
-    List<String> tableData = getTableData(tableName);
-    Assertions.assertEquals(1, tableData.size());
-    Assertions.assertEquals("1,1,1", tableData.get(0));
-    List<Row> snapshots =
-        getSparkSession()
-            .sql(String.format("SELECT snapshot_id FROM %s.snapshots", fullTableName))
-            .collectAsList();
-    Assertions.assertEquals(1, snapshots.size());
-    long snapshotId = snapshots.get(0).getLong(0);
-
-    sql(String.format("ALTER TABLE %s CREATE BRANCH IF NOT EXISTS `%s`", tableName, branch1));
-    sql(String.format("INSERT INTO %s VALUES(2, '2', 2);", tableName));
-    tableData = getQueryData(getSelectAllSqlWithOrder(tableName));
-    Assertions.assertEquals(2, tableData.size());
-    Assertions.assertEquals("1,1,1;2,2,2", String.join(";", tableData));
-
-    tableData =
-        getQueryData(String.format("SELECT * FROM %s VERSION AS OF '%s'", tableName, branch1));
-    Assertions.assertEquals(1, tableData.size());
-    Assertions.assertEquals("1,1,1", tableData.get(0));
-
-    sql(String.format("ALTER TABLE %s CREATE OR REPLACE BRANCH `%s`", tableName, branch1));
-    tableData =
-        getQueryData(
-            String.format("SELECT * FROM %s VERSION AS OF '%s' ORDER BY id", tableName, branch1));
-    Assertions.assertEquals(2, tableData.size());
-    Assertions.assertEquals("1,1,1;2,2,2", String.join(";", tableData));
-
-    // replace branch
-    sql(
-        String.format(
-            "ALTER TABLE %s REPLACE BRANCH `%s` AS OF VERSION %d RETAIN 1 DAYS",
-            tableName, branch1, snapshotId));
-    tableData =
-        getQueryData(String.format("SELECT * FROM %s VERSION AS OF '%s'", tableName, branch1));
-    Assertions.assertEquals(1, tableData.size());
-    Assertions.assertEquals("1,1,1", tableData.get(0));
-
-    // drop branch
-    sql(String.format("ALTER TABLE %s DROP BRANCH `%s`", tableName, branch1));
-    Assertions.assertThrows(
-        ValidationException.class,
-        () -> sql(String.format("SELECT * FROM %s VERSION AS OF '%s'", tableName, branch1)));
-  }
-
-  private void testIcebergTagOperations() {
-    String tableName = "test_iceberg_tag_operations";
-    String fullTableName =
-        String.format("%s.%s.%s", getCatalogName(), getDefaultDatabase(), tableName);
-    String tag1 = "tag1";
-    dropTableIfExists(tableName);
-    createSimpleTable(tableName);
-
-    // create tag and query data using tag
-    sql(String.format("INSERT INTO %s VALUES(1, '1', 1);", tableName));
-    List<String> tableData = getTableData(tableName);
-    Assertions.assertEquals(1, tableData.size());
-    Assertions.assertEquals("1,1,1", tableData.get(0));
-    List<Row> snapshots =
-        getSparkSession()
-            .sql(String.format("SELECT snapshot_id FROM %s.snapshots", fullTableName))
-            .collectAsList();
-    Assertions.assertEquals(1, snapshots.size());
-    long snapshotId = snapshots.get(0).getLong(0);
-
-    sql(String.format("ALTER TABLE %s CREATE TAG IF NOT EXISTS `%s`", tableName, tag1));
-    sql(String.format("INSERT INTO %s VALUES(2, '2', 2);", tableName));
-    tableData = getQueryData(getSelectAllSqlWithOrder(tableName));
-    Assertions.assertEquals(2, tableData.size());
-    Assertions.assertEquals("1,1,1;2,2,2", String.join(";", tableData));
-
-    tableData = getQueryData(String.format("SELECT * FROM %s VERSION AS OF '%s'", tableName, tag1));
-    Assertions.assertEquals(1, tableData.size());
-    Assertions.assertEquals("1,1,1", tableData.get(0));
-
-    sql(String.format("ALTER TABLE %s CREATE OR REPLACE TAG `%s`", tableName, tag1));
-    tableData =
-        getQueryData(
-            String.format("SELECT * FROM %s VERSION AS OF '%s' ORDER BY id", tableName, tag1));
-    Assertions.assertEquals(2, tableData.size());
-    Assertions.assertEquals("1,1,1;2,2,2", String.join(";", tableData));
-
-    // replace tag
-    sql(
-        String.format(
-            "ALTER TABLE %s REPLACE TAG `%s` AS OF VERSION %d RETAIN 1 DAYS",
-            tableName, tag1, snapshotId));
-    tableData = getQueryData(String.format("SELECT * FROM %s VERSION AS OF '%s'", tableName, tag1));
-    Assertions.assertEquals(1, tableData.size());
-    Assertions.assertEquals("1,1,1", tableData.get(0));
-
-    // drop tag
-    sql(String.format("ALTER TABLE %s DROP TAG `%s`", tableName, tag1));
-    Assertions.assertThrows(
-        ValidationException.class,
-        () -> sql(String.format("SELECT * FROM %s VERSION AS OF '%s'", tableName, tag1)));
-  }
-
-  private void testIcebergIdentifierOperations() {
-    String tableName = "test_iceberg_identifier_operations";
-    List<SparkTableInfo.SparkColumnInfo> columnInfos =
-        Arrays.asList(
-            SparkTableInfo.SparkColumnInfo.of("id", DataTypes.IntegerType, "id comment", false),
-            SparkTableInfo.SparkColumnInfo.of("name", DataTypes.StringType, "", false),
-            SparkTableInfo.SparkColumnInfo.of("ts", DataTypes.TimestampType, null, true));
-    dropTableIfExists(tableName);
-    sql(
-        String.format(
-            "CREATE TABLE %s (id INT COMMENT 'id comment' NOT NULL, name STRING COMMENT '' NOT NULL, age INT)",
-            tableName));
-    SparkTableInfo tableInfo = getTableInfo(tableName);
-    SparkTableInfoChecker checker =
-        SparkTableInfoChecker.create().withName(tableName).withColumns(columnInfos);
-    checker.check(tableInfo);
-    Map<String, String> tableProperties = tableInfo.getTableProperties();
-    Assertions.assertNull(tableProperties.get(ICEBERG_IDENTIFIER_FIELDS));
-
-    // add identifier
-    sql(String.format("ALTER TABLE %s SET IDENTIFIER FIELDS id, name", tableName));
-    tableInfo = getTableInfo(tableName);
-    tableProperties = tableInfo.getTableProperties();
-    Assertions.assertEquals("[name,id]", tableProperties.get(ICEBERG_IDENTIFIER_FIELDS));
-
-    // drop identifier
-    sql(String.format("ALTER TABLE %s DROP IDENTIFIER 'id1'", tableName));
-    tableInfo = getTableInfo(tableName);
-    tableProperties = tableInfo.getTableProperties();
-    Assertions.assertNull(tableProperties.get(ICEBERG_IDENTIFIER_FIELDS));
-  }
-
-  private void testIcebergDistributionAndOrderingOperations() {
-    String tableName = "test_iceberg_distribution_and_ordering_operations";
-    dropTableIfExists(tableName);
-    createSimpleTable(tableName);
-
-    SparkTableInfo tableInfo = getTableInfo(tableName);
-    Map<String, String> tableProperties = tableInfo.getTableProperties();
-    Assertions.assertNull(tableProperties.get(ICEBERG_WRITE_DISTRIBUTION_MODE));
-    Assertions.assertNull(tableProperties.get(ICEBERG_SORT_ORDER));
-
-    // set globally ordering
-    sql(String.format("ALTER TABLE %s WRITE ORDERED BY id DESC", tableName));
-    tableInfo = getTableInfo(tableName);
-    tableProperties = tableInfo.getTableProperties();
-    Assertions.assertEquals("range", tableProperties.get(ICEBERG_WRITE_DISTRIBUTION_MODE));
-    Assertions.assertEquals("id DESC NULLS LAST", tableProperties.get(ICEBERG_SORT_ORDER));
-
-    // set locally ordering
-    sql(String.format("ALTER TABLE %s WRITE LOCALLY ORDERED BY id DESC", tableName));
-    tableInfo = getTableInfo(tableName);
-    tableProperties = tableInfo.getTableProperties();
-    Assertions.assertEquals("none", tableProperties.get(ICEBERG_WRITE_DISTRIBUTION_MODE));
-    Assertions.assertEquals("id DESC NULLS LAST", tableProperties.get(ICEBERG_SORT_ORDER));
-
-    // set distribution
-    sql(String.format("ALTER TABLE %s WRITE DISTRIBUTED BY PARTITION", tableName));
-    tableInfo = getTableInfo(tableName);
-    tableProperties = tableInfo.getTableProperties();
-    Assertions.assertEquals("hash", tableProperties.get(ICEBERG_WRITE_DISTRIBUTION_MODE));
-    Assertions.assertNull(tableProperties.get(ICEBERG_SORT_ORDER));
-
-    // set distribution with locally ordering
-    sql(
-        String.format(
-            "ALTER TABLE %s WRITE DISTRIBUTED BY PARTITION LOCALLY ORDERED BY id desc", tableName));
-    tableInfo = getTableInfo(tableName);
-    tableProperties = tableInfo.getTableProperties();
-    Assertions.assertEquals("hash", tableProperties.get(ICEBERG_WRITE_DISTRIBUTION_MODE));
-    Assertions.assertEquals("id DESC NULLS LAST", tableProperties.get(ICEBERG_SORT_ORDER));
-=======
   private void testIcebergDeleteOperation(IcebergTableWriteProperties icebergTableWriteProperties) {
     String tableName =
         String.format(
@@ -864,15 +498,261 @@
             icebergTableWriteProperties.writeMode));
     checkTableColumns(tableName, getSimpleTableColumn(), getTableInfo(tableName));
     checkTableUpdateByMergeInto(tableName);
->>>>>>> b24e9a62
-  }
-
-  private List<SparkTableInfo.SparkColumnInfo> getIcebergSimpleTableColumn() {
-    return Arrays.asList(
-        SparkTableInfo.SparkColumnInfo.of("id", DataTypes.IntegerType, "id comment"),
-        SparkTableInfo.SparkColumnInfo.of("name", DataTypes.StringType, ""),
-        SparkTableInfo.SparkColumnInfo.of("ts", DataTypes.TimestampType, null));
-  }
+  }
+
+    private void testIcebergPartitionFieldOperations() {
+        List<String> partitionFields =
+                Arrays.asList("name", "truncate(1, name)", "bucket(16, id)", "days(ts)");
+        String partitionExpression = "name=a/name_trunc=a/id_bucket=4/ts_day=2024-01-01";
+        String tableName = "test_iceberg_partition_field_operations";
+        dropTableIfExists(tableName);
+        sql(getCreateIcebergSimpleTableString(tableName));
+
+        // add partition fields
+        SparkTableInfo tableInfo = getTableInfo(tableName);
+        SparkTableInfoChecker checker =
+                SparkTableInfoChecker.create()
+                        .withName(tableName)
+                        .withColumns(getIcebergSimpleTableColumn());
+        checker.check(tableInfo);
+
+        partitionFields.forEach(
+                partitionField ->
+                        sql(String.format("ALTER TABLE %s ADD PARTITION FIELD %s", tableName, partitionField)));
+
+        tableInfo = getTableInfo(tableName);
+        checker =
+                SparkTableInfoChecker.create()
+                        .withName(tableName)
+                        .withColumns(getIcebergSimpleTableColumn())
+                        .withIdentifyPartition(Collections.singletonList("name"))
+                        .withTruncatePartition(1, "name")
+                        .withBucketPartition(16, Collections.singletonList("id"))
+                        .withDayPartition("ts");
+        checker.check(tableInfo);
+
+        sql(
+                String.format(
+                        "INSERT INTO %s VALUES(2,'a',cast('2024-01-01 12:00:00' as timestamp));", tableName));
+        List<String> queryResult = getTableData(tableName);
+        Assertions.assertEquals(1, queryResult.size());
+        Assertions.assertEquals("2,a,2024-01-01 12:00:00", queryResult.get(0));
+        Path partitionPath = new Path(getTableLocation(tableInfo), partitionExpression);
+        checkDirExists(partitionPath);
+
+        // replace partition fields
+        sql(String.format("ALTER TABLE %s REPLACE PARTITION FIELD ts_day WITH months(ts)", tableName));
+        tableInfo = getTableInfo(tableName);
+        checker =
+                SparkTableInfoChecker.create()
+                        .withName(tableName)
+                        .withColumns(getIcebergSimpleTableColumn())
+                        .withIdentifyPartition(Collections.singletonList("name"))
+                        .withTruncatePartition(1, "name")
+                        .withBucketPartition(16, Collections.singletonList("id"))
+                        .withMonthPartition("ts");
+        checker.check(tableInfo);
+
+        // drop partition fields
+        sql(String.format("ALTER TABLE %s DROP PARTITION FIELD months(ts)", tableName));
+        tableInfo = getTableInfo(tableName);
+        checker =
+                SparkTableInfoChecker.create()
+                        .withName(tableName)
+                        .withColumns(getIcebergSimpleTableColumn())
+                        .withIdentifyPartition(Collections.singletonList("name"))
+                        .withTruncatePartition(1, "name")
+                        .withBucketPartition(16, Collections.singletonList("id"));
+        checker.check(tableInfo);
+    }
+
+    private void testIcebergBranchOperations() {
+        String tableName = "test_iceberg_branch_operations";
+        String fullTableName =
+                String.format("%s.%s.%s", getCatalogName(), getDefaultDatabase(), tableName);
+        String branch1 = "branch1";
+        dropTableIfExists(tableName);
+        createSimpleTable(tableName);
+
+        // create branch and query data using branch
+        sql(String.format("INSERT INTO %s VALUES(1, '1', 1);", tableName));
+        List<String> tableData = getTableData(tableName);
+        Assertions.assertEquals(1, tableData.size());
+        Assertions.assertEquals("1,1,1", tableData.get(0));
+        List<Row> snapshots =
+                getSparkSession()
+                        .sql(String.format("SELECT snapshot_id FROM %s.snapshots", fullTableName))
+                        .collectAsList();
+        Assertions.assertEquals(1, snapshots.size());
+        long snapshotId = snapshots.get(0).getLong(0);
+
+        sql(String.format("ALTER TABLE %s CREATE BRANCH IF NOT EXISTS `%s`", tableName, branch1));
+        sql(String.format("INSERT INTO %s VALUES(2, '2', 2);", tableName));
+        tableData = getQueryData(getSelectAllSqlWithOrder(tableName));
+        Assertions.assertEquals(2, tableData.size());
+        Assertions.assertEquals("1,1,1;2,2,2", String.join(";", tableData));
+
+        tableData =
+                getQueryData(String.format("SELECT * FROM %s VERSION AS OF '%s'", tableName, branch1));
+        Assertions.assertEquals(1, tableData.size());
+        Assertions.assertEquals("1,1,1", tableData.get(0));
+
+        sql(String.format("ALTER TABLE %s CREATE OR REPLACE BRANCH `%s`", tableName, branch1));
+        tableData =
+                getQueryData(
+                        String.format("SELECT * FROM %s VERSION AS OF '%s' ORDER BY id", tableName, branch1));
+        Assertions.assertEquals(2, tableData.size());
+        Assertions.assertEquals("1,1,1;2,2,2", String.join(";", tableData));
+
+        // replace branch
+        sql(
+                String.format(
+                        "ALTER TABLE %s REPLACE BRANCH `%s` AS OF VERSION %d RETAIN 1 DAYS",
+                        tableName, branch1, snapshotId));
+        tableData =
+                getQueryData(String.format("SELECT * FROM %s VERSION AS OF '%s'", tableName, branch1));
+        Assertions.assertEquals(1, tableData.size());
+        Assertions.assertEquals("1,1,1", tableData.get(0));
+
+        // drop branch
+        sql(String.format("ALTER TABLE %s DROP BRANCH `%s`", tableName, branch1));
+        Assertions.assertThrows(
+                ValidationException.class,
+                () -> sql(String.format("SELECT * FROM %s VERSION AS OF '%s'", tableName, branch1)));
+    }
+
+    private void testIcebergTagOperations() {
+        String tableName = "test_iceberg_tag_operations";
+        String fullTableName =
+                String.format("%s.%s.%s", getCatalogName(), getDefaultDatabase(), tableName);
+        String tag1 = "tag1";
+        dropTableIfExists(tableName);
+        createSimpleTable(tableName);
+
+        // create tag and query data using tag
+        sql(String.format("INSERT INTO %s VALUES(1, '1', 1);", tableName));
+        List<String> tableData = getTableData(tableName);
+        Assertions.assertEquals(1, tableData.size());
+        Assertions.assertEquals("1,1,1", tableData.get(0));
+        List<Row> snapshots =
+                getSparkSession()
+                        .sql(String.format("SELECT snapshot_id FROM %s.snapshots", fullTableName))
+                        .collectAsList();
+        Assertions.assertEquals(1, snapshots.size());
+        long snapshotId = snapshots.get(0).getLong(0);
+
+        sql(String.format("ALTER TABLE %s CREATE TAG IF NOT EXISTS `%s`", tableName, tag1));
+        sql(String.format("INSERT INTO %s VALUES(2, '2', 2);", tableName));
+        tableData = getQueryData(getSelectAllSqlWithOrder(tableName));
+        Assertions.assertEquals(2, tableData.size());
+        Assertions.assertEquals("1,1,1;2,2,2", String.join(";", tableData));
+
+        tableData = getQueryData(String.format("SELECT * FROM %s VERSION AS OF '%s'", tableName, tag1));
+        Assertions.assertEquals(1, tableData.size());
+        Assertions.assertEquals("1,1,1", tableData.get(0));
+
+        sql(String.format("ALTER TABLE %s CREATE OR REPLACE TAG `%s`", tableName, tag1));
+        tableData =
+                getQueryData(
+                        String.format("SELECT * FROM %s VERSION AS OF '%s' ORDER BY id", tableName, tag1));
+        Assertions.assertEquals(2, tableData.size());
+        Assertions.assertEquals("1,1,1;2,2,2", String.join(";", tableData));
+
+        // replace tag
+        sql(
+                String.format(
+                        "ALTER TABLE %s REPLACE TAG `%s` AS OF VERSION %d RETAIN 1 DAYS",
+                        tableName, tag1, snapshotId));
+        tableData = getQueryData(String.format("SELECT * FROM %s VERSION AS OF '%s'", tableName, tag1));
+        Assertions.assertEquals(1, tableData.size());
+        Assertions.assertEquals("1,1,1", tableData.get(0));
+
+        // drop tag
+        sql(String.format("ALTER TABLE %s DROP TAG `%s`", tableName, tag1));
+        Assertions.assertThrows(
+                ValidationException.class,
+                () -> sql(String.format("SELECT * FROM %s VERSION AS OF '%s'", tableName, tag1)));
+    }
+
+    private void testIcebergIdentifierOperations() {
+        String tableName = "test_iceberg_identifier_operations";
+        List<SparkTableInfo.SparkColumnInfo> columnInfos =
+                Arrays.asList(
+                        SparkTableInfo.SparkColumnInfo.of("id", DataTypes.IntegerType, "id comment", false),
+                        SparkTableInfo.SparkColumnInfo.of("name", DataTypes.StringType, "", false),
+                        SparkTableInfo.SparkColumnInfo.of("ts", DataTypes.TimestampType, null, true));
+        dropTableIfExists(tableName);
+        sql(
+                String.format(
+                        "CREATE TABLE %s (id INT COMMENT 'id comment' NOT NULL, name STRING COMMENT '' NOT NULL, age INT)",
+                        tableName));
+        SparkTableInfo tableInfo = getTableInfo(tableName);
+        SparkTableInfoChecker checker =
+                SparkTableInfoChecker.create().withName(tableName).withColumns(columnInfos);
+        checker.check(tableInfo);
+        Map<String, String> tableProperties = tableInfo.getTableProperties();
+        Assertions.assertNull(tableProperties.get(ICEBERG_IDENTIFIER_FIELDS));
+
+        // add identifier
+        sql(String.format("ALTER TABLE %s SET IDENTIFIER FIELDS id, name", tableName));
+        tableInfo = getTableInfo(tableName);
+        tableProperties = tableInfo.getTableProperties();
+        Assertions.assertEquals("[name,id]", tableProperties.get(ICEBERG_IDENTIFIER_FIELDS));
+
+        // drop identifier
+        sql(String.format("ALTER TABLE %s DROP IDENTIFIER 'id1'", tableName));
+        tableInfo = getTableInfo(tableName);
+        tableProperties = tableInfo.getTableProperties();
+        Assertions.assertNull(tableProperties.get(ICEBERG_IDENTIFIER_FIELDS));
+    }
+
+    private void testIcebergDistributionAndOrderingOperations() {
+        String tableName = "test_iceberg_distribution_and_ordering_operations";
+        dropTableIfExists(tableName);
+        createSimpleTable(tableName);
+
+        SparkTableInfo tableInfo = getTableInfo(tableName);
+        Map<String, String> tableProperties = tableInfo.getTableProperties();
+        Assertions.assertNull(tableProperties.get(ICEBERG_WRITE_DISTRIBUTION_MODE));
+        Assertions.assertNull(tableProperties.get(ICEBERG_SORT_ORDER));
+
+        // set globally ordering
+        sql(String.format("ALTER TABLE %s WRITE ORDERED BY id DESC", tableName));
+        tableInfo = getTableInfo(tableName);
+        tableProperties = tableInfo.getTableProperties();
+        Assertions.assertEquals("range", tableProperties.get(ICEBERG_WRITE_DISTRIBUTION_MODE));
+        Assertions.assertEquals("id DESC NULLS LAST", tableProperties.get(ICEBERG_SORT_ORDER));
+
+        // set locally ordering
+        sql(String.format("ALTER TABLE %s WRITE LOCALLY ORDERED BY id DESC", tableName));
+        tableInfo = getTableInfo(tableName);
+        tableProperties = tableInfo.getTableProperties();
+        Assertions.assertEquals("none", tableProperties.get(ICEBERG_WRITE_DISTRIBUTION_MODE));
+        Assertions.assertEquals("id DESC NULLS LAST", tableProperties.get(ICEBERG_SORT_ORDER));
+
+        // set distribution
+        sql(String.format("ALTER TABLE %s WRITE DISTRIBUTED BY PARTITION", tableName));
+        tableInfo = getTableInfo(tableName);
+        tableProperties = tableInfo.getTableProperties();
+        Assertions.assertEquals("hash", tableProperties.get(ICEBERG_WRITE_DISTRIBUTION_MODE));
+        Assertions.assertNull(tableProperties.get(ICEBERG_SORT_ORDER));
+
+        // set distribution with locally ordering
+        sql(
+                String.format(
+                        "ALTER TABLE %s WRITE DISTRIBUTED BY PARTITION LOCALLY ORDERED BY id desc", tableName));
+        tableInfo = getTableInfo(tableName);
+        tableProperties = tableInfo.getTableProperties();
+        Assertions.assertEquals("hash", tableProperties.get(ICEBERG_WRITE_DISTRIBUTION_MODE));
+        Assertions.assertEquals("id DESC NULLS LAST", tableProperties.get(ICEBERG_SORT_ORDER));
+    }
+
+    private List<SparkTableInfo.SparkColumnInfo> getIcebergSimpleTableColumn() {
+        return Arrays.asList(
+                SparkTableInfo.SparkColumnInfo.of("id", DataTypes.IntegerType, "id comment"),
+                SparkTableInfo.SparkColumnInfo.of("name", DataTypes.StringType, ""),
+                SparkTableInfo.SparkColumnInfo.of("ts", DataTypes.TimestampType, null));
+    }
 
   /**
    * Here we build a new `createIcebergSql` String for creating a table with a field of timestamp
@@ -898,17 +778,6 @@
     };
   }
 
-<<<<<<< HEAD
-  private List<Tuple3<Boolean, Integer, String>> getIcebergTablePropertyValues() {
-    return Arrays.asList(
-        new Tuple3<>(false, 1, "copy-on-write"),
-        new Tuple3<>(false, 2, "merge-on-read"),
-        new Tuple3<>(true, 1, "copy-on-write"),
-        new Tuple3<>(true, 2, "merge-on-read"));
-  }
-
-  private void createIcebergTableWithTabProperties(
-=======
   private List<IcebergTableWriteProperties> getIcebergTablePropertyValues() {
     return Arrays.asList(
         IcebergTableWriteProperties.of(false, 1, "copy-on-write"),
@@ -918,7 +787,6 @@
   }
 
   private void createIcebergTableWithTableProperties(
->>>>>>> b24e9a62
       String tableName, boolean isPartitioned, ImmutableMap<String, String> tblProperties) {
     String partitionedClause = isPartitioned ? " PARTITIONED BY (name) " : "";
     String tblPropertiesStr =
@@ -931,8 +799,6 @@
             tableName, partitionedClause, tblPropertiesStr);
     sql(createSql);
   }
-<<<<<<< HEAD
-=======
 
   @Data
   private static class IcebergTableWriteProperties {
@@ -953,5 +819,4 @@
       return new IcebergTableWriteProperties(isPartitionedTable, formatVersion, writeMode);
     }
   }
->>>>>>> b24e9a62
 }