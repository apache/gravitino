--- conflicted
+++ resolved
@@ -42,13 +42,8 @@
 import org.apache.spark.sql.types.StructField;
 import org.junit.jupiter.api.Assertions;
 import org.junit.jupiter.api.Test;
-<<<<<<< HEAD
-import org.junit.platform.commons.util.StringUtils;
-import scala.Tuple3;
-=======
 import org.junit.jupiter.params.ParameterizedTest;
 import org.junit.jupiter.params.provider.MethodSource;
->>>>>>> f207466f
 
 public abstract class SparkIcebergCatalogIT extends SparkCommonIT {
 
@@ -241,80 +236,6 @@
     testDeleteMetadataColumn();
   }
 
-<<<<<<< HEAD
-  @Test
-  void testInjectSparkExtensions() {
-    SparkSession sparkSession = getSparkSession();
-    SparkConf conf = sparkSession.sparkContext().getConf();
-    Assertions.assertTrue(conf.contains(StaticSQLConf.SPARK_SESSION_EXTENSIONS().key()));
-    String extensions = conf.get(StaticSQLConf.SPARK_SESSION_EXTENSIONS().key());
-    Assertions.assertTrue(StringUtils.isNotBlank(extensions));
-    Assertions.assertEquals(IcebergSparkSessionExtensions.class.getName(), extensions);
-  }
-
-  @Test
-  void testIcebergTableRowLevelOperations() {
-    testIcebergDeleteOperation();
-    testIcebergUpdateOperation();
-    testIcebergMergeIntoDeleteOperation();
-    testIcebergMergeIntoUpdateOperation();
-  }
-
-  @Test
-  void testIcebergAsOfQuery() {
-    String tableName = "test_iceberg_as_of_query";
-    String fullTableName =
-        String.format("%s.%s.%s", getCatalogName(), getDefaultDatabase(), tableName);
-    dropTableIfExists(tableName);
-    createSimpleTable(tableName);
-
-    checkTableColumns(tableName, getSimpleTableColumn(), getTableInfo(tableName));
-
-    sql(String.format("INSERT INTO %s VALUES (1, '1', 1)", tableName));
-    List<Row> snapshots =
-        getSparkSession()
-            .sql(String.format("SELECT snapshot_id FROM %s.snapshots", fullTableName))
-            .collectAsList();
-    Assertions.assertEquals(1, snapshots.size());
-    long snapshotId = snapshots.get(0).getLong(0);
-    List<Row> timestamp =
-        getSparkSession()
-            .sql(String.format("SELECT committed_at FROM %s.snapshots", fullTableName))
-            .collectAsList();
-    Assertions.assertEquals(1, timestamp.size());
-    Timestamp timestampAt = timestamp.get(0).getTimestamp(0);
-    waitUntilAfter(timestampAt.getTime());
-    Timestamp firstSnapshotTimestamp =
-        Timestamp.from(Instant.ofEpochMilli(System.currentTimeMillis()));
-    sql(String.format("INSERT INTO %s VALUES (2, '2', 2)", tableName));
-
-    List<String> tableData = getQueryData(getSelectAllSqlWithOrder(tableName));
-    Assertions.assertEquals(2, tableData.size());
-    Assertions.assertEquals("1,1,1;2,2,2", String.join(";", tableData));
-
-    tableData =
-        getQueryData(
-            String.format(
-                "SELECT * FROM %s TIMESTAMP AS OF '%s'", tableName, firstSnapshotTimestamp));
-    Assertions.assertEquals(1, tableData.size());
-    Assertions.assertEquals("1,1,1", tableData.get(0));
-    tableData =
-        getQueryData(
-            String.format(
-                "SELECT * FROM %s FOR SYSTEM_TIME AS OF '%s'", tableName, firstSnapshotTimestamp));
-    Assertions.assertEquals(1, tableData.size());
-    Assertions.assertEquals("1,1,1", tableData.get(0));
-
-    tableData =
-        getQueryData(String.format("SELECT * FROM %s VERSION AS OF %d", tableName, snapshotId));
-    Assertions.assertEquals(1, tableData.size());
-    Assertions.assertEquals("1,1,1", tableData.get(0));
-    tableData =
-        getQueryData(
-            String.format("SELECT * FROM %s FOR SYSTEM_VERSION AS OF %d", tableName, snapshotId));
-    Assertions.assertEquals(1, tableData.size());
-    Assertions.assertEquals("1,1,1", tableData.get(0));
-=======
   @ParameterizedTest
   @MethodSource("getIcebergTablePropertyValues")
   void testIcebergTableRowLevelOperations(IcebergTableWriteProperties icebergTableWriteProperties) {
@@ -322,10 +243,65 @@
     testIcebergUpdateOperation(icebergTableWriteProperties);
     testIcebergMergeIntoDeleteOperation(icebergTableWriteProperties);
     testIcebergMergeIntoUpdateOperation(icebergTableWriteProperties);
->>>>>>> f207466f
-  }
-
-  private void testMetadataColumns() {
+  }
+
+    @Test
+    void testIcebergAsOfQuery() {
+        String tableName = "test_iceberg_as_of_query";
+        String fullTableName =
+                String.format("%s.%s.%s", getCatalogName(), getDefaultDatabase(), tableName);
+        dropTableIfExists(tableName);
+        createSimpleTable(tableName);
+
+        checkTableColumns(tableName, getSimpleTableColumn(), getTableInfo(tableName));
+
+        sql(String.format("INSERT INTO %s VALUES (1, '1', 1)", tableName));
+        List<Row> snapshots =
+                getSparkSession()
+                        .sql(String.format("SELECT snapshot_id FROM %s.snapshots", fullTableName))
+                        .collectAsList();
+        Assertions.assertEquals(1, snapshots.size());
+        long snapshotId = snapshots.get(0).getLong(0);
+        List<Row> timestamp =
+                getSparkSession()
+                        .sql(String.format("SELECT committed_at FROM %s.snapshots", fullTableName))
+                        .collectAsList();
+        Assertions.assertEquals(1, timestamp.size());
+        Timestamp timestampAt = timestamp.get(0).getTimestamp(0);
+        waitUntilAfter(timestampAt.getTime());
+        Timestamp firstSnapshotTimestamp =
+                Timestamp.from(Instant.ofEpochMilli(System.currentTimeMillis()));
+        sql(String.format("INSERT INTO %s VALUES (2, '2', 2)", tableName));
+
+        List<String> tableData = getQueryData(getSelectAllSqlWithOrder(tableName));
+        Assertions.assertEquals(2, tableData.size());
+        Assertions.assertEquals("1,1,1;2,2,2", String.join(";", tableData));
+
+        tableData =
+                getQueryData(
+                        String.format(
+                                "SELECT * FROM %s TIMESTAMP AS OF '%s'", tableName, firstSnapshotTimestamp));
+        Assertions.assertEquals(1, tableData.size());
+        Assertions.assertEquals("1,1,1", tableData.get(0));
+        tableData =
+                getQueryData(
+                        String.format(
+                                "SELECT * FROM %s FOR SYSTEM_TIME AS OF '%s'", tableName, firstSnapshotTimestamp));
+        Assertions.assertEquals(1, tableData.size());
+        Assertions.assertEquals("1,1,1", tableData.get(0));
+
+        tableData =
+                getQueryData(String.format("SELECT * FROM %s VERSION AS OF %d", tableName, snapshotId));
+        Assertions.assertEquals(1, tableData.size());
+        Assertions.assertEquals("1,1,1", tableData.get(0));
+        tableData =
+                getQueryData(
+                        String.format("SELECT * FROM %s FOR SYSTEM_VERSION AS OF %d", tableName, snapshotId));
+        Assertions.assertEquals(1, tableData.size());
+        Assertions.assertEquals("1,1,1", tableData.get(0));
+    }
+
+    private void testMetadataColumns() {
     String tableName = "test_metadata_columns";
     dropTableIfExists(tableName);
     String createTableSQL = getCreateSimpleTableString(tableName);
@@ -495,88 +471,6 @@
     Assertions.assertEquals(0, queryResult1.size());
   }
 
-<<<<<<< HEAD
-  private void testIcebergDeleteOperation() {
-    getIcebergTablePropertyValues()
-        .forEach(
-            tuple -> {
-              String tableName =
-                  String.format("test_iceberg_%s_%s_delete_operation", tuple._1(), tuple._2());
-              dropTableIfExists(tableName);
-              createIcebergTableWithTabProperties(
-                  tableName,
-                  tuple._1(),
-                  ImmutableMap.of(
-                      ICEBERG_FORMAT_VERSION,
-                      String.valueOf(tuple._2()),
-                      ICEBERG_DELETE_MODE,
-                      tuple._3()));
-              checkTableColumns(tableName, getSimpleTableColumn(), getTableInfo(tableName));
-              checkTableRowLevelDelete(tableName);
-            });
-  }
-
-  private void testIcebergUpdateOperation() {
-    getIcebergTablePropertyValues()
-        .forEach(
-            tuple -> {
-              String tableName =
-                  String.format("test_iceberg_%s_%s_update_operation", tuple._1(), tuple._2());
-              dropTableIfExists(tableName);
-              createIcebergTableWithTabProperties(
-                  tableName,
-                  tuple._1(),
-                  ImmutableMap.of(
-                      ICEBERG_FORMAT_VERSION,
-                      String.valueOf(tuple._2()),
-                      ICEBERG_UPDATE_MODE,
-                      tuple._3()));
-              checkTableColumns(tableName, getSimpleTableColumn(), getTableInfo(tableName));
-              checkTableRowLevelUpdate(tableName);
-            });
-  }
-
-  private void testIcebergMergeIntoDeleteOperation() {
-    getIcebergTablePropertyValues()
-        .forEach(
-            tuple -> {
-              String tableName =
-                  String.format(
-                      "test_iceberg_%s_%s_mergeinto_delete_operation", tuple._1(), tuple._2());
-              dropTableIfExists(tableName);
-              createIcebergTableWithTabProperties(
-                  tableName,
-                  tuple._1(),
-                  ImmutableMap.of(
-                      ICEBERG_FORMAT_VERSION,
-                      String.valueOf(tuple._2()),
-                      ICEBERG_MERGE_MODE,
-                      tuple._3()));
-              checkTableColumns(tableName, getSimpleTableColumn(), getTableInfo(tableName));
-              checkTableDeleteByMergeInto(tableName);
-            });
-  }
-
-  private void testIcebergMergeIntoUpdateOperation() {
-    getIcebergTablePropertyValues()
-        .forEach(
-            tuple -> {
-              String tableName =
-                  String.format(
-                      "test_iceberg_%s_%s_mergeinto_update_operation", tuple._1(), tuple._2());
-              dropTableIfExists(tableName);
-              createIcebergTableWithTabProperties(
-                  tableName,
-                  tuple._1(),
-                  ImmutableMap.of(
-                      ICEBERG_FORMAT_VERSION,
-                      String.valueOf(tuple._2()),
-                      ICEBERG_MERGE_MODE,
-                      tuple._3()));
-              checkTableColumns(tableName, getSimpleTableColumn(), getTableInfo(tableName));
-              checkTableUpdateByMergeInto(tableName);
-            });
-=======
   private void testIcebergDeleteOperation(IcebergTableWriteProperties icebergTableWriteProperties) {
     String tableName =
         String.format(
@@ -653,7 +547,6 @@
             icebergTableWriteProperties.writeMode));
     checkTableColumns(tableName, getSimpleTableColumn(), getTableInfo(tableName));
     checkTableUpdateByMergeInto(tableName);
->>>>>>> f207466f
   }
 
   private List<SparkTableInfo.SparkColumnInfo> getIcebergSimpleTableColumn() {
@@ -687,17 +580,6 @@
     };
   }
 
-<<<<<<< HEAD
-  private List<Tuple3<Boolean, Integer, String>> getIcebergTablePropertyValues() {
-    return Arrays.asList(
-        new Tuple3<>(false, 1, "copy-on-write"),
-        new Tuple3<>(false, 2, "merge-on-read"),
-        new Tuple3<>(true, 1, "copy-on-write"),
-        new Tuple3<>(true, 2, "merge-on-read"));
-  }
-
-  private void createIcebergTableWithTabProperties(
-=======
   private List<IcebergTableWriteProperties> getIcebergTablePropertyValues() {
     return Arrays.asList(
         IcebergTableWriteProperties.of(false, 1, "copy-on-write"),
@@ -707,7 +589,6 @@
   }
 
   private void createIcebergTableWithTableProperties(
->>>>>>> f207466f
       String tableName, boolean isPartitioned, ImmutableMap<String, String> tblProperties) {
     String partitionedClause = isPartitioned ? " PARTITIONED BY (name) " : "";
     String tblPropertiesStr =
@@ -721,12 +602,6 @@
     sql(createSql);
   }
 
-<<<<<<< HEAD
-  private void waitUntilAfter(Long timestampMillis) {
-    long current = System.currentTimeMillis();
-    while (current <= timestampMillis) {
-      current = System.currentTimeMillis();
-=======
   @Data
   private static class IcebergTableWriteProperties {
 
@@ -744,7 +619,6 @@
     static IcebergTableWriteProperties of(
         boolean isPartitionedTable, int formatVersion, String writeMode) {
       return new IcebergTableWriteProperties(isPartitionedTable, formatVersion, writeMode);
->>>>>>> f207466f
     }
   }
 }