--- conflicted
+++ resolved
@@ -10,23 +10,17 @@
 import com.datastrato.gravitino.integration.test.util.spark.SparkTableInfoChecker;
 import com.google.common.collect.ImmutableList;
 import java.io.File;
-<<<<<<< HEAD
 import java.util.ArrayList;
 import java.util.Arrays;
 import java.util.Collections;
 import java.util.List;
 import java.util.stream.Collectors;
+
 import org.apache.hadoop.fs.Path;
 import org.apache.spark.sql.Column;
 import org.apache.spark.sql.Dataset;
 import org.apache.spark.sql.Encoders;
 import org.apache.spark.sql.Row;
-=======
-import java.util.Arrays;
-import java.util.Collections;
-import java.util.List;
-import org.apache.hadoop.fs.Path;
->>>>>>> 2848dfc5
 import org.apache.spark.sql.catalyst.analysis.NoSuchFunctionException;
 import org.apache.spark.sql.catalyst.analysis.NoSuchNamespaceException;
 import org.apache.spark.sql.catalyst.analysis.NoSuchTableException;
@@ -36,10 +30,7 @@
 import org.apache.spark.sql.connector.catalog.Identifier;
 import org.apache.spark.sql.connector.catalog.functions.UnboundFunction;
 import org.apache.spark.sql.types.DataTypes;
-<<<<<<< HEAD
 import org.apache.spark.sql.types.StructField;
-=======
->>>>>>> 2848dfc5
 import org.junit.jupiter.api.Assertions;
 import org.junit.jupiter.api.Tag;
 import org.junit.jupiter.api.Test;
@@ -49,19 +40,14 @@
 @TestInstance(TestInstance.Lifecycle.PER_CLASS)
 public class SparkIcebergCatalogIT extends SparkCommonIT {
 
-<<<<<<< HEAD
-  protected List<SparkTableInfo.SparkColumnInfo> getIcebergSimpleTableColumn() {
-=======
   private List<SparkTableInfo.SparkColumnInfo> getIcebergSimpleTableColumn() {
->>>>>>> 2848dfc5
     return Arrays.asList(
         SparkTableInfo.SparkColumnInfo.of("id", DataTypes.IntegerType, "id comment"),
         SparkTableInfo.SparkColumnInfo.of("name", DataTypes.StringType, ""),
         SparkTableInfo.SparkColumnInfo.of("ts", DataTypes.TimestampType, null));
   }
 
-<<<<<<< HEAD
-  protected SparkMetadataColumn[] getIcebergSimpleTableColumnWithPartition() {
+    private SparkMetadataColumn[] getIcebergSimpleTableColumnWithPartition() {
     return new SparkMetadataColumn[] {
       new SparkMetadataColumn("_spec_id", DataTypes.IntegerType, false),
       new SparkMetadataColumn(
@@ -75,14 +61,6 @@
     };
   }
 
-  private String getCreateIcebergSimpleTableString(String tableName) {
-    return String.format(
-        "CREATE TABLE %s (id INT COMMENT 'id comment', name STRING COMMENT '', ts TIMESTAMP)",
-        tableName);
-  }
-
-=======
->>>>>>> 2848dfc5
   @Override
   protected String getCatalogName() {
     return "iceberg";
@@ -101,14 +79,11 @@
   @Override
   protected boolean supportsPartition() {
     return true;
-<<<<<<< HEAD
-=======
   }
 
   @Override
   protected String getTableLocation(SparkTableInfo table) {
     return String.join("/", table.getTableLocation(), "data");
->>>>>>> 2848dfc5
   }
 
   @Test
@@ -211,20 +186,11 @@
 
     String insertData =
         String.format(
-<<<<<<< HEAD
-            "INSERT into %s values(2,'a',cast('2024-01-01 12:00:00.000' as timestamp));",
-            tableName);
-    sql(insertData);
-    List<String> queryResult = getTableData(tableName);
-    Assertions.assertEquals(1, queryResult.size());
-    Assertions.assertEquals("2,a,2024-01-01 12:00:00.000", queryResult.get(0));
-=======
             "INSERT into %s values(2,'a',cast('2024-01-01 12:00:00.0' as timestamp));", tableName);
     sql(insertData);
     List<String> queryResult = getTableData(tableName);
     Assertions.assertEquals(1, queryResult.size());
     Assertions.assertEquals("2,a,2024-01-01 12:00:00.0", queryResult.get(0));
->>>>>>> 2848dfc5
     String location = tableInfo.getTableLocation() + File.separator + "data";
     String partitionExpression = "id_bucket=4";
     Path partitionPath = new Path(location, partitionExpression);
@@ -232,38 +198,6 @@
   }
 
   @Test
-<<<<<<< HEAD
-  void testCreateIcebergHourPartitionTable() {
-    String tableName = "iceberg_hour_partition_table";
-    dropTableIfExists(tableName);
-    String createTableSQL = getCreateIcebergSimpleTableString(tableName);
-    createTableSQL = createTableSQL + " PARTITIONED BY (hours(ts));";
-    sql(createTableSQL);
-    SparkTableInfo tableInfo = getTableInfo(tableName);
-    SparkTableInfoChecker checker =
-        SparkTableInfoChecker.create()
-            .withName(tableName)
-            .withColumns(getIcebergSimpleTableColumn())
-            .withHour(Collections.singletonList("ts"));
-    checker.check(tableInfo);
-
-    String insertData =
-        String.format(
-            "INSERT into %s values(2,'a',cast('2024-01-01 12:00:00.000' as timestamp));",
-            tableName);
-    sql(insertData);
-    List<String> queryResult = getTableData(tableName);
-    Assertions.assertEquals(1, queryResult.size());
-    Assertions.assertEquals("2,a,2024-01-01 12:00:00.000", queryResult.get(0));
-    String location = tableInfo.getTableLocation() + File.separator + "data";
-    String partitionExpression = "ts_hour=12";
-    Path partitionPath = new Path(location, partitionExpression);
-    checkDirExists(partitionPath);
-  }
-
-  @Test
-=======
->>>>>>> 2848dfc5
   void testCreateIcebergDayPartitionTable() {
     String tableName = "iceberg_day_partition_table";
     dropTableIfExists(tableName);
@@ -280,20 +214,11 @@
 
     String insertData =
         String.format(
-<<<<<<< HEAD
-            "INSERT into %s values(2,'a',cast('2024-01-01 12:00:00.000' as timestamp));",
-            tableName);
-    sql(insertData);
-    List<String> queryResult = getTableData(tableName);
-    Assertions.assertEquals(1, queryResult.size());
-    Assertions.assertEquals("2,a,2024-01-01 12:00:00.000", queryResult.get(0));
-=======
             "INSERT into %s values(2,'a',cast('2024-01-01 12:00:00.0' as timestamp));", tableName);
     sql(insertData);
     List<String> queryResult = getTableData(tableName);
     Assertions.assertEquals(1, queryResult.size());
     Assertions.assertEquals("2,a,2024-01-01 12:00:00.0", queryResult.get(0));
->>>>>>> 2848dfc5
     String location = tableInfo.getTableLocation() + File.separator + "data";
     String partitionExpression = "ts_day=2024-01-01";
     Path partitionPath = new Path(location, partitionExpression);
@@ -317,20 +242,11 @@
 
     String insertData =
         String.format(
-<<<<<<< HEAD
-            "INSERT into %s values(2,'a',cast('2024-01-01 12:00:00.000' as timestamp));",
-            tableName);
-    sql(insertData);
-    List<String> queryResult = getTableData(tableName);
-    Assertions.assertEquals(1, queryResult.size());
-    Assertions.assertEquals("2,a,2024-01-01 12:00:00.000", queryResult.get(0));
-=======
             "INSERT into %s values(2,'a',cast('2024-01-01 12:00:00.0' as timestamp));", tableName);
     sql(insertData);
     List<String> queryResult = getTableData(tableName);
     Assertions.assertEquals(1, queryResult.size());
     Assertions.assertEquals("2,a,2024-01-01 12:00:00.0", queryResult.get(0));
->>>>>>> 2848dfc5
     String location = tableInfo.getTableLocation() + File.separator + "data";
     String partitionExpression = "ts_month=2024-01";
     Path partitionPath = new Path(location, partitionExpression);
@@ -354,20 +270,11 @@
 
     String insertData =
         String.format(
-<<<<<<< HEAD
-            "INSERT into %s values(2,'a',cast('2024-01-01 12:00:00.000' as timestamp));",
-            tableName);
-    sql(insertData);
-    List<String> queryResult = getTableData(tableName);
-    Assertions.assertEquals(1, queryResult.size());
-    Assertions.assertEquals("2,a,2024-01-01 12:00:00.000", queryResult.get(0));
-=======
             "INSERT into %s values(2,'a',cast('2024-01-01 12:00:00.0' as timestamp));", tableName);
     sql(insertData);
     List<String> queryResult = getTableData(tableName);
     Assertions.assertEquals(1, queryResult.size());
     Assertions.assertEquals("2,a,2024-01-01 12:00:00.0", queryResult.get(0));
->>>>>>> 2848dfc5
     String location = tableInfo.getTableLocation() + File.separator + "data";
     String partitionExpression = "ts_year=2024";
     Path partitionPath = new Path(location, partitionExpression);
@@ -391,205 +298,196 @@
 
     String insertData =
         String.format(
-<<<<<<< HEAD
-            "INSERT into %s values(2,'a',cast('2024-01-01 12:00:00.000' as timestamp));",
-            tableName);
-    sql(insertData);
-    List<String> queryResult = getTableData(tableName);
-    Assertions.assertEquals(1, queryResult.size());
-    Assertions.assertEquals("2,a,2024-01-01 12:00:00.000", queryResult.get(0));
-=======
             "INSERT into %s values(2,'a',cast('2024-01-01 12:00:00.0' as timestamp));", tableName);
     sql(insertData);
     List<String> queryResult = getTableData(tableName);
     Assertions.assertEquals(1, queryResult.size());
     Assertions.assertEquals("2,a,2024-01-01 12:00:00.0", queryResult.get(0));
->>>>>>> 2848dfc5
     String location = tableInfo.getTableLocation() + File.separator + "data";
     String partitionExpression = "name_trunc=a";
     Path partitionPath = new Path(location, partitionExpression);
     checkDirExists(partitionPath);
   }
 
-<<<<<<< HEAD
-  @Test
-  void testMetadataColumns() {
-    String tableName = "test_metadata_columns";
-    dropTableIfExists(tableName);
-    String createTableSQL = getCreateSimpleTableString(tableName);
-    createTableSQL = createTableSQL + " PARTITIONED BY (name);";
-    sql(createTableSQL);
-
-    SparkTableInfo tableInfo = getTableInfo(tableName);
-
-    SparkMetadataColumn[] metadataColumns = getIcebergSimpleTableColumnWithPartition();
-    SparkTableInfoChecker checker =
-        SparkTableInfoChecker.create()
-            .withName(tableName)
-            .withColumns(getSimpleTableColumn())
-            .withMetadataColumns(metadataColumns);
-    checker.check(tableInfo);
-  }
-
-  @Test
-  void testSpecAndPartitionMetadataColumns() {
-    String tableName = "test_spec_partition";
-    dropTableIfExists(tableName);
-    String createTableSQL = getCreateSimpleTableString(tableName);
-    createTableSQL = createTableSQL + " PARTITIONED BY (name);";
-    sql(createTableSQL);
-
-    SparkTableInfo tableInfo = getTableInfo(tableName);
-
-    SparkMetadataColumn[] metadataColumns = getIcebergSimpleTableColumnWithPartition();
-    SparkTableInfoChecker checker =
-        SparkTableInfoChecker.create()
-            .withName(tableName)
-            .withColumns(getSimpleTableColumn())
-            .withMetadataColumns(metadataColumns);
-    checker.check(tableInfo);
-
-    String insertData = String.format("INSERT into %s values(2,'a', 1);", tableName);
-    sql(insertData);
-
-    String expectedMetadata = "0,a";
-    String getMetadataSQL =
-        String.format("SELECT _spec_id, _partition FROM %s ORDER BY _spec_id", tableName);
-    List<String> queryResult = getTableMetadata(getMetadataSQL);
-    Assertions.assertEquals(1, queryResult.size());
-    Assertions.assertEquals(expectedMetadata, queryResult.get(0));
-  }
-
-  @Test
-  public void testPositionMetadataColumn() throws NoSuchTableException {
-    String tableName = "test_position_metadata_column";
-    dropTableIfExists(tableName);
-    String createTableSQL = getCreateSimpleTableString(tableName);
-    createTableSQL = createTableSQL + " PARTITIONED BY (name);";
-    sql(createTableSQL);
-
-    SparkTableInfo tableInfo = getTableInfo(tableName);
-
-    SparkMetadataColumn[] metadataColumns = getIcebergSimpleTableColumnWithPartition();
-    SparkTableInfoChecker checker =
-        SparkTableInfoChecker.create()
-            .withName(tableName)
-            .withColumns(getSimpleTableColumn())
-            .withMetadataColumns(metadataColumns);
-    checker.check(tableInfo);
-
-    List<Integer> ids = new ArrayList<>();
-    for (int id = 0; id < 200; id++) {
-      ids.add(id);
-    }
-    Dataset<Row> df =
-        getSparkSession()
-            .createDataset(ids, Encoders.INT())
-            .withColumnRenamed("value", "id")
-            .withColumn("name", new Column(Literal.create("a", DataTypes.StringType)))
-            .withColumn("age", new Column(Literal.create(1, DataTypes.IntegerType)));
-    df.coalesce(1).writeTo(tableName).append();
-
-    Assertions.assertEquals(200, getSparkSession().table(tableName).count());
-
-    String getMetadataSQL = String.format("SELECT _pos FROM %s", tableName);
-    List<String> expectedRows = ids.stream().map(String::valueOf).collect(Collectors.toList());
-    List<String> queryResult = getTableMetadata(getMetadataSQL);
-    Assertions.assertEquals(expectedRows.size(), queryResult.size());
-    Assertions.assertArrayEquals(expectedRows.toArray(), queryResult.toArray());
-  }
-
-  @Test
-  public void testPartitionMetadataColumnWithUnPartitionedTable() {
-    String tableName = "test_position_metadata_column_with_multiple_batches";
-    dropTableIfExists(tableName);
-    String createTableSQL = getCreateSimpleTableString(tableName);
-    sql(createTableSQL);
-
-    SparkTableInfo tableInfo = getTableInfo(tableName);
-
-    SparkMetadataColumn[] metadataColumns = getIcebergSimpleTableColumnWithPartition();
-    metadataColumns[1] =
-        new SparkMetadataColumn(
-            "_partition", DataTypes.createStructType(new StructField[] {}), true);
-    SparkTableInfoChecker checker =
-        SparkTableInfoChecker.create()
-            .withName(tableName)
-            .withColumns(getSimpleTableColumn())
-            .withMetadataColumns(metadataColumns);
-    checker.check(tableInfo);
-
-    String insertData = String.format("INSERT into %s values(2,'a', 1);", tableName);
-    sql(insertData);
-
-    String getMetadataSQL = String.format("SELECT _partition FROM %s", tableName);
-    Assertions.assertEquals(1, getSparkSession().sql(getMetadataSQL).count());
-    // _partition value is null for unPartitioned table
-    Assertions.assertThrows(NullPointerException.class, () -> getTableMetadata(getMetadataSQL));
-  }
-
-  @Test
-  public void testFileMetadataColumn() {
-    String tableName = "test_file_metadata_column";
-    dropTableIfExists(tableName);
-    String createTableSQL = getCreateSimpleTableString(tableName);
-    createTableSQL = createTableSQL + " PARTITIONED BY (name);";
-    sql(createTableSQL);
-
-    SparkTableInfo tableInfo = getTableInfo(tableName);
-
-    SparkMetadataColumn[] metadataColumns = getIcebergSimpleTableColumnWithPartition();
-    SparkTableInfoChecker checker =
-        SparkTableInfoChecker.create()
-            .withName(tableName)
-            .withColumns(getSimpleTableColumn())
-            .withMetadataColumns(metadataColumns);
-    checker.check(tableInfo);
-
-    String insertData = String.format("INSERT into %s values(2,'a', 1);", tableName);
-    sql(insertData);
-
-    String getMetadataSQL = String.format("SELECT _file FROM %s", tableName);
-    List<String> queryResult = getTableMetadata(getMetadataSQL);
-    Assertions.assertEquals(1, queryResult.size());
-    Assertions.assertTrue(queryResult.get(0).contains(tableName));
-  }
-
-  @Test
-  void testDeleteMetadataColumn() {
-    String tableName = "test_delete_metadata_column";
-    dropTableIfExists(tableName);
-    String createTableSQL = getCreateSimpleTableString(tableName);
-    createTableSQL = createTableSQL + " PARTITIONED BY (name);";
-    sql(createTableSQL);
-
-    SparkTableInfo tableInfo = getTableInfo(tableName);
-
-    SparkMetadataColumn[] metadataColumns = getIcebergSimpleTableColumnWithPartition();
-    SparkTableInfoChecker checker =
-        SparkTableInfoChecker.create()
-            .withName(tableName)
-            .withColumns(getSimpleTableColumn())
-            .withMetadataColumns(metadataColumns);
-    checker.check(tableInfo);
-
-    String insertData = String.format("INSERT into %s values(2,'a', 1);", tableName);
-    sql(insertData);
-
-    String getMetadataSQL = String.format("SELECT _deleted FROM %s", tableName);
-    List<String> queryResult = getTableMetadata(getMetadataSQL);
-    Assertions.assertEquals(1, queryResult.size());
-    Assertions.assertEquals("false", queryResult.get(0));
-
-    sql(getDeleteSql(tableName, "1 = 1"));
-
-    List<String> queryResult1 = getTableMetadata(getMetadataSQL);
-    Assertions.assertEquals(0, queryResult1.size());
-=======
+
+    @Test
+    void testMetadataColumns() {
+        String tableName = "test_metadata_columns";
+        dropTableIfExists(tableName);
+        String createTableSQL = getCreateSimpleTableString(tableName);
+        createTableSQL = createTableSQL + " PARTITIONED BY (name);";
+        sql(createTableSQL);
+
+        SparkTableInfo tableInfo = getTableInfo(tableName);
+
+        SparkMetadataColumn[] metadataColumns = getIcebergSimpleTableColumnWithPartition();
+        SparkTableInfoChecker checker =
+                SparkTableInfoChecker.create()
+                        .withName(tableName)
+                        .withColumns(getSimpleTableColumn())
+                        .withMetadataColumns(metadataColumns);
+        checker.check(tableInfo);
+    }
+
+    @Test
+    void testSpecAndPartitionMetadataColumns() {
+        String tableName = "test_spec_partition";
+        dropTableIfExists(tableName);
+        String createTableSQL = getCreateSimpleTableString(tableName);
+        createTableSQL = createTableSQL + " PARTITIONED BY (name);";
+        sql(createTableSQL);
+
+        SparkTableInfo tableInfo = getTableInfo(tableName);
+
+        SparkMetadataColumn[] metadataColumns = getIcebergSimpleTableColumnWithPartition();
+        SparkTableInfoChecker checker =
+                SparkTableInfoChecker.create()
+                        .withName(tableName)
+                        .withColumns(getSimpleTableColumn())
+                        .withMetadataColumns(metadataColumns);
+        checker.check(tableInfo);
+
+        String insertData = String.format("INSERT into %s values(2,'a', 1);", tableName);
+        sql(insertData);
+
+        String expectedMetadata = "0,a";
+        String getMetadataSQL =
+                String.format("SELECT _spec_id, _partition FROM %s ORDER BY _spec_id", tableName);
+        List<String> queryResult = getTableMetadata(getMetadataSQL);
+        Assertions.assertEquals(1, queryResult.size());
+        Assertions.assertEquals(expectedMetadata, queryResult.get(0));
+    }
+
+    @Test
+    public void testPositionMetadataColumn() throws NoSuchTableException {
+        String tableName = "test_position_metadata_column";
+        dropTableIfExists(tableName);
+        String createTableSQL = getCreateSimpleTableString(tableName);
+        createTableSQL = createTableSQL + " PARTITIONED BY (name);";
+        sql(createTableSQL);
+
+        SparkTableInfo tableInfo = getTableInfo(tableName);
+
+        SparkMetadataColumn[] metadataColumns = getIcebergSimpleTableColumnWithPartition();
+        SparkTableInfoChecker checker =
+                SparkTableInfoChecker.create()
+                        .withName(tableName)
+                        .withColumns(getSimpleTableColumn())
+                        .withMetadataColumns(metadataColumns);
+        checker.check(tableInfo);
+
+        List<Integer> ids = new ArrayList<>();
+        for (int id = 0; id < 200; id++) {
+            ids.add(id);
+        }
+        Dataset<Row> df =
+                getSparkSession()
+                        .createDataset(ids, Encoders.INT())
+                        .withColumnRenamed("value", "id")
+                        .withColumn("name", new Column(Literal.create("a", DataTypes.StringType)))
+                        .withColumn("age", new Column(Literal.create(1, DataTypes.IntegerType)));
+        df.coalesce(1).writeTo(tableName).append();
+
+        Assertions.assertEquals(200, getSparkSession().table(tableName).count());
+
+        String getMetadataSQL = String.format("SELECT _pos FROM %s", tableName);
+        List<String> expectedRows = ids.stream().map(String::valueOf).collect(Collectors.toList());
+        List<String> queryResult = getTableMetadata(getMetadataSQL);
+        Assertions.assertEquals(expectedRows.size(), queryResult.size());
+        Assertions.assertArrayEquals(expectedRows.toArray(), queryResult.toArray());
+    }
+
+    @Test
+    public void testPartitionMetadataColumnWithUnPartitionedTable() {
+        String tableName = "test_position_metadata_column_with_multiple_batches";
+        dropTableIfExists(tableName);
+        String createTableSQL = getCreateSimpleTableString(tableName);
+        sql(createTableSQL);
+
+        SparkTableInfo tableInfo = getTableInfo(tableName);
+
+        SparkMetadataColumn[] metadataColumns = getIcebergSimpleTableColumnWithPartition();
+        metadataColumns[1] =
+                new SparkMetadataColumn(
+                        "_partition", DataTypes.createStructType(new StructField[] {}), true);
+        SparkTableInfoChecker checker =
+                SparkTableInfoChecker.create()
+                        .withName(tableName)
+                        .withColumns(getSimpleTableColumn())
+                        .withMetadataColumns(metadataColumns);
+        checker.check(tableInfo);
+
+        String insertData = String.format("INSERT into %s values(2,'a', 1);", tableName);
+        sql(insertData);
+
+        String getMetadataSQL = String.format("SELECT _partition FROM %s", tableName);
+        Assertions.assertEquals(1, getSparkSession().sql(getMetadataSQL).count());
+        // _partition value is null for unPartitioned table
+        Assertions.assertThrows(NullPointerException.class, () -> getTableMetadata(getMetadataSQL));
+    }
+
+    @Test
+    public void testFileMetadataColumn() {
+        String tableName = "test_file_metadata_column";
+        dropTableIfExists(tableName);
+        String createTableSQL = getCreateSimpleTableString(tableName);
+        createTableSQL = createTableSQL + " PARTITIONED BY (name);";
+        sql(createTableSQL);
+
+        SparkTableInfo tableInfo = getTableInfo(tableName);
+
+        SparkMetadataColumn[] metadataColumns = getIcebergSimpleTableColumnWithPartition();
+        SparkTableInfoChecker checker =
+                SparkTableInfoChecker.create()
+                        .withName(tableName)
+                        .withColumns(getSimpleTableColumn())
+                        .withMetadataColumns(metadataColumns);
+        checker.check(tableInfo);
+
+        String insertData = String.format("INSERT into %s values(2,'a', 1);", tableName);
+        sql(insertData);
+
+        String getMetadataSQL = String.format("SELECT _file FROM %s", tableName);
+        List<String> queryResult = getTableMetadata(getMetadataSQL);
+        Assertions.assertEquals(1, queryResult.size());
+        Assertions.assertTrue(queryResult.get(0).contains(tableName));
+    }
+
+    @Test
+    void testDeleteMetadataColumn() {
+        String tableName = "test_delete_metadata_column";
+        dropTableIfExists(tableName);
+        String createTableSQL = getCreateSimpleTableString(tableName);
+        createTableSQL = createTableSQL + " PARTITIONED BY (name);";
+        sql(createTableSQL);
+
+        SparkTableInfo tableInfo = getTableInfo(tableName);
+
+        SparkMetadataColumn[] metadataColumns = getIcebergSimpleTableColumnWithPartition();
+        SparkTableInfoChecker checker =
+                SparkTableInfoChecker.create()
+                        .withName(tableName)
+                        .withColumns(getSimpleTableColumn())
+                        .withMetadataColumns(metadataColumns);
+        checker.check(tableInfo);
+
+        String insertData = String.format("INSERT into %s values(2,'a', 1);", tableName);
+        sql(insertData);
+
+        String getMetadataSQL = String.format("SELECT _deleted FROM %s", tableName);
+        List<String> queryResult = getTableMetadata(getMetadataSQL);
+        Assertions.assertEquals(1, queryResult.size());
+        Assertions.assertEquals("false", queryResult.get(0));
+
+        sql(getDeleteSql(tableName, "1 = 1"));
+
+        List<String> queryResult1 = getTableMetadata(getMetadataSQL);
+        Assertions.assertEquals(0, queryResult1.size());
+    }
+
   private String getCreateIcebergSimpleTableString(String tableName) {
     return String.format(
         "CREATE TABLE %s (id INT COMMENT 'id comment', name STRING COMMENT '', ts TIMESTAMP)",
         tableName);
->>>>>>> 2848dfc5
   }
 }