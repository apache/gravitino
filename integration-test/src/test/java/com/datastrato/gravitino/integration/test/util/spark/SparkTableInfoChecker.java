/*
 *  Copyright 2024 Datastrato Pvt Ltd.
 *  This software is licensed under the Apache License version 2.
 */

package com.datastrato.gravitino.integration.test.util.spark;

import com.datastrato.gravitino.integration.test.util.spark.SparkTableInfo.SparkColumnInfo;
import com.datastrato.gravitino.spark.connector.SparkTransformConverter;
import java.util.LinkedHashSet;
import java.util.List;
import java.util.Map;
import java.util.Set;
import org.apache.spark.sql.connector.expressions.Expressions;
import org.apache.spark.sql.connector.expressions.IdentityTransform;
import org.apache.spark.sql.connector.expressions.Transform;
import org.junit.jupiter.api.Assertions;

/**
 * To create an expected SparkTableInfo for verifying the SQL execution result, only the explicitly
 * set fields will be checked.
 */
public class SparkTableInfoChecker {
  private SparkTableInfo expectedTableInfo = new SparkTableInfo();
  private Set<CheckField> checkFields = new LinkedHashSet<>();

  private SparkTableInfoChecker() {}

  public static SparkTableInfoChecker create() {
    return new SparkTableInfoChecker();
  }

  private enum CheckField {
    NAME,
    COLUMN,
    PARTITION,
    BUCKET,
    METADATA_COLUMN,
    COMMENT,
    TABLE_PROPERTY,
    METADATACOLUMN,
  }

  public SparkTableInfoChecker withName(String name) {
    this.expectedTableInfo.setTableName(name);
    this.checkFields.add(CheckField.NAME);
    return this;
  }

  public SparkTableInfoChecker withColumns(List<SparkColumnInfo> columns) {
    this.expectedTableInfo.setColumns(columns);
    this.checkFields.add(CheckField.COLUMN);
    return this;
  }

  public SparkTableInfoChecker withMetadataColumns(SparkMetadataColumn[] metadataColumns) {
    this.expectedTableInfo.setMetadataColumns(metadataColumns);
    this.checkFields.add(CheckField.METADATA_COLUMN);
    return this;
  }

  public SparkTableInfoChecker withBucket(int bucketNum, List<String> bucketColumns) {
    Transform bucketTransform = Expressions.bucket(bucketNum, bucketColumns.toArray(new String[0]));
    this.expectedTableInfo.setBucket(bucketTransform);
    this.checkFields.add(CheckField.BUCKET);
    return this;
  }

  public SparkTableInfoChecker withBucket(
      int bucketNum, List<String> bucketColumns, List<String> sortColumns) {
    Transform sortBucketTransform =
        SparkTransformConverter.createSortBucketTransform(
            bucketNum, bucketColumns.toArray(new String[0]), sortColumns.toArray(new String[0]));
    this.expectedTableInfo.setBucket(sortBucketTransform);
    this.checkFields.add(CheckField.BUCKET);
    return this;
  }

  public SparkTableInfoChecker withIdentifyPartition(List<String> partitionColumns) {
    partitionColumns.forEach(
        columnName -> {
          IdentityTransform identityTransform =
              SparkTransformConverter.createSparkIdentityTransform(columnName);
          this.expectedTableInfo.addPartition(identityTransform);
        });
    this.checkFields.add(CheckField.PARTITION);
    return this;
  }

  public SparkTableInfoChecker withBucketPartition(int bucketNum, List<String> bucketColumns) {
    Transform bucketTransform = Expressions.bucket(bucketNum, bucketColumns.toArray(new String[0]));
    this.expectedTableInfo.addPartition(bucketTransform);
    this.checkFields.add(CheckField.PARTITION);
    return this;
  }

  public SparkTableInfoChecker withHourPartition(String partitionColumn) {
    Transform hourTransform = Expressions.hours(partitionColumn);
    this.expectedTableInfo.addPartition(hourTransform);
    this.checkFields.add(CheckField.PARTITION);
    return this;
  }

  public SparkTableInfoChecker withDayPartition(String partitionColumn) {
    Transform dayTransform = Expressions.days(partitionColumn);
    this.expectedTableInfo.addPartition(dayTransform);
    this.checkFields.add(CheckField.PARTITION);
    return this;
  }

  public SparkTableInfoChecker withMonthPartition(String partitionColumn) {
    Transform monthTransform = Expressions.months(partitionColumn);
    this.expectedTableInfo.addPartition(monthTransform);
    this.checkFields.add(CheckField.PARTITION);
    return this;
  }

  public SparkTableInfoChecker withYearPartition(String partitionColumn) {
    Transform yearTransform = Expressions.years(partitionColumn);
    this.expectedTableInfo.addPartition(yearTransform);
    this.checkFields.add(CheckField.PARTITION);
    return this;
  }

  public SparkTableInfoChecker withTruncatePartition(int width, String partitionColumn) {
    Transform truncateTransform =
        Expressions.apply(
            "truncate", Expressions.literal(width), Expressions.column(partitionColumn));
    this.expectedTableInfo.addPartition(truncateTransform);
    this.checkFields.add(CheckField.PARTITION);
    return this;
  }

  public SparkTableInfoChecker withComment(String comment) {
    this.expectedTableInfo.setComment(comment);
    this.checkFields.add(CheckField.COMMENT);
    return this;
  }

  public SparkTableInfoChecker withTableProperties(Map<String, String> properties) {
    this.expectedTableInfo.setTableProperties(properties);
    this.checkFields.add(CheckField.TABLE_PROPERTY);
    return this;
  }

  public SparkTableInfoChecker withMetadataColumns(SparkMetadataColumn[] metadataColumns) {
    this.expectedTableInfo.setMetadataColumns(metadataColumns);
    this.checkFields.add(CheckField.METADATACOLUMN);
    return this;
  }

  public void check(SparkTableInfo realTableInfo) {
    checkFields.stream()
        .forEach(
            checkField -> {
              switch (checkField) {
                case NAME:
                  Assertions.assertEquals(
                      expectedTableInfo.getTableName(), realTableInfo.getTableName());
                  break;
                case COLUMN:
                  Assertions.assertEquals(
                      expectedTableInfo.getColumns(), realTableInfo.getColumns());
                  break;
                case PARTITION:
                  Assertions.assertArrayEquals(
                      expectedTableInfo.getPartitions().toArray(),
                      realTableInfo.getPartitions().toArray());
                  break;
                case BUCKET:
                  Assertions.assertEquals(expectedTableInfo.getBucket(), realTableInfo.getBucket());
                  break;
<<<<<<< HEAD
                case METADATA_COLUMN:
=======
                case METADATACOLUMN:
>>>>>>> f1a5f4c9
                  Assertions.assertEquals(
                      expectedTableInfo.getMetadataColumns().length,
                      realTableInfo.getMetadataColumns().length);
                  for (int i = 0; i < expectedTableInfo.getMetadataColumns().length; i++) {
                    Assertions.assertEquals(
                        expectedTableInfo.getMetadataColumns()[i].name(),
                        realTableInfo.getMetadataColumns()[i].name());
                    Assertions.assertEquals(
                        expectedTableInfo.getMetadataColumns()[i].dataType(),
                        realTableInfo.getMetadataColumns()[i].dataType());
                    Assertions.assertEquals(
                        expectedTableInfo.getMetadataColumns()[i].isNullable(),
                        realTableInfo.getMetadataColumns()[i].isNullable());
                  }
                  break;
                case COMMENT:
                  Assertions.assertEquals(
                      expectedTableInfo.getComment(), realTableInfo.getComment());
                  break;
                case TABLE_PROPERTY:
                  Map<String, String> realTableProperties = realTableInfo.getTableProperties();
                  expectedTableInfo
                      .getTableProperties()
                      .forEach(
                          (k, v) -> {
                            Assertions.assertTrue(
                                realTableProperties.containsKey(k),
                                k + " not exits," + realTableProperties);
                            Assertions.assertEquals(v, realTableProperties.get(k));
                          });
                  break;
                default:
                  Assertions.fail(checkField + " not checked");
                  break;
              }
            });
  }
}<|MERGE_RESOLUTION|>--- conflicted
+++ resolved
@@ -35,10 +35,9 @@
     COLUMN,
     PARTITION,
     BUCKET,
-    METADATA_COLUMN,
     COMMENT,
     TABLE_PROPERTY,
-    METADATACOLUMN,
+    METADATA_COLUMN
   }
 
   public SparkTableInfoChecker withName(String name) {
@@ -50,12 +49,6 @@
   public SparkTableInfoChecker withColumns(List<SparkColumnInfo> columns) {
     this.expectedTableInfo.setColumns(columns);
     this.checkFields.add(CheckField.COLUMN);
-    return this;
-  }
-
-  public SparkTableInfoChecker withMetadataColumns(SparkMetadataColumn[] metadataColumns) {
-    this.expectedTableInfo.setMetadataColumns(metadataColumns);
-    this.checkFields.add(CheckField.METADATA_COLUMN);
     return this;
   }
 
@@ -145,7 +138,7 @@
 
   public SparkTableInfoChecker withMetadataColumns(SparkMetadataColumn[] metadataColumns) {
     this.expectedTableInfo.setMetadataColumns(metadataColumns);
-    this.checkFields.add(CheckField.METADATACOLUMN);
+    this.checkFields.add(CheckField.METADATA_COLUMN);
     return this;
   }
 
@@ -170,11 +163,7 @@
                 case BUCKET:
                   Assertions.assertEquals(expectedTableInfo.getBucket(), realTableInfo.getBucket());
                   break;
-<<<<<<< HEAD
                 case METADATA_COLUMN:
-=======
-                case METADATACOLUMN:
->>>>>>> f1a5f4c9
                   Assertions.assertEquals(
                       expectedTableInfo.getMetadataColumns().length,
                       realTableInfo.getMetadataColumns().length);
