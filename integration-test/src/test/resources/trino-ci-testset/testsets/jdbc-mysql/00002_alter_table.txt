--- conflicted
+++ resolved
@@ -38,7 +38,10 @@
    name varchar(200) COMMENT 'test column comments',
    salary bigint
 )
-COMMENT ''"
+COMMENT ''
+WITH (
+   engine = 'InnoDB'
+)"
 
 COMMENT
 
@@ -46,7 +49,10 @@
    name varchar(200) COMMENT 'test column comments',
    salary bigint
 )
-COMMENT 'test table comments'"
+COMMENT 'test table comments'
+WITH (
+   engine = 'InnoDB'
+)"
 
 RENAME COLUMN
 
@@ -54,7 +60,10 @@
    s varchar(200) COMMENT 'test column comments',
    salary bigint
 )
-COMMENT 'test table comments'"
+COMMENT 'test table comments'
+WITH (
+   engine = 'InnoDB'
+)"
 
 ADD COLUMN
 
@@ -63,10 +72,7 @@
    salary bigint,
    city varchar(50) COMMENT 'aaa'
 )
-<<<<<<< HEAD
-COMMENT 'test table comments'"
-=======
-COMMENT ''
+COMMENT 'test table comments'
 WITH (
    engine = 'InnoDB'
 )"
@@ -74,12 +80,12 @@
 ADD COLUMN
 
 "CREATE TABLE ""test.gt_mysql"".gt_db1.tb01 (
-   name varchar(200),
+   s varchar(200) COMMENT 'test column comments',
    salary bigint,
    city varchar(50) COMMENT 'aaa',
    age integer NOT NULL COMMENT 'age of users'
 )
-COMMENT ''
+COMMENT 'test table comments'
 WITH (
    engine = 'InnoDB'
 )"
@@ -87,17 +93,16 @@
 ADD COLUMN
 
 "CREATE TABLE ""test.gt_mysql"".gt_db1.tb01 (
-   name varchar(200),
+   s varchar(200) COMMENT 'test column comments',
    salary bigint,
    city varchar(50) COMMENT 'aaa',
    age integer NOT NULL COMMENT 'age of users',
    address varchar(200) NOT NULL COMMENT 'address of users'
 )
-COMMENT ''
+COMMENT 'test table comments'
 WITH (
    engine = 'InnoDB'
 )"
->>>>>>> fb8b07e4
 
 DROP TABLE
 
