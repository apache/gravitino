--- conflicted
+++ resolved
@@ -1,6 +1,8 @@
 CREATE SCHEMA
 
 "gt_db1"
+
+"CREATE SCHEMA ""test.gt_mysql"".gt_db1"
 
 <QUERY_FAILED> Schema 'test.gt_mysql.gt_db1' already exists
 
@@ -12,6 +14,15 @@
 
 CREATE TABLE
 
+"CREATE TABLE ""test.gt_mysql"".gt_db1.tb01 (
+   name varchar(200),
+   salary integer
+)
+COMMENT ''
+WITH (
+   engine = 'InnoDB'
+)"
+
 "tb01"
 
 <QUERY_FAILED> Table 'test.gt_mysql.gt_db1.tb01' already exists
@@ -20,7 +31,6 @@
 
 CREATE TABLE
 
-<<<<<<< HEAD
 "tb02"
 
 DROP TABLE
@@ -30,16 +40,6 @@
 <QUERY_FAILED> Table 'test.gt_mysql.gt_db1.tb01' does not exist
 
 DROP TABLE
-=======
-"CREATE TABLE ""test.gt_mysql"".gt_db1.tb01 (
-   name varchar(200),
-   salary integer
-)
-COMMENT ''
-WITH (
-   engine = 'InnoDB'
-)"
->>>>>>> fb8b07e4
 
 DROP TABLE
 
