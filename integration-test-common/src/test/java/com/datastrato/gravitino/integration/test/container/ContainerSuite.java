--- conflicted
+++ resolved
@@ -110,14 +110,6 @@
           HiveContainer.Builder hiveBuilder =
               HiveContainer.builder()
                   .withHostName("gravitino-ci-kerberos-hive")
-<<<<<<< HEAD
-                  .withEnvVars(
-                      ImmutableMap.<String, String>builder()
-                          .put("HADOOP_USER_NAME", "datastrato")
-                          .build())
-=======
-                  .withEnvVars(ImmutableMap.<String, String>builder().build())
->>>>>>> 097e5606
                   .withKerberosEnabled(true)
                   .withNetwork(network);
           HiveContainer container = closer.register(hiveBuilder.build());
