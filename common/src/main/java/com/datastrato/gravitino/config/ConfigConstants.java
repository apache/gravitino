--- conflicted
+++ resolved
@@ -32,10 +32,6 @@
   public static final String VERSION_0_4_0 = "0.4.0";
   /** The version number for the 0.5.0 release. */
   public static final String VERSION_0_5_0 = "0.5.0";
-<<<<<<< HEAD
-
-=======
->>>>>>> 63592af9
   /** The version number for the 0.5.1 release. */
   public static final String VERSION_0_5_1 = "0.5.1";
 }