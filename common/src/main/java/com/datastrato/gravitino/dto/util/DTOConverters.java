--- conflicted
+++ resolved
@@ -379,14 +379,12 @@
     return Arrays.stream(expressions).map(DTOConverters::toFunctionArg).toArray(FunctionArg[]::new);
   }
 
-<<<<<<< HEAD
   /**
    * Converts an array of Columns to an array of ColumnDTOs.
    *
    * @param columns The columns to be converted.
    * @return The array of ColumnDTOs.
    */
-=======
   public static FilesetDTO toDTO(Fileset fileset) {
     return FilesetDTO.builder()
         .name(fileset.name())
@@ -398,7 +396,6 @@
         .build();
   }
 
->>>>>>> 39226dfa
   public static ColumnDTO[] toDTOs(Column[] columns) {
     if (ArrayUtils.isEmpty(columns)) {
       return new ColumnDTO[0];
