/*
 * Copyright 2023 Datastrato Pvt Ltd.
 * This software is licensed under the Apache License version 2.
 */
package com.datastrato.gravitino.dto.util;

import static com.datastrato.gravitino.rel.expressions.transforms.Transforms.NAME_OF_IDENTITY;

import com.datastrato.gravitino.Audit;
import com.datastrato.gravitino.Catalog;
import com.datastrato.gravitino.Metalake;
import com.datastrato.gravitino.dto.AuditDTO;
import com.datastrato.gravitino.dto.CatalogDTO;
import com.datastrato.gravitino.dto.MetalakeDTO;
import com.datastrato.gravitino.dto.file.FilesetDTO;
import com.datastrato.gravitino.dto.rel.ColumnDTO;
import com.datastrato.gravitino.dto.rel.DistributionDTO;
import com.datastrato.gravitino.dto.rel.SchemaDTO;
import com.datastrato.gravitino.dto.rel.SortOrderDTO;
import com.datastrato.gravitino.dto.rel.TableDTO;
import com.datastrato.gravitino.dto.rel.expressions.FieldReferenceDTO;
import com.datastrato.gravitino.dto.rel.expressions.FuncExpressionDTO;
import com.datastrato.gravitino.dto.rel.expressions.FunctionArg;
import com.datastrato.gravitino.dto.rel.expressions.LiteralDTO;
import com.datastrato.gravitino.dto.rel.expressions.UnparsedExpressionDTO;
import com.datastrato.gravitino.dto.rel.indexes.IndexDTO;
import com.datastrato.gravitino.dto.rel.partitioning.BucketPartitioningDTO;
import com.datastrato.gravitino.dto.rel.partitioning.DayPartitioningDTO;
import com.datastrato.gravitino.dto.rel.partitioning.FunctionPartitioningDTO;
import com.datastrato.gravitino.dto.rel.partitioning.HourPartitioningDTO;
import com.datastrato.gravitino.dto.rel.partitioning.IdentityPartitioningDTO;
import com.datastrato.gravitino.dto.rel.partitioning.ListPartitioningDTO;
import com.datastrato.gravitino.dto.rel.partitioning.MonthPartitioningDTO;
import com.datastrato.gravitino.dto.rel.partitioning.Partitioning;
import com.datastrato.gravitino.dto.rel.partitioning.RangePartitioningDTO;
import com.datastrato.gravitino.dto.rel.partitioning.TruncatePartitioningDTO;
import com.datastrato.gravitino.dto.rel.partitioning.YearPartitioningDTO;
import com.datastrato.gravitino.dto.rel.partitions.IdentityPartitionDTO;
import com.datastrato.gravitino.dto.rel.partitions.ListPartitionDTO;
import com.datastrato.gravitino.dto.rel.partitions.PartitionDTO;
import com.datastrato.gravitino.dto.rel.partitions.RangePartitionDTO;
import com.datastrato.gravitino.file.Fileset;
import com.datastrato.gravitino.rel.Column;
import com.datastrato.gravitino.rel.Schema;
import com.datastrato.gravitino.rel.Table;
import com.datastrato.gravitino.rel.expressions.Expression;
import com.datastrato.gravitino.rel.expressions.FunctionExpression;
import com.datastrato.gravitino.rel.expressions.NamedReference;
import com.datastrato.gravitino.rel.expressions.UnparsedExpression;
import com.datastrato.gravitino.rel.expressions.distributions.Distribution;
import com.datastrato.gravitino.rel.expressions.distributions.Distributions;
import com.datastrato.gravitino.rel.expressions.literals.Literal;
import com.datastrato.gravitino.rel.expressions.literals.Literals;
import com.datastrato.gravitino.rel.expressions.sorts.SortOrder;
import com.datastrato.gravitino.rel.expressions.sorts.SortOrders;
import com.datastrato.gravitino.rel.expressions.transforms.Transform;
import com.datastrato.gravitino.rel.expressions.transforms.Transforms;
import com.datastrato.gravitino.rel.indexes.Index;
import com.datastrato.gravitino.rel.indexes.Indexes;
import com.datastrato.gravitino.rel.partitions.IdentityPartition;
import com.datastrato.gravitino.rel.partitions.ListPartition;
import com.datastrato.gravitino.rel.partitions.Partition;
import com.datastrato.gravitino.rel.partitions.Partitions;
import com.datastrato.gravitino.rel.partitions.RangePartition;
import com.datastrato.gravitino.rel.types.Types;
import java.util.Arrays;
import org.apache.commons.lang3.ArrayUtils;

/** Utility class for converting between DTOs and domain objects. */
public class DTOConverters {

  private DTOConverters() {}

  /**
   * Converts a {@link Audit} to a {@link AuditDTO}.
   *
   * @param audit The audit.
   * @return The audit DTO.
   */
  public static AuditDTO toDTO(Audit audit) {
    return AuditDTO.builder()
        .withCreator(audit.creator())
        .withCreateTime(audit.createTime())
        .withLastModifier(audit.lastModifier())
        .withLastModifiedTime(audit.lastModifiedTime())
        .build();
  }

  /**
   * Converts a {@link Metalake} to a {@link MetalakeDTO}.
   *
   * @param metalake The metalake.
   * @return The metalake DTO.
   */
  public static MetalakeDTO toDTO(Metalake metalake) {
    return MetalakeDTO.builder()
        .withName(metalake.name())
        .withComment(metalake.comment())
        .withProperties(metalake.properties())
        .withAudit(toDTO(metalake.auditInfo()))
        .build();
  }

  /**
   * Converts a {@link Partition} to a {@link PartitionDTO}.
   *
   * @param partition The partition.
   * @return The partition DTO.
   */
  public static PartitionDTO toDTO(Partition partition) {
    if (partition instanceof RangePartition) {
      RangePartition rangePartition = (RangePartition) partition;
      return RangePartitionDTO.builder()
          .withName(rangePartition.name())
          .withUpper((LiteralDTO) toFunctionArg(rangePartition.upper()))
          .withLower((LiteralDTO) toFunctionArg(rangePartition.lower()))
          .withProperties(rangePartition.properties())
          .build();
    } else if (partition instanceof IdentityPartition) {
      IdentityPartition identityPartition = (IdentityPartition) partition;
      return IdentityPartitionDTO.builder()
          .withName(identityPartition.name())
          .withFieldNames(identityPartition.fieldNames())
          .withValues(
              Arrays.stream(identityPartition.values())
                  .map(v -> (LiteralDTO) toFunctionArg(v))
                  .toArray(LiteralDTO[]::new))
          .withProperties(identityPartition.properties())
          .build();
    } else if (partition instanceof ListPartition) {
      ListPartition listPartition = (ListPartition) partition;
      return ListPartitionDTO.builder()
          .withName(listPartition.name())
          .withLists(
              Arrays.stream(listPartition.lists())
                  .map(
                      list ->
                          Arrays.stream(list)
                              .map(v -> (LiteralDTO) toFunctionArg(v))
                              .toArray(LiteralDTO[]::new))
                  .toArray(LiteralDTO[][]::new))
          .withProperties(listPartition.properties())
          .build();
    } else {
      throw new IllegalArgumentException("Unsupported partition type: " + partition.getClass());
    }
  }

  /**
   * Converts a {@link Catalog} to a {@link CatalogDTO}.
   *
   * @param catalog The catalog.
   * @return The catalog DTO.
   */
  public static CatalogDTO toDTO(Catalog catalog) {
    return CatalogDTO.builder()
        .withName(catalog.name())
        .withType(catalog.type())
        .withProvider(catalog.provider())
        .withComment(catalog.comment())
        .withProperties(catalog.properties())
        .withAudit(toDTO(catalog.auditInfo()))
        .build();
  }

  /**
   * Converts a {@link Schema} to a {@link SchemaDTO}.
   *
   * @param schema The schema.
   * @return The schema DTO.
   */
  public static SchemaDTO toDTO(Schema schema) {
    return SchemaDTO.builder()
        .withName(schema.name())
        .withComment(schema.comment())
        .withProperties(schema.properties())
        .withAudit(toDTO(schema.auditInfo()))
        .build();
  }

  /**
   * Converts a {@link Column} to a {@link ColumnDTO}.
   *
   * @param column The column.
   * @return The column DTO.
   */
  public static ColumnDTO toDTO(Column column) {
    return ColumnDTO.builder()
        .withName(column.name())
        .withDataType(column.dataType())
        .withComment(column.comment())
        .withNullable(column.nullable())
        .withAutoIncrement(column.autoIncrement())
        .withDefaultValue(
            (column.defaultValue() == null
                    || column.defaultValue().equals(Column.DEFAULT_VALUE_NOT_SET))
                ? Column.DEFAULT_VALUE_NOT_SET
                : toFunctionArg(column.defaultValue()))
        .build();
  }

  /**
   * Converts a table implementation to a {@link TableDTO}.
   *
   * @param table The table implementation.
   * @return The table DTO.
   */
  public static TableDTO toDTO(Table table) {
    return new TableDTO.Builder()
        .withName(table.name())
        .withComment(table.comment())
        .withColumns(
            Arrays.stream(table.columns()).map(DTOConverters::toDTO).toArray(ColumnDTO[]::new))
        .withProperties(table.properties())
        .withSortOrders(toDTOs(table.sortOrder()))
        .withDistribution(toDTO(table.distribution()))
        .withAudit(toDTO(table.auditInfo()))
        .withPartitioning(toDTOs(table.partitioning()))
        .withIndex(toDTOs(table.index()))
        .build();
  }

  /**
   * Converts a Distribution implementation to a DistributionDTO.
   *
   * @param distribution The distribution implementation.
   * @return The distribution DTO.
   */
  public static DistributionDTO toDTO(Distribution distribution) {
    if (Distributions.NONE.equals(distribution) || null == distribution) {
      return DistributionDTO.NONE;
    }

    if (distribution instanceof DistributionDTO) {
      return (DistributionDTO) distribution;
    }

<<<<<<< HEAD
    return builder()
=======
    return new DistributionDTO.Builder()
>>>>>>> 6666bf16
        .withStrategy(distribution.strategy())
        .withNumber(distribution.number())
        .withArgs(
            Arrays.stream(distribution.expressions())
                .map(DTOConverters::toFunctionArg)
                .toArray(FunctionArg[]::new))
        .build();
  }

  /** @return the builder for creating a new instance of DTOConverters. */
  public static Builder builder() {
    return new Builder();
  }

  /**
   * Converts a SortOrder implementation to a SortOrderDTO.
   *
   * @param sortOrder The sort order implementation.
   * @return The sort order DTO.
   */
  public static SortOrderDTO toDTO(SortOrder sortOrder) {
    if (sortOrder instanceof SortOrderDTO) {
      return (SortOrderDTO) sortOrder;
    }
    return SortOrderDTO.builder()
        .withSortTerm(toFunctionArg(sortOrder.expression()))
        .withDirection(sortOrder.direction())
        .withNullOrder(sortOrder.nullOrdering())
        .build();
  }

  /**
   * Converts a Transform implementation to a Partitioning DTO.
   *
   * @param transform The transform implementation.
   * @return The partitioning DTO.
   */
  public static Partitioning toDTO(Transform transform) {
    if (transform instanceof Partitioning) {
      return (Partitioning) transform;
    }

    if (transform instanceof Transform.SingleFieldTransform) {
      String[] fieldName = ((Transform.SingleFieldTransform) transform).fieldName();
      switch (transform.name()) {
        case NAME_OF_IDENTITY:
          return IdentityPartitioningDTO.of(fieldName);
        case Transforms.NAME_OF_YEAR:
          return YearPartitioningDTO.of(fieldName);
        case Transforms.NAME_OF_MONTH:
          return MonthPartitioningDTO.of(fieldName);
        case Transforms.NAME_OF_DAY:
          return DayPartitioningDTO.of(fieldName);
        case Transforms.NAME_OF_HOUR:
          return HourPartitioningDTO.of(fieldName);
        default:
          throw new IllegalArgumentException("Unsupported transform: " + transform.name());
      }
    } else if (transform instanceof Transforms.BucketTransform) {
      return BucketPartitioningDTO.of(
          ((Transforms.BucketTransform) transform).numBuckets(),
          ((Transforms.BucketTransform) transform).fieldNames());
    } else if (transform instanceof Transforms.TruncateTransform) {
      return TruncatePartitioningDTO.of(
          ((Transforms.TruncateTransform) transform).width(),
          ((Transforms.TruncateTransform) transform).fieldName());
    } else if (transform instanceof Transforms.ListTransform) {
      return ListPartitioningDTO.of(((Transforms.ListTransform) transform).fieldNames());
    } else if (transform instanceof Transforms.RangeTransform) {
      return RangePartitioningDTO.of(((Transforms.RangeTransform) transform).fieldName());
    } else if (transform instanceof Transforms.ApplyTransform) {
      return FunctionPartitioningDTO.of(transform.name(), toFunctionArg(transform.arguments()));
    } else {
      throw new IllegalArgumentException("Unsupported transform: " + transform.name());
    }
  }

  /**
   * Converts an index implementation to an IndexDTO.
   *
   * @param index The index implementation.
   * @return The index DTO.
   */
  public static IndexDTO toDTO(Index index) {
    if (index instanceof IndexDTO) {
      return (IndexDTO) index;
    }
    return IndexDTO.builder()
        .withIndexType(index.type())
        .withName(index.name())
        .withFieldNames(index.fieldNames())
        .build();
  }

  /**
   * Converts a Expression to an FunctionArg DTO.
   *
   * @param expression The expression to be converted.
   * @return The expression DTO.
   */
  public static FunctionArg toFunctionArg(Expression expression) {
    if (expression instanceof FunctionArg) {
      return (FunctionArg) expression;
    }

    if (expression instanceof Literal) {
      if (Literals.NULL.equals(expression)) {
        return LiteralDTO.NULL;
      }
      return LiteralDTO.builder()
          .withValue((((Literal) expression).value().toString()))
          .withDataType(((Literal) expression).dataType())
          .build();
    } else if (expression instanceof NamedReference.FieldReference) {
      return FieldReferenceDTO.builder()
          .withFieldName(((NamedReference.FieldReference) expression).fieldName())
          .build();
    } else if (expression instanceof FunctionExpression) {
      return FuncExpressionDTO.builder()
          .withFunctionName(((FunctionExpression) expression).functionName())
          .withFunctionArgs(
              Arrays.stream(((FunctionExpression) expression).arguments())
                  .map(DTOConverters::toFunctionArg)
                  .toArray(FunctionArg[]::new))
          .build();
    } else if (expression instanceof UnparsedExpression) {
      return UnparsedExpressionDTO.builder()
          .withUnparsedExpression(((UnparsedExpression) expression).unparsedExpression())
          .build();
    } else {
      throw new IllegalArgumentException("Unsupported expression type: " + expression.getClass());
    }
  }

  /**
   * Converts an array of Expressions to an array of FunctionArg DTOs.
   *
   * @param expressions The expressions to be converted.
   * @return The array of FunctionArg DTOs.
   */
  public static FunctionArg[] toFunctionArg(Expression[] expressions) {
    if (ArrayUtils.isEmpty(expressions)) {
      return FunctionArg.EMPTY_ARGS;
    }
    return Arrays.stream(expressions).map(DTOConverters::toFunctionArg).toArray(FunctionArg[]::new);
  }

  /**
   * Converts a Fileset to a FilesetDTO.
   *
   * @param fileset The fileset to be converted.
   * @return The fileset DTO.
   */
  public static FilesetDTO toDTO(Fileset fileset) {
    return FilesetDTO.builder()
        .name(fileset.name())
        .comment(fileset.comment())
        .type(fileset.type())
        .storageLocation(fileset.storageLocation())
        .properties(fileset.properties())
        .audit(toDTO(fileset.auditInfo()))
        .build();
  }

  /**
   * Converts an array of Columns to an array of ColumnDTOs.
   *
   * @param columns The columns to be converted.
   * @return The array of ColumnDTOs.
   */
  public static ColumnDTO[] toDTOs(Column[] columns) {
    if (ArrayUtils.isEmpty(columns)) {
      return new ColumnDTO[0];
    }
    return Arrays.stream(columns).map(DTOConverters::toDTO).toArray(ColumnDTO[]::new);
  }

  /**
   * Converts an array of SortOrders to an array of SortOrderDTOs.
   *
   * @param sortOrders The sort orders to be converted.
   * @return The array of SortOrderDTOs.
   */
  public static SortOrderDTO[] toDTOs(SortOrder[] sortOrders) {
    if (ArrayUtils.isEmpty(sortOrders)) {
      return new SortOrderDTO[0];
    }
    return Arrays.stream(sortOrders).map(DTOConverters::toDTO).toArray(SortOrderDTO[]::new);
  }

  /**
   * Converts an array of Transforms to an array of Partitioning DTOs.
   *
   * @param transforms The transforms to be converted.
   * @return The array of Partitioning DTOs.
   */
  public static Partitioning[] toDTOs(Transform[] transforms) {
    if (ArrayUtils.isEmpty(transforms)) {
      return new Partitioning[0];
    }
    return Arrays.stream(transforms).map(DTOConverters::toDTO).toArray(Partitioning[]::new);
  }

  /**
   * Converts an array of Indexes to an array of IndexDTOs.
   *
   * @param indexes The indexes to be converted.
   * @return The array of IndexDTOs.
   */
  public static IndexDTO[] toDTOs(Index[] indexes) {
    if (ArrayUtils.isEmpty(indexes)) {
      return IndexDTO.EMPTY_INDEXES;
    }
    return Arrays.stream(indexes).map(DTOConverters::toDTO).toArray(IndexDTO[]::new);
  }

  /**
   * Converts an array of Partitions to an array of PartitionDTOs.
   *
   * @param partitions The partitions to be converted.
   * @return The array of PartitionDTOs.
   */
  public static PartitionDTO[] toDTOs(Partition[] partitions) {
    if (ArrayUtils.isEmpty(partitions)) {
      return new PartitionDTO[0];
    }
    return Arrays.stream(partitions).map(DTOConverters::toDTO).toArray(PartitionDTO[]::new);
  }

  /**
   * Converts a DistributionDTO to a Distribution.
   *
   * @param distributionDTO The distribution DTO.
   * @return The distribution.
   */
  public static Distribution fromDTO(DistributionDTO distributionDTO) {
    if (DistributionDTO.NONE.equals(distributionDTO) || null == distributionDTO) {
      return Distributions.NONE;
    }

    return Distributions.of(
        distributionDTO.strategy(),
        distributionDTO.number(),
        fromFunctionArgs(distributionDTO.args()));
  }

  /**
   * Converts a FunctionArg DTO to an Expression.
   *
   * @param args The function argument DTOs to be converted.
   * @return The array of Expressions.
   */
  public static Expression[] fromFunctionArgs(FunctionArg[] args) {
    if (ArrayUtils.isEmpty(args)) {
      return Expression.EMPTY_EXPRESSION;
    }
    return Arrays.stream(args).map(DTOConverters::fromFunctionArg).toArray(Expression[]::new);
  }

  /**
   * Converts a FunctionArg DTO to an Expression.
   *
   * @param arg The function argument DTO to be converted.
   * @return The expression.
   */
  public static Expression fromFunctionArg(FunctionArg arg) {
    switch (arg.argType()) {
      case LITERAL:
        if (((LiteralDTO) arg).value() == null
            || ((LiteralDTO) arg).dataType().equals(Types.NullType.get())) {
          return Literals.NULL;
        }
        return Literals.of(((LiteralDTO) arg).value(), ((LiteralDTO) arg).dataType());
      case FIELD:
        return NamedReference.field(((FieldReferenceDTO) arg).fieldName());
      case FUNCTION:
        return FunctionExpression.of(
            ((FuncExpressionDTO) arg).functionName(),
            fromFunctionArgs(((FuncExpressionDTO) arg).args()));
      default:
        throw new IllegalArgumentException("Unsupported expression type: " + arg.getClass());
    }
  }

  /**
   * Converts a IndexDTO to an Index.
   *
   * @param indexDTO The Index DTO to be converted.
   * @return The index.
   */
  public static Index fromDTO(IndexDTO indexDTO) {
    return Indexes.of(indexDTO.type(), indexDTO.name(), indexDTO.fieldNames());
  }

  /**
   * Converts an array of IndexDTOs to an array of Indexes.
   *
   * @param indexDTOS The Index DTOs to be converted.
   * @return The array of Indexes.
   */
  public static Index[] fromDTOs(IndexDTO[] indexDTOS) {
    if (ArrayUtils.isEmpty(indexDTOS)) {
      return Indexes.EMPTY_INDEXES;
    }

    return Arrays.stream(indexDTOS).map(DTOConverters::fromDTO).toArray(Index[]::new);
  }

  /**
   * Converts a PartitionDTO to a Partition.
   *
   * @param partitionDTO The partition DTO to be converted.
   * @return The partition.
   */
  public static Partition fromDTO(PartitionDTO partitionDTO) {
    switch (partitionDTO.type()) {
      case IDENTITY:
        IdentityPartitionDTO identityPartitionDTO = (IdentityPartitionDTO) partitionDTO;
        return Partitions.identity(
            identityPartitionDTO.name(),
            identityPartitionDTO.fieldNames(),
            identityPartitionDTO.values(),
            identityPartitionDTO.properties());
      case RANGE:
        RangePartitionDTO rangePartitionDTO = (RangePartitionDTO) partitionDTO;
        return Partitions.range(
            rangePartitionDTO.name(),
            rangePartitionDTO.lower(),
            rangePartitionDTO.upper(),
            rangePartitionDTO.properties());
      case LIST:
        ListPartitionDTO listPartitionDTO = (ListPartitionDTO) partitionDTO;
        return Partitions.list(
            listPartitionDTO.name(), listPartitionDTO.lists(), listPartitionDTO.properties());
      default:
        throw new IllegalArgumentException("Unsupported partition type: " + partitionDTO.type());
    }
  }

  /**
   * Converts a SortOrderDTO to a SortOrder.
   *
   * @param sortOrderDTO The sort order DTO to be converted.
   * @return The sort order.
   */
  public static SortOrder fromDTO(SortOrderDTO sortOrderDTO) {
    return SortOrders.of(
        fromFunctionArg(sortOrderDTO.sortTerm()),
        sortOrderDTO.direction(),
        sortOrderDTO.nullOrdering());
  }

  /**
   * Converts an array of SortOrderDTOs to an array of SortOrders.
   *
   * @param sortOrderDTO The sort order DTOs to be converted.
   * @return The array of SortOrders.
   */
  public static SortOrder[] fromDTOs(SortOrderDTO[] sortOrderDTO) {
    if (ArrayUtils.isEmpty(sortOrderDTO)) {
      return new SortOrder[0];
    }

    return Arrays.stream(sortOrderDTO).map(DTOConverters::fromDTO).toArray(SortOrder[]::new);
  }

  /**
   * Converts an array of Partitioning DTOs to an array of Transforms.
   *
   * @param partitioning The partitioning DTOs to be converted.
   * @return The array of Transforms.
   */
  public static Transform[] fromDTOs(Partitioning[] partitioning) {
    if (ArrayUtils.isEmpty(partitioning)) {
      return new Transform[0];
    }
    return Arrays.stream(partitioning).map(DTOConverters::fromDTO).toArray(Transform[]::new);
  }

  /**
   * Converts a ColumnDTO to a Column.
   *
   * @param columns The column DTO to be converted.
   * @return The column.
   */
  public static Column[] fromDTOs(ColumnDTO[] columns) {
    if (ArrayUtils.isEmpty(columns)) {
      return new Column[0];
    }
    return Arrays.stream(columns).map(DTOConverters::fromDTO).toArray(Column[]::new);
  }

  /**
   * Converts a ColumnDTO to a Column.
   *
   * @param column The column DTO to be converted.
   * @return The column.
   */
  public static Column fromDTO(ColumnDTO column) {
    if (column.defaultValue().equals(Column.DEFAULT_VALUE_NOT_SET)) {
      return column;
    }
    return Column.of(
        column.name(),
        column.dataType(),
        column.comment(),
        column.nullable(),
        column.autoIncrement(),
        fromFunctionArg((FunctionArg) column.defaultValue()));
  }

  /**
   * Converts a partitioning DTO to a Transform.
   *
   * @param partitioning The partitioning DTO to be converted.
   * @return The transform.
   */
  public static Transform fromDTO(Partitioning partitioning) {
    switch (partitioning.strategy()) {
      case IDENTITY:
        return Transforms.identity(
            ((Partitioning.SingleFieldPartitioning) partitioning).fieldName());
      case YEAR:
        return Transforms.year(((Partitioning.SingleFieldPartitioning) partitioning).fieldName());
      case MONTH:
        return Transforms.month(((Partitioning.SingleFieldPartitioning) partitioning).fieldName());
      case DAY:
        return Transforms.day(((Partitioning.SingleFieldPartitioning) partitioning).fieldName());
      case HOUR:
        return Transforms.hour(((Partitioning.SingleFieldPartitioning) partitioning).fieldName());
      case BUCKET:
        return Transforms.bucket(
            ((BucketPartitioningDTO) partitioning).numBuckets(),
            ((BucketPartitioningDTO) partitioning).fieldNames());
      case TRUNCATE:
        return Transforms.truncate(
            ((TruncatePartitioningDTO) partitioning).width(),
            ((TruncatePartitioningDTO) partitioning).fieldName());
      case LIST:
        return Transforms.list(((ListPartitioningDTO) partitioning).fieldNames());
      case RANGE:
        return Transforms.range(((RangePartitioningDTO) partitioning).fieldName());
      case FUNCTION:
        return Transforms.apply(
            ((FunctionPartitioningDTO) partitioning).functionName(),
            fromFunctionArgs(((FunctionPartitioningDTO) partitioning).args()));
      default:
        throw new IllegalArgumentException("Unsupported partitioning: " + partitioning.strategy());
    }
  }
}<|MERGE_RESOLUTION|>--- conflicted
+++ resolved
@@ -235,11 +235,7 @@
       return (DistributionDTO) distribution;
     }
 
-<<<<<<< HEAD
-    return builder()
-=======
     return new DistributionDTO.Builder()
->>>>>>> 6666bf16
         .withStrategy(distribution.strategy())
         .withNumber(distribution.number())
         .withArgs(
