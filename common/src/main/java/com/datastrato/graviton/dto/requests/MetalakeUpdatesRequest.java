--- conflicted
+++ resolved
@@ -20,7 +20,6 @@
   @JsonProperty("updates")
   private final List<MetalakeUpdateRequest> updates;
 
-<<<<<<< HEAD
   /**
    * Constructor for MetalakeUpdatesRequest.
    *
@@ -28,10 +27,6 @@
    */
   public MetalakeUpdatesRequest(List<MetalakeUpdateRequest> requests) {
     this.requests = requests;
-=======
-  public MetalakeUpdatesRequest(List<MetalakeUpdateRequest> updates) {
-    this.updates = updates;
->>>>>>> f3d32572
   }
 
   /** Default constructor for MetalakeUpdatesRequest. */
