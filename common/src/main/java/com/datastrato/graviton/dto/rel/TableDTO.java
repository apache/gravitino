/*
 * Copyright 2023 Datastrato.
 * This software is licensed under the Apache License version 2.
 */
package com.datastrato.graviton.dto.rel;

import static com.datastrato.graviton.dto.rel.PartitionUtils.toTransforms;

import com.datastrato.graviton.dto.AuditDTO;
import com.datastrato.graviton.rel.Column;
import com.datastrato.graviton.rel.Table;
import com.datastrato.graviton.rel.transforms.Transform;
import com.fasterxml.jackson.annotation.JsonProperty;
import com.google.common.base.Preconditions;
import java.util.Map;

/** Represents a Table DTO (Data Transfer Object). */
public class TableDTO implements Table {

  @JsonProperty("name")
  private String name;

  @JsonProperty("comment")
  private String comment;

  @JsonProperty("columns")
  private ColumnDTO[] columns;

  @JsonProperty("properties")
  private Map<String, String> properties;

  @JsonProperty("audit")
  private AuditDTO audit;

<<<<<<< HEAD
  @JsonProperty("distribution")
  private DistributionDTO distribution;

  @JsonProperty("sortOrders")
  private SortOrderDTO[] sortOrders;
=======
  @JsonProperty("partitions")
  private Partition[] partitions;
>>>>>>> 4ed3d2dc

  private TableDTO() {}

  /**
   * Constructs a Table DTO.
   *
   * @param name The name of the table.
   * @param comment The comment associated with the table.
   * @param columns The columns of the table.
   * @param properties The properties associated with the table.
   * @param audit The audit information for the table.
   * @param partitions The partitions of the table.
   */
  private TableDTO(
      String name,
      String comment,
      ColumnDTO[] columns,
      Map<String, String> properties,
      AuditDTO audit,
<<<<<<< HEAD
      DistributionDTO distribution,
      SortOrderDTO[] sortOrderDTOS) {
=======
      Partition[] partitions) {
>>>>>>> 4ed3d2dc
    this.name = name;
    this.comment = comment;
    this.columns = columns;
    this.properties = properties;
    this.audit = audit;
<<<<<<< HEAD
    this.distribution = distribution;
    this.sortOrders = sortOrderDTOS;
=======
    this.partitions = partitions;
>>>>>>> 4ed3d2dc
  }

  @Override
  public String name() {
    return name;
  }

  @Override
  public Column[] columns() {
    return columns;
  }

  @Override
  public String comment() {
    return comment;
  }

  @Override
  public Map<String, String> properties() {
    return properties;
  }

  @Override
  public AuditDTO auditInfo() {
    return audit;
  }

  @Override
  public Transform[] partitioning() {
    return toTransforms(partitions);
  }

  /**
   * Creates a new Builder to build a Table DTO.
   *
   * @return A new Builder instance.
   */
  public static Builder builder() {
    return new Builder();
  }

  /**
   * Builder class for constructing TableDTO instances.
   *
   * @param <S> The type of the builder subclass.
   */
  public static class Builder<S extends Builder> {
    protected String name;
    protected String comment;
    protected ColumnDTO[] columns;
    protected Map<String, String> properties;
    protected AuditDTO audit;
<<<<<<< HEAD
    protected SortOrderDTO[] sortOrderDTOS;
    protected DistributionDTO distributionDTO;
=======
    protected Partition[] partitions;
>>>>>>> 4ed3d2dc

    public Builder() {}

    /**
     * Sets the name of the table.
     *
     * @param name The name of the table.
     * @return The Builder instance.
     */
    public S withName(String name) {
      this.name = name;
      return (S) this;
    }

    /**
     * Sets the comment associated with the table.
     *
     * @param comment The comment associated with the table.
     * @return The Builder instance.
     */
    public S withComment(String comment) {
      this.comment = comment;
      return (S) this;
    }

    /**
     * Sets the columns of the table.
     *
     * @param columns The columns of the table.
     * @return The Builder instance.
     */
    public S withColumns(ColumnDTO[] columns) {
      this.columns = columns;
      return (S) this;
    }

    /**
     * Sets the properties associated with the table.
     *
     * @param properties The properties associated with the table.
     * @return The Builder instance.
     */
    public S withProperties(Map<String, String> properties) {
      this.properties = properties;
      return (S) this;
    }

    /**
     * Sets the audit information for the table.
     *
     * @param audit The audit information for the table.
     * @return The Builder instance.
     */
    public S withAudit(AuditDTO audit) {
      this.audit = audit;
      return (S) this;
    }

<<<<<<< HEAD
    public S withDistribution(DistributionDTO distributionDTO) {
      this.distributionDTO = distributionDTO;
      return (S) this;
    }

    public S withSortOrders(SortOrderDTO[] sortOrderDTOS) {
      this.sortOrderDTOS = sortOrderDTOS;
=======
    public S withPartitions(Partition[] partitions) {
      this.partitions = partitions;
>>>>>>> 4ed3d2dc
      return (S) this;
    }

    /**
     * Builds a Table DTO based on the provided builder parameters.
     *
     * @return A new TableDTO instance.
     * @throws IllegalArgumentException If required fields name, columns and audit are not set.
     */
    public TableDTO build() {
      Preconditions.checkArgument(name != null && !name.isEmpty(), "name cannot be null or empty");
      Preconditions.checkArgument(
          columns != null && columns.length > 0, "columns cannot be null or empty");
      Preconditions.checkArgument(audit != null, "audit cannot be null");

<<<<<<< HEAD
      return new TableDTO(
          name, comment, columns, properties, audit, distributionDTO, sortOrderDTOS);
=======
      return new TableDTO(name, comment, columns, properties, audit, partitions);
>>>>>>> 4ed3d2dc
    }
  }
}<|MERGE_RESOLUTION|>--- conflicted
+++ resolved
@@ -32,16 +32,14 @@
   @JsonProperty("audit")
   private AuditDTO audit;
 
-<<<<<<< HEAD
   @JsonProperty("distribution")
   private DistributionDTO distribution;
 
   @JsonProperty("sortOrders")
   private SortOrderDTO[] sortOrders;
-=======
+
   @JsonProperty("partitions")
   private Partition[] partitions;
->>>>>>> 4ed3d2dc
 
   private TableDTO() {}
 
@@ -61,23 +59,17 @@
       ColumnDTO[] columns,
       Map<String, String> properties,
       AuditDTO audit,
-<<<<<<< HEAD
+      Partition[] partitions,
       DistributionDTO distribution,
       SortOrderDTO[] sortOrderDTOS) {
-=======
-      Partition[] partitions) {
->>>>>>> 4ed3d2dc
     this.name = name;
     this.comment = comment;
     this.columns = columns;
     this.properties = properties;
     this.audit = audit;
-<<<<<<< HEAD
     this.distribution = distribution;
     this.sortOrders = sortOrderDTOS;
-=======
     this.partitions = partitions;
->>>>>>> 4ed3d2dc
   }
 
   @Override
@@ -130,12 +122,9 @@
     protected ColumnDTO[] columns;
     protected Map<String, String> properties;
     protected AuditDTO audit;
-<<<<<<< HEAD
     protected SortOrderDTO[] sortOrderDTOS;
     protected DistributionDTO distributionDTO;
-=======
     protected Partition[] partitions;
->>>>>>> 4ed3d2dc
 
     public Builder() {}
 
@@ -194,7 +183,6 @@
       return (S) this;
     }
 
-<<<<<<< HEAD
     public S withDistribution(DistributionDTO distributionDTO) {
       this.distributionDTO = distributionDTO;
       return (S) this;
@@ -202,10 +190,11 @@
 
     public S withSortOrders(SortOrderDTO[] sortOrderDTOS) {
       this.sortOrderDTOS = sortOrderDTOS;
-=======
+      return (S) this;
+    }
+
     public S withPartitions(Partition[] partitions) {
       this.partitions = partitions;
->>>>>>> 4ed3d2dc
       return (S) this;
     }
 
@@ -221,12 +210,8 @@
           columns != null && columns.length > 0, "columns cannot be null or empty");
       Preconditions.checkArgument(audit != null, "audit cannot be null");
 
-<<<<<<< HEAD
       return new TableDTO(
-          name, comment, columns, properties, audit, distributionDTO, sortOrderDTOS);
-=======
-      return new TableDTO(name, comment, columns, properties, audit, partitions);
->>>>>>> 4ed3d2dc
+          name, comment, columns, properties, audit, partitions, distributionDTO, sortOrderDTOS);
     }
   }
 }