/*
 * Licensed to the Apache Software Foundation (ASF) under one
 * or more contributor license agreements.  See the NOTICE file
 * distributed with this work for additional information
 * regarding copyright ownership.  The ASF licenses this file
 * to you under the Apache License, Version 2.0 (the
 * "License"); you may not use this file except in compliance
 * with the License.  You may obtain a copy of the License at
 *
 *  http://www.apache.org/licenses/LICENSE-2.0
 *
 * Unless required by applicable law or agreed to in writing,
 * software distributed under the License is distributed on an
 * "AS IS" BASIS, WITHOUT WARRANTIES OR CONDITIONS OF ANY
 * KIND, either express or implied.  See the License for the
 * specific language governing permissions and limitations
 * under the License.
 */

package org.apache.gravitino.dto.rel;

import static org.apache.gravitino.dto.rel.expressions.FunctionArg.EMPTY_ARGS;

import com.fasterxml.jackson.databind.annotation.JsonDeserialize;
import com.fasterxml.jackson.databind.annotation.JsonSerialize;
import com.google.common.base.Preconditions;
import java.util.Arrays;
import org.apache.gravitino.dto.rel.expressions.FunctionArg;
import org.apache.gravitino.json.JsonUtils;
import org.apache.gravitino.rel.expressions.Expression;
import org.apache.gravitino.rel.expressions.distributions.Distribution;
import org.apache.gravitino.rel.expressions.distributions.Strategy;

/** Data transfer object representing distribution information. */
@JsonSerialize(using = JsonUtils.DistributionSerializer.class)
@JsonDeserialize(using = JsonUtils.DistributionDeserializer.class)
public class DistributionDTO implements Distribution {

  /** A DistributionDTO instance that represents no distribution. */
  public static final DistributionDTO NONE =
      builder().withStrategy(Strategy.NONE).withNumber(0).withArgs(EMPTY_ARGS).build();

  /**
   * Creates a new instance of {@link Builder}.
   *
   * @return The new instance.
   */
  public static Builder builder() {
    return new Builder();
  }

  // Distribution strategy/method
  private final Strategy strategy;

  // Number of buckets/distribution
  private final int number;

  private final FunctionArg[] args;

  private DistributionDTO(Strategy strategy, int number, FunctionArg[] args) {
    this.args = args;
    this.number = number;
    this.strategy = strategy;
  }

  /**
   * Returns the arguments of the function.
   *
   * @return The arguments of the function.
   */
  public FunctionArg[] args() {
    return args;
  }

  /**
   * Returns the strategy of the distribution.
   *
   * @return The strategy of the distribution.
   */
  @Override
  public Strategy strategy() {
    return strategy;
  }

  /**
   * Returns the number of buckets.
   *
   * @return The number of buckets.
   */
  @Override
  public int number() {
    return number;
  }

  /**
   * Returns the name of the distribution.
   *
   * @return The name of the distribution.
   */
  @Override
  public Expression[] expressions() {
    return args;
  }

  /**
   * Validates the distribution.
   *
   * @param columns The columns to be validated.
   * @throws IllegalArgumentException If the distribution is invalid.
   */
  public void validate(ColumnDTO[] columns) throws IllegalArgumentException {
    Arrays.stream(args).forEach(expression -> expression.validate(columns));
  }

  /** Builder for {@link DistributionDTO}. */
  public static class Builder {
    private FunctionArg[] args;
    private int number = 0;
    private Strategy strategy;

    /** Creates a new instance of {@link Builder}. */
    private Builder() {}

    /**
     * Sets the arguments of the function.
     *
     * @param args The arguments of the function.
     * @return The builder.
     */
    public Builder withArgs(FunctionArg... args) {
      this.args = args;
      return this;
    }

    /**
     * Sets the number of buckets.
     *
     * @param bucketNum The number of buckets.
     * @return The builder.
     */
    public Builder withNumber(int bucketNum) {
      this.number = bucketNum;
      return this;
    }

    /**
     * Sets the strategy of the distribution.
     *
     * @param strategy The strategy of the distribution.
     * @return The builder.
     */
    public Builder withStrategy(Strategy strategy) {
      this.strategy = strategy;
      return this;
    }

    /**
     * Builds a new instance of {@link DistributionDTO}.
     *
     * @return The new instance.
     */
    public DistributionDTO build() {
      strategy = strategy == null ? Strategy.HASH : strategy;

      Preconditions.checkState(args != null, "expressions cannot be null");
      // Check if the number of buckets is greater than -1, -1 is auto.
<<<<<<< HEAD
      Preconditions.checkState(number >= -1, "bucketNum must be greater than -1");
=======
      Preconditions.checkState(number >= -1, "bucketNum must be greater than or equal -1");
>>>>>>> b2616001
      return new DistributionDTO(strategy, number, args);
    }
  }

  @Override
  public boolean equals(Object o) {
    if (this == o) {
      return true;
    }
    if (!(o instanceof DistributionDTO)) {
      return false;
    }

    DistributionDTO that = (DistributionDTO) o;

    if (number != that.number) {
      return false;
    }
    // Probably incorrect - comparing Object[] arrays with Arrays.equals
    if (!Arrays.equals(args, that.args)) {
      return false;
    }
    return strategy == that.strategy;
  }

  @Override
  public int hashCode() {
    int result = Arrays.hashCode(args);
    result = 31 * result + number;
    result = 31 * result + (strategy != null ? strategy.hashCode() : 0);
    return result;
  }
}<|MERGE_RESOLUTION|>--- conflicted
+++ resolved
@@ -164,11 +164,7 @@
 
       Preconditions.checkState(args != null, "expressions cannot be null");
       // Check if the number of buckets is greater than -1, -1 is auto.
-<<<<<<< HEAD
-      Preconditions.checkState(number >= -1, "bucketNum must be greater than -1");
-=======
       Preconditions.checkState(number >= -1, "bucketNum must be greater than or equal -1");
->>>>>>> b2616001
       return new DistributionDTO(strategy, number, args);
     }
   }
