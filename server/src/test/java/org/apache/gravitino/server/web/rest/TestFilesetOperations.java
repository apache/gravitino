/*
 * Licensed to the Apache Software Foundation (ASF) under one
 * or more contributor license agreements.  See the NOTICE file
 * distributed with this work for additional information
 * regarding copyright ownership.  The ASF licenses this file
 * to you under the Apache License, Version 2.0 (the
 * "License"); you may not use this file except in compliance
 * with the License.  You may obtain a copy of the License at
 *
 *  http://www.apache.org/licenses/LICENSE-2.0
 *
 * Unless required by applicable law or agreed to in writing,
 * software distributed under the License is distributed on an
 * "AS IS" BASIS, WITHOUT WARRANTIES OR CONDITIONS OF ANY
 * KIND, either express or implied.  See the License for the
 * specific language governing permissions and limitations
 * under the License.
 */
package org.apache.gravitino.server.web.rest;

import static org.apache.gravitino.Configs.TREE_LOCK_CLEAN_INTERVAL;
import static org.apache.gravitino.Configs.TREE_LOCK_MAX_NODE_IN_MEMORY;
import static org.apache.gravitino.Configs.TREE_LOCK_MIN_NODE_IN_MEMORY;
import static org.mockito.ArgumentMatchers.any;
import static org.mockito.Mockito.doThrow;
import static org.mockito.Mockito.mock;
import static org.mockito.Mockito.when;

import com.google.common.collect.ImmutableList;
import com.google.common.collect.ImmutableMap;
import java.io.IOException;
import java.time.Instant;
import java.util.Map;
import javax.servlet.http.HttpServletRequest;
import javax.ws.rs.client.Entity;
import javax.ws.rs.core.Application;
import javax.ws.rs.core.MediaType;
import javax.ws.rs.core.Response;
import org.apache.commons.lang3.reflect.FieldUtils;
import org.apache.gravitino.Audit;
import org.apache.gravitino.Config;
import org.apache.gravitino.GravitinoEnv;
import org.apache.gravitino.NameIdentifier;
import org.apache.gravitino.catalog.FilesetDispatcher;
import org.apache.gravitino.catalog.FilesetOperationDispatcher;
import org.apache.gravitino.dto.file.FilesetDTO;
import org.apache.gravitino.dto.requests.FilesetCreateRequest;
import org.apache.gravitino.dto.requests.FilesetUpdateRequest;
import org.apache.gravitino.dto.requests.FilesetUpdatesRequest;
import org.apache.gravitino.dto.responses.DropResponse;
import org.apache.gravitino.dto.responses.EntityListResponse;
import org.apache.gravitino.dto.responses.ErrorConstants;
import org.apache.gravitino.dto.responses.ErrorResponse;
import org.apache.gravitino.dto.responses.FileLocationResponse;
import org.apache.gravitino.dto.responses.FilesetResponse;
import org.apache.gravitino.exceptions.FilesetAlreadyExistsException;
import org.apache.gravitino.exceptions.NoSuchFilesetException;
import org.apache.gravitino.exceptions.NoSuchSchemaException;
import org.apache.gravitino.file.Fileset;
import org.apache.gravitino.file.FilesetChange;
import org.apache.gravitino.lock.LockManager;
import org.apache.gravitino.rest.RESTUtils;
import org.glassfish.jersey.internal.inject.AbstractBinder;
import org.glassfish.jersey.server.ResourceConfig;
import org.glassfish.jersey.test.JerseyTest;
import org.glassfish.jersey.test.TestProperties;
import org.junit.jupiter.api.Assertions;
import org.junit.jupiter.api.BeforeAll;
import org.junit.jupiter.api.Test;
import org.mockito.Mockito;

public class TestFilesetOperations extends JerseyTest {
  private static class MockServletRequestFactory extends ServletRequestFactoryBase {
    @Override
    public HttpServletRequest get() {
      HttpServletRequest request = mock(HttpServletRequest.class);
      when(request.getRemoteUser()).thenReturn(null);
      return request;
    }
  }

  private FilesetOperationDispatcher dispatcher = mock(FilesetOperationDispatcher.class);

  private final String metalake = "metalake1";

  private final String catalog = "catalog1";

  private final String schema = "schema1";

  @BeforeAll
  public static void setup() throws IllegalAccessException {
    Config config = mock(Config.class);
    Mockito.doReturn(100000L).when(config).get(TREE_LOCK_MAX_NODE_IN_MEMORY);
    Mockito.doReturn(1000L).when(config).get(TREE_LOCK_MIN_NODE_IN_MEMORY);
    Mockito.doReturn(36000L).when(config).get(TREE_LOCK_CLEAN_INTERVAL);
    FieldUtils.writeField(GravitinoEnv.getInstance(), "lockManager", new LockManager(config), true);
  }

  @Override
  protected Application configure() {
    try {
      forceSet(
          TestProperties.CONTAINER_PORT, String.valueOf(RESTUtils.findAvailablePort(2000, 3000)));
    } catch (IOException e) {
      throw new RuntimeException(e);
    }

    ResourceConfig resourceConfig = new ResourceConfig();
    resourceConfig.register(FilesetOperations.class);
    resourceConfig.register(
        new AbstractBinder() {
          @Override
          protected void configure() {
            bind(dispatcher).to(FilesetDispatcher.class).ranked(2);
            bindFactory(MockServletRequestFactory.class).to(HttpServletRequest.class);
          }
        });

    return resourceConfig;
  }

  @Test
  public void testListFileset() {
    NameIdentifier fileset1 = NameIdentifier.of(metalake, catalog, schema, "fileset1");
    NameIdentifier fileset2 = NameIdentifier.of(metalake, catalog, schema, "fileset2");

    when(dispatcher.listFilesets(any())).thenReturn(new NameIdentifier[] {fileset1, fileset2});
    Response resp =
        target(filesetPath(metalake, catalog, schema))
            .request(MediaType.APPLICATION_JSON_TYPE)
            .accept("application/vnd.gravitino.v1+json")
            .get();

    Assertions.assertEquals(Response.Status.OK.getStatusCode(), resp.getStatus());
    Assertions.assertEquals(MediaType.APPLICATION_JSON_TYPE, resp.getMediaType());

    EntityListResponse listResp = resp.readEntity(EntityListResponse.class);
    Assertions.assertEquals(0, listResp.getCode());

    NameIdentifier[] filesets = listResp.identifiers();
    Assertions.assertEquals(2, filesets.length);
    Assertions.assertEquals(fileset1, filesets[0]);
    Assertions.assertEquals(fileset2, filesets[1]);

    // Test throw NoSuchSchemaException
    doThrow(new NoSuchSchemaException("mock error")).when(dispatcher).listFilesets(any());
    Response resp1 =
        target(filesetPath(metalake, catalog, schema))
            .request(MediaType.APPLICATION_JSON_TYPE)
            .accept("application/vnd.gravitino.v1+json")
            .get();

    Assertions.assertEquals(Response.Status.NOT_FOUND.getStatusCode(), resp1.getStatus());

    ErrorResponse errorResp = resp1.readEntity(ErrorResponse.class);
    Assertions.assertEquals(ErrorConstants.NOT_FOUND_CODE, errorResp.getCode());
    Assertions.assertEquals(NoSuchSchemaException.class.getSimpleName(), errorResp.getType());

    // Test throw RuntimeException
    doThrow(new RuntimeException("mock error")).when(dispatcher).listFilesets(any());
    Response resp2 =
        target(filesetPath(metalake, catalog, schema))
            .request(MediaType.APPLICATION_JSON_TYPE)
            .accept("application/vnd.gravitino.v1+json")
            .get();

    Assertions.assertEquals(
        Response.Status.INTERNAL_SERVER_ERROR.getStatusCode(), resp2.getStatus());

    ErrorResponse errorResp2 = resp2.readEntity(ErrorResponse.class);
    Assertions.assertEquals(ErrorConstants.INTERNAL_ERROR_CODE, errorResp2.getCode());
    Assertions.assertEquals(RuntimeException.class.getSimpleName(), errorResp2.getType());
  }

  @Test
  public void loadFileset() {
    Fileset fileset =
        mockFileset(
            "fileset1",
            Fileset.Type.MANAGED,
            "mock comment",
            "mock location",
            ImmutableMap.of("k1", "v1"));
    when(dispatcher.loadFileset(any())).thenReturn(fileset);

    Response resp =
        target(filesetPath(metalake, catalog, schema) + "fileset1")
            .request(MediaType.APPLICATION_JSON_TYPE)
            .accept("application/vnd.gravitino.v1+json")
            .get();
    Assertions.assertEquals(Response.Status.OK.getStatusCode(), resp.getStatus());

    FilesetResponse filesetResp = resp.readEntity(FilesetResponse.class);
    Assertions.assertEquals(0, filesetResp.getCode());

    FilesetDTO filesetDTO = filesetResp.getFileset();
    Assertions.assertEquals(fileset.name(), filesetDTO.name());
    Assertions.assertEquals(fileset.type(), filesetDTO.type());
    Assertions.assertEquals(fileset.comment(), filesetDTO.comment());
    Assertions.assertEquals(fileset.properties(), filesetDTO.properties());

    // Test throw NoSuchFilesetException
    doThrow(new NoSuchFilesetException("no found")).when(dispatcher).loadFileset(any());
    Response resp1 =
        target(filesetPath(metalake, catalog, schema) + "fileset1")
            .request(MediaType.APPLICATION_JSON_TYPE)
            .accept("application/vnd.gravitino.v1+json")
            .get();
    Assertions.assertEquals(Response.Status.NOT_FOUND.getStatusCode(), resp1.getStatus());

    ErrorResponse errorResp = resp1.readEntity(ErrorResponse.class);
    Assertions.assertEquals(ErrorConstants.NOT_FOUND_CODE, errorResp.getCode());
    Assertions.assertEquals(NoSuchFilesetException.class.getSimpleName(), errorResp.getType());

    // Test throw RuntimeException
    doThrow(new RuntimeException("internal error")).when(dispatcher).loadFileset(any());
    Response resp2 =
        target(filesetPath(metalake, catalog, schema) + "fileset1")
            .request(MediaType.APPLICATION_JSON_TYPE)
            .accept("application/vnd.gravitino.v1+json")
            .get();
    Assertions.assertEquals(
        Response.Status.INTERNAL_SERVER_ERROR.getStatusCode(), resp2.getStatus());

    ErrorResponse errorResp2 = resp2.readEntity(ErrorResponse.class);
    Assertions.assertEquals(ErrorConstants.INTERNAL_ERROR_CODE, errorResp2.getCode());
    Assertions.assertEquals(RuntimeException.class.getSimpleName(), errorResp2.getType());
  }

  @Test
  public void testCreateFileset() {
    Fileset fileset =
        mockFileset(
            "fileset1",
            Fileset.Type.MANAGED,
            "mock comment",
            "mock location",
            ImmutableMap.of("k1", "v1"));
    when(dispatcher.createFileset(any(), any(), any(), any(), any())).thenReturn(fileset);

    FilesetCreateRequest req =
        FilesetCreateRequest.builder()
            .name("fileset1")
            .comment("mock comment")
            .storageLocation("mock location")
            .properties(ImmutableMap.of("k1", "v1"))
            .build();

    Response resp =
        target(filesetPath(metalake, catalog, schema))
            .request(MediaType.APPLICATION_JSON_TYPE)
            .accept("application/vnd.gravitino.v1+json")
            .post(Entity.entity(req, MediaType.APPLICATION_JSON_TYPE));

    Assertions.assertEquals(Response.Status.OK.getStatusCode(), resp.getStatus());

    FilesetResponse filesetResp = resp.readEntity(FilesetResponse.class);
    Assertions.assertEquals(0, filesetResp.getCode());

    FilesetDTO filesetDTO = filesetResp.getFileset();
    Assertions.assertEquals("fileset1", filesetDTO.name());
    Assertions.assertEquals("mock comment", filesetDTO.comment());
    Assertions.assertEquals(Fileset.Type.MANAGED, filesetDTO.type());
    Assertions.assertEquals("mock location", filesetDTO.storageLocation());
    Assertions.assertEquals(ImmutableMap.of("k1", "v1"), filesetDTO.properties());

    // Test throw NoSuchSchemaException
    doThrow(new NoSuchSchemaException("mock error"))
        .when(dispatcher)
        .createFileset(any(), any(), any(), any(), any());

    Response resp1 =
        target(filesetPath(metalake, catalog, schema))
            .request(MediaType.APPLICATION_JSON_TYPE)
            .accept("application/vnd.gravitino.v1+json")
            .post(Entity.entity(req, MediaType.APPLICATION_JSON_TYPE));

    Assertions.assertEquals(Response.Status.NOT_FOUND.getStatusCode(), resp1.getStatus());

    ErrorResponse errorResp = resp1.readEntity(ErrorResponse.class);
    Assertions.assertEquals(ErrorConstants.NOT_FOUND_CODE, errorResp.getCode());
    Assertions.assertEquals(NoSuchSchemaException.class.getSimpleName(), errorResp.getType());

    // Test throw FilesetAlreadyExistsException
    doThrow(new FilesetAlreadyExistsException("mock error"))
        .when(dispatcher)
        .createFileset(any(), any(), any(), any(), any());

    Response resp2 =
        target(filesetPath(metalake, catalog, schema))
            .request(MediaType.APPLICATION_JSON_TYPE)
            .accept("application/vnd.gravitino.v1+json")
            .post(Entity.entity(req, MediaType.APPLICATION_JSON_TYPE));

    Assertions.assertEquals(Response.Status.CONFLICT.getStatusCode(), resp2.getStatus());

    ErrorResponse errorResp2 = resp2.readEntity(ErrorResponse.class);
    Assertions.assertEquals(ErrorConstants.ALREADY_EXISTS_CODE, errorResp2.getCode());
    Assertions.assertEquals(
        FilesetAlreadyExistsException.class.getSimpleName(), errorResp2.getType());

    // Test throw RuntimeException
    doThrow(new RuntimeException("mock error"))
        .when(dispatcher)
        .createFileset(any(), any(), any(), any(), any());

    Response resp3 =
        target(filesetPath(metalake, catalog, schema))
            .request(MediaType.APPLICATION_JSON_TYPE)
            .accept("application/vnd.gravitino.v1+json")
            .post(Entity.entity(req, MediaType.APPLICATION_JSON_TYPE));

    Assertions.assertEquals(
        Response.Status.INTERNAL_SERVER_ERROR.getStatusCode(), resp3.getStatus());

    ErrorResponse errorResp3 = resp3.readEntity(ErrorResponse.class);
    Assertions.assertEquals(ErrorConstants.INTERNAL_ERROR_CODE, errorResp3.getCode());
    Assertions.assertEquals(RuntimeException.class.getSimpleName(), errorResp3.getType());
  }

  @Test
  public void testRenameFileset() {
    FilesetUpdateRequest req = new FilesetUpdateRequest.RenameFilesetRequest("new name");
    Fileset fileset =
        mockFileset(
            "new name",
            Fileset.Type.MANAGED,
            "mock comment",
            "mock location",
            ImmutableMap.of("k1", "v1"));
    assertUpdateFileset(new FilesetUpdatesRequest(ImmutableList.of(req)), fileset);
  }

  @Test
  public void testSetFilesetProperties() {
    FilesetUpdateRequest req = new FilesetUpdateRequest.SetFilesetPropertiesRequest("k1", "k1");
    Fileset fileset =
        mockFileset(
            "fileset1",
            Fileset.Type.MANAGED,
            "mock comment",
            "mock location",
            ImmutableMap.of("k1", "v1"));
    assertUpdateFileset(new FilesetUpdatesRequest(ImmutableList.of(req)), fileset);
  }

  @Test
  public void testRemoveFilesetProperties() {
    FilesetUpdateRequest req = new FilesetUpdateRequest.RemoveFilesetPropertiesRequest("k1");
    Fileset fileset =
        mockFileset(
            "fileset1", Fileset.Type.MANAGED, "mock comment", "mock location", ImmutableMap.of());
    assertUpdateFileset(new FilesetUpdatesRequest(ImmutableList.of(req)), fileset);
  }

  @Test
  public void testUpdateFilesetComment() {
    FilesetUpdateRequest req = new FilesetUpdateRequest.UpdateFilesetCommentRequest("new comment");
    Fileset fileset =
        mockFileset(
            "fileset1", Fileset.Type.MANAGED, "new comment", "mock location", ImmutableMap.of());
    assertUpdateFileset(new FilesetUpdatesRequest(ImmutableList.of(req)), fileset);
  }

  @Test
  public void testRemoveFilesetComment() {
    FilesetUpdateRequest req = new FilesetUpdateRequest.RemoveFilesetCommentRequest();
    Fileset fileset =
        mockFileset("fileset1", Fileset.Type.MANAGED, null, "mock location", ImmutableMap.of());
    assertUpdateFileset(new FilesetUpdatesRequest(ImmutableList.of(req)), fileset);
  }

  @Test
  public void testMultiUpdateRequest() {
    FilesetUpdateRequest req = new FilesetUpdateRequest.RenameFilesetRequest("new name");
    FilesetUpdateRequest req1 = new FilesetUpdateRequest.UpdateFilesetCommentRequest("new comment");
    FilesetUpdateRequest req2 = new FilesetUpdateRequest.SetFilesetPropertiesRequest("k1", "v1");
    // update k1=v2
    FilesetUpdateRequest req3 = new FilesetUpdateRequest.SetFilesetPropertiesRequest("k1", "v2");
    FilesetUpdateRequest req4 = new FilesetUpdateRequest.SetFilesetPropertiesRequest("k2", "v2");
    // remove k2
    FilesetUpdateRequest req5 = new FilesetUpdateRequest.RemoveFilesetPropertiesRequest("k2");
    // remove comment
    FilesetUpdateRequest req6 = new FilesetUpdateRequest.RemoveFilesetCommentRequest();

    Fileset fileset =
        mockFileset(
            "new name", Fileset.Type.MANAGED, null, "mock location", ImmutableMap.of("k1", "v2"));
    assertUpdateFileset(
        new FilesetUpdatesRequest(ImmutableList.of(req, req1, req2, req3, req4, req5, req6)),
        fileset);
  }

  @Test
  public void testDropFileset() {
    when(dispatcher.dropFileset(any())).thenReturn(true);

    Response resp =
        target(filesetPath(metalake, catalog, schema) + "fileset1")
            .request(MediaType.APPLICATION_JSON_TYPE)
            .accept("application/vnd.gravitino.v1+json")
            .delete();

    Assertions.assertEquals(Response.Status.OK.getStatusCode(), resp.getStatus());

    DropResponse dropResponse = resp.readEntity(DropResponse.class);
    Assertions.assertEquals(0, dropResponse.getCode());
    Assertions.assertTrue(dropResponse.dropped());

    when(dispatcher.dropFileset(any())).thenReturn(false);
    Response resp1 =
        target(filesetPath(metalake, catalog, schema) + "fileset1")
            .request(MediaType.APPLICATION_JSON_TYPE)
            .accept("application/vnd.gravitino.v1+json")
            .delete();

    Assertions.assertEquals(Response.Status.OK.getStatusCode(), resp1.getStatus());

    DropResponse dropResponse1 = resp1.readEntity(DropResponse.class);
    Assertions.assertEquals(0, dropResponse1.getCode());
    Assertions.assertFalse(dropResponse1.dropped());

    when(dispatcher.dropFileset(any())).thenThrow(new RuntimeException("internal error"));
    Response resp2 =
        target(filesetPath(metalake, catalog, schema) + "fileset1")
            .request(MediaType.APPLICATION_JSON_TYPE)
            .accept("application/vnd.gravitino.v1+json")
            .delete();
    Assertions.assertEquals(
        Response.Status.INTERNAL_SERVER_ERROR.getStatusCode(), resp2.getStatus());
    ErrorResponse errorResp = resp2.readEntity(ErrorResponse.class);
    Assertions.assertEquals(ErrorConstants.INTERNAL_ERROR_CODE, errorResp.getCode());
    Assertions.assertEquals(RuntimeException.class.getSimpleName(), errorResp.getType());
  }

  @Test
  public void testGetFileLocation() {
    String actualPath = "mock location/path1";

    when(dispatcher.getFileLocation(any(), any())).thenReturn(actualPath);
    Response resp =
<<<<<<< HEAD
        target(filesetPath(metalake, catalog, schema) + "fileset1/fileLocation")
            .queryParam("subPath", "test/1")
=======
        target(filesetPath(metalake, catalog, schema) + "fileset1/location")
            .queryParam("sub_path", RESTUtils.encodeString("test/1"))
>>>>>>> 60f4bebb
            .request(MediaType.APPLICATION_JSON_TYPE)
            .accept("application/vnd.gravitino.v1+json")
            .get();
    Assertions.assertEquals(Response.Status.OK.getStatusCode(), resp.getStatus());

    FileLocationResponse contextResponse = resp.readEntity(FileLocationResponse.class);
    Assertions.assertEquals(0, contextResponse.getCode());

    Assertions.assertEquals(actualPath, contextResponse.getFileLocation());
<<<<<<< HEAD
=======

    // Test throw NoSuchFilesetException
    doThrow(new NoSuchFilesetException("no found")).when(dispatcher).getFileLocation(any(), any());
    Response resp1 =
        target(filesetPath(metalake, catalog, schema) + "fileset1/location")
            .queryParam("sub_path", RESTUtils.encodeString("test/1"))
            .request(MediaType.APPLICATION_JSON_TYPE)
            .accept("application/vnd.gravitino.v1+json")
            .get();
    Assertions.assertEquals(Response.Status.NOT_FOUND.getStatusCode(), resp1.getStatus());

    ErrorResponse errorResp = resp1.readEntity(ErrorResponse.class);
    Assertions.assertEquals(ErrorConstants.NOT_FOUND_CODE, errorResp.getCode());
    Assertions.assertEquals(NoSuchFilesetException.class.getSimpleName(), errorResp.getType());

    // Test throw RuntimeException
    doThrow(new RuntimeException("internal error")).when(dispatcher).getFileLocation(any(), any());
    Response resp2 =
        target(filesetPath(metalake, catalog, schema) + "fileset1/location")
            .queryParam("sub_path", RESTUtils.encodeString("test/1"))
            .request(MediaType.APPLICATION_JSON_TYPE)
            .accept("application/vnd.gravitino.v1+json")
            .get();
    Assertions.assertEquals(
        Response.Status.INTERNAL_SERVER_ERROR.getStatusCode(), resp2.getStatus());

    ErrorResponse errorResp2 = resp2.readEntity(ErrorResponse.class);
    Assertions.assertEquals(ErrorConstants.INTERNAL_ERROR_CODE, errorResp2.getCode());
    Assertions.assertEquals(RuntimeException.class.getSimpleName(), errorResp2.getType());
>>>>>>> 60f4bebb
  }

  private void assertUpdateFileset(FilesetUpdatesRequest req, Fileset updatedFileset) {
    when(dispatcher.alterFileset(any(), any(FilesetChange.class))).thenReturn(updatedFileset);

    Response resp1 =
        target(filesetPath(metalake, catalog, schema) + "fileset1")
            .request(MediaType.APPLICATION_JSON_TYPE)
            .accept("application/vnd.gravitino.v1+json")
            .put(Entity.entity(req, MediaType.APPLICATION_JSON_TYPE));
    Assertions.assertEquals(Response.Status.OK.getStatusCode(), resp1.getStatus());

    FilesetResponse filesetResp = resp1.readEntity(FilesetResponse.class);
    Assertions.assertEquals(0, filesetResp.getCode());

    FilesetDTO filesetDTO = filesetResp.getFileset();
    Assertions.assertEquals(updatedFileset.name(), filesetDTO.name());
    Assertions.assertEquals(updatedFileset.comment(), filesetDTO.comment());
    Assertions.assertEquals(updatedFileset.type(), filesetDTO.type());
    Assertions.assertEquals(updatedFileset.properties(), filesetDTO.properties());
  }

  private static String filesetPath(String metalake, String catalog, String schema) {
    return new StringBuilder()
        .append("/metalakes/")
        .append(metalake)
        .append("/catalogs/")
        .append(catalog)
        .append("/schemas/")
        .append(schema)
        .append("/filesets/")
        .toString();
  }

  private static Fileset mockFileset(
      String filesetName,
      Fileset.Type type,
      String comment,
      String storageLocation,
      Map<String, String> properties) {
    Fileset mockFileset = mock(Fileset.class);
    when(mockFileset.name()).thenReturn(filesetName);
    when(mockFileset.type()).thenReturn(type);
    when(mockFileset.comment()).thenReturn(comment);
    when(mockFileset.storageLocation()).thenReturn(storageLocation);
    when(mockFileset.properties()).thenReturn(properties);

    Audit mockAudit = mock(Audit.class);
    when(mockAudit.creator()).thenReturn("gravitino");
    when(mockAudit.createTime()).thenReturn(Instant.now());
    when(mockFileset.auditInfo()).thenReturn(mockAudit);

    return mockFileset;
  }
}<|MERGE_RESOLUTION|>--- conflicted
+++ resolved
@@ -439,13 +439,8 @@
 
     when(dispatcher.getFileLocation(any(), any())).thenReturn(actualPath);
     Response resp =
-<<<<<<< HEAD
-        target(filesetPath(metalake, catalog, schema) + "fileset1/fileLocation")
-            .queryParam("subPath", "test/1")
-=======
         target(filesetPath(metalake, catalog, schema) + "fileset1/location")
             .queryParam("sub_path", RESTUtils.encodeString("test/1"))
->>>>>>> 60f4bebb
             .request(MediaType.APPLICATION_JSON_TYPE)
             .accept("application/vnd.gravitino.v1+json")
             .get();
@@ -455,8 +450,6 @@
     Assertions.assertEquals(0, contextResponse.getCode());
 
     Assertions.assertEquals(actualPath, contextResponse.getFileLocation());
-<<<<<<< HEAD
-=======
 
     // Test throw NoSuchFilesetException
     doThrow(new NoSuchFilesetException("no found")).when(dispatcher).getFileLocation(any(), any());
@@ -486,7 +479,6 @@
     ErrorResponse errorResp2 = resp2.readEntity(ErrorResponse.class);
     Assertions.assertEquals(ErrorConstants.INTERNAL_ERROR_CODE, errorResp2.getCode());
     Assertions.assertEquals(RuntimeException.class.getSimpleName(), errorResp2.getType());
->>>>>>> 60f4bebb
   }
 
   private void assertUpdateFileset(FilesetUpdatesRequest req, Fileset updatedFileset) {
