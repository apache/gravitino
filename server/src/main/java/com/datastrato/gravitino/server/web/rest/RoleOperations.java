--- conflicted
+++ resolved
@@ -8,10 +8,7 @@
 import com.codahale.metrics.annotation.Timed;
 import com.datastrato.gravitino.Entity;
 import com.datastrato.gravitino.GravitinoEnv;
-<<<<<<< HEAD
-=======
 import com.datastrato.gravitino.MetadataObject;
->>>>>>> 5a452f5f
 import com.datastrato.gravitino.NameIdentifier;
 import com.datastrato.gravitino.authorization.AccessControlManager;
 import com.datastrato.gravitino.authorization.AuthorizationUtils;
@@ -89,17 +86,14 @@
   @ResponseMetered(name = "create-role", absolute = true)
   public Response createRole(@PathParam("metalake") String metalake, RoleCreateRequest request) {
     try {
-<<<<<<< HEAD
       TreeLockUtils.doWithTreeLock(
           NameIdentifier.of(metalake),
           LockType.READ,
           () -> AuthorizationUtils.checkMetalakeExists(metalake));
-=======
 
       for (SecurableObjectDTO object : request.getSecurableObjects()) {
         checkSecurableObject(metalake, object);
       }
->>>>>>> 5a452f5f
 
       return Utils.doAs(
           httpRequest,
