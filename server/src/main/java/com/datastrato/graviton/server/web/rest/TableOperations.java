--- conflicted
+++ resolved
@@ -94,13 +94,9 @@
               request.getColumns(),
               request.getComment(),
               request.getProperties(),
-<<<<<<< HEAD
+              toTransforms(request.getPartitions()),
               distribution,
               sortOrders);
-
-=======
-              toTransforms(request.getPartitions()));
->>>>>>> 4ed3d2dc
       return Utils.ok(new TableResponse(DTOConverters.toDTO(table)));
 
     } catch (Exception e) {
