--- conflicted
+++ resolved
@@ -90,24 +90,13 @@
     try {
       return Utils.doAs(
           httpRequest,
-          () ->
-<<<<<<< HEAD
-              Utils.ok(
-                  new GroupResponse(
-                      DTOConverters.toDTO(
-                          accessControlManager.addGroup(metalake, request.getName())))));
-=======
-              TreeLockUtils.doWithTreeLock(
-                  NameIdentifier.of(AuthorizationUtils.ofGroupNamespace(metalake).levels()),
-                  LockType.WRITE,
-                  () -> {
-                    request.validate();
-                    return Utils.ok(
-                        new GroupResponse(
-                            DTOConverters.toDTO(
-                                accessControlManager.addGroup(metalake, request.getName()))));
-                  }));
->>>>>>> 45349852
+          () -> {
+            request.validate();
+            return Utils.ok(
+                new GroupResponse(
+                    DTOConverters.toDTO(
+                        accessControlManager.addGroup(metalake, request.getName()))));
+          });
     } catch (Exception e) {
       return ExceptionHandlers.handleGroupException(
           OperationType.ADD, request.getName(), metalake, e);
