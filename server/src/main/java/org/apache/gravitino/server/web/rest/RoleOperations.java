--- conflicted
+++ resolved
@@ -131,11 +131,7 @@
               if (metadataObjects.contains(metadataObject)) {
                 throw new IllegalArgumentException(
                     String.format(
-<<<<<<< HEAD
-                        "Don't support duplicated metadata objects %s type %s",
-=======
                         "Doesn't support specifying duplicated securable objects %s type %s",
->>>>>>> f600041b
                         object.fullName(), object.type()));
               } else {
                 metadataObjects.add(metadataObject);
