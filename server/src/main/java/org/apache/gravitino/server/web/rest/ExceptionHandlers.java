/*
 * Licensed to the Apache Software Foundation (ASF) under one
 * or more contributor license agreements.  See the NOTICE file
 * distributed with this work for additional information
 * regarding copyright ownership.  The ASF licenses this file
 * to you under the Apache License, Version 2.0 (the
 * "License"); you may not use this file except in compliance
 * with the License.  You may obtain a copy of the License at
 *
 *  http://www.apache.org/licenses/LICENSE-2.0
 *
 * Unless required by applicable law or agreed to in writing,
 * software distributed under the License is distributed on an
 * "AS IS" BASIS, WITHOUT WARRANTIES OR CONDITIONS OF ANY
 * KIND, either express or implied.  See the License for the
 * specific language governing permissions and limitations
 * under the License.
 */
package org.apache.gravitino.server.web.rest;

import com.google.common.annotations.VisibleForTesting;
import javax.ws.rs.core.MediaType;
import javax.ws.rs.core.Response;
import org.apache.gravitino.dto.responses.ErrorResponse;
import org.apache.gravitino.exceptions.AlreadyExistsException;
import org.apache.gravitino.exceptions.CatalogAlreadyExistsException;
import org.apache.gravitino.exceptions.ConnectionFailedException;
import org.apache.gravitino.exceptions.FilesetAlreadyExistsException;
import org.apache.gravitino.exceptions.GroupAlreadyExistsException;
import org.apache.gravitino.exceptions.MetalakeAlreadyExistsException;
import org.apache.gravitino.exceptions.NoSuchMetalakeException;
import org.apache.gravitino.exceptions.NonEmptySchemaException;
import org.apache.gravitino.exceptions.NotFoundException;
import org.apache.gravitino.exceptions.PartitionAlreadyExistsException;
import org.apache.gravitino.exceptions.RoleAlreadyExistsException;
import org.apache.gravitino.exceptions.SchemaAlreadyExistsException;
import org.apache.gravitino.exceptions.TableAlreadyExistsException;
import org.apache.gravitino.exceptions.TagAlreadyAssociatedException;
import org.apache.gravitino.exceptions.TagAlreadyExistsException;
import org.apache.gravitino.exceptions.TopicAlreadyExistsException;
import org.apache.gravitino.exceptions.UserAlreadyExistsException;
import org.apache.gravitino.server.web.Utils;
import org.eclipse.jetty.util.StringUtil;
import org.slf4j.Logger;
import org.slf4j.LoggerFactory;

public class ExceptionHandlers {

  private static final Logger LOG = LoggerFactory.getLogger(ExceptionHandlers.class);

  private ExceptionHandlers() {}

  public static Response handlePartitionException(
      OperationType op, String partition, String table, Exception e) {
    return PartitionExceptionHandler.INSTANCE.handle(op, partition, table, e);
  }

  public static Response handleTableException(
      OperationType op, String table, String schema, Exception e) {
    return TableExceptionHandler.INSTANCE.handle(op, table, schema, e);
  }

  public static Response handleSchemaException(
      OperationType op, String schema, String catalog, Exception e) {
    return SchemaExceptionHandler.INSTANCE.handle(op, schema, catalog, e);
  }

  public static Response handleCatalogException(
      OperationType op, String catalog, String metalake, Exception e) {
    return CatalogExceptionHandler.INSTANCE.handle(op, catalog, metalake, e);
  }

  public static Response handleMetalakeException(OperationType op, String metalake, Exception e) {
    return MetalakeExceptionHandler.INSTANCE.handle(op, metalake, "", e);
  }

  public static Response handleFilesetException(
      OperationType op, String fileset, String schema, Exception e) {
    return FilesetExceptionHandler.INSTANCE.handle(op, fileset, schema, e);
  }

  public static Response handleUserException(
      OperationType op, String user, String metalake, Exception e) {
    return UserExceptionHandler.INSTANCE.handle(op, user, metalake, e);
  }

  public static Response handleGroupException(
      OperationType op, String group, String metalake, Exception e) {
    return GroupExceptionHandler.INSTANCE.handle(op, group, metalake, e);
  }

  public static Response handleRoleException(
      OperationType op, String role, String metalake, Exception e) {
    return RoleExceptionHandler.INSTANCE.handle(op, role, metalake, e);
  }

  public static Response handleTopicException(
      OperationType op, String topic, String schema, Exception e) {
    return TopicExceptionHandler.INSTANCE.handle(op, topic, schema, e);
  }

  public static Response handleUserPermissionOperationException(
      OperationType op, String roles, String parent, Exception e) {
    return UserPermissionOperationExceptionHandler.INSTANCE.handle(op, roles, parent, e);
  }

  public static Response handleGroupPermissionOperationException(
      OperationType op, String roles, String parent, Exception e) {
    return GroupPermissionOperationExceptionHandler.INSTANCE.handle(op, roles, parent, e);
  }

<<<<<<< HEAD
  public static Response handleTagException(
      OperationType op, String tag, String parent, Exception e) {
    return TagExceptionHandler.INSTANCE.handle(op, tag, parent, e);
=======
  public static Response handleTestConnectionException(Exception e) {
    ErrorResponse response;
    if (e instanceof IllegalArgumentException) {
      response = ErrorResponse.illegalArguments(e.getMessage(), e);

    } else if (e instanceof ConnectionFailedException) {
      response = ErrorResponse.connectionFailed(e.getMessage(), e);

    } else if (e instanceof NotFoundException) {
      response = ErrorResponse.notFound(e.getClass().getSimpleName(), e.getMessage(), e);

    } else if (e instanceof AlreadyExistsException) {
      response = ErrorResponse.alreadyExists(e.getClass().getSimpleName(), e.getMessage(), e);

    } else {
      return Utils.internalError(e.getMessage(), e);
    }

    return Response.status(Response.Status.OK)
        .entity(response)
        .type(MediaType.APPLICATION_JSON)
        .build();
>>>>>>> d85a9b48
  }

  private static class PartitionExceptionHandler extends BaseExceptionHandler {

    private static final ExceptionHandler INSTANCE = new PartitionExceptionHandler();

    private static String getPartitionErrorMsg(
        String partition, String operation, String table, String reason) {
      return String.format(
          "Failed to operate partition(s)%s operation [%s] of table [%s], reason [%s]",
          partition, operation, table, reason);
    }

    @Override
    public Response handle(OperationType op, String partition, String table, Exception e) {
      String formatted = StringUtil.isBlank(partition) ? "" : " [" + partition + "]";
      String errorMsg = getPartitionErrorMsg(formatted, op.name(), table, getErrorMsg(e));
      LOG.warn(errorMsg, e);

      if (e instanceof IllegalArgumentException) {
        return Utils.illegalArguments(errorMsg, e);

      } else if (e instanceof NotFoundException) {
        return Utils.notFound(errorMsg, e);

      } else if (e instanceof PartitionAlreadyExistsException) {
        return Utils.alreadyExists(errorMsg, e);

      } else if (e instanceof UnsupportedOperationException) {
        return Utils.unsupportedOperation(errorMsg, e);

      } else {
        return super.handle(op, partition, table, e);
      }
    }
  }

  private static class TableExceptionHandler extends BaseExceptionHandler {

    private static final ExceptionHandler INSTANCE = new TableExceptionHandler();

    private static String getTableErrorMsg(
        String table, String operation, String schema, String reason) {
      return String.format(
          "Failed to operate table(s)%s operation [%s] under schema [%s], reason [%s]",
          table, operation, schema, reason);
    }

    @Override
    public Response handle(OperationType op, String table, String schema, Exception e) {
      String formatted = StringUtil.isBlank(table) ? "" : " [" + table + "]";
      String errorMsg = getTableErrorMsg(formatted, op.name(), schema, getErrorMsg(e));
      LOG.warn(errorMsg, e);

      if (e instanceof IllegalArgumentException) {
        return Utils.illegalArguments(errorMsg, e);

      } else if (e instanceof NotFoundException) {
        return Utils.notFound(errorMsg, e);

      } else if (e instanceof TableAlreadyExistsException) {
        return Utils.alreadyExists(errorMsg, e);

      } else if (e instanceof UnsupportedOperationException) {
        return Utils.unsupportedOperation(errorMsg, e);

      } else {
        return super.handle(op, table, schema, e);
      }
    }
  }

  private static class SchemaExceptionHandler extends BaseExceptionHandler {

    private static final ExceptionHandler INSTANCE = new SchemaExceptionHandler();

    private static String getSchemaErrorMsg(
        String schema, String operation, String catalog, String reason) {
      return String.format(
          "Failed to operate schema(s)%s operation [%s] under catalog [%s], reason [%s]",
          schema, operation, catalog, reason);
    }

    @Override
    public Response handle(OperationType op, String schema, String catalog, Exception e) {
      String formatted = StringUtil.isBlank(schema) ? "" : " [" + schema + "]";
      String errorMsg = getSchemaErrorMsg(formatted, op.name(), catalog, getErrorMsg(e));
      LOG.warn(errorMsg, e);

      if (e instanceof IllegalArgumentException) {
        return Utils.illegalArguments(errorMsg, e);

      } else if (e instanceof NotFoundException) {
        return Utils.notFound(errorMsg, e);

      } else if (e instanceof SchemaAlreadyExistsException) {
        return Utils.alreadyExists(errorMsg, e);

      } else if (e instanceof NonEmptySchemaException) {
        return Utils.nonEmpty(errorMsg, e);

      } else if (e instanceof UnsupportedOperationException) {
        return Utils.unsupportedOperation(errorMsg, e);

      } else {
        return super.handle(op, schema, catalog, e);
      }
    }
  }

  private static class CatalogExceptionHandler extends BaseExceptionHandler {

    private static final ExceptionHandler INSTANCE = new CatalogExceptionHandler();

    private static String getCatalogErrorMsg(
        String catalog, String operation, String metalake, String reason) {
      return String.format(
          "Failed to operate catalog(s)%s operation [%s] under metalake [%s], reason [%s]",
          catalog, operation, metalake, reason);
    }

    @Override
    public Response handle(OperationType op, String catalog, String metalake, Exception e) {
      String formatted = StringUtil.isBlank(catalog) ? "" : " [" + catalog + "]";
      String errorMsg = getCatalogErrorMsg(formatted, op.name(), metalake, getErrorMsg(e));
      LOG.warn(errorMsg, e);

      if (e instanceof IllegalArgumentException) {
        return Utils.illegalArguments(errorMsg, e);

      } else if (e instanceof ConnectionFailedException) {
        return Utils.connectionFailed(errorMsg, e);

      } else if (e instanceof NotFoundException) {
        return Utils.notFound(errorMsg, e);

      } else if (e instanceof CatalogAlreadyExistsException) {
        return Utils.alreadyExists(errorMsg, e);

      } else {
        return super.handle(op, catalog, metalake, e);
      }
    }
  }

  private static class MetalakeExceptionHandler extends BaseExceptionHandler {

    private static final ExceptionHandler INSTANCE = new MetalakeExceptionHandler();

    private static String getMetalakeErrorMsg(String metalake, String operation, String reason) {
      return String.format(
          "Failed to operate metalake(s)%s operation [%s], reason [%s]",
          metalake, operation, reason);
    }

    @Override
    public Response handle(OperationType op, String metalake, String parent, Exception e) {
      String formatted = StringUtil.isBlank(metalake) ? "" : " [" + metalake + "]";
      String errorMsg = getMetalakeErrorMsg(formatted, op.name(), getErrorMsg(e));
      LOG.warn(errorMsg, e);

      if (e instanceof IllegalArgumentException) {
        return Utils.illegalArguments(errorMsg, e);

      } else if (e instanceof MetalakeAlreadyExistsException) {
        return Utils.alreadyExists(errorMsg, e);

      } else if (e instanceof NoSuchMetalakeException) {
        return Utils.notFound(errorMsg, e);

      } else {
        return super.handle(op, metalake, parent, e);
      }
    }
  }

  private static class FilesetExceptionHandler extends BaseExceptionHandler {
    private static final ExceptionHandler INSTANCE = new FilesetExceptionHandler();

    private static String getFilesetErrorMsg(
        String fileset, String operation, String schema, String reason) {
      return String.format(
          "Failed to operate fileset(s)%s operation [%s] under schema [%s], reason [%s]",
          fileset, operation, schema, reason);
    }

    @Override
    public Response handle(OperationType op, String fileset, String schema, Exception e) {
      String formatted = StringUtil.isBlank(fileset) ? "" : " [" + fileset + "]";
      String errorMsg = getFilesetErrorMsg(formatted, op.name(), schema, getErrorMsg(e));
      LOG.warn(errorMsg, e);

      if (e instanceof IllegalArgumentException) {
        return Utils.illegalArguments(errorMsg, e);

      } else if (e instanceof NotFoundException) {
        return Utils.notFound(errorMsg, e);

      } else if (e instanceof FilesetAlreadyExistsException) {
        return Utils.alreadyExists(errorMsg, e);

      } else {
        return super.handle(op, fileset, schema, e);
      }
    }
  }

  private static class UserExceptionHandler extends BaseExceptionHandler {

    private static final ExceptionHandler INSTANCE = new UserExceptionHandler();

    private static String getUserErrorMsg(
        String user, String operation, String metalake, String reason) {
      if (metalake == null) {
        return String.format(
            "Failed to operate metalake admin user %s operation [%s], reason [%s]",
            user, operation, reason);
      } else {
        return String.format(
            "Failed to operate user %s operation [%s] under metalake [%s], reason [%s]",
            user, operation, metalake, reason);
      }
    }

    @Override
    public Response handle(OperationType op, String user, String metalake, Exception e) {
      String formatted = StringUtil.isBlank(user) ? "" : " [" + user + "]";
      String errorMsg = getUserErrorMsg(formatted, op.name(), metalake, getErrorMsg(e));
      LOG.warn(errorMsg, e);

      if (e instanceof IllegalArgumentException) {
        return Utils.illegalArguments(errorMsg, e);

      } else if (e instanceof NotFoundException) {
        return Utils.notFound(errorMsg, e);

      } else if (e instanceof UserAlreadyExistsException) {
        return Utils.alreadyExists(errorMsg, e);

      } else {
        return super.handle(op, user, metalake, e);
      }
    }
  }

  private static class GroupExceptionHandler extends BaseExceptionHandler {

    private static final ExceptionHandler INSTANCE = new GroupExceptionHandler();

    private static String getGroupErrorMsg(
        String group, String operation, String metalake, String reason) {
      return String.format(
          "Failed to operate group %s operation [%s] under metalake [%s], reason [%s]",
          group, operation, metalake, reason);
    }

    @Override
    public Response handle(OperationType op, String group, String metalake, Exception e) {
      String formatted = StringUtil.isBlank(group) ? "" : " [" + group + "]";
      String errorMsg = getGroupErrorMsg(formatted, op.name(), metalake, getErrorMsg(e));
      LOG.warn(errorMsg, e);

      if (e instanceof IllegalArgumentException) {
        return Utils.illegalArguments(errorMsg, e);

      } else if (e instanceof NotFoundException) {
        return Utils.notFound(errorMsg, e);

      } else if (e instanceof GroupAlreadyExistsException) {
        return Utils.alreadyExists(errorMsg, e);

      } else {
        return super.handle(op, group, metalake, e);
      }
    }
  }

  private static class RoleExceptionHandler extends BaseExceptionHandler {

    private static final ExceptionHandler INSTANCE = new RoleExceptionHandler();

    private static String getRoleErrorMsg(
        String role, String operation, String metalake, String reason) {
      return String.format(
          "Failed to operate role %s operation [%s] under metalake [%s], reason [%s]",
          role, operation, metalake, reason);
    }

    @Override
    public Response handle(OperationType op, String role, String metalake, Exception e) {
      String formatted = StringUtil.isBlank(role) ? "" : " [" + role + "]";
      String errorMsg = getRoleErrorMsg(formatted, op.name(), metalake, getErrorMsg(e));
      LOG.warn(errorMsg, e);

      if (e instanceof IllegalArgumentException) {
        return Utils.illegalArguments(errorMsg, e);

      } else if (e instanceof NotFoundException) {
        return Utils.notFound(errorMsg, e);

      } else if (e instanceof RoleAlreadyExistsException) {
        return Utils.alreadyExists(errorMsg, e);

      } else {
        return super.handle(op, role, metalake, e);
      }
    }
  }

  private static class TopicExceptionHandler extends BaseExceptionHandler {
    private static final ExceptionHandler INSTANCE = new TopicExceptionHandler();

    private static String getTopicErrorMsg(
        String topic, String operation, String schema, String reason) {
      return String.format(
          "Failed to operate topic(s)%s operation [%s] under schema [%s], reason [%s]",
          topic, operation, schema, reason);
    }

    @Override
    public Response handle(OperationType op, String topic, String schema, Exception e) {
      String formatted = StringUtil.isBlank(topic) ? "" : " [" + topic + "]";
      String errorMsg = getTopicErrorMsg(formatted, op.name(), schema, getErrorMsg(e));
      LOG.warn(errorMsg, e);

      if (e instanceof IllegalArgumentException) {
        return Utils.illegalArguments(errorMsg, e);

      } else if (e instanceof NotFoundException) {
        return Utils.notFound(errorMsg, e);

      } else if (e instanceof TopicAlreadyExistsException) {
        return Utils.alreadyExists(errorMsg, e);

      } else {
        return super.handle(op, topic, schema, e);
      }
    }
  }

  private static class UserPermissionOperationExceptionHandler
      extends BasePermissionExceptionHandler {
    private static final ExceptionHandler INSTANCE = new UserPermissionOperationExceptionHandler();

    @Override
    protected String getPermissionErrorMsg(
        String role, String operation, String parent, String reason) {
      return String.format(
          "Failed to operate role(s)%s operation [%s] under user [%s], reason [%s]",
          role, operation, parent, reason);
    }
  }

  private static class GroupPermissionOperationExceptionHandler
      extends BasePermissionExceptionHandler {

    private static final ExceptionHandler INSTANCE = new GroupPermissionOperationExceptionHandler();

    @Override
    protected String getPermissionErrorMsg(
        String roles, String operation, String parent, String reason) {
      return String.format(
          "Failed to operate role(s)%s operation [%s] under group [%s], reason [%s]",
          roles, operation, parent, reason);
    }
  }

  private abstract static class BasePermissionExceptionHandler extends BaseExceptionHandler {

    protected abstract String getPermissionErrorMsg(
        String role, String operation, String parent, String reason);

    @Override
    public Response handle(OperationType op, String roles, String parent, Exception e) {
      String formatted = StringUtil.isBlank(roles) ? "" : " [" + roles + "]";
      String errorMsg = getPermissionErrorMsg(formatted, op.name(), parent, getErrorMsg(e));
      LOG.warn(errorMsg, e);

      if (e instanceof IllegalArgumentException) {
        return Utils.illegalArguments(errorMsg, e);

      } else if (e instanceof NotFoundException) {
        return Utils.notFound(errorMsg, e);

      } else {
        return super.handle(op, roles, parent, e);
      }
    }
  }

  private static class TagExceptionHandler extends BaseExceptionHandler {

    private static final ExceptionHandler INSTANCE = new TagExceptionHandler();

    private static String getTagErrorMsg(
        String tag, String operation, String parent, String reason) {
      return String.format(
          "Failed to operate tag(s)%s operation [%s] under object [%s], reason [%s]",
          tag, operation, parent, reason);
    }

    @Override
    public Response handle(OperationType op, String tag, String parent, Exception e) {
      String formatted = StringUtil.isBlank(tag) ? "" : " [" + tag + "]";
      String errorMsg = getTagErrorMsg(formatted, op.name(), parent, getErrorMsg(e));
      LOG.warn(errorMsg, e);

      if (e instanceof IllegalArgumentException) {
        return Utils.illegalArguments(errorMsg, e);

      } else if (e instanceof NotFoundException) {
        return Utils.notFound(errorMsg, e);

      } else if (e instanceof TagAlreadyExistsException) {
        return Utils.alreadyExists(errorMsg, e);

      } else if (e instanceof TagAlreadyAssociatedException) {
        return Utils.alreadyExists(errorMsg, e);

      } else {
        return super.handle(op, tag, parent, e);
      }
    }
  }

  @VisibleForTesting
  static class BaseExceptionHandler extends ExceptionHandler {

    private static final String EXCEPTION_KEYWORD = "Exception: ";

    private static String getBaseErrorMsg(
        String object, String operation, String parent, String reason) {
      return String.format(
          "Failed to operate object%s operation [%s]%s, reason [%s]",
          object, operation, parent, reason);
    }

    @Override
    public Response handle(OperationType op, String object, String parent, Exception e) {
      String formattedObject = StringUtil.isBlank(object) ? "" : " [" + object + "]";
      String formattedParent = StringUtil.isBlank(parent) ? "" : " under [" + parent + "]";

      String errorMsg =
          getBaseErrorMsg(formattedObject, op.name(), formattedParent, getErrorMsg(e));
      LOG.error(errorMsg, e);
      return Utils.internalError(errorMsg, e);
    }

    @VisibleForTesting
    static String getErrorMsg(Throwable throwable) {
      if (throwable == null || throwable.getMessage() == null) {
        return "";
      }

      String message = throwable.getMessage();
      int pos = message.lastIndexOf(EXCEPTION_KEYWORD);
      if (pos == -1) {
        return message;
      } else {
        return message.substring(pos + EXCEPTION_KEYWORD.length());
      }
    }
  }
}<|MERGE_RESOLUTION|>--- conflicted
+++ resolved
@@ -109,11 +109,11 @@
     return GroupPermissionOperationExceptionHandler.INSTANCE.handle(op, roles, parent, e);
   }
 
-<<<<<<< HEAD
   public static Response handleTagException(
       OperationType op, String tag, String parent, Exception e) {
     return TagExceptionHandler.INSTANCE.handle(op, tag, parent, e);
-=======
+  }
+
   public static Response handleTestConnectionException(Exception e) {
     ErrorResponse response;
     if (e instanceof IllegalArgumentException) {
@@ -136,7 +136,6 @@
         .entity(response)
         .type(MediaType.APPLICATION_JSON)
         .build();
->>>>>>> d85a9b48
   }
 
   private static class PartitionExceptionHandler extends BaseExceptionHandler {
