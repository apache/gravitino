--- conflicted
+++ resolved
@@ -58,14 +58,7 @@
   @Override
   public Filter getDescriptorFilter() {
     return new ClassListFilter(
-        ImmutableSet.of(
-            CatalogOperations.class.getName(),
-            SchemaOperations.class.getName(),
-<<<<<<< HEAD
-            ModelOperations.class.getName()));
-=======
-            TableOperations.class.getName()));
->>>>>>> f79c1ae8
+        ImmutableSet.of(CatalogOperations.class.getName(), SchemaOperations.class.getName(),ModelOperations.class.getName()));
   }
 
   @Override
