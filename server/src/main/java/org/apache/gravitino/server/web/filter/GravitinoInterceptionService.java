/*
 * Licensed to the Apache Software Foundation (ASF) under one
 * or more contributor license agreements.  See the NOTICE file
 * distributed with this work for additional information
 * regarding copyright ownership.  The ASF licenses this file
 * to you under the Apache License, Version 2.0 (the
 * "License"); you may not use this file except in compliance
 * with the License.  You may obtain a copy of the License at
 *  http://www.apache.org/licenses/LICENSE-2.0
 * Unless required by applicable law or agreed to in writing,
 * software distributed under the License is distributed on an
 * "AS IS" BASIS, WITHOUT WARRANTIES OR CONDITIONS OF ANY
 * KIND, either express or implied.  See the License for the
 * specific language governing permissions and limitations
 * under the License.
 */

package org.apache.gravitino.server.web.filter;

import com.google.common.collect.ImmutableList;
import com.google.common.collect.ImmutableSet;
import java.lang.reflect.Constructor;
import java.lang.reflect.Method;
import java.lang.reflect.Parameter;
import java.util.Collections;
import java.util.HashMap;
import java.util.HashSet;
import java.util.List;
import java.util.Map;
import java.util.Set;
import org.aopalliance.intercept.ConstructorInterceptor;
import org.aopalliance.intercept.MethodInterceptor;
import org.aopalliance.intercept.MethodInvocation;
import org.apache.gravitino.Entity;
import org.apache.gravitino.MetadataObject;
import org.apache.gravitino.NameIdentifier;
import org.apache.gravitino.exceptions.ForbiddenException;
import org.apache.gravitino.server.authorization.annotations.AuthorizationExpression;
import org.apache.gravitino.server.authorization.annotations.AuthorizationMetadata;
import org.apache.gravitino.server.authorization.expression.AuthorizationExpressionEvaluator;
import org.apache.gravitino.server.web.Utils;
import org.apache.gravitino.server.web.rest.CatalogOperations;
import org.apache.gravitino.server.web.rest.SchemaOperations;
<<<<<<< HEAD
import org.apache.gravitino.server.web.rest.TableOperations;
=======
>>>>>>> 06fc053d
import org.apache.gravitino.utils.NameIdentifierUtil;
import org.glassfish.hk2.api.Descriptor;
import org.glassfish.hk2.api.Filter;
import org.glassfish.hk2.api.InterceptionService;

/**
 * GravitinoInterceptionService defines a method interceptor for REST interfaces to create dynamic
 * proxies. It implements metadata authorization when invoking REST API methods. It needs to be
 * registered in the hk2 bean container when the gravitino server starts.
 */
public class GravitinoInterceptionService implements InterceptionService {

  @Override
  public Filter getDescriptorFilter() {
    return new ClassListFilter(
<<<<<<< HEAD
        ImmutableSet.of(
            CatalogOperations.class.getName(),
            SchemaOperations.class.getName(),
            TableOperations.class.getName()));
=======
        ImmutableSet.of(CatalogOperations.class.getName(), SchemaOperations.class.getName()));
>>>>>>> 06fc053d
  }

  @Override
  public List<MethodInterceptor> getMethodInterceptors(Method method) {
    return ImmutableList.of(new MetadataAuthorizationMethodInterceptor());
  }

  @Override
  public List<ConstructorInterceptor> getConstructorInterceptors(Constructor<?> constructor) {
    return Collections.emptyList();
  }

  /**
   * Through dynamic proxy, obtain the annotations on the method and parameter list to perform
   * metadata authorization.
   */
  private static class MetadataAuthorizationMethodInterceptor implements MethodInterceptor {

    /**
     * Determine whether authorization is required and the rules via the authorization annotation ,
     * and obtain the metadata ID that requires authorization via the authorization annotation.
     *
     * @param methodInvocation methodInvocation with the Method object
     * @return the return result of the original method.
     * @throws Throwable throw an exception when authorization fails.
     */
    @Override
    public Object invoke(MethodInvocation methodInvocation) throws Throwable {
      try {
        Method method = methodInvocation.getMethod();
        Parameter[] parameters = method.getParameters();
        AuthorizationExpression expressionAnnotation =
            method.getAnnotation(AuthorizationExpression.class);
        if (expressionAnnotation != null) {
          String expression = expressionAnnotation.expression();
          Object[] args = methodInvocation.getArguments();
          Map<Entity.EntityType, NameIdentifier> metadataContext =
              extractNameIdentifierFromParameters(parameters, args);
          AuthorizationExpressionEvaluator authorizationExpressionEvaluator =
              new AuthorizationExpressionEvaluator(expression);
          boolean authorizeResult = authorizationExpressionEvaluator.evaluate(metadataContext);
          if (!authorizeResult) {
            MetadataObject.Type type = expressionAnnotation.accessMetadataType();
            NameIdentifier accessMetadataName =
                metadataContext.get(Entity.EntityType.valueOf(type.name()));
            return Utils.forbidden(
                String.format("Can not access metadata {%s}.", accessMetadataName.name()),
                new ForbiddenException("Can not access metadata {%s}.", accessMetadataName));
          }
        }
        return methodInvocation.proceed();
      } catch (Exception ex) {
        return Utils.forbidden("Can not access metadata. Cause by: " + ex.getMessage(), ex);
      }
    }

    private Map<Entity.EntityType, NameIdentifier> extractNameIdentifierFromParameters(
        Parameter[] parameters, Object[] args) {
      Map<Entity.EntityType, String> metadatas = new HashMap<>();
      Map<Entity.EntityType, NameIdentifier> nameIdentifierMap = new HashMap<>();
      for (int i = 0; i < parameters.length; i++) {
        Parameter parameter = parameters[i];
        AuthorizationMetadata authorizeResource =
            parameter.getAnnotation(AuthorizationMetadata.class);
        if (authorizeResource == null) {
          continue;
        }
        MetadataObject.Type type = authorizeResource.type();
        metadatas.put(Entity.EntityType.valueOf(type.name()), String.valueOf(args[i]));
      }
      String metalake = metadatas.get(Entity.EntityType.METALAKE);
      String catalog = metadatas.get(Entity.EntityType.CATALOG);
      String schema = metadatas.get(Entity.EntityType.SCHEMA);
      String table = metadatas.get(Entity.EntityType.TABLE);
      String topic = metadatas.get(Entity.EntityType.TOPIC);
      metadatas.forEach(
          (type, metadata) -> {
            switch (type) {
              case CATALOG:
                nameIdentifierMap.put(
                    Entity.EntityType.CATALOG, NameIdentifierUtil.ofCatalog(metalake, catalog));
                break;
              case SCHEMA:
                nameIdentifierMap.put(
                    Entity.EntityType.SCHEMA,
                    NameIdentifierUtil.ofSchema(metalake, catalog, schema));
                break;
              case TABLE:
                nameIdentifierMap.put(
                    Entity.EntityType.SCHEMA,
                    NameIdentifierUtil.ofTable(metalake, catalog, schema, table));
                break;
              case TOPIC:
                nameIdentifierMap.put(
                    Entity.EntityType.SCHEMA,
                    NameIdentifierUtil.ofTopic(metalake, catalog, schema, topic));
                break;
              case METALAKE:
                nameIdentifierMap.put(
                    Entity.EntityType.METALAKE, NameIdentifierUtil.ofMetalake(metalake));
                break;
              default:
                break;
            }
          });
      return nameIdentifierMap;
    }
  }

  private static class ClassListFilter implements Filter {
    private final Set<String> targetClasses;

    public ClassListFilter(Set<String> targetClasses) {
      this.targetClasses = new HashSet<>(targetClasses);
    }

    @Override
    public boolean matches(Descriptor descriptor) {
      String implementation = descriptor.getImplementation();
      return targetClasses.contains(implementation);
    }
  }
}<|MERGE_RESOLUTION|>--- conflicted
+++ resolved
@@ -41,10 +41,6 @@
 import org.apache.gravitino.server.web.Utils;
 import org.apache.gravitino.server.web.rest.CatalogOperations;
 import org.apache.gravitino.server.web.rest.SchemaOperations;
-<<<<<<< HEAD
-import org.apache.gravitino.server.web.rest.TableOperations;
-=======
->>>>>>> 06fc053d
 import org.apache.gravitino.utils.NameIdentifierUtil;
 import org.glassfish.hk2.api.Descriptor;
 import org.glassfish.hk2.api.Filter;
@@ -60,14 +56,7 @@
   @Override
   public Filter getDescriptorFilter() {
     return new ClassListFilter(
-<<<<<<< HEAD
-        ImmutableSet.of(
-            CatalogOperations.class.getName(),
-            SchemaOperations.class.getName(),
-            TableOperations.class.getName()));
-=======
         ImmutableSet.of(CatalogOperations.class.getName(), SchemaOperations.class.getName()));
->>>>>>> 06fc053d
   }
 
   @Override
