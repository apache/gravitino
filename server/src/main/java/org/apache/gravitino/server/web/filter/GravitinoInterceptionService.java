--- conflicted
+++ resolved
@@ -40,11 +40,8 @@
 import org.apache.gravitino.server.authorization.expression.AuthorizationExpressionEvaluator;
 import org.apache.gravitino.server.web.Utils;
 import org.apache.gravitino.server.web.rest.CatalogOperations;
-<<<<<<< HEAD
+import org.apache.gravitino.server.web.rest.ModelOperations;
 import org.apache.gravitino.server.web.rest.FilesetOperations;
-=======
-import org.apache.gravitino.server.web.rest.ModelOperations;
->>>>>>> 32a578ab
 import org.apache.gravitino.server.web.rest.SchemaOperations;
 import org.apache.gravitino.server.web.rest.TableOperations;
 import org.apache.gravitino.utils.NameIdentifierUtil;
@@ -66,11 +63,8 @@
             CatalogOperations.class.getName(),
             SchemaOperations.class.getName(),
             TableOperations.class.getName(),
-<<<<<<< HEAD
+            ModelOperations.class.getName()),
             FilesetOperations.class.getName()));
-=======
-            ModelOperations.class.getName()));
->>>>>>> 32a578ab
   }
 
   @Override
@@ -174,17 +168,16 @@
                     Entity.EntityType.SCHEMA,
                     NameIdentifierUtil.ofFileset(metalake, catalog, schema, fileset));
                 break;
-
-              case METALAKE:
-                nameIdentifierMap.put(
-                    Entity.EntityType.METALAKE, NameIdentifierUtil.ofMetalake(metalake));
-                break;
               case MODEL:
                 String model = metadatas.get(Entity.EntityType.MODEL);
                 nameIdentifierMap.put(
                     Entity.EntityType.MODEL,
                     NameIdentifierUtil.ofModel(metadata, catalog, schema, model));
                 break;
+               case METALAKE:
+                   nameIdentifierMap.put(
+                           Entity.EntityType.METALAKE, NameIdentifierUtil.ofMetalake(metalake));
+                   break;
               default:
                 break;
             }
