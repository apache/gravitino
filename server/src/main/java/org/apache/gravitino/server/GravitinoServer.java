/*
 * Licensed to the Apache Software Foundation (ASF) under one
 * or more contributor license agreements.  See the NOTICE file
 * distributed with this work for additional information
 * regarding copyright ownership.  The ASF licenses this file
 * to you under the Apache License, Version 2.0 (the
 * "License"); you may not use this file except in compliance
 * with the License.  You may obtain a copy of the License at
 *
 *  http://www.apache.org/licenses/LICENSE-2.0
 *
 * Unless required by applicable law or agreed to in writing,
 * software distributed under the License is distributed on an
 * "AS IS" BASIS, WITHOUT WARRANTIES OR CONDITIONS OF ANY
 * KIND, either express or implied.  See the License for the
 * specific language governing permissions and limitations
 * under the License.
 */
package org.apache.gravitino.server;

import java.io.File;
<<<<<<< HEAD
import java.io.IOException;
=======
>>>>>>> 6774dd22
import java.util.HashSet;
import java.util.Properties;
import javax.inject.Singleton;
import javax.servlet.Servlet;
import org.apache.gravitino.Configs;
import org.apache.gravitino.GravitinoEnv;
import org.apache.gravitino.catalog.CatalogDispatcher;
import org.apache.gravitino.catalog.FilesetDispatcher;
import org.apache.gravitino.catalog.ModelDispatcher;
import org.apache.gravitino.catalog.PartitionDispatcher;
import org.apache.gravitino.catalog.SchemaDispatcher;
import org.apache.gravitino.catalog.TableDispatcher;
import org.apache.gravitino.catalog.TopicDispatcher;
import org.apache.gravitino.credential.CredentialOperationDispatcher;
import org.apache.gravitino.lineage.LineageConfig;
import org.apache.gravitino.lineage.LineageDispatcher;
import org.apache.gravitino.lineage.LineageService;
import org.apache.gravitino.metalake.MetalakeDispatcher;
import org.apache.gravitino.metrics.MetricsSystem;
import org.apache.gravitino.metrics.source.MetricsSource;
import org.apache.gravitino.server.authentication.ServerAuthenticator;
import org.apache.gravitino.server.authorization.GravitinoAuthorizer;
import org.apache.gravitino.server.authorization.GravitinoAuthorizerProvider;
import org.apache.gravitino.server.web.ConfigServlet;
import org.apache.gravitino.server.web.HttpServerMetricsSource;
import org.apache.gravitino.server.web.JettyServer;
import org.apache.gravitino.server.web.JettyServerConfig;
import org.apache.gravitino.server.web.ObjectMapperProvider;
import org.apache.gravitino.server.web.VersioningFilter;
import org.apache.gravitino.server.web.filter.AccessControlNotAllowedFilter;
import org.apache.gravitino.server.web.filter.GravitinoInterceptionService;
import org.apache.gravitino.server.web.mapper.JsonMappingExceptionMapper;
import org.apache.gravitino.server.web.mapper.JsonParseExceptionMapper;
import org.apache.gravitino.server.web.mapper.JsonProcessingExceptionMapper;
import org.apache.gravitino.server.web.ui.WebUIFilter;
import org.apache.gravitino.tag.TagDispatcher;
import org.glassfish.hk2.api.InterceptionService;
import org.glassfish.hk2.utilities.binding.AbstractBinder;
import org.glassfish.jersey.CommonProperties;
import org.glassfish.jersey.jackson.JacksonFeature;
import org.glassfish.jersey.server.ResourceConfig;
import org.glassfish.jersey.servlet.ServletContainer;
import org.slf4j.Logger;
import org.slf4j.LoggerFactory;

public class GravitinoServer extends ResourceConfig {

  private static final Logger LOG = LoggerFactory.getLogger(GravitinoServer.class);

  private static final String API_ANY_PATH = "/api/*";

  public static final String CONF_FILE = "gravitino.conf";

  public static final String WEBSERVER_CONF_PREFIX = "gravitino.server.webserver.";

  public static final String SERVER_NAME = "Gravitino-webserver";

  private final ServerConfig serverConfig;

  private final JettyServer server;

  private final GravitinoEnv gravitinoEnv;

  private final LineageService lineageService;

  public GravitinoServer(ServerConfig config, GravitinoEnv gravitinoEnv) {
    this.serverConfig = config;
    this.server = new JettyServer();
    this.gravitinoEnv = gravitinoEnv;
    this.lineageService = new LineageService();
  }

  public void initialize() {
    gravitinoEnv.initializeFullComponents(serverConfig);

    JettyServerConfig jettyServerConfig =
        JettyServerConfig.fromConfig(serverConfig, WEBSERVER_CONF_PREFIX);
    server.initialize(jettyServerConfig, SERVER_NAME, true /* shouldEnableUI */);

    ServerAuthenticator.getInstance().initialize(serverConfig);

<<<<<<< HEAD
    GravitinoAuthorizerProvider.getInstance().initialize(serverConfig);

=======
>>>>>>> 6774dd22
    lineageService.initialize(
        new LineageConfig(serverConfig.getConfigsWithPrefix(LineageConfig.LINEAGE_CONFIG_PREFIX)));

    // initialize Jersey REST API resources.
    initializeRestApi();
  }

  public ServerConfig serverConfig() {
    return serverConfig;
  }

  private void initializeRestApi() {
    HashSet<String> restApiPackagesSet = new HashSet<>();
    restApiPackagesSet.add("org.apache.gravitino.server.web.rest");
    restApiPackagesSet.addAll(serverConfig.get(Configs.REST_API_EXTENSION_PACKAGES));
    restApiPackagesSet.addAll(lineageService.getRESTPackages());
    packages(restApiPackagesSet.toArray(new String[0]));

    boolean enableAuthorization = serverConfig.get(Configs.ENABLE_AUTHORIZATION);
    register(
        new AbstractBinder() {
          @Override
          protected void configure() {
            bind(GravitinoInterceptionService.class)
                .to(InterceptionService.class)
                .in(Singleton.class);
            bind(gravitinoEnv.metalakeDispatcher()).to(MetalakeDispatcher.class).ranked(1);
            bind(gravitinoEnv.catalogDispatcher()).to(CatalogDispatcher.class).ranked(1);
            bind(gravitinoEnv.schemaDispatcher()).to(SchemaDispatcher.class).ranked(1);
            bind(gravitinoEnv.tableDispatcher()).to(TableDispatcher.class).ranked(1);
            bind(gravitinoEnv.partitionDispatcher()).to(PartitionDispatcher.class).ranked(1);
            bind(gravitinoEnv.filesetDispatcher()).to(FilesetDispatcher.class).ranked(1);
            bind(gravitinoEnv.topicDispatcher()).to(TopicDispatcher.class).ranked(1);
            bind(gravitinoEnv.tagDispatcher()).to(TagDispatcher.class).ranked(1);
            bind(gravitinoEnv.credentialOperationDispatcher())
                .to(CredentialOperationDispatcher.class)
                .ranked(1);
            bind(gravitinoEnv.modelDispatcher()).to(ModelDispatcher.class).ranked(1);
            bind(lineageService).to(LineageDispatcher.class).ranked(1);
          }
        });
    register(JsonProcessingExceptionMapper.class);
    register(JsonParseExceptionMapper.class);
    register(JsonMappingExceptionMapper.class);
    register(ObjectMapperProvider.class).register(JacksonFeature.class);
    property(CommonProperties.JSON_JACKSON_DISABLED_MODULES, "DefaultScalaModule");

    if (!enableAuthorization) {
      register(AccessControlNotAllowedFilter.class);
    }

    HttpServerMetricsSource httpServerMetricsSource =
        new HttpServerMetricsSource(MetricsSource.GRAVITINO_SERVER_METRIC_NAME, this, server);
    MetricsSystem metricsSystem = GravitinoEnv.getInstance().metricsSystem();
    metricsSystem.register(httpServerMetricsSource);

    Servlet servlet = new ServletContainer(this);
    server.addServlet(servlet, API_ANY_PATH);
    Servlet configServlet = new ConfigServlet(serverConfig);
    server.addServlet(configServlet, "/configs");
    server.addCustomFilters(API_ANY_PATH);
    server.addFilter(new VersioningFilter(), API_ANY_PATH);
    server.addSystemFilters(API_ANY_PATH);

    server.addFilter(new WebUIFilter(), "/"); // Redirect to the /ui/index html page.
    server.addFilter(new WebUIFilter(), "/ui/*"); // Redirect to the static html file.
  }

  public void start() throws Exception {
    gravitinoEnv.start();
    server.start();
  }

  public void join() {
    server.join();
  }

  public void stop() throws IOException {
    GravitinoAuthorizer gravitinoAuthorizer =
        GravitinoAuthorizerProvider.getInstance().getGravitinoAuthorizer();
    if (gravitinoAuthorizer != null) {
      gravitinoAuthorizer.close();
    }
    server.stop();
    gravitinoEnv.shutdown();
    if (lineageService != null) {
      lineageService.close();
    }
  }

  public static void main(String[] args) {
    LOG.info("Starting Gravitino Server");
    String confPath = System.getenv("GRAVITINO_TEST") == null ? "" : args[0];
    ServerConfig serverConfig = loadConfig(confPath);
    GravitinoServer server = new GravitinoServer(serverConfig, GravitinoEnv.getInstance());

    try {
      server.initialize();
      // Instantiates GravitinoServer
      server.start();
    } catch (Exception e) {
      LOG.error("Error while running jettyServer", e);
      System.exit(-1);
    }
    LOG.info("Done, Gravitino server started.");

    Runtime.getRuntime()
        .addShutdownHook(
            new Thread(
                () -> {
                  try {
                    // Register some clean-up tasks that need to be done before shutting down
                    Thread.sleep(server.serverConfig.get(ServerConfig.SERVER_SHUTDOWN_TIMEOUT));
                  } catch (InterruptedException e) {
                    Thread.currentThread().interrupt();
                    LOG.error("Interrupted exception:", e);
                  } catch (Exception e) {
                    LOG.error("Error while running clean-up tasks in shutdown hook", e);
                  }
                }));

    server.join();

    LOG.info("Shutting down Gravitino Server ... ");
    try {
      server.stop();
      LOG.info("Gravitino Server has shut down.");
    } catch (Exception e) {
      LOG.error("Error while stopping Gravitino Server", e);
    }
  }

  static ServerConfig loadConfig(String confPath) {
    ServerConfig serverConfig = new ServerConfig();
    try {
      if (confPath.isEmpty()) {
        // Load default conf
        serverConfig.loadFromFile(CONF_FILE);
      } else {
        Properties properties = serverConfig.loadPropertiesFromFile(new File(confPath));
        serverConfig.loadFromProperties(properties);
      }
    } catch (Exception exception) {
      throw new IllegalArgumentException("Failed to load conf from file " + confPath, exception);
    }
    return serverConfig;
  }
}<|MERGE_RESOLUTION|>--- conflicted
+++ resolved
@@ -19,10 +19,7 @@
 package org.apache.gravitino.server;
 
 import java.io.File;
-<<<<<<< HEAD
 import java.io.IOException;
-=======
->>>>>>> 6774dd22
 import java.util.HashSet;
 import java.util.Properties;
 import javax.inject.Singleton;
@@ -104,11 +101,11 @@
 
     ServerAuthenticator.getInstance().initialize(serverConfig);
 
-<<<<<<< HEAD
+    lineageService.initialize(
+        new LineageConfig(serverConfig.getConfigsWithPrefix(LineageConfig.LINEAGE_CONFIG_PREFIX)));
+
     GravitinoAuthorizerProvider.getInstance().initialize(serverConfig);
 
-=======
->>>>>>> 6774dd22
     lineageService.initialize(
         new LineageConfig(serverConfig.getConfigsWithPrefix(LineageConfig.LINEAGE_CONFIG_PREFIX)));
 
