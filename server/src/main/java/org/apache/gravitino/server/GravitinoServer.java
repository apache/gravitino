/*
 * Licensed to the Apache Software Foundation (ASF) under one
 * or more contributor license agreements.  See the NOTICE file
 * distributed with this work for additional information
 * regarding copyright ownership.  The ASF licenses this file
 * to you under the Apache License, Version 2.0 (the
 * "License"); you may not use this file except in compliance
 * with the License.  You may obtain a copy of the License at
 *
 *  http://www.apache.org/licenses/LICENSE-2.0
 *
 * Unless required by applicable law or agreed to in writing,
 * software distributed under the License is distributed on an
 * "AS IS" BASIS, WITHOUT WARRANTIES OR CONDITIONS OF ANY
 * KIND, either express or implied.  See the License for the
 * specific language governing permissions and limitations
 * under the License.
 */
package org.apache.gravitino.server;

import java.io.File;
import java.io.IOException;
<<<<<<< HEAD
=======
import java.util.List;
>>>>>>> 225e98dd
import java.util.HashSet;
import java.util.Properties;
import javax.servlet.Servlet;
import org.apache.gravitino.Configs;
import org.apache.gravitino.GravitinoEnv;
import org.apache.gravitino.catalog.CatalogDispatcher;
import org.apache.gravitino.catalog.FilesetDispatcher;
import org.apache.gravitino.catalog.ModelDispatcher;
import org.apache.gravitino.catalog.PartitionDispatcher;
import org.apache.gravitino.catalog.SchemaDispatcher;
import org.apache.gravitino.catalog.TableDispatcher;
import org.apache.gravitino.catalog.TopicDispatcher;
import org.apache.gravitino.credential.CredentialOperationDispatcher;
import org.apache.gravitino.lineage.LineageConfig;
import org.apache.gravitino.lineage.LineageDispatcher;
import org.apache.gravitino.lineage.LineageService;
import org.apache.gravitino.metalake.MetalakeDispatcher;
import org.apache.gravitino.metrics.MetricsSystem;
import org.apache.gravitino.metrics.source.MetricsSource;
import org.apache.gravitino.server.authentication.ServerAuthenticator;
import org.apache.gravitino.server.authorization.GravitinoAuthorizer;
import org.apache.gravitino.server.authorization.GravitinoAuthorizerProvider;
import org.apache.gravitino.server.web.ConfigServlet;
import org.apache.gravitino.server.web.HttpServerMetricsSource;
import org.apache.gravitino.server.web.JettyServer;
import org.apache.gravitino.server.web.JettyServerConfig;
import org.apache.gravitino.server.web.ObjectMapperProvider;
import org.apache.gravitino.server.web.VersioningFilter;
import org.apache.gravitino.server.web.filter.AccessControlNotAllowedFilter;
import org.apache.gravitino.server.web.mapper.JsonMappingExceptionMapper;
import org.apache.gravitino.server.web.mapper.JsonParseExceptionMapper;
import org.apache.gravitino.server.web.mapper.JsonProcessingExceptionMapper;
import org.apache.gravitino.server.web.ui.WebUIFilter;
import org.apache.gravitino.tag.TagDispatcher;
import org.glassfish.hk2.utilities.binding.AbstractBinder;
import org.glassfish.jersey.CommonProperties;
import org.glassfish.jersey.jackson.JacksonFeature;
import org.glassfish.jersey.server.ResourceConfig;
import org.glassfish.jersey.servlet.ServletContainer;
import org.slf4j.Logger;
import org.slf4j.LoggerFactory;

public class GravitinoServer extends ResourceConfig {

  private static final Logger LOG = LoggerFactory.getLogger(GravitinoServer.class);

  private static final String API_ANY_PATH = "/api/*";

  public static final String CONF_FILE = "gravitino.conf";

  public static final String WEBSERVER_CONF_PREFIX = "gravitino.server.webserver.";

  public static final String SERVER_NAME = "Gravitino-webserver";

  private final ServerConfig serverConfig;

  private final JettyServer server;

  private final GravitinoEnv gravitinoEnv;

  private final LineageService lineageService;

  public GravitinoServer(ServerConfig config, GravitinoEnv gravitinoEnv) {
    this.serverConfig = config;
    this.server = new JettyServer();
    this.gravitinoEnv = gravitinoEnv;
    this.lineageService = new LineageService();
  }

  public void initialize() {
    gravitinoEnv.initializeFullComponents(serverConfig);

    JettyServerConfig jettyServerConfig =
        JettyServerConfig.fromConfig(serverConfig, WEBSERVER_CONF_PREFIX);
    server.initialize(jettyServerConfig, SERVER_NAME, true /* shouldEnableUI */);

    ServerAuthenticator.getInstance().initialize(serverConfig);

<<<<<<< HEAD
    lineageService.initialize(
        new LineageConfig(serverConfig.getConfigsWithPrefix(LineageConfig.LINEAGE_CONFIG_PREFIX)));
    GravitinoAuthorizerProvider.getInstance().initialize(serverConfig);
=======
    GravitinoAuthorizerProvider.getInstance().initialize(serverConfig);

    lineageService.initialize(
        new LineageConfig(serverConfig.getConfigsWithPrefix(LineageConfig.LINEAGE_CONFIG_PREFIX)));
>>>>>>> 225e98dd

    // initialize Jersey REST API resources.
    initializeRestApi();
  }

  public ServerConfig serverConfig() {
    return serverConfig;
  }

  private void initializeRestApi() {
    HashSet<String> restApiPackagesSet = new HashSet<>();
    restApiPackagesSet.add("org.apache.gravitino.server.web.rest");
    restApiPackagesSet.addAll(serverConfig.get(Configs.REST_API_EXTENSION_PACKAGES));
    restApiPackagesSet.addAll(lineageService.getRESTPackages());
    packages(restApiPackagesSet.toArray(new String[0]));

    boolean enableAuthorization = serverConfig.get(Configs.ENABLE_AUTHORIZATION);
    register(
        new AbstractBinder() {
          @Override
          protected void configure() {
            bind(gravitinoEnv.metalakeDispatcher()).to(MetalakeDispatcher.class).ranked(1);
            bind(gravitinoEnv.catalogDispatcher()).to(CatalogDispatcher.class).ranked(1);
            bind(gravitinoEnv.schemaDispatcher()).to(SchemaDispatcher.class).ranked(1);
            bind(gravitinoEnv.tableDispatcher()).to(TableDispatcher.class).ranked(1);
            bind(gravitinoEnv.partitionDispatcher()).to(PartitionDispatcher.class).ranked(1);
            bind(gravitinoEnv.filesetDispatcher()).to(FilesetDispatcher.class).ranked(1);
            bind(gravitinoEnv.topicDispatcher()).to(TopicDispatcher.class).ranked(1);
            bind(gravitinoEnv.tagDispatcher()).to(TagDispatcher.class).ranked(1);
            bind(gravitinoEnv.credentialOperationDispatcher())
                .to(CredentialOperationDispatcher.class)
                .ranked(1);
            bind(gravitinoEnv.modelDispatcher()).to(ModelDispatcher.class).ranked(1);
            bind(lineageService).to(LineageDispatcher.class).ranked(1);
          }
        });
    register(JsonProcessingExceptionMapper.class);
    register(JsonParseExceptionMapper.class);
    register(JsonMappingExceptionMapper.class);
    register(ObjectMapperProvider.class).register(JacksonFeature.class);
    property(CommonProperties.JSON_JACKSON_DISABLED_MODULES, "DefaultScalaModule");

    if (!enableAuthorization) {
      register(AccessControlNotAllowedFilter.class);
    }

    HttpServerMetricsSource httpServerMetricsSource =
        new HttpServerMetricsSource(MetricsSource.GRAVITINO_SERVER_METRIC_NAME, this, server);
    MetricsSystem metricsSystem = GravitinoEnv.getInstance().metricsSystem();
    metricsSystem.register(httpServerMetricsSource);

    Servlet servlet = new ServletContainer(this);
    server.addServlet(servlet, API_ANY_PATH);
    Servlet configServlet = new ConfigServlet(serverConfig);
    server.addServlet(configServlet, "/configs");
    server.addCustomFilters(API_ANY_PATH);
    server.addFilter(new VersioningFilter(), API_ANY_PATH);
    server.addSystemFilters(API_ANY_PATH);

    server.addFilter(new WebUIFilter(), "/"); // Redirect to the /ui/index html page.
    server.addFilter(new WebUIFilter(), "/ui/*"); // Redirect to the static html file.
  }

  public void start() throws Exception {
    gravitinoEnv.start();
    server.start();
  }

  public void join() {
    server.join();
  }

  public void stop() throws IOException {
    GravitinoAuthorizer gravitinoAuthorizer =
        GravitinoAuthorizerProvider.getInstance().getGravitinoAuthorizer();
    if (gravitinoAuthorizer != null) {
      gravitinoAuthorizer.close();
    }
    server.stop();
    gravitinoEnv.shutdown();
    if (lineageService != null) {
      lineageService.close();
    }
  }

  public static void main(String[] args) {
    LOG.info("Starting Gravitino Server");
    String confPath = System.getenv("GRAVITINO_TEST") == null ? "" : args[0];
    ServerConfig serverConfig = loadConfig(confPath);
    GravitinoServer server = new GravitinoServer(serverConfig, GravitinoEnv.getInstance());

    try {
      server.initialize();
      // Instantiates GravitinoServer
      server.start();
    } catch (Exception e) {
      LOG.error("Error while running jettyServer", e);
      System.exit(-1);
    }
    LOG.info("Done, Gravitino server started.");

    Runtime.getRuntime()
        .addShutdownHook(
            new Thread(
                () -> {
                  try {
                    // Register some clean-up tasks that need to be done before shutting down
                    Thread.sleep(server.serverConfig.get(ServerConfig.SERVER_SHUTDOWN_TIMEOUT));
                  } catch (InterruptedException e) {
                    Thread.currentThread().interrupt();
                    LOG.error("Interrupted exception:", e);
                  } catch (Exception e) {
                    LOG.error("Error while running clean-up tasks in shutdown hook", e);
                  }
                }));

    server.join();

    LOG.info("Shutting down Gravitino Server ... ");
    try {
      server.stop();
      LOG.info("Gravitino Server has shut down.");
    } catch (Exception e) {
      LOG.error("Error while stopping Gravitino Server", e);
    }
  }

  static ServerConfig loadConfig(String confPath) {
    ServerConfig serverConfig = new ServerConfig();
    try {
      if (confPath.isEmpty()) {
        // Load default conf
        serverConfig.loadFromFile(CONF_FILE);
      } else {
        Properties properties = serverConfig.loadPropertiesFromFile(new File(confPath));
        serverConfig.loadFromProperties(properties);
      }
    } catch (Exception exception) {
      throw new IllegalArgumentException("Failed to load conf from file " + confPath, exception);
    }
    return serverConfig;
  }
}<|MERGE_RESOLUTION|>--- conflicted
+++ resolved
@@ -20,10 +20,7 @@
 
 import java.io.File;
 import java.io.IOException;
-<<<<<<< HEAD
-=======
 import java.util.List;
->>>>>>> 225e98dd
 import java.util.HashSet;
 import java.util.Properties;
 import javax.servlet.Servlet;
@@ -102,16 +99,10 @@
 
     ServerAuthenticator.getInstance().initialize(serverConfig);
 
-<<<<<<< HEAD
+    GravitinoAuthorizerProvider.getInstance().initialize(serverConfig);
+
     lineageService.initialize(
         new LineageConfig(serverConfig.getConfigsWithPrefix(LineageConfig.LINEAGE_CONFIG_PREFIX)));
-    GravitinoAuthorizerProvider.getInstance().initialize(serverConfig);
-=======
-    GravitinoAuthorizerProvider.getInstance().initialize(serverConfig);
-
-    lineageService.initialize(
-        new LineageConfig(serverConfig.getConfigsWithPrefix(LineageConfig.LINEAGE_CONFIG_PREFIX)));
->>>>>>> 225e98dd
 
     // initialize Jersey REST API resources.
     initializeRestApi();
