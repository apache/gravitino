--- conflicted
+++ resolved
@@ -19,10 +19,8 @@
 package org.apache.gravitino.server;
 
 import java.io.File;
-<<<<<<< HEAD
 import java.io.IOException;
-=======
->>>>>>> b2616001
+import java.util.HashSet;
 import java.util.HashSet;
 import java.util.Properties;
 import javax.inject.Singleton;
@@ -103,17 +101,11 @@
 
     ServerAuthenticator.getInstance().initialize(serverConfig);
 
+    GravitinoAuthorizerProvider.getInstance().initialize(serverConfig);
+
     lineageService.initialize(
         new LineageConfig(serverConfig.getConfigsWithPrefix(LineageConfig.LINEAGE_CONFIG_PREFIX)));
 
-<<<<<<< HEAD
-    GravitinoAuthorizerProvider.getInstance().initialize(serverConfig);
-
-    lineageService.initialize(
-        new LineageConfig(serverConfig.getConfigsWithPrefix(LineageConfig.LINEAGE_CONFIG_PREFIX)));
-
-=======
->>>>>>> b2616001
     // initialize Jersey REST API resources.
     initializeRestApi();
   }
