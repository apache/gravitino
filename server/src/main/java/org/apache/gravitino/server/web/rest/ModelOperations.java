--- conflicted
+++ resolved
@@ -58,12 +58,9 @@
 import org.apache.gravitino.model.ModelChange;
 import org.apache.gravitino.model.ModelVersion;
 import org.apache.gravitino.model.ModelVersionChange;
-<<<<<<< HEAD
-=======
 import org.apache.gravitino.server.authorization.MetadataFilterHelper;
 import org.apache.gravitino.server.authorization.annotations.AuthorizationExpression;
 import org.apache.gravitino.server.authorization.annotations.AuthorizationMetadata;
->>>>>>> d09a2e1c
 import org.apache.gravitino.server.web.Utils;
 import org.apache.gravitino.utils.NameIdentifierUtil;
 import org.apache.gravitino.utils.NamespaceUtil;
@@ -525,26 +522,18 @@
   @Produces("application/vnd.gravitino.v1+json")
   @Timed(name = "alter-model-version." + MetricNames.HTTP_PROCESS_DURATION, absolute = true)
   @ResponseMetered(name = "alter-model-version", absolute = true)
-<<<<<<< HEAD
+  @AuthorizationExpression(
+      expression =
+          " ANY(OWNER, METALAKE, CATALOG) || "
+              + "SCHEMA_OWNER_WITH_USE_CATALOG || "
+              + "ANY_USE_CATALOG && ANY_USE_SCHEMA && MODEL::OWNER",
+      accessMetadataType = MetadataObject.Type.MODEL)
   public Response alterModelVersion(
-      @PathParam("metalake") String metalake,
-      @PathParam("catalog") String catalog,
-      @PathParam("schema") String schema,
-      @PathParam("model") String model,
-=======
-  @AuthorizationExpression(
-      expression =
-          " ANY(OWNER, METALAKE, CATALOG) || "
-              + "SCHEMA_OWNER_WITH_USE_CATALOG || "
-              + "ANY_USE_CATALOG && ANY_USE_SCHEMA && MODEL::OWNER",
-      accessMetadataType = MetadataObject.Type.MODEL)
-  public Response alterModelVersion(
-      @PathParam("metalake") @AuthorizationMetadata(type = Entity.EntityType.METALAKE)
-          String metalake,
-      @PathParam("catalog") @AuthorizationMetadata(type = Entity.EntityType.CATALOG) String catalog,
-      @PathParam("schema") @AuthorizationMetadata(type = Entity.EntityType.SCHEMA) String schema,
-      @PathParam("model") @AuthorizationMetadata(type = Entity.EntityType.MODEL) String model,
->>>>>>> d09a2e1c
+      @PathParam("metalake") @AuthorizationMetadata(type = Entity.EntityType.METALAKE)
+          String metalake,
+      @PathParam("catalog") @AuthorizationMetadata(type = Entity.EntityType.CATALOG) String catalog,
+      @PathParam("schema") @AuthorizationMetadata(type = Entity.EntityType.SCHEMA) String schema,
+      @PathParam("model") @AuthorizationMetadata(type = Entity.EntityType.MODEL) String model,
       @PathParam("version") int version,
       ModelVersionUpdatesRequest request) {
     LOG.info(
@@ -586,26 +575,18 @@
   @Produces("application/vnd.gravitino.v1+json")
   @Timed(name = "alter-model-alias." + MetricNames.HTTP_PROCESS_DURATION, absolute = true)
   @ResponseMetered(name = "alter-model-alias", absolute = true)
-<<<<<<< HEAD
+  @AuthorizationExpression(
+      expression =
+          " ANY(OWNER, METALAKE, CATALOG) || "
+              + "SCHEMA_OWNER_WITH_USE_CATALOG || "
+              + "ANY_USE_CATALOG && ANY_USE_SCHEMA && MODEL::OWNER",
+      accessMetadataType = MetadataObject.Type.MODEL)
   public Response alterModelVersionByAlias(
-      @PathParam("metalake") String metalake,
-      @PathParam("catalog") String catalog,
-      @PathParam("schema") String schema,
-      @PathParam("model") String model,
-=======
-  @AuthorizationExpression(
-      expression =
-          " ANY(OWNER, METALAKE, CATALOG) || "
-              + "SCHEMA_OWNER_WITH_USE_CATALOG || "
-              + "ANY_USE_CATALOG && ANY_USE_SCHEMA && MODEL::OWNER",
-      accessMetadataType = MetadataObject.Type.MODEL)
-  public Response alterModelVersionByAlias(
-      @PathParam("metalake") @AuthorizationMetadata(type = Entity.EntityType.METALAKE)
-          String metalake,
-      @PathParam("catalog") @AuthorizationMetadata(type = Entity.EntityType.CATALOG) String catalog,
-      @PathParam("schema") @AuthorizationMetadata(type = Entity.EntityType.SCHEMA) String schema,
-      @PathParam("model") @AuthorizationMetadata(type = Entity.EntityType.MODEL) String model,
->>>>>>> d09a2e1c
+      @PathParam("metalake") @AuthorizationMetadata(type = Entity.EntityType.METALAKE)
+          String metalake,
+      @PathParam("catalog") @AuthorizationMetadata(type = Entity.EntityType.CATALOG) String catalog,
+      @PathParam("schema") @AuthorizationMetadata(type = Entity.EntityType.SCHEMA) String schema,
+      @PathParam("model") @AuthorizationMetadata(type = Entity.EntityType.MODEL) String model,
       @PathParam("alias") String alias,
       ModelVersionUpdatesRequest request) {
     LOG.info(
