/*
 * Licensed to the Apache Software Foundation (ASF) under one
 * or more contributor license agreements.  See the NOTICE file
 * distributed with this work for additional information
 * regarding copyright ownership.  The ASF licenses this file
 * to you under the Apache License, Version 2.0 (the
 * "License"); you may not use this file except in compliance
 * with the License.  You may obtain a copy of the License at
 *
 *  http://www.apache.org/licenses/LICENSE-2.0
 *
 * Unless required by applicable law or agreed to in writing,
 * software distributed under the License is distributed on an
 * "AS IS" BASIS, WITHOUT WARRANTIES OR CONDITIONS OF ANY
 * KIND, either express or implied.  See the License for the
 * specific language governing permissions and limitations
 * under the License.
 */
package org.apache.gravitino.server.web.rest;

import com.codahale.metrics.annotation.ResponseMetered;
import com.codahale.metrics.annotation.Timed;
import javax.servlet.http.HttpServletRequest;
import javax.ws.rs.DELETE;
import javax.ws.rs.DefaultValue;
import javax.ws.rs.GET;
import javax.ws.rs.POST;
import javax.ws.rs.Path;
import javax.ws.rs.PathParam;
import javax.ws.rs.Produces;
import javax.ws.rs.QueryParam;
import javax.ws.rs.core.Context;
import javax.ws.rs.core.Response;
import org.apache.gravitino.GravitinoEnv;
import org.apache.gravitino.authorization.AccessControlDispatcher;
import org.apache.gravitino.dto.requests.UserAddRequest;
import org.apache.gravitino.dto.responses.NameListResponse;
import org.apache.gravitino.dto.responses.RemoveResponse;
import org.apache.gravitino.dto.responses.UserListResponse;
import org.apache.gravitino.dto.responses.UserResponse;
import org.apache.gravitino.dto.util.DTOConverters;
import org.apache.gravitino.metrics.MetricNames;
import org.apache.gravitino.server.authorization.NameBindings;
import org.apache.gravitino.server.web.Utils;
import org.slf4j.Logger;
import org.slf4j.LoggerFactory;

@NameBindings.AccessControlInterfaces
@Path("/metalakes/{metalake}/users")
public class UserOperations {

  private static final Logger LOG = LoggerFactory.getLogger(UserOperations.class);

  private final AccessControlDispatcher accessControlManager;

  @Context private HttpServletRequest httpRequest;

  public UserOperations() {
    // Because accessManager may be null when Gravitino doesn't enable authorization,
    // and Jersey injection doesn't support null value. So UserOperations chooses to retrieve
    // accessControlManager from GravitinoEnv instead of injection here.
    this.accessControlManager = GravitinoEnv.getInstance().accessControlDispatcher();
  }

  @GET
  @Path("{user}")
  @Produces("application/vnd.gravitino.v1+json")
  @Timed(name = "get-user." + MetricNames.HTTP_PROCESS_DURATION, absolute = true)
  @ResponseMetered(name = "get-user", absolute = true)
  public Response getUser(@PathParam("metalake") String metalake, @PathParam("user") String user) {
    try {
      return Utils.doAs(
          httpRequest,
          () ->
              Utils.ok(
                  new UserResponse(
                      DTOConverters.toDTO(accessControlManager.getUser(metalake, user)))));
    } catch (Exception e) {
      return ExceptionHandlers.handleUserException(OperationType.GET, user, metalake, e);
    }
  }

  @GET
  @Produces("application/vnd.gravitino.v1+json")
  @Timed(name = "list-user." + MetricNames.HTTP_PROCESS_DURATION, absolute = true)
  @ResponseMetered(name = "list-user", absolute = true)
  public Response listUsers(
      @PathParam("metalake") String metalake,
      @QueryParam("details") @DefaultValue("false") boolean verbose) {
    try {
      return Utils.doAs(
          httpRequest,
          () -> {
            if (verbose) {
              return Utils.ok(
                  new UserListResponse(
                      DTOConverters.toDTOs(accessControlManager.listUsers(metalake))));
            } else {
              return Utils.ok(new NameListResponse(accessControlManager.listUserNames(metalake)));
            }
          });
    } catch (Exception e) {
      return ExceptionHandlers.handleUserException(OperationType.LIST, "", metalake, e);
    }
  }

  @POST
  @Produces("application/vnd.gravitino.v1+json")
  @Timed(name = "add-user." + MetricNames.HTTP_PROCESS_DURATION, absolute = true)
  @ResponseMetered(name = "add-user", absolute = true)
  public Response addUser(@PathParam("metalake") String metalake, UserAddRequest request) {
    try {
      return Utils.doAs(
          httpRequest,
          () ->
<<<<<<< HEAD
              Utils.ok(
                  new UserResponse(
                      DTOConverters.toDTO(
                          accessControlManager.addUser(metalake, request.getName())))));
=======
              TreeLockUtils.doWithTreeLock(
                  NameIdentifier.of(AuthorizationUtils.ofGroupNamespace(metalake).levels()),
                  LockType.WRITE,
                  () -> {
                    request.validate();
                    return Utils.ok(
                        new UserResponse(
                            DTOConverters.toDTO(
                                accessControlManager.addUser(metalake, request.getName()))));
                  }));
>>>>>>> 45349852
    } catch (Exception e) {
      return ExceptionHandlers.handleUserException(
          OperationType.ADD, request.getName(), metalake, e);
    }
  }

  @DELETE
  @Path("{user}")
  @Produces("application/vnd.gravitino.v1+json")
  @Timed(name = "remove-user." + MetricNames.HTTP_PROCESS_DURATION, absolute = true)
  @ResponseMetered(name = "remove-user", absolute = true)
  public Response removeUser(
      @PathParam("metalake") String metalake, @PathParam("user") String user) {
    try {
      return Utils.doAs(
          httpRequest,
          () -> {
            boolean removed = accessControlManager.removeUser(metalake, user);
            if (!removed) {
              LOG.warn("Failed to remove user {} under metalake {}", user, metalake);
            }
            return Utils.ok(new RemoveResponse(removed));
          });
    } catch (Exception e) {
      return ExceptionHandlers.handleUserException(OperationType.REMOVE, user, metalake, e);
    }
  }
}<|MERGE_RESOLUTION|>--- conflicted
+++ resolved
@@ -112,24 +112,13 @@
     try {
       return Utils.doAs(
           httpRequest,
-          () ->
-<<<<<<< HEAD
-              Utils.ok(
-                  new UserResponse(
-                      DTOConverters.toDTO(
-                          accessControlManager.addUser(metalake, request.getName())))));
-=======
-              TreeLockUtils.doWithTreeLock(
-                  NameIdentifier.of(AuthorizationUtils.ofGroupNamespace(metalake).levels()),
-                  LockType.WRITE,
-                  () -> {
-                    request.validate();
-                    return Utils.ok(
-                        new UserResponse(
-                            DTOConverters.toDTO(
-                                accessControlManager.addUser(metalake, request.getName()))));
-                  }));
->>>>>>> 45349852
+          () -> {
+            request.validate();
+            return Utils.ok(
+                new UserResponse(
+                    DTOConverters.toDTO(
+                        accessControlManager.addUser(metalake, request.getName()))));
+          });
     } catch (Exception e) {
       return ExceptionHandlers.handleUserException(
           OperationType.ADD, request.getName(), metalake, e);
