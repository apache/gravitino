/*
 * Copyright 2023 Datastrato.
 * This software is licensed under the Apache License version 2.
 */

import java.text.SimpleDateFormat
import java.util.Date

plugins {
  `maven-publish`
  id("java")
  id("idea")
  id("com.diffplug.spotless")
}

dependencies {
  implementation(project(":api"))
  implementation(project(":common"))
  implementation(project(":server-common"))
  implementation(project(":core"))
  implementation(libs.jackson.databind)
  implementation(libs.jackson.annotations)
  implementation(libs.jackson.datatype.jdk8)
  implementation(libs.jackson.datatype.jsr310)
  implementation(libs.guava)
  implementation(libs.bundles.log4j)
  implementation(libs.bundles.jetty)
  implementation(libs.bundles.jersey)
<<<<<<< HEAD
  implementation(libs.substrait.java.core) {
    exclude("org.slf4j")
    exclude("com.fasterxml.jackson.core")
    exclude("com.fasterxml.jackson.datatype")
  }
  implementation(libs.metrics.jersey2)
=======
>>>>>>> c03911f3

  compileOnly(libs.lombok)
  annotationProcessor(libs.lombok)
  testCompileOnly(libs.lombok)
  testAnnotationProcessor(libs.lombok)

  testImplementation(libs.junit.jupiter.api)
  testImplementation(libs.junit.jupiter.params)
  testRuntimeOnly(libs.junit.jupiter.engine)
  testImplementation(libs.jersey.test.framework.core) {
    exclude(group = "org.junit.jupiter")
  }
  testImplementation(libs.jersey.test.framework.provider.jetty) {
    exclude(group = "org.junit.jupiter")
  }
  testImplementation(libs.mockito.core)
  testImplementation(libs.commons.io)
}

fun getGitCommitId(): String {
  val gitFolder = rootDir.path + "/.git/"
  val head = File(gitFolder + "HEAD").readText().split(":")
  val isCommit = head.size == 1
  if (isCommit) {
    return head[0].trim()
  }
  val refHead = File(gitFolder + head[1].trim())
  return refHead.readText().trim()
}

val propertiesFile = "src/main/resources/project.properties"
fun writeProjectPropertiesFile() {
  val propertiesFile = file(propertiesFile)
  if (propertiesFile.exists()) {
    propertiesFile.delete();
  }

  val dateFormat = SimpleDateFormat("dd/MM/yyyy HH:mm:ss")

  val compileDate = dateFormat.format(Date())
  val projectVersion = project.version.toString()
  val commitId = getGitCommitId()

  propertiesFile.parentFile.mkdirs()
  propertiesFile.createNewFile()
  propertiesFile.writer().use { writer ->
    writer.write("#\n" +
            "# Copyright 2023 Datastrato.\n" +
            "# This software is licensed under the Apache License version 2.\n" +
            "#\n")
    writer.write("project.version=$projectVersion\n")
    writer.write("compile.date=$compileDate\n")
    writer.write("git.commit.id=$commitId\n")
  }
}

tasks {
  jar {
    doFirst() {
      writeProjectPropertiesFile()
      val file = file(propertiesFile)
      if (!file.exists()) {
        throw GradleException("$propertiesFile file not generated!")
      }
    }
  }
  test {
    environment("GRAVITINO_HOME", rootDir.path)
    environment("GRAVITINO_TEST", "true")
  }
  clean {
    delete("${propertiesFile}")
  }
}<|MERGE_RESOLUTION|>--- conflicted
+++ resolved
@@ -26,15 +26,7 @@
   implementation(libs.bundles.log4j)
   implementation(libs.bundles.jetty)
   implementation(libs.bundles.jersey)
-<<<<<<< HEAD
-  implementation(libs.substrait.java.core) {
-    exclude("org.slf4j")
-    exclude("com.fasterxml.jackson.core")
-    exclude("com.fasterxml.jackson.datatype")
-  }
   implementation(libs.metrics.jersey2)
-=======
->>>>>>> c03911f3
 
   compileOnly(libs.lombok)
   annotationProcessor(libs.lombok)
