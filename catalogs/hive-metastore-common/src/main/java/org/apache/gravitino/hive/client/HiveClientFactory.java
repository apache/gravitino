--- conflicted
+++ resolved
@@ -68,8 +68,7 @@
 
     try {
       this.hadoopConf = new Configuration();
-<<<<<<< HEAD
-      buildConfigurationFromProperties(properties, hadoopConf);
+      updateConfigurationFromProperties(properties, hadoopConf);
 
       initKerberosIfNecessary();
       if (enableKerberos) {
@@ -77,9 +76,6 @@
         HiveClient client = createHiveClient();
         kerberosClient.setHiveClient(client);
       }
-=======
-      updateConfigurationFromProperties(properties, hadoopConf);
->>>>>>> 957ce164
     } catch (Exception e) {
       throw new RuntimeException("Failed to initialize HiveClientFactory", e);
     }
