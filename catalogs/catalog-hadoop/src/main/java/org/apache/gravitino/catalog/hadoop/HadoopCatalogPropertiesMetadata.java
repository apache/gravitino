--- conflicted
+++ resolved
@@ -23,13 +23,8 @@
 import com.google.common.collect.ImmutableMap;
 import java.util.Map;
 import org.apache.gravitino.catalog.hadoop.authentication.AuthenticationConfig;
-<<<<<<< HEAD
-import org.apache.gravitino.catalog.hadoop.authentication.kerberos.KerberosConfig;
-import org.apache.gravitino.catalog.hadoop.storage.s3.HadoopS3Config;
-=======
 import org.apache.gravitino.catalog.hadoop.fs.FileSystemProvider;
 import org.apache.gravitino.catalog.hadoop.fs.LocalFileSystemProvider;
->>>>>>> 437f3671
 import org.apache.gravitino.connector.BaseCatalogPropertiesMetadata;
 import org.apache.gravitino.connector.PropertyEntry;
 
@@ -42,12 +37,6 @@
   // If not, users have to specify the storage location in the Schema or Fileset level.
   public static final String LOCATION = "location";
 
-<<<<<<< HEAD
-  // Property "storage-type" is used to specify the actual storage system of the filesets under the
-  // catalog.
-  // If not specified, the default storage type is HDFS.
-  public static final String STORAGE_TYPE = "storage-type";
-=======
   /**
    * The name of {@link FileSystemProvider} to be added to the catalog. Except built-in
    * FileSystemProvider like LocalFileSystemProvider and HDFSFileSystemProvider, users can add their
@@ -65,7 +54,6 @@
 
   public static final String BUILTIN_LOCAL_FS_PROVIDER = "builtin-local";
   public static final String BUILTIN_HDFS_FS_PROVIDER = "builtin-hdfs";
->>>>>>> 437f3671
 
   private static final Map<String, PropertyEntry<?>> HADOOP_CATALOG_PROPERTY_ENTRIES =
       ImmutableMap.<String, PropertyEntry<?>>builder()
@@ -78,18 +66,6 @@
                   null,
                   false /* hidden */))
           .put(
-<<<<<<< HEAD
-              STORAGE_TYPE,
-              PropertyEntry.stringOptionalPropertyEntry(
-                  STORAGE_TYPE,
-                  "The storage type of the filesets under the catalog, currently only Local, HDFS and S3 is supported",
-                  false /* immutable */,
-                  "HDFS",
-                  false /* hidden */))
-          // The following two are about authentication.
-          .putAll(KerberosConfig.KERBEROS_PROPERTY_ENTRIES)
-          .putAll(HadoopS3Config.S3_PROPERTY_ENTRIES)
-=======
               FILESYSTEM_PROVIDERS,
               PropertyEntry.stringOptionalPropertyEntry(
                   FILESYSTEM_PROVIDERS,
@@ -107,7 +83,6 @@
                   false /* hidden */))
           // The following two are about authentication.
           .putAll(KERBEROS_PROPERTY_ENTRIES)
->>>>>>> 437f3671
           .putAll(AuthenticationConfig.AUTHENTICATION_PROPERTY_ENTRIES)
           .build();
 
