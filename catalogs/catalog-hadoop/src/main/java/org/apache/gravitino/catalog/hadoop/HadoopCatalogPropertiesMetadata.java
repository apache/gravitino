/*
 * Licensed to the Apache Software Foundation (ASF) under one
 * or more contributor license agreements.  See the NOTICE file
 * distributed with this work for additional information
 * regarding copyright ownership.  The ASF licenses this file
 * to you under the Apache License, Version 2.0 (the
 * "License"); you may not use this file except in compliance
 * with the License.  You may obtain a copy of the License at
 *
 *  http://www.apache.org/licenses/LICENSE-2.0
 *
 * Unless required by applicable law or agreed to in writing,
 * software distributed under the License is distributed on an
 * "AS IS" BASIS, WITHOUT WARRANTIES OR CONDITIONS OF ANY
 * KIND, either express or implied.  See the License for the
 * specific language governing permissions and limitations
 * under the License.
 */
package org.apache.gravitino.catalog.hadoop;

import com.google.common.collect.ImmutableMap;
import java.util.Map;
import org.apache.gravitino.catalog.hadoop.authentication.AuthenticationConfig;
import org.apache.gravitino.catalog.hadoop.authentication.kerberos.KerberosConfig;
import org.apache.gravitino.catalog.hadoop.fs.FileSystemProvider;
import org.apache.gravitino.catalog.hadoop.fs.LocalFileSystemProvider;
import org.apache.gravitino.connector.BaseCatalogPropertiesMetadata;
import org.apache.gravitino.connector.PropertyEntry;

public class HadoopCatalogPropertiesMetadata extends BaseCatalogPropertiesMetadata {

  // Property "location" is used to specify the storage location managed by Hadoop fileset catalog.
  // If specified, the location will be used as the default storage location for all
  // managed filesets created under this catalog.
  //
  // If not, users have to specify the storage location in the Schema or Fileset level.
  public static final String LOCATION = "location";

  /**
<<<<<<< HEAD
   * The implementation class name of the {@link FileSystemProvider} to be used by the catalog.
   * Gravitino supports LocalFileSystem and HDFS by default. Users can implement their own by
   * extending {@link FileSystemProvider} and specify the class name here.
   */
  public static final String FILESYSTEM_PROVIDER = "filesystem.providers";
=======
   * The class names of {@link FileSystemProvider} to be added to the catalog. Except built-in
   * FileSystemProvider like LocalFileSystemProvider and HDFSFileSystemProvider, users can add their
   * own FileSystemProvider by specifying the class name here. The value can be
   * 'xxxx.yyy.FileSystemProvider1,xxxx.yyy.FileSystemProvider2'.
   */
  public static final String FILESYSTEM_PROVIDERS_CLASSNAMES = "filesystem-providers-classnames";

  /**
   * The default file system provider class name, used to create the default file system. If not
   * specified, the default file system provider will be {@link LocalFileSystemProvider}.
   */
  public static final String DEFAULT_FS_PROVIDER_CLASSNAME =
      "default-filesystem-provider-classname";
>>>>>>> bc1e76fc

  private static final Map<String, PropertyEntry<?>> HADOOP_CATALOG_PROPERTY_ENTRIES =
      ImmutableMap.<String, PropertyEntry<?>>builder()
          .put(
              LOCATION,
              PropertyEntry.stringOptionalPropertyEntry(
                  LOCATION,
                  "The storage location managed by Hadoop fileset catalog",
                  false /* immutable */,
                  null,
                  false /* hidden */))
          .put(
<<<<<<< HEAD
              FILESYSTEM_PROVIDER,
              PropertyEntry.stringOptionalPropertyEntry(
                  FILESYSTEM_PROVIDER,
                  "The file system provider class name",
                  false /* immutable */,
                  null,
                  false /* hidden */))
=======
              FILESYSTEM_PROVIDERS_CLASSNAMES,
              PropertyEntry.stringOptionalPropertyEntry(
                  FILESYSTEM_PROVIDERS_CLASSNAMES,
                  "The file system provider class name, separated by comma",
                  false /* immutable */,
                  null,
                  false /* hidden */))
          .put(
              DEFAULT_FS_PROVIDER_CLASSNAME,
              PropertyEntry.stringOptionalPropertyEntry(
                  DEFAULT_FS_PROVIDER_CLASSNAME,
                  "Default file system provider, used to create the default file system",
                  false /* immutable */,
                  LocalFileSystemProvider.class.getCanonicalName(),
                  false /* hidden */))
>>>>>>> bc1e76fc
          // The following two are about authentication.
          .putAll(KerberosConfig.KERBEROS_PROPERTY_ENTRIES)
          .putAll(AuthenticationConfig.AUTHENTICATION_PROPERTY_ENTRIES)
          .build();

  @Override
  protected Map<String, PropertyEntry<?>> specificPropertyEntries() {
    return HADOOP_CATALOG_PROPERTY_ENTRIES;
  }
}<|MERGE_RESOLUTION|>--- conflicted
+++ resolved
@@ -37,13 +37,6 @@
   public static final String LOCATION = "location";
 
   /**
-<<<<<<< HEAD
-   * The implementation class name of the {@link FileSystemProvider} to be used by the catalog.
-   * Gravitino supports LocalFileSystem and HDFS by default. Users can implement their own by
-   * extending {@link FileSystemProvider} and specify the class name here.
-   */
-  public static final String FILESYSTEM_PROVIDER = "filesystem.providers";
-=======
    * The class names of {@link FileSystemProvider} to be added to the catalog. Except built-in
    * FileSystemProvider like LocalFileSystemProvider and HDFSFileSystemProvider, users can add their
    * own FileSystemProvider by specifying the class name here. The value can be
@@ -57,7 +50,6 @@
    */
   public static final String DEFAULT_FS_PROVIDER_CLASSNAME =
       "default-filesystem-provider-classname";
->>>>>>> bc1e76fc
 
   private static final Map<String, PropertyEntry<?>> HADOOP_CATALOG_PROPERTY_ENTRIES =
       ImmutableMap.<String, PropertyEntry<?>>builder()
@@ -70,15 +62,6 @@
                   null,
                   false /* hidden */))
           .put(
-<<<<<<< HEAD
-              FILESYSTEM_PROVIDER,
-              PropertyEntry.stringOptionalPropertyEntry(
-                  FILESYSTEM_PROVIDER,
-                  "The file system provider class name",
-                  false /* immutable */,
-                  null,
-                  false /* hidden */))
-=======
               FILESYSTEM_PROVIDERS_CLASSNAMES,
               PropertyEntry.stringOptionalPropertyEntry(
                   FILESYSTEM_PROVIDERS_CLASSNAMES,
@@ -94,7 +77,6 @@
                   false /* immutable */,
                   LocalFileSystemProvider.class.getCanonicalName(),
                   false /* hidden */))
->>>>>>> bc1e76fc
           // The following two are about authentication.
           .putAll(KerberosConfig.KERBEROS_PROPERTY_ENTRIES)
           .putAll(AuthenticationConfig.AUTHENTICATION_PROPERTY_ENTRIES)
