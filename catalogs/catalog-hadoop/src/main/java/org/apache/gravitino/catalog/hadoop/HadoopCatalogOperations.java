/*
 * Licensed to the Apache Software Foundation (ASF) under one
 * or more contributor license agreements.  See the NOTICE file
 * distributed with this work for additional information
 * regarding copyright ownership.  The ASF licenses this file
 * to you under the Apache License, Version 2.0 (the
 * "License"); you may not use this file except in compliance
 * with the License.  You may obtain a copy of the License at
 *
 *  http://www.apache.org/licenses/LICENSE-2.0
 *
 * Unless required by applicable law or agreed to in writing,
 * software distributed under the License is distributed on an
 * "AS IS" BASIS, WITHOUT WARRANTIES OR CONDITIONS OF ANY
 * KIND, either express or implied.  See the License for the
 * specific language governing permissions and limitations
 * under the License.
 */
package org.apache.gravitino.catalog.hadoop;

import static org.apache.gravitino.catalog.hadoop.HadoopCatalogPropertiesMetadata.CACHE_VALUE_NOT_SET;
import static org.apache.gravitino.connector.BaseCatalog.CATALOG_BYPASS_PREFIX;
import static org.apache.gravitino.file.Fileset.LOCATION_NAME_UNKNOWN;
import static org.apache.gravitino.file.Fileset.PROPERTY_CATALOG_PLACEHOLDER;
import static org.apache.gravitino.file.Fileset.PROPERTY_DEFAULT_LOCATION_NAME;
import static org.apache.gravitino.file.Fileset.PROPERTY_FILESET_PLACEHOLDER;
import static org.apache.gravitino.file.Fileset.PROPERTY_LOCATION_PLACEHOLDER_PREFIX;
import static org.apache.gravitino.file.Fileset.PROPERTY_MULTIPLE_LOCATIONS_PREFIX;
import static org.apache.gravitino.file.Fileset.PROPERTY_SCHEMA_PLACEHOLDER;

import com.github.benmanes.caffeine.cache.Cache;
import com.github.benmanes.caffeine.cache.Caffeine;
import com.github.benmanes.caffeine.cache.Scheduler;
import com.google.common.annotations.VisibleForTesting;
import com.google.common.base.Preconditions;
import com.google.common.collect.ImmutableMap;
import com.google.common.collect.Maps;
import com.google.common.util.concurrent.ThreadFactoryBuilder;
import java.io.FileNotFoundException;
import java.io.IOException;
import java.time.Instant;
import java.util.Arrays;
import java.util.Collections;
import java.util.HashMap;
import java.util.HashSet;
import java.util.List;
import java.util.Map;
import java.util.Optional;
import java.util.Set;
import java.util.concurrent.ScheduledThreadPoolExecutor;
import java.util.concurrent.TimeUnit;
import java.util.concurrent.atomic.AtomicReference;
import java.util.regex.Matcher;
import java.util.regex.Pattern;
import java.util.stream.Collectors;
import org.apache.commons.lang3.StringUtils;
import org.apache.gravitino.Catalog;
import org.apache.gravitino.Entity;
import org.apache.gravitino.EntityStore;
import org.apache.gravitino.GravitinoEnv;
import org.apache.gravitino.NameIdentifier;
import org.apache.gravitino.Namespace;
import org.apache.gravitino.Schema;
import org.apache.gravitino.SchemaChange;
import org.apache.gravitino.StringIdentifier;
import org.apache.gravitino.audit.CallerContext;
import org.apache.gravitino.audit.FilesetAuditConstants;
import org.apache.gravitino.audit.FilesetDataOperation;
import org.apache.gravitino.catalog.FilesetFileOps;
import org.apache.gravitino.catalog.ManagedSchemaOperations;
import org.apache.gravitino.catalog.hadoop.fs.FileSystemProvider;
import org.apache.gravitino.catalog.hadoop.fs.FileSystemUtils;
import org.apache.gravitino.connector.CatalogInfo;
import org.apache.gravitino.connector.CatalogOperations;
import org.apache.gravitino.connector.HasPropertyMetadata;
import org.apache.gravitino.dto.file.FileInfoDTO;
import org.apache.gravitino.exceptions.AlreadyExistsException;
import org.apache.gravitino.exceptions.FilesetAlreadyExistsException;
import org.apache.gravitino.exceptions.GravitinoRuntimeException;
import org.apache.gravitino.exceptions.NoSuchCatalogException;
import org.apache.gravitino.exceptions.NoSuchEntityException;
import org.apache.gravitino.exceptions.NoSuchFilesetException;
import org.apache.gravitino.exceptions.NoSuchLocationNameException;
import org.apache.gravitino.exceptions.NoSuchSchemaException;
import org.apache.gravitino.exceptions.NonEmptySchemaException;
import org.apache.gravitino.exceptions.SchemaAlreadyExistsException;
import org.apache.gravitino.file.FileInfo;
import org.apache.gravitino.file.Fileset;
import org.apache.gravitino.file.FilesetCatalog;
import org.apache.gravitino.file.FilesetChange;
import org.apache.gravitino.meta.AuditInfo;
import org.apache.gravitino.meta.FilesetEntity;
import org.apache.gravitino.meta.SchemaEntity;
import org.apache.gravitino.utils.NamespaceUtil;
import org.apache.gravitino.utils.PrincipalUtils;
import org.apache.hadoop.conf.Configuration;
import org.apache.hadoop.fs.FileStatus;
import org.apache.hadoop.fs.FileSystem;
import org.apache.hadoop.fs.Path;
import org.awaitility.Awaitility;
import org.awaitility.core.ConditionTimeoutException;
import org.slf4j.Logger;
import org.slf4j.LoggerFactory;

public class HadoopCatalogOperations extends ManagedSchemaOperations
    implements CatalogOperations, FilesetCatalog, FilesetFileOps {
  private static final String SCHEMA_DOES_NOT_EXIST_MSG = "Schema %s does not exist";
  private static final String FILESET_DOES_NOT_EXIST_MSG = "Fileset %s does not exist";
  private static final String SLASH = "/";

  // location placeholder pattern format: {{placeholder}}
  private static final Pattern LOCATION_PLACEHOLDER_PATTERN = Pattern.compile("\\{\\{(.*?)\\}\\}");
  private static final Logger LOG = LoggerFactory.getLogger(HadoopCatalogOperations.class);

  private final EntityStore store;

  private HasPropertyMetadata propertiesMetadata;

  @VisibleForTesting Configuration hadoopConf;

  @VisibleForTesting Map<String, Path> catalogStorageLocations;

  private Map<String, String> conf;

  private CatalogInfo catalogInfo;

  private Map<String, FileSystemProvider> fileSystemProvidersMap;

  private FileSystemProvider defaultFileSystemProvider;

  private boolean disableFSOps;

  private Cache<NameIdentifier, HadoopFileset> filesetCache;

  HadoopCatalogOperations(EntityStore store) {
    this.store = store;
  }

  public HadoopCatalogOperations() {
    this(GravitinoEnv.getInstance().entityStore());
  }

  @Override
  public EntityStore store() {
    return store;
  }

  public CatalogInfo getCatalogInfo() {
    return catalogInfo;
  }

  public Configuration getHadoopConf() {
    Configuration configuration = new Configuration();
    conf.forEach((k, v) -> configuration.set(k.replace(CATALOG_BYPASS_PREFIX, ""), v));
    return configuration;
  }

  public Map<String, String> getConf() {
    return conf;
  }

  @Override
  public void initialize(
      Map<String, String> config, CatalogInfo info, HasPropertyMetadata propertiesMetadata)
      throws RuntimeException {
    this.propertiesMetadata = propertiesMetadata;
    this.catalogInfo = info;
    this.conf = config;

    this.disableFSOps =
        (boolean)
            propertiesMetadata
                .catalogPropertiesMetadata()
                .getOrDefault(config, HadoopCatalogPropertiesMetadata.DISABLE_FILESYSTEM_OPS);
    if (!disableFSOps) {
      String fileSystemProviders =
          (String)
              propertiesMetadata
                  .catalogPropertiesMetadata()
                  .getOrDefault(config, HadoopCatalogPropertiesMetadata.FILESYSTEM_PROVIDERS);
      this.fileSystemProvidersMap =
          ImmutableMap.<String, FileSystemProvider>builder()
              .putAll(FileSystemUtils.getFileSystemProviders(fileSystemProviders))
              .build();

      String defaultFileSystemProviderName =
          (String)
              propertiesMetadata
                  .catalogPropertiesMetadata()
                  .getOrDefault(config, HadoopCatalogPropertiesMetadata.DEFAULT_FS_PROVIDER);
      this.defaultFileSystemProvider =
          FileSystemUtils.getFileSystemProviderByName(
              fileSystemProvidersMap, defaultFileSystemProviderName);
    }

    this.catalogStorageLocations = getAndCheckCatalogStorageLocations(config);
    this.filesetCache = initializeFilesetCache(config);
  }

  @Override
  public NameIdentifier[] listFilesets(Namespace namespace) throws NoSuchSchemaException {
    try {
      NameIdentifier schemaIdent = NameIdentifier.of(namespace.levels());
      if (!store.exists(schemaIdent, Entity.EntityType.SCHEMA)) {
        throw new NoSuchSchemaException(SCHEMA_DOES_NOT_EXIST_MSG, schemaIdent);
      }

      List<FilesetEntity> filesets =
          store.list(namespace, FilesetEntity.class, Entity.EntityType.FILESET);
      return filesets.stream()
          .map(f -> NameIdentifier.of(namespace, f.name()))
          .toArray(NameIdentifier[]::new);
    } catch (IOException e) {
      throw new RuntimeException("Failed to list filesets under namespace " + namespace, e);
    }
  }

  @Override
  public Fileset loadFileset(NameIdentifier ident) throws NoSuchFilesetException {
    return filesetCache.get(
        ident,
        k -> {
          try {
            FilesetEntity filesetEntity =
                store.get(ident, Entity.EntityType.FILESET, FilesetEntity.class);

            return HadoopFileset.builder()
                .withName(ident.name())
                .withType(filesetEntity.filesetType())
                .withComment(filesetEntity.comment())
                .withStorageLocations(filesetEntity.storageLocations())
                .withProperties(filesetEntity.properties())
                .withAuditInfo(filesetEntity.auditInfo())
                .build();

          } catch (NoSuchEntityException exception) {
            throw new NoSuchFilesetException(exception, FILESET_DOES_NOT_EXIST_MSG, ident);
          } catch (IOException ioe) {
            throw new RuntimeException("Failed to load fileset %s" + ident, ioe);
          }
        });
<<<<<<< HEAD
=======
  }

  @Override
  public FileInfo[] listFiles(NameIdentifier filesetIdent, String locationName, String subPath)
      throws NoSuchFilesetException, IOException {
    if (disableFSOps) {
      LOG.warn("Filesystem operations disabled, rejecting listFiles for {}", filesetIdent);
      throw new UnsupportedOperationException("Filesystem operations are disabled on this server");
    }

    String actualPath = getFileLocation(filesetIdent, subPath, locationName);
    Path formalizedPath = formalizePath(new Path(actualPath), conf);

    FileSystem fs = getFileSystem(formalizedPath, conf);
    if (!fs.exists(formalizedPath)) {
      throw new IllegalArgumentException(
          String.format(
              "Path %s does not exist in fileset %s", formalizedPath.toString(), filesetIdent));
    }

    String catalogName = filesetIdent.namespace().level(1);
    String schemaName = filesetIdent.namespace().level(2);
    String filesetName = filesetIdent.name();

    try {
      return Arrays.stream(fs.listStatus(formalizedPath))
          .map(
              status ->
                  FileInfoDTO.builder()
                      .name(status.getPath().getName())
                      .isDir(status.isDirectory())
                      .size(status.isDirectory() ? 0L : status.getLen())
                      .lastModified(status.getModificationTime())
                      .path(buildGVFSFilePath(catalogName, schemaName, filesetName, subPath))
                      .build())
          .toArray(FileInfo[]::new);

    } catch (IOException e) {
      throw new RuntimeException("Failed to list files in fileset" + filesetIdent, e);
    }
>>>>>>> 6774dd22
  }

  @Override
  public Fileset createMultipleLocationFileset(
      NameIdentifier ident,
      String comment,
      Fileset.Type type,
      Map<String, String> storageLocations,
      Map<String, String> properties)
      throws NoSuchSchemaException, FilesetAlreadyExistsException {
    storageLocations.forEach(
        (name, path) -> {
          if (StringUtils.isBlank(name)) {
            throw new IllegalArgumentException("Location name must not be blank");
          }
<<<<<<< HEAD
=======
          if (StringUtils.isBlank(path)) {
            throw new IllegalArgumentException(
                "Storage location must not be blank for location name: " + name);
          }
>>>>>>> 6774dd22
        });

    // Check if the fileset already existed in cache first. If it does, it means the fileset is
    // already created, so we should throw an exception.
    if (filesetCache.getIfPresent(ident) != null) {
      throw new FilesetAlreadyExistsException("Fileset %s already exists", ident);
    }

    try {
      if (store.exists(ident, Entity.EntityType.FILESET)) {
        throw new FilesetAlreadyExistsException("Fileset %s already exists", ident);
      }
    } catch (IOException ioe) {
      throw new RuntimeException("Failed to check if fileset " + ident + " exists", ioe);
    }

    SchemaEntity schemaEntity;
    NameIdentifier schemaIdent = NameIdentifier.of(ident.namespace().levels());
    try {
      schemaEntity = store.get(schemaIdent, Entity.EntityType.SCHEMA, SchemaEntity.class);
    } catch (NoSuchEntityException exception) {
      throw new NoSuchSchemaException(exception, SCHEMA_DOES_NOT_EXIST_MSG, schemaIdent);
    } catch (IOException ioe) {
      throw new RuntimeException("Failed to load schema " + schemaIdent, ioe);
    }

    // For external fileset, the storageLocation must be set.
    if (type == Fileset.Type.EXTERNAL) {
      if (storageLocations.isEmpty()) {
        throw new IllegalArgumentException(
            "Storage location must be set for external fileset " + ident);
      }
      storageLocations.forEach(
          (locationName, location) -> {
            if (StringUtils.isBlank(location)) {
              throw new IllegalArgumentException(
                  "Storage location must be set for external fileset "
                      + ident
                      + " with location name "
                      + locationName);
            }
          });
    }

    // Either catalog property "location", or schema property "location", or storageLocation must be
    // set for managed fileset.
    Map<String, Path> schemaPaths =
        getAndCheckSchemaPaths(schemaIdent.name(), schemaEntity.properties());
    if (schemaPaths.isEmpty() && storageLocations.isEmpty()) {
      throw new IllegalArgumentException(
          "Storage location must be set for fileset "
              + ident
              + " when it's catalog and schema location are not set");
    }
    storageLocations.forEach((k, location) -> checkPlaceholderValue(location));

    Map<String, Path> filesetPaths =
        calculateFilesetPaths(
            schemaIdent.name(), ident.name(), storageLocations, schemaPaths, properties);
    properties = setDefaultLocationIfAbsent(properties, filesetPaths);

    ImmutableMap.Builder<String, Path> filesetPathsBuilder = ImmutableMap.builder();
    if (disableFSOps) {
      filesetPaths.forEach(
          (locationName, location) -> {
            // If the location does not have scheme and filesystem operations are disabled in the
            // server side, we cannot formalize the path by filesystem, neither can we do in the
            // client side, so we should throw an exception here.
            if (location.toUri().getScheme() == null) {
              throw new IllegalArgumentException(
                  "Storage location must have scheme for fileset if filesystem operations are "
                      + "disabled in the server side, location: "
                      + location
                      + ", location name: "
                      + locationName);
            }

            filesetPathsBuilder.put(locationName, location);
          });
    } else {
      try {
        // formalize the path to avoid path without scheme, uri, authority, etc.
        for (Map.Entry<String, Path> entry : filesetPaths.entrySet()) {
          Path formalizePath = formalizePath(entry.getValue(), conf);
          filesetPathsBuilder.put(entry.getKey(), formalizePath);

          FileSystem fs = getFileSystem(formalizePath, conf);
          if (!fs.exists(formalizePath)) {
            if (!fs.mkdirs(formalizePath)) {
              throw new RuntimeException(
                  "Failed to create fileset "
                      + ident
                      + " location "
                      + formalizePath
                      + " with location name "
                      + entry.getKey());
            }

            LOG.info(
                "Created fileset {} location {} with location name {}",
                ident,
                formalizePath,
                entry.getKey());
          } else {
            LOG.info(
                "Fileset {} manages the existing location {} with location name {}",
                ident,
                formalizePath,
                entry.getKey());
          }
        }

      } catch (IOException ioe) {
        throw new RuntimeException("Failed to create fileset " + ident, ioe);
      }
    }

    Map<String, String> formattedStorageLocations =
        Maps.transformValues(filesetPathsBuilder.build(), Path::toString);
    validateLocationHierarchy(
        Maps.transformValues(schemaPaths, Path::toString), formattedStorageLocations);

    StringIdentifier stringId = StringIdentifier.fromProperties(properties);
    Preconditions.checkArgument(stringId != null, "Property String identifier should not be null");

    FilesetEntity filesetEntity =
        FilesetEntity.builder()
            .withName(ident.name())
            .withId(stringId.id())
            .withNamespace(ident.namespace())
            .withComment(comment)
            .withFilesetType(type)
            // Store the storageLocation to the store. If the "storageLocation" is null for managed
            // fileset, Gravitino will get and store the location based on the catalog/schema's
            // location and store it to the store.
            .withStorageLocations(formattedStorageLocations)
            .withProperties(properties)
            .withAuditInfo(
                AuditInfo.builder()
                    .withCreator(PrincipalUtils.getCurrentPrincipal().getName())
                    .withCreateTime(Instant.now())
                    .build())
            .build();

    try {
      store.put(filesetEntity, true /* overwrite */);
    } catch (IOException ioe) {
      throw new RuntimeException("Failed to create fileset " + ident, ioe);
    }

    HadoopFileset fileset =
        HadoopFileset.builder()
            .withName(ident.name())
            .withComment(comment)
            .withType(type)
            .withStorageLocations(formattedStorageLocations)
            .withProperties(filesetEntity.properties())
            .withAuditInfo(filesetEntity.auditInfo())
            .build();
    filesetCache.put(ident, fileset);
    return fileset;
  }

  private Map<String, String> setDefaultLocationIfAbsent(
      Map<String, String> properties, Map<String, Path> filesetPaths) {
    Preconditions.checkArgument(
        filesetPaths != null && !filesetPaths.isEmpty(), "Fileset paths must not be null or empty");

    if (filesetPaths.size() == 1) {
      // If the fileset has only one location, it is the default location.
      String defaultLocationName = filesetPaths.keySet().iterator().next();
      if (properties == null || properties.isEmpty()) {
        return Collections.singletonMap(PROPERTY_DEFAULT_LOCATION_NAME, defaultLocationName);
      }
      if (!properties.containsKey(PROPERTY_DEFAULT_LOCATION_NAME)) {
        return ImmutableMap.<String, String>builder()
            .putAll(properties)
            .put(PROPERTY_DEFAULT_LOCATION_NAME, defaultLocationName)
            .build();
      }

      Preconditions.checkArgument(
          defaultLocationName.equals(properties.get(PROPERTY_DEFAULT_LOCATION_NAME)),
          "Default location name must be the same as the fileset location name");
      return ImmutableMap.copyOf(properties);
    }

    // multiple locations
    Preconditions.checkArgument(
        properties != null
            && !properties.isEmpty()
            && properties.containsKey(PROPERTY_DEFAULT_LOCATION_NAME)
            && filesetPaths.containsKey(properties.get(PROPERTY_DEFAULT_LOCATION_NAME)),
        "Default location name must be set and must be one of the fileset locations, "
            + "location names: "
            + filesetPaths.keySet()
            + ", default location name: "
            + Optional.ofNullable(properties)
                .map(p -> p.get(PROPERTY_DEFAULT_LOCATION_NAME))
                .orElse(null));
    return ImmutableMap.copyOf(properties);
  }

  @Override
  public Fileset alterFileset(NameIdentifier ident, FilesetChange... changes)
      throws NoSuchFilesetException, IllegalArgumentException {
    try {
      if (!store.exists(ident, Entity.EntityType.FILESET)) {
        throw new NoSuchFilesetException(FILESET_DOES_NOT_EXIST_MSG, ident);
      }
    } catch (IOException ioe) {
      throw new RuntimeException("Failed to load fileset " + ident, ioe);
    }

    filesetCache.invalidate(ident);
    try {
      FilesetEntity updatedFilesetEntity =
          store.update(
              ident,
              FilesetEntity.class,
              Entity.EntityType.FILESET,
              e -> updateFilesetEntity(ident, e, changes));

      HadoopFileset fileset =
          HadoopFileset.builder()
              .withName(updatedFilesetEntity.name())
              .withComment(updatedFilesetEntity.comment())
              .withType(updatedFilesetEntity.filesetType())
              .withStorageLocations(updatedFilesetEntity.storageLocations())
              .withProperties(updatedFilesetEntity.properties())
              .withAuditInfo(updatedFilesetEntity.auditInfo())
              .build();
      filesetCache.put(updatedFilesetEntity.nameIdentifier(), fileset);
      return fileset;

    } catch (IOException ioe) {
      throw new RuntimeException("Failed to update fileset " + ident, ioe);
    } catch (NoSuchEntityException nsee) {
      throw new NoSuchFilesetException(nsee, FILESET_DOES_NOT_EXIST_MSG, ident);
    } catch (AlreadyExistsException aee) {
      // This is happened when renaming a fileset to an existing fileset name.
      throw new RuntimeException(
          "Fileset with the same name " + ident.name() + " already exists", aee);
    }
  }

  @Override
  public boolean dropFileset(NameIdentifier ident) {
    try {
      FilesetEntity filesetEntity =
          store.get(ident, Entity.EntityType.FILESET, FilesetEntity.class);

      // For managed fileset, we should delete the related files.
      if (!disableFSOps && filesetEntity.filesetType() == Fileset.Type.MANAGED) {
        AtomicReference<IOException> exception = new AtomicReference<>();
        Map<String, Path> storageLocations =
            Maps.transformValues(filesetEntity.storageLocations(), Path::new);
        storageLocations.forEach(
            (locationName, location) -> {
              try {
                FileSystem fs = getFileSystem(location, conf);
                if (fs.exists(location)) {
                  if (!fs.delete(location, true)) {
                    LOG.warn(
                        "Failed to delete fileset {} location {} with location name {}",
                        ident,
                        location,
                        locationName);
                  }
                } else {
                  LOG.warn(
                      "Fileset {} location {} with location name {} does not exist",
                      ident,
                      location,
                      locationName);
                }
              } catch (IOException ioe) {
                LOG.warn(
                    "Failed to delete fileset {} location {} with location name {}",
                    ident,
                    location,
                    locationName,
                    ioe);
                exception.set(ioe);
              }
            });
        if (exception.get() != null) {
          throw exception.get();
        }
      }

      filesetCache.invalidate(ident);
      return store.delete(ident, Entity.EntityType.FILESET);
    } catch (NoSuchEntityException ne) {
      LOG.warn("Fileset {} does not exist", ident);
      return false;
    } catch (IOException ioe) {
      throw new RuntimeException("Failed to delete fileset " + ident, ioe);
    }
  }

  @Override
  public String getFileLocation(NameIdentifier ident, String subPath, String locationName)
      throws NoSuchFilesetException, NoSuchLocationNameException {
    Preconditions.checkArgument(subPath != null, "subPath must not be null");
    String processedSubPath;
    if (!subPath.trim().isEmpty() && !subPath.trim().startsWith(SLASH)) {
      processedSubPath = SLASH + subPath.trim();
    } else {
      processedSubPath = subPath.trim();
    }

    Fileset fileset = loadFileset(ident);
    String targetLocationName;
    if (locationName == null) {
      targetLocationName =
          fileset.storageLocations().size() == 1
              // to be compatible with the old version, the fileset in old version only has one
              // location and does not have the default-location-name property
              ? fileset.storageLocations().keySet().iterator().next()
              : fileset.properties().get(PROPERTY_DEFAULT_LOCATION_NAME);
    } else {
      targetLocationName = locationName;
    }
    if (!fileset.storageLocations().containsKey(targetLocationName)) {
      throw new NoSuchLocationNameException(
          "Location name %s does not exist in fileset %s", targetLocationName, ident);
    }

    boolean isSingleFile = false;
    if (disableFSOps) {
      LOG.warn(
          "Filesystem operations are disabled in the server side, we cannot check if the "
              + "storage location mounts to a directory or single file, we assume it is a directory"
              + "(in most of the cases). If it happens to be a single file, then the generated "
              + "file location may be a wrong path. Please avoid using Fileset to manage a single"
              + " file path.");
    } else {
      isSingleFile = checkSingleFile(fileset, targetLocationName);
    }

    // if the storage location is a single file, it cannot have sub path to access.
    if (isSingleFile && StringUtils.isNotBlank(processedSubPath)) {
      throw new GravitinoRuntimeException(
          "Sub path should always be blank, because the fileset only mounts a single file.");
    }

    // do checks for some data operations.
    if (hasCallerContext()) {
      Map<String, String> contextMap = CallerContext.CallerContextHolder.get().context();
      String operation =
          contextMap.getOrDefault(
              FilesetAuditConstants.HTTP_HEADER_FILESET_DATA_OPERATION,
              FilesetDataOperation.UNKNOWN.name());
      if (!FilesetDataOperation.checkValid(operation)) {
        LOG.warn(
            "The data operation: {} is not valid, we cannot do some checks for this operation.",
            operation);
      } else {
        FilesetDataOperation dataOperation = FilesetDataOperation.valueOf(operation);
        switch (dataOperation) {
          case RENAME:
            // Fileset only mounts a single file, the storage location of the fileset cannot be
            // renamed; Otherwise the metadata in the Gravitino server may be inconsistent.
            if (isSingleFile) {
              throw new GravitinoRuntimeException(
                  "Cannot rename the fileset: %s which only mounts to a single file.", ident);
            }
            // if the sub path is blank, it cannot be renamed,
            // otherwise the metadata in the Gravitino server may be inconsistent.
            if (StringUtils.isBlank(processedSubPath)
                || (processedSubPath.startsWith(SLASH) && processedSubPath.length() == 1)) {
              throw new GravitinoRuntimeException(
                  "subPath cannot be blank when need to rename a file or a directory.");
            }
            break;
          default:
            break;
        }
      }
    }

    String fileLocation;
    // 1. if the storage location is a single file, we pass the storage location directly
    // 2. if the processed sub path is blank, we pass the storage location directly
    if (isSingleFile || StringUtils.isBlank(processedSubPath)) {
      fileLocation = fileset.storageLocations().get(targetLocationName);
    } else {
      // the processed sub path always starts with "/" if it is not blank,
      // so we can safely remove the tailing slash if storage location ends with "/".
      String storageLocation =
          removeTrailingSlash(fileset.storageLocations().get(targetLocationName));
      fileLocation = String.format("%s%s", storageLocation, processedSubPath);
    }
    return fileLocation;
  }

  @Override
  public Schema createSchema(NameIdentifier ident, String comment, Map<String, String> properties)
      throws NoSuchCatalogException, SchemaAlreadyExistsException {
    if (disableFSOps) {
      return super.createSchema(ident, comment, properties);
    }

    try {
      if (store.exists(ident, Entity.EntityType.SCHEMA)) {
        throw new SchemaAlreadyExistsException("Schema %s already exists", ident);
      }
    } catch (IOException ioe) {
      throw new RuntimeException("Failed to check if schema " + ident + " exists", ioe);
    }

    Map<String, Path> schemaPaths = getAndCheckSchemaPaths(ident.name(), properties);
    schemaPaths.forEach(
        (locationName, schemaPath) -> {
          if (schemaPath != null && !containsPlaceholder(schemaPath.toString())) {
            try {
              FileSystem fs = getFileSystem(schemaPath, conf);
              if (!fs.exists(schemaPath)) {
                if (!fs.mkdirs(schemaPath)) {
                  // Fail the operation when failed to create the schema path.
                  throw new RuntimeException(
                      "Failed to create schema "
                          + ident
                          + " location: "
                          + schemaPath
                          + " with location name: "
                          + locationName);
                }
                LOG.info(
                    "Created schema {} location: {} with location name: {}",
                    ident,
                    schemaPath,
                    locationName);
              } else {
                LOG.info(
                    "Schema {} manages the existing location: {} with location name: {}",
                    ident,
                    schemaPath,
                    locationName);
              }

            } catch (IOException ioe) {
              throw new RuntimeException(
                  "Failed to create schema " + ident + " location " + schemaPath, ioe);
            }
          }
        });

    return super.createSchema(ident, comment, properties);
  }

  @Override
  public Schema alterSchema(NameIdentifier ident, SchemaChange... changes)
      throws NoSuchSchemaException {
    try {
      if (!store.exists(ident, Entity.EntityType.SCHEMA)) {
        throw new NoSuchSchemaException(SCHEMA_DOES_NOT_EXIST_MSG, ident);
      }
    } catch (IOException ioe) {
      throw new RuntimeException("Failed to check if schema " + ident + " exists", ioe);
    }

    // note: we need to invalidate the related fileset cache when the schema rename change is
    // supported.
    return super.alterSchema(ident, changes);
  }

  @Override
  public boolean dropSchema(NameIdentifier ident, boolean cascade) throws NonEmptySchemaException {
    try {
      Namespace filesetNs =
          NamespaceUtil.ofFileset(
              ident.namespace().level(0), // metalake name
              ident.namespace().level(1), // catalog name
              ident.name() // schema name
              );

      List<FilesetEntity> filesets =
          store.list(filesetNs, FilesetEntity.class, Entity.EntityType.FILESET);
      if (!filesets.isEmpty() && !cascade) {
        throw new NonEmptySchemaException("Schema %s is not empty", ident);
      }

      SchemaEntity schemaEntity = store.get(ident, Entity.EntityType.SCHEMA, SchemaEntity.class);
      Map<String, String> properties =
          Optional.ofNullable(schemaEntity.properties()).orElse(Collections.emptyMap());
      Map<String, Path> schemaPaths = getAndCheckSchemaPaths(ident.name(), properties);

      boolean dropped = super.dropSchema(ident, cascade);
      filesetCache.invalidateAll(
          filesets.stream().map(FilesetEntity::nameIdentifier).collect(Collectors.toList()));
      if (disableFSOps) {
        return dropped;
      }

      // If the schema entity is failed to be deleted, we should not delete the storage location
      // and return false immediately.
      if (!dropped) {
        return false;
      }

      // Delete all the managed filesets no matter whether the storage location is under the
      // schema path or not.
      // The reason why we delete the managed fileset's storage location one by one is because we
      // may mis-delete the storage location of the external fileset if it happens to be under
      // the schema path.
      ClassLoader cl = Thread.currentThread().getContextClassLoader();
      filesets
          .parallelStream()
          .filter(f -> f.filesetType() == Fileset.Type.MANAGED)
          .forEach(
              f -> {
                ClassLoader oldCl = Thread.currentThread().getContextClassLoader();
                try {
                  // parallelStream uses forkjoin thread pool, which has a different classloader
                  // than the catalog thread. We need to set the context classloader to the
                  // catalog's classloader to avoid classloading issues.
                  Thread.currentThread().setContextClassLoader(cl);
                  f.storageLocations()
                      .forEach(
                          (locationName, location) -> {
                            try {
                              Path filesetPath = new Path(location);
                              FileSystem fs = getFileSystem(filesetPath, conf);
                              if (fs.exists(filesetPath)) {
                                if (!fs.delete(filesetPath, true)) {
                                  LOG.warn(
                                      "Failed to delete fileset {} location: {} with location name: {}",
                                      f.name(),
                                      filesetPath,
                                      locationName);
                                }
                              }
                            } catch (IOException ioe) {
                              LOG.warn(
                                  "Failed to delete fileset {} location: {} with location name: {}",
                                  f.name(),
                                  location,
                                  locationName,
                                  ioe);
                            }
                          });
                } finally {
                  Thread.currentThread().setContextClassLoader(oldCl);
                }
              });

      // Delete the schema path if it exists and is empty.
      if (!schemaPaths.isEmpty()) {
        AtomicReference<RuntimeException> exception = new AtomicReference<>();
        schemaPaths.forEach(
            (locationName, schemaPath) -> {
              try {
                FileSystem fs = getFileSystem(schemaPath, conf);
                if (fs.exists(schemaPath)) {
                  FileStatus[] statuses = fs.listStatus(schemaPath);
                  if (statuses.length == 0) {
                    if (fs.delete(schemaPath, true)) {
                      LOG.info(
                          "Deleted schema {} location {} with location name {}",
                          ident,
                          schemaPath,
                          locationName);
                    } else {
                      LOG.warn(
                          "Failed to delete schema {} because it has files/folders under location {} with location name {}",
                          ident,
                          schemaPath,
                          locationName);
                    }
                  }
                }
              } catch (IOException ioe) {
                LOG.warn(
                    "Failed to delete schema {} location {} with location name {}",
                    ident,
                    schemaPath,
                    locationName,
                    ioe);
                exception.set(
                    new RuntimeException("Failed to delete schema " + ident + " location", ioe));
              }
            });
        if (exception.get() != null) {
          throw exception.get();
        }
      }

      LOG.info("Deleted schema {}", ident);
      return true;

    } catch (NoSuchEntityException ne) {
      LOG.warn("Schema {} does not exist", ident);
      return false;
    } catch (IOException ioe) {
      throw new RuntimeException("Failed to delete schema " + ident + " location", ioe);
    }
  }

  /**
   * Since the Hadoop catalog was completely managed by Gravitino, we don't need to test the
   * connection
   *
   * @param catalogIdent the name of the catalog.
   * @param type the type of the catalog.
   * @param provider the provider of the catalog.
   * @param comment the comment of the catalog.
   * @param properties the properties of the catalog.
   */
  @Override
  public void testConnection(
      NameIdentifier catalogIdent,
      Catalog.Type type,
      String provider,
      String comment,
      Map<String, String> properties) {
    // Do nothing
  }

  @Override
  public void close() throws IOException {
    filesetCache.invalidateAll();
  }

  private Cache<NameIdentifier, HadoopFileset> initializeFilesetCache(Map<String, String> config) {
    Caffeine<Object, Object> cacheBuilder =
        Caffeine.newBuilder()
            .removalListener(
                (k, v, c) -> LOG.info("Evicting fileset {} from cache due to {}", k, c))
            .scheduler(
                Scheduler.forScheduledExecutorService(
                    new ScheduledThreadPoolExecutor(
                        1,
                        new ThreadFactoryBuilder()
                            .setDaemon(true)
                            .setNameFormat("fileset-cleaner-%d")
                            .build())));

    Long cacheEvictionIntervalInMs =
        (Long)
            propertiesMetadata
                .catalogPropertiesMetadata()
                .getOrDefault(
                    config, HadoopCatalogPropertiesMetadata.FILESET_CACHE_EVICTION_INTERVAL_MS);
    if (cacheEvictionIntervalInMs != CACHE_VALUE_NOT_SET) {
      cacheBuilder.expireAfterAccess(cacheEvictionIntervalInMs, TimeUnit.MILLISECONDS);
    }

    Long cacheMaxSize =
        (Long)
            propertiesMetadata
                .catalogPropertiesMetadata()
                .getOrDefault(config, HadoopCatalogPropertiesMetadata.FILESET_CACHE_MAX_SIZE);
    if (cacheMaxSize != CACHE_VALUE_NOT_SET) {
      cacheBuilder.maximumSize(cacheMaxSize);
    }

    return cacheBuilder.build();
  }

  private SchemaEntity updateSchemaEntity(
      NameIdentifier ident, SchemaEntity schemaEntity, SchemaChange... changes) {
    Map<String, String> props =
        schemaEntity.properties() == null
            ? Maps.newHashMap()
            : Maps.newHashMap(schemaEntity.properties());

    for (SchemaChange change : changes) {
      if (change instanceof SchemaChange.SetProperty) {
        SchemaChange.SetProperty setProperty = (SchemaChange.SetProperty) change;
        props.put(setProperty.getProperty(), setProperty.getValue());
      } else if (change instanceof SchemaChange.RemoveProperty) {
        SchemaChange.RemoveProperty removeProperty = (SchemaChange.RemoveProperty) change;
        props.remove(removeProperty.getProperty());
      } else {
        throw new IllegalArgumentException(
            "Unsupported schema change: " + change.getClass().getSimpleName());
      }
    }

    return SchemaEntity.builder()
        .withName(schemaEntity.name())
        .withNamespace(ident.namespace())
        .withId(schemaEntity.id())
        .withComment(schemaEntity.comment())
        .withProperties(props)
        .withAuditInfo(
            AuditInfo.builder()
                .withCreator(schemaEntity.auditInfo().creator())
                .withCreateTime(schemaEntity.auditInfo().createTime())
                .withLastModifier(PrincipalUtils.getCurrentPrincipal().getName())
                .withLastModifiedTime(Instant.now())
                .build())
        .build();
  }

  private void validateLocationHierarchy(
      Map<String, String> schemaLocations, Map<String, String> filesetLocations) {
    if (schemaLocations == null
        || filesetLocations == null
        || schemaLocations.isEmpty()
        || filesetLocations.isEmpty()) {
      return;
    }

    filesetLocations.forEach(
        (filesetLocationName, filesetLocation) ->
            schemaLocations.forEach(
                (schemaLocationName, schemaLocation) -> {
                  if (ensureTrailingSlash(schemaLocation)
                      .startsWith(ensureTrailingSlash(filesetLocation))) {
                    throw new IllegalArgumentException(
                        String.format(
                            "The fileset location %s with location name %s is not allowed "
                                + "to be the parent of the schema location %s with location name %s",
                            filesetLocation,
                            filesetLocationName,
                            schemaLocation,
                            schemaLocationName));
                  }
                }));
  }

<<<<<<< HEAD
  private Map<String, Path> getAndCheckCatalogStorageLocations(Map<String, String> properties) {
=======
  private boolean existBlankValue(Map<String, String> properties, String key) {
    return properties.containsKey(key) && StringUtils.isBlank(properties.get(key));
  }

  private Map<String, Path> getAndCheckCatalogStorageLocations(Map<String, String> properties) {
    if (existBlankValue(properties, HadoopCatalogPropertiesMetadata.LOCATION)) {
      // If the properties contain the catalog property "location", it must not be blank.
      throw new IllegalArgumentException(
          "The value of the catalog property "
              + HadoopCatalogPropertiesMetadata.LOCATION
              + " must not be blank");
    }

>>>>>>> 6774dd22
    ImmutableMap.Builder<String, Path> catalogStorageLocations = ImmutableMap.builder();
    String unnamedLocation =
        (String)
            propertiesMetadata
                .catalogPropertiesMetadata()
                .getOrDefault(properties, HadoopCatalogPropertiesMetadata.LOCATION);
    if (StringUtils.isNotBlank(unnamedLocation)) {
      checkPlaceholderValue(unnamedLocation);
      catalogStorageLocations.put(
          LOCATION_NAME_UNKNOWN, new Path(ensureTrailingSlash(unnamedLocation)));
    }

    properties.forEach(
        (k, v) -> {
<<<<<<< HEAD
          if (k.startsWith(PROPERTY_MULTIPLE_LOCATIONS_PREFIX) && StringUtils.isNotBlank(v)) {
=======
          if (k.startsWith(PROPERTY_MULTIPLE_LOCATIONS_PREFIX)) {
>>>>>>> 6774dd22
            String locationName = k.substring(PROPERTY_MULTIPLE_LOCATIONS_PREFIX.length());
            if (StringUtils.isBlank(locationName)) {
              throw new IllegalArgumentException("Location name must not be blank");
            }
<<<<<<< HEAD
=======

            if (StringUtils.isBlank(v)) {
              throw new IllegalArgumentException(
                  "Location value must not be blank for " + "location name: " + locationName);
            }

>>>>>>> 6774dd22
            checkPlaceholderValue(v);
            catalogStorageLocations.put(locationName, new Path((ensureTrailingSlash(v))));
          }
        });
    return catalogStorageLocations.build();
  }

  private Map<String, Path> getAndCheckSchemaPaths(
      String schemaName, Map<String, String> schemaProps) {
<<<<<<< HEAD
=======
    if (existBlankValue(schemaProps, HadoopSchemaPropertiesMetadata.LOCATION)) {
      // If the properties contain the schema property "location", it must not be blank.
      throw new IllegalArgumentException(
          "The value of the schema property "
              + HadoopSchemaPropertiesMetadata.LOCATION
              + " must not be blank");
    }

>>>>>>> 6774dd22
    Map<String, Path> schemaPaths = new HashMap<>();
    catalogStorageLocations.forEach(
        (name, path) -> {
          if (containsPlaceholder(path.toString())) {
            schemaPaths.put(name, path);
          } else {
            schemaPaths.put(name, new Path(path, schemaName));
          }
        });

    String unnamedSchemaLocation =
        (String)
            propertiesMetadata
                .schemaPropertiesMetadata()
                .getOrDefault(schemaProps, HadoopSchemaPropertiesMetadata.LOCATION);
    checkPlaceholderValue(unnamedSchemaLocation);
    Optional.ofNullable(unnamedSchemaLocation)
        .map(this::ensureTrailingSlash)
        .map(Path::new)
        .ifPresent(p -> schemaPaths.put(LOCATION_NAME_UNKNOWN, p));

    schemaProps.forEach(
        (k, path) -> {
          if (k.startsWith(PROPERTY_MULTIPLE_LOCATIONS_PREFIX)) {
            checkPlaceholderValue(path);
            String locationName = k.substring(PROPERTY_MULTIPLE_LOCATIONS_PREFIX.length());
            if (StringUtils.isBlank(locationName)) {
              throw new IllegalArgumentException("Location name must not be blank");
            }
            Optional.ofNullable(path)
                .map(this::ensureTrailingSlash)
                .map(Path::new)
                .ifPresent(p -> schemaPaths.put(locationName, p));
          }
        });
    return ImmutableMap.copyOf(schemaPaths);
  }

  private String ensureTrailingSlash(String path) {
    return path.endsWith(SLASH) ? path : path + SLASH;
  }

  private String removeTrailingSlash(String path) {
    return path.endsWith(SLASH) ? path.substring(0, path.length() - 1) : path;
  }

<<<<<<< HEAD
=======
  private String ensureLeadingSlash(String path) {
    return path.startsWith(SLASH) ? path : SLASH + path;
  }

>>>>>>> 6774dd22
  private FilesetEntity updateFilesetEntity(
      NameIdentifier ident, FilesetEntity filesetEntity, FilesetChange... changes) {
    Map<String, String> props =
        filesetEntity.properties() == null
            ? Maps.newHashMap()
            : Maps.newHashMap(filesetEntity.properties());
    String newName = ident.name();
    String newComment = filesetEntity.comment();

    for (FilesetChange change : changes) {
      if (change instanceof FilesetChange.SetProperty) {
        FilesetChange.SetProperty setProperty = (FilesetChange.SetProperty) change;
        props.put(setProperty.getProperty(), setProperty.getValue());
      } else if (change instanceof FilesetChange.RemoveProperty) {
        FilesetChange.RemoveProperty removeProperty = (FilesetChange.RemoveProperty) change;
        props.remove(removeProperty.getProperty());
      } else if (change instanceof FilesetChange.RenameFileset) {
        newName = ((FilesetChange.RenameFileset) change).getNewName();
      } else if (change instanceof FilesetChange.UpdateFilesetComment) {
        newComment = ((FilesetChange.UpdateFilesetComment) change).getNewComment();
      } else if (change instanceof FilesetChange.RemoveComment) {
        newComment = null;
      } else {
        throw new IllegalArgumentException(
            "Unsupported fileset change: " + change.getClass().getSimpleName());
      }
    }

    return FilesetEntity.builder()
        .withName(newName)
        .withNamespace(ident.namespace())
        .withId(filesetEntity.id())
        .withComment(newComment)
        .withFilesetType(filesetEntity.filesetType())
        .withStorageLocations(filesetEntity.storageLocations())
        .withProperties(props)
        .withAuditInfo(
            AuditInfo.builder()
                .withCreator(filesetEntity.auditInfo().creator())
                .withCreateTime(filesetEntity.auditInfo().createTime())
                .withLastModifier(PrincipalUtils.getCurrentPrincipal().getName())
                .withLastModifiedTime(Instant.now())
                .build())
        .build();
  }

  /**
   * Check whether the placeholder in the location is valid. Throw an exception if the location
   * contains a placeholder with an empty value.
   *
   * @param location the location to check.
   */
  private void checkPlaceholderValue(String location) {
    if (StringUtils.isBlank(location)) {
      return;
    }

    Matcher matcher = LOCATION_PLACEHOLDER_PATTERN.matcher(location);
    while (matcher.find()) {
      String placeholder = matcher.group(1);
      if (placeholder.isEmpty()) {
        throw new IllegalArgumentException(
            "Placeholder in location should not be empty, location: " + location);
      }
    }
  }

  /**
   * Check whether the location contains a placeholder. The placeholder is in the format of
   * {{name}}.
   *
   * @param location the location to check.
   * @return true if the location contains a placeholder, false otherwise.
   */
  private boolean containsPlaceholder(String location) {
    return StringUtils.isNotBlank(location)
        && LOCATION_PLACEHOLDER_PATTERN.matcher(location).find();
  }

  private Map<String, Path> calculateFilesetPaths(
      String schemaName,
      String filesetName,
      Map<String, String> storageLocations,
      Map<String, Path> schemaPaths,
      Map<String, String> properties) {
    ImmutableMap.Builder<String, Path> filesetPaths = ImmutableMap.builder();
    Set<String> locationNames = new HashSet<>(schemaPaths.keySet());
    locationNames.addAll(storageLocations.keySet());

    locationNames.forEach(
        locationName -> {
          String storageLocation = storageLocations.get(locationName);
          Path schemaPath = schemaPaths.get(locationName);
          filesetPaths.put(
              locationName,
<<<<<<< HEAD
              caculateFilesetPath(
=======
              calculateFilesetPath(
>>>>>>> 6774dd22
                  schemaName, filesetName, storageLocation, schemaPath, properties));
        });
    return filesetPaths.build();
  }

<<<<<<< HEAD
  private Path caculateFilesetPath(
=======
  private Path calculateFilesetPath(
>>>>>>> 6774dd22
      String schemaName,
      String filesetName,
      String storageLocation,
      Path schemaPath,
      Map<String, String> properties) {
    // The specified storageLocation will take precedence
    // case 1: storageLocation is not empty and does not contain placeholder
    if (StringUtils.isNotBlank(storageLocation) && !containsPlaceholder(storageLocation)) {
      return new Path(storageLocation);
    }

    Map<String, String> placeholderMapping = new HashMap<>();
    properties.forEach(
        (k, v) -> {
          if (k.startsWith(PROPERTY_LOCATION_PLACEHOLDER_PREFIX)) {
            placeholderMapping.put(k.substring(PROPERTY_LOCATION_PLACEHOLDER_PREFIX.length()), v);
          }
        });
    placeholderMapping.put(
        PROPERTY_CATALOG_PLACEHOLDER.substring(PROPERTY_LOCATION_PLACEHOLDER_PREFIX.length()),
        catalogInfo.name());
    placeholderMapping.put(
        PROPERTY_SCHEMA_PLACEHOLDER.substring(PROPERTY_LOCATION_PLACEHOLDER_PREFIX.length()),
        schemaName);
    placeholderMapping.put(
        PROPERTY_FILESET_PLACEHOLDER.substring(PROPERTY_LOCATION_PLACEHOLDER_PREFIX.length()),
        filesetName);

    // case 2: storageLocation is not empty and contains placeholder
    if (StringUtils.isNotBlank(storageLocation)) {
      return new Path(replacePlaceholders(storageLocation, placeholderMapping));
    }

    // case 3: storageLocation is empty and schemaPath does not contain placeholder
    if (!containsPlaceholder(schemaPath.toString())) {
      return new Path(schemaPath, filesetName);
    }

    // case 4: storageLocation is empty and schemaPath contains placeholder
    return new Path(replacePlaceholders(schemaPath.toString(), placeholderMapping));
  }

  private String replacePlaceholders(String location, Map<String, String> placeholderMapping) {
    Matcher matcher = LOCATION_PLACEHOLDER_PATTERN.matcher(location);
    StringBuilder result = new StringBuilder();
    int currentPosition = 0;
    while (matcher.find()) {
      // Append the text before the match
      result.append(location, currentPosition, matcher.start());

      // Append the replacement
      String key = matcher.group(1);
      String replacement = placeholderMapping.get(key);
      if (replacement == null) {
        throw new IllegalArgumentException("No value found for placeholder: " + key);
      }
      result.append(replacement);

      currentPosition = matcher.end();
    }

    // Append the rest of the text
    if (currentPosition < location.length()) {
      result.append(location, currentPosition, location.length());
    }
    return result.toString();
  }

  @VisibleForTesting
  Path formalizePath(Path path, Map<String, String> configuration) throws IOException {
    FileSystem defaultFs = getFileSystem(path, configuration);
    return path.makeQualified(defaultFs.getUri(), defaultFs.getWorkingDirectory());
  }

  private boolean hasCallerContext() {
    return CallerContext.CallerContextHolder.get() != null
        && CallerContext.CallerContextHolder.get().context() != null
        && !CallerContext.CallerContextHolder.get().context().isEmpty();
  }

  private boolean checkSingleFile(Fileset fileset, String locationName) {
    try {
      Path locationPath = new Path(fileset.storageLocations().get(locationName));
      return getFileSystem(locationPath, conf).getFileStatus(locationPath).isFile();
    } catch (FileNotFoundException e) {
      // We should always return false here, same with the logic in `FileSystem.isFile(Path f)`.
      return false;
    } catch (IOException e) {
      throw new GravitinoRuntimeException(
          e,
          "Exception occurs when checking whether fileset: %s "
              + "mounts a single file with location name: %s",
          fileset.name(),
          locationName);
    }
  }

  private String buildGVFSFilePath(
      String catalogName, String schemaName, String filesetName, String subPath) {
    String prefix = String.join(SLASH, "/fileset", catalogName, schemaName, filesetName);
    return StringUtils.isBlank(subPath)
        ? prefix
        : prefix + ensureLeadingSlash(removeTrailingSlash(subPath));
  }

  FileSystem getFileSystem(Path path, Map<String, String> config) throws IOException {
    if (path == null) {
      throw new IllegalArgumentException("Path should not be null");
    }

    String scheme =
        path.toUri().getScheme() != null
            ? path.toUri().getScheme()
            : defaultFileSystemProvider.scheme();

    FileSystemProvider provider = fileSystemProvidersMap.get(scheme);
    if (provider == null) {
      throw new IllegalArgumentException(
          String.format(
              "Unsupported scheme: %s, path: %s, all supported schemes: %s and providers: %s",
              scheme, path, fileSystemProvidersMap.keySet(), fileSystemProvidersMap.values()));
    }

    int timeoutSeconds =
        (int)
            propertiesMetadata
                .catalogPropertiesMetadata()
                .getOrDefault(
                    config, HadoopCatalogPropertiesMetadata.FILESYSTEM_CONNECTION_TIMEOUT_SECONDS);
    try {
      AtomicReference<FileSystem> fileSystem = new AtomicReference<>();
      Awaitility.await()
          .atMost(timeoutSeconds, TimeUnit.SECONDS)
          .pollInterval(1, TimeUnit.MILLISECONDS)
          .until(
              () -> {
                fileSystem.set(provider.getFileSystem(path, config));
                return true;
              });
      return fileSystem.get();
    } catch (ConditionTimeoutException e) {
      throw new IOException(
          String.format(
              "Failed to get FileSystem for path: %s, scheme: %s, provider: %s, config: %s within %s "
                  + "seconds, please check the configuration or increase the "
                  + "file system connection timeout time by setting catalog property: %s",
              path,
              scheme,
              provider,
              config,
              timeoutSeconds,
              HadoopCatalogPropertiesMetadata.FILESYSTEM_CONNECTION_TIMEOUT_SECONDS),
          e);
    }
  }
}<|MERGE_RESOLUTION|>--- conflicted
+++ resolved
@@ -239,8 +239,6 @@
             throw new RuntimeException("Failed to load fileset %s" + ident, ioe);
           }
         });
-<<<<<<< HEAD
-=======
   }
 
   @Override
@@ -281,7 +279,6 @@
     } catch (IOException e) {
       throw new RuntimeException("Failed to list files in fileset" + filesetIdent, e);
     }
->>>>>>> 6774dd22
   }
 
   @Override
@@ -297,13 +294,10 @@
           if (StringUtils.isBlank(name)) {
             throw new IllegalArgumentException("Location name must not be blank");
           }
-<<<<<<< HEAD
-=======
           if (StringUtils.isBlank(path)) {
             throw new IllegalArgumentException(
                 "Storage location must not be blank for location name: " + name);
           }
->>>>>>> 6774dd22
         });
 
     // Check if the fileset already existed in cache first. If it does, it means the fileset is
@@ -1028,9 +1022,6 @@
                 }));
   }
 
-<<<<<<< HEAD
-  private Map<String, Path> getAndCheckCatalogStorageLocations(Map<String, String> properties) {
-=======
   private boolean existBlankValue(Map<String, String> properties, String key) {
     return properties.containsKey(key) && StringUtils.isBlank(properties.get(key));
   }
@@ -1044,7 +1035,6 @@
               + " must not be blank");
     }
 
->>>>>>> 6774dd22
     ImmutableMap.Builder<String, Path> catalogStorageLocations = ImmutableMap.builder();
     String unnamedLocation =
         (String)
@@ -1059,24 +1049,17 @@
 
     properties.forEach(
         (k, v) -> {
-<<<<<<< HEAD
-          if (k.startsWith(PROPERTY_MULTIPLE_LOCATIONS_PREFIX) && StringUtils.isNotBlank(v)) {
-=======
           if (k.startsWith(PROPERTY_MULTIPLE_LOCATIONS_PREFIX)) {
->>>>>>> 6774dd22
             String locationName = k.substring(PROPERTY_MULTIPLE_LOCATIONS_PREFIX.length());
             if (StringUtils.isBlank(locationName)) {
               throw new IllegalArgumentException("Location name must not be blank");
             }
-<<<<<<< HEAD
-=======
 
             if (StringUtils.isBlank(v)) {
               throw new IllegalArgumentException(
                   "Location value must not be blank for " + "location name: " + locationName);
             }
 
->>>>>>> 6774dd22
             checkPlaceholderValue(v);
             catalogStorageLocations.put(locationName, new Path((ensureTrailingSlash(v))));
           }
@@ -1086,8 +1069,6 @@
 
   private Map<String, Path> getAndCheckSchemaPaths(
       String schemaName, Map<String, String> schemaProps) {
-<<<<<<< HEAD
-=======
     if (existBlankValue(schemaProps, HadoopSchemaPropertiesMetadata.LOCATION)) {
       // If the properties contain the schema property "location", it must not be blank.
       throw new IllegalArgumentException(
@@ -1096,7 +1077,6 @@
               + " must not be blank");
     }
 
->>>>>>> 6774dd22
     Map<String, Path> schemaPaths = new HashMap<>();
     catalogStorageLocations.forEach(
         (name, path) -> {
@@ -1143,13 +1123,10 @@
     return path.endsWith(SLASH) ? path.substring(0, path.length() - 1) : path;
   }
 
-<<<<<<< HEAD
-=======
   private String ensureLeadingSlash(String path) {
     return path.startsWith(SLASH) ? path : SLASH + path;
   }
 
->>>>>>> 6774dd22
   private FilesetEntity updateFilesetEntity(
       NameIdentifier ident, FilesetEntity filesetEntity, FilesetChange... changes) {
     Map<String, String> props =
@@ -1245,21 +1222,13 @@
           Path schemaPath = schemaPaths.get(locationName);
           filesetPaths.put(
               locationName,
-<<<<<<< HEAD
-              caculateFilesetPath(
-=======
               calculateFilesetPath(
->>>>>>> 6774dd22
                   schemaName, filesetName, storageLocation, schemaPath, properties));
         });
     return filesetPaths.build();
   }
 
-<<<<<<< HEAD
-  private Path caculateFilesetPath(
-=======
   private Path calculateFilesetPath(
->>>>>>> 6774dd22
       String schemaName,
       String filesetName,
       String storageLocation,
