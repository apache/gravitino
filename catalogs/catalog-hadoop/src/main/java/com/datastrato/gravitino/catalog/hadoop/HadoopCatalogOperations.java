--- conflicted
+++ resolved
@@ -59,7 +59,6 @@
 import java.io.Closeable;
 import java.io.File;
 import java.io.IOException;
-import java.security.PrivilegedExceptionAction;
 import java.time.Instant;
 import java.util.Collections;
 import java.util.List;
@@ -106,11 +105,8 @@
 
   public static final String GRAVITINO_KEYTAB_FORMAT = "keytabs/gravitino-%s";
 
-<<<<<<< HEAD
-=======
   private final ThreadLocal<String> currentUser = ThreadLocal.withInitial(() -> null);
 
->>>>>>> 3fca806a
   HadoopCatalogOperations(EntityStore store) {
     this.store = store;
   }
@@ -123,8 +119,6 @@
     return kerberosRealm;
   }
 
-<<<<<<< HEAD
-=======
   public EntityStore getStore() {
     return store;
   }
@@ -137,16 +131,10 @@
     return userInfoMap;
   }
 
->>>>>>> 3fca806a
   static class UserInfo {
     UserGroupInformation loginUser;
     boolean enableUserImpersonation;
     String keytabPath;
-<<<<<<< HEAD
-
-    static UserInfo of(
-        UserGroupInformation loginUser, boolean enableUserImpersonation, String keytabPath) {
-=======
     String realm;
 
     static UserInfo of(
@@ -154,15 +142,11 @@
         boolean enableUserImpersonation,
         String keytabPath,
         String kerberosRealm) {
->>>>>>> 3fca806a
       UserInfo userInfo = new UserInfo();
       userInfo.loginUser = loginUser;
       userInfo.enableUserImpersonation = enableUserImpersonation;
       userInfo.keytabPath = keytabPath;
-<<<<<<< HEAD
-=======
       userInfo.realm = kerberosRealm;
->>>>>>> 3fca806a
       return userInfo;
     }
   }
@@ -200,15 +184,6 @@
     AuthenticationConfig config = new AuthenticationConfig(conf);
 
     if (config.isKerberosAuth()) {
-<<<<<<< HEAD
-      String catalogKeyTablePath = String.format(GRAVITINO_KEYTAB_FORMAT, catalogInfo.id());
-      this.kerberosRealm =
-          initKerberos(
-              catalogKeyTablePath,
-              conf,
-              hadoopConf,
-              NameIdentifier.of(catalogInfo.namespace(), catalogInfo.name()));
-=======
       this.kerberosRealm =
           initKerberos(
               conf, hadoopConf, NameIdentifier.of(catalogInfo.namespace(), catalogInfo.name()));
@@ -221,7 +196,6 @@
       // userInfoMap.put(
       //    NameIdentifier.of(catalogInfo.namespace(), catalogInfo.name()),
       //    UserInfo.of(u, false, null, null));
->>>>>>> 3fca806a
     }
   }
 
@@ -273,8 +247,6 @@
       String storageLocation,
       Map<String, String> properties)
       throws NoSuchSchemaException, FilesetAlreadyExistsException {
-<<<<<<< HEAD
-=======
 
     String apiUser =
         currentUser.get() == null ? PrincipalUtils.getCurrentUserName() : currentUser.get();
@@ -287,124 +259,10 @@
     } catch (IOException ioe) {
       throw new RuntimeException("Failed to check if fileset " + ident + " exists", ioe);
     }
->>>>>>> 3fca806a
-
-    // Reset the current user based on the name identifier.
-    UserGroupInformation currentUser = getUGIByIdent(properties, ident);
-    String apiLoginUser = PrincipalUtils.getCurrentPrincipal().getName();
-    try {
-<<<<<<< HEAD
-      return currentUser.doAs(
-          (PrivilegedExceptionAction<Fileset>)
-              () -> {
-                try {
-                  if (store.exists(ident, Entity.EntityType.FILESET)) {
-                    throw new FilesetAlreadyExistsException("Fileset %s already exists", ident);
-                  }
-                } catch (IOException ioe) {
-                  throw new RuntimeException(
-                      "Failed to check if fileset " + ident + " exists", ioe);
-                }
-
-                SchemaEntity schemaEntity;
-                NameIdentifier schemaIdent = NameIdentifier.of(ident.namespace().levels());
-                try {
-                  schemaEntity =
-                      store.get(schemaIdent, Entity.EntityType.SCHEMA, SchemaEntity.class);
-                } catch (NoSuchEntityException exception) {
-                  throw new NoSuchSchemaException(
-                      exception, SCHEMA_DOES_NOT_EXIST_MSG, schemaIdent);
-                } catch (IOException ioe) {
-                  throw new RuntimeException("Failed to load schema " + schemaIdent, ioe);
-                }
-
-                // For external fileset, the storageLocation must be set.
-                if (type == Fileset.Type.EXTERNAL && StringUtils.isBlank(storageLocation)) {
-                  throw new IllegalArgumentException(
-                      "Storage location must be set for external fileset " + ident);
-                }
-
-                // Either catalog property "location", or schema property "location", or
-                // storageLocation must be
-                // set for managed fileset.
-                Path schemaPath = getSchemaPath(schemaIdent.name(), schemaEntity.properties());
-                if (schemaPath == null && StringUtils.isBlank(storageLocation)) {
-                  throw new IllegalArgumentException(
-                      "Storage location must be set for fileset "
-                          + ident
-                          + " when it's catalog and schema location are not set");
-                }
-
-                // The specified storageLocation will take precedence over the calculated one.
-                Path filesetPath =
-                    StringUtils.isNotBlank(storageLocation)
-                        ? new Path(storageLocation)
-                        : new Path(schemaPath, ident.name());
-
-                try {
-                  // formalize the path to avoid path without scheme, uri, authority, etc.
-                  filesetPath = formalizePath(filesetPath, hadoopConf);
-                  FileSystem fs = filesetPath.getFileSystem(hadoopConf);
-                  if (!fs.exists(filesetPath)) {
-                    if (!fs.mkdirs(filesetPath)) {
-                      throw new RuntimeException(
-                          "Failed to create fileset " + ident + " location " + filesetPath);
-                    }
-
-                    LOG.info("Created fileset {} location {}", ident, filesetPath);
-                  } else {
-                    LOG.info("Fileset {} manages the existing location {}", ident, filesetPath);
-                  }
-
-                } catch (IOException ioe) {
-                  throw new RuntimeException(
-                      "Failed to create fileset " + ident + " location " + filesetPath, ioe);
-                }
-
-                StringIdentifier stringId = StringIdentifier.fromProperties(properties);
-                Preconditions.checkArgument(
-                    stringId != null, "Property String identifier should not be null");
-
-                FilesetEntity filesetEntity =
-                    FilesetEntity.builder()
-                        .withName(ident.name())
-                        .withId(stringId.id())
-                        .withNamespace(ident.namespace())
-                        .withComment(comment)
-                        .withFilesetType(type)
-                        // Store the storageLocation to the store. If the "storageLocation" is null
-                        // for
-                        // managed fileset, Gravitino will get and store the location based on the
-                        // catalog/schema's location and store it to the store.
-                        .withStorageLocation(filesetPath.toString())
-                        .withProperties(properties)
-                        .withAuditInfo(
-                            AuditInfo.builder()
-                                .withCreator(apiLoginUser)
-                                .withCreateTime(Instant.now())
-                                .build())
-                        .build();
-
-                try {
-                  store.put(filesetEntity, true /* overwrite */);
-                } catch (IOException ioe) {
-                  throw new RuntimeException("Failed to create fileset " + ident, ioe);
-                }
-
-                return HadoopFileset.builder()
-                    .withName(ident.name())
-                    .withComment(comment)
-                    .withType(type)
-                    .withStorageLocation(filesetPath.toString())
-                    .withProperties(filesetEntity.properties())
-                    .withAuditInfo(filesetEntity.auditInfo())
-                    .build();
-              });
-    } catch (InterruptedException e) {
-      throw new RuntimeException("Failed to create fileset " + ident, e);
-    } catch (IOException e) {
-      throw new RuntimeException(e);
-=======
+
+    SchemaEntity schemaEntity;
+    NameIdentifier schemaIdent = NameIdentifier.of(ident.namespace().levels());
+    try {
       schemaEntity = store.get(schemaIdent, Entity.EntityType.SCHEMA, SchemaEntity.class);
     } catch (NoSuchEntityException exception) {
       throw new NoSuchSchemaException(exception, SCHEMA_DOES_NOT_EXIST_MSG, schemaIdent);
@@ -478,8 +336,16 @@
       store.put(filesetEntity, true /* overwrite */);
     } catch (IOException ioe) {
       throw new RuntimeException("Failed to create fileset " + ident, ioe);
->>>>>>> 3fca806a
-    }
+    }
+
+    return HadoopFileset.builder()
+        .withName(ident.name())
+        .withComment(comment)
+        .withType(type)
+        .withStorageLocation(filesetPath.toString())
+        .withProperties(filesetEntity.properties())
+        .withAuditInfo(filesetEntity.auditInfo())
+        .build();
   }
 
   @Override
@@ -523,41 +389,31 @@
 
   @Override
   public boolean dropFileset(NameIdentifier ident) {
-
     try {
       FilesetEntity filesetEntity =
           store.get(ident, Entity.EntityType.FILESET, FilesetEntity.class);
       Path filesetPath = new Path(filesetEntity.storageLocation());
 
-      // Reset the current user based on the name identifier.
-      UserGroupInformation currentUser = getUGIByIdent(filesetEntity.properties(), ident);
-
-      return currentUser.doAs(
-          (PrivilegedExceptionAction<Boolean>)
-              () -> {
-                // For managed fileset, we should delete the related files.
-                if (filesetEntity.filesetType() == Fileset.Type.MANAGED) {
-                  FileSystem fs = filesetPath.getFileSystem(hadoopConf);
-                  if (fs.exists(filesetPath)) {
-                    if (!fs.delete(filesetPath, true)) {
-                      LOG.warn("Failed to delete fileset {} location {}", ident, filesetPath);
-                      return false;
-                    }
-
-                  } else {
-                    LOG.warn("Fileset {} location {} does not exist", ident, filesetPath);
-                  }
-                }
-
-                boolean success = store.delete(ident, Entity.EntityType.FILESET);
-                cleanUserInfo(ident);
-                return success;
-              });
+      // For managed fileset, we should delete the related files.
+      if (filesetEntity.filesetType() == Fileset.Type.MANAGED) {
+        FileSystem fs = filesetPath.getFileSystem(hadoopConf);
+        if (fs.exists(filesetPath)) {
+          if (!fs.delete(filesetPath, true)) {
+            LOG.warn("Failed to delete fileset {} location {}", ident, filesetPath);
+            return false;
+          }
+
+        } else {
+          LOG.warn("Fileset {} location {} does not exist", ident, filesetPath);
+        }
+      }
+
+      return store.delete(ident, Entity.EntityType.FILESET);
     } catch (NoSuchEntityException ne) {
       LOG.warn("Fileset {} does not exist", ident);
       return false;
-    } catch (IOException | InterruptedException e) {
-      throw new RuntimeException("Failed to delete fileset " + ident, e);
+    } catch (IOException ioe) {
+      throw new RuntimeException("Failed to delete fileset " + ident, ioe);
     }
   }
 
@@ -580,29 +436,18 @@
    * <p>Note: As UserGroupInformation is a static class, to avoid the thread safety issue, we need
    * to use synchronized to ensure the thread safety: Make login and getLoginUser atomic.
    */
-<<<<<<< HEAD
-  private synchronized String initKerberos(
-      String keytabPath,
-      Map<String, String> properties,
-      Configuration configuration,
-      NameIdentifier ident) {
-    // Init schema level kerberos authentication.
-=======
   public synchronized String initKerberos(
       Map<String, String> properties, Configuration configuration, NameIdentifier ident) {
     // Init schema level kerberos authentication.
     String keytabPath =
         String.format(
             GRAVITINO_KEYTAB_FORMAT, catalogInfo.id() + "-" + ident.toString().replace(".", "-"));
->>>>>>> 3fca806a
     KerberosConfig kerberosConfig = new KerberosConfig(properties);
     if (kerberosConfig.isKerberosAuth()) {
       configuration.set(
           HADOOP_SECURITY_AUTHENTICATION,
           AuthenticationMethod.KERBEROS.name().toLowerCase(Locale.ROOT));
       UserGroupInformation.setConfiguration(configuration);
-<<<<<<< HEAD
-=======
 
       try {
         KerberosClient kerberosClient = new KerberosClient(properties, configuration);
@@ -642,40 +487,28 @@
     } catch (IOException ioe) {
       throw new RuntimeException("Failed to check if schema " + ident + " exists", ioe);
     }
->>>>>>> 3fca806a
-
+
+    Path schemaPath = getSchemaPath(ident.name(), properties);
+    if (schemaPath != null) {
       try {
-        KerberosClient kerberosClient = new KerberosClient(properties, configuration);
-        // Add the kerberos client to the closable to close resources.
-        closeables.add(kerberosClient);
-
-        File keytabFile = kerberosClient.saveKeyTabFileFromUri(keytabPath);
-        kerberosRealm = kerberosClient.login(keytabFile.getAbsolutePath());
-        // Should this kerberosRealm need to be equals to the realm in the principal?
-        userInfoMap.put(
-            ident,
-            UserInfo.of(
-                UserGroupInformation.getLoginUser(),
-                kerberosConfig.isImpersonationEnabled(),
-                keytabPath));
-        return kerberosRealm;
-      } catch (IOException e) {
-        throw new RuntimeException("Failed to login with Kerberos", e);
-      }
-    }
-
-<<<<<<< HEAD
-    return null;
-  }
-
-  @Override
-  public Schema createSchema(NameIdentifier ident, String comment, Map<String, String> properties)
-      throws NoSuchCatalogException, SchemaAlreadyExistsException {
-
-    String apiLoginUser = PrincipalUtils.getCurrentPrincipal().getName();
-    // Reset the current user based on the name identifier and properties.
-    UserGroupInformation currentUser = getUGIByIdent(properties, ident);
-=======
+        FileSystem fs = schemaPath.getFileSystem(hadoopConf);
+        if (!fs.exists(schemaPath)) {
+          if (!fs.mkdirs(schemaPath)) {
+            // Fail the operation when failed to create the schema path.
+            throw new RuntimeException(
+                "Failed to create schema " + ident + " location " + schemaPath);
+          }
+          LOG.info("Created schema {} location {}", ident, schemaPath);
+        } else {
+          LOG.info("Schema {} manages the existing location {}", ident, schemaPath);
+        }
+
+      } catch (IOException ioe) {
+        throw new RuntimeException(
+            "Failed to create schema " + ident + " location " + schemaPath, ioe);
+      }
+    }
+
     StringIdentifier stringId = StringIdentifier.fromProperties(properties);
     Preconditions.checkNotNull(stringId, "Property String identifier should not be null");
 
@@ -689,73 +522,18 @@
             .withAuditInfo(
                 AuditInfo.builder().withCreator(apiUser).withCreateTime(Instant.now()).build())
             .build();
->>>>>>> 3fca806a
-    try {
-      return currentUser.doAs(
-          (PrivilegedExceptionAction<Schema>)
-              () -> {
-                try {
-                  if (store.exists(ident, Entity.EntityType.SCHEMA)) {
-                    throw new SchemaAlreadyExistsException("Schema %s already exists", ident);
-                  }
-                } catch (IOException ioe) {
-                  throw new RuntimeException("Failed to check if schema " + ident + " exists", ioe);
-                }
-
-                Path schemaPath = getSchemaPath(ident.name(), properties);
-                if (schemaPath != null) {
-                  try {
-                    FileSystem fs = schemaPath.getFileSystem(hadoopConf);
-                    if (!fs.exists(schemaPath)) {
-                      if (!fs.mkdirs(schemaPath)) {
-                        // Fail the operation when failed to create the schema path.
-                        throw new RuntimeException(
-                            "Failed to create schema " + ident + " location " + schemaPath);
-                      }
-                      LOG.info("Created schema {} location {}", ident, schemaPath);
-                    } else {
-                      LOG.info("Schema {} manages the existing location {}", ident, schemaPath);
-                    }
-
-                  } catch (IOException ioe) {
-                    throw new RuntimeException(
-                        "Failed to create schema " + ident + " location " + schemaPath, ioe);
-                  }
-                }
-
-                StringIdentifier stringId = StringIdentifier.fromProperties(properties);
-                Preconditions.checkNotNull(
-                    stringId, "Property String identifier should not be null");
-
-                SchemaEntity schemaEntity =
-                    SchemaEntity.builder()
-                        .withName(ident.name())
-                        .withId(stringId.id())
-                        .withNamespace(ident.namespace())
-                        .withComment(comment)
-                        .withProperties(properties)
-                        .withAuditInfo(
-                            AuditInfo.builder()
-                                .withCreator(apiLoginUser)
-                                .withCreateTime(Instant.now())
-                                .build())
-                        .build();
-                try {
-                  store.put(schemaEntity, true /* overwrite */);
-                } catch (IOException ioe) {
-                  throw new RuntimeException("Failed to create schema " + ident, ioe);
-                }
-
-                return HadoopSchema.builder()
-                    .withName(ident.name())
-                    .withComment(comment)
-                    .withProperties(schemaEntity.properties())
-                    .withAuditInfo(schemaEntity.auditInfo())
-                    .build();
-              });
-    } catch (IOException | InterruptedException e) {
-      throw new RuntimeException("Failed to create schema " + ident, e);
-    }
+    try {
+      store.put(schemaEntity, true /* overwrite */);
+    } catch (IOException ioe) {
+      throw new RuntimeException("Failed to create schema " + ident, ioe);
+    }
+
+    return HadoopSchema.builder()
+        .withName(ident.name())
+        .withComment(comment)
+        .withProperties(schemaEntity.properties())
+        .withAuditInfo(schemaEntity.auditInfo())
+        .build();
   }
 
   @Override
@@ -823,39 +601,6 @@
       Map<String, String> properties =
           Optional.ofNullable(schemaEntity.properties()).orElse(Collections.emptyMap());
 
-<<<<<<< HEAD
-      // Reset the current user based on the name identifier.
-      UserGroupInformation user = getUGIByIdent(schemaEntity.properties(), ident);
-
-      return user.doAs(
-          (PrivilegedExceptionAction<Boolean>)
-              () -> {
-                Path schemaPath = getSchemaPath(ident.name(), properties);
-                // Nothing to delete if the schema path is not set.
-                if (schemaPath == null) {
-                  return false;
-                }
-
-                FileSystem fs = schemaPath.getFileSystem(hadoopConf);
-                // Nothing to delete if the schema path does not exist.
-                if (!fs.exists(schemaPath)) {
-                  return false;
-                }
-
-                if (fs.listStatus(schemaPath).length > 0 && !cascade) {
-                  throw new NonEmptySchemaException(
-                      "Schema %s with location %s is not empty", ident, schemaPath);
-                } else {
-                  fs.delete(schemaPath, true);
-                }
-
-                cleanUserInfo(ident);
-                LOG.info("Deleted schema {} location {}", ident, schemaPath);
-                return true;
-              });
-    } catch (IOException | InterruptedException e) {
-      throw new RuntimeException("Failed to delete schema " + ident + " location", e);
-=======
       Path schemaPath = getSchemaPath(ident.name(), properties);
       // Nothing to delete if the schema path is not set.
       if (schemaPath == null) {
@@ -879,7 +624,6 @@
       return true;
     } catch (IOException ioe) {
       throw new RuntimeException("Failed to delete schema " + ident + " location", ioe);
->>>>>>> 3fca806a
     }
   }
 
@@ -997,77 +741,4 @@
   void setProxyPlugin(HadoopProxyPlugin hadoopProxyPlugin) {
     this.proxyPlugin = hadoopProxyPlugin;
   }
-
-  private UserGroupInformation getUGIByIdent(Map<String, String> properties, NameIdentifier ident) {
-    KerberosConfig kerberosConfig = new KerberosConfig(properties);
-    if (kerberosConfig.isKerberosAuth()) {
-      // We assume that the realm of catalog is the same as the realm of the schema and table.
-      String keytabPath =
-          String.format(
-              GRAVITINO_KEYTAB_FORMAT, catalogInfo.id() + "-" + ident.toString().replace(".", "-"));
-      initKerberos(keytabPath, properties, new Configuration(), ident);
-    }
-    // If the kerberos is not enabled (Simple mode), we will use the current user
-    return getUserBaseOnNameIdentifier(ident);
-  }
-
-  private UserGroupInformation getUserBaseOnNameIdentifier(NameIdentifier nameIdentifier) {
-    UserInfo userInfo = getNearestUserGroupInformation(nameIdentifier);
-    if (userInfo == null) {
-      try {
-        return UserGroupInformation.getCurrentUser();
-      } catch (IOException e) {
-        throw new RuntimeException("Failed to get login user", e);
-      }
-    }
-
-    UserGroupInformation ugi = userInfo.loginUser;
-    boolean userImpersonation = userInfo.enableUserImpersonation;
-    if (userImpersonation) {
-      String proxyKerberosPrincipalName = PrincipalUtils.getCurrentUserName();
-      if (!proxyKerberosPrincipalName.contains("@")) {
-        proxyKerberosPrincipalName =
-            String.format("%s@%s", proxyKerberosPrincipalName, kerberosRealm);
-      }
-
-      ugi = UserGroupInformation.createProxyUser(proxyKerberosPrincipalName, ugi);
-    }
-
-    return ugi;
-  }
-
-  private UserInfo getNearestUserGroupInformation(NameIdentifier nameIdentifier) {
-    NameIdentifier currentNameIdentifier = nameIdentifier;
-    while (currentNameIdentifier != null) {
-      if (userInfoMap.containsKey(currentNameIdentifier)) {
-        return userInfoMap.get(currentNameIdentifier);
-      }
-
-      String[] levels = currentNameIdentifier.namespace().levels();
-      // The ident is catalog level.
-      if (levels.length <= 1) {
-        return null;
-      }
-      currentNameIdentifier = NameIdentifier.of(currentNameIdentifier.namespace().levels());
-    }
-    return null;
-  }
-
-  private void cleanUserInfo(NameIdentifier identifier) {
-    UserInfo userInfo = userInfoMap.remove(identifier);
-    if (userInfo != null) {
-      removeFile(userInfo.keytabPath);
-    }
-  }
-
-  private void removeFile(String filePath) {
-    if (filePath == null) {
-      return;
-    }
-
-    File file = new File(filePath);
-    if (file.exists()) {
-      file.delete();
-    }
-  }
 }