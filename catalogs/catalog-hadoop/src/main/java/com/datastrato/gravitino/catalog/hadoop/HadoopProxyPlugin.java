/*
 * Licensed to the Apache Software Foundation (ASF) under one
 * or more contributor license agreements.  See the NOTICE file
 * distributed with this work for additional information
 * regarding copyright ownership.  The ASF licenses this file
 * to you under the Apache License, Version 2.0 (the
 * "License"); you may not use this file except in compliance
 * with the License.  You may obtain a copy of the License at
 *
 *  http://www.apache.org/licenses/LICENSE-2.0
 *
 * Unless required by applicable law or agreed to in writing,
 * software distributed under the License is distributed on an
 * "AS IS" BASIS, WITHOUT WARRANTIES OR CONDITIONS OF ANY
 * KIND, either express or implied.  See the License for the
 * specific language governing permissions and limitations
 * under the License.
 */

package com.datastrato.gravitino.catalog.hadoop;

import com.datastrato.gravitino.connector.CatalogOperations;
import com.datastrato.gravitino.connector.ProxyPlugin;
import com.datastrato.gravitino.utils.Executable;
import java.io.IOException;
import java.lang.reflect.InvocationTargetException;
import java.lang.reflect.UndeclaredThrowableException;
import java.security.Principal;
import java.security.PrivilegedActionException;
import java.security.PrivilegedExceptionAction;
import java.util.Map;
import org.apache.hadoop.security.UserGroupInformation;

public class HadoopProxyPlugin implements ProxyPlugin {
<<<<<<< HEAD
  private HadoopCatalogOperations ops;
=======
  private SecureHadoopCatalogOperations ops;
>>>>>>> 3fca806a
  private final UserGroupInformation realUser;

  public HadoopProxyPlugin() {
    try {
      realUser = UserGroupInformation.getCurrentUser();
    } catch (IOException ioe) {
      throw new IllegalStateException("Fail to init HadoopCatalogProxyPlugin");
    }
  }

  @Override
  public Object doAs(
      Principal principal, Executable<Object, Exception> action, Map<String, String> properties)
      throws Throwable {
    try {
      UserGroupInformation proxyUser;

      if (UserGroupInformation.isSecurityEnabled() && ops != null) {
        // The Gravitino server may use multiple KDC servers.
        // The http authentication use one KDC server, the Hadoop catalog may use another KDC
        // server.
        // The KerberosAuthenticator will remove realm of principal.
        // And then we add the realm of Hadoop catalog to the user.
        String proxyKerberosPrincipalName = principal.getName();
        if (!proxyKerberosPrincipalName.contains("@")) {
          proxyKerberosPrincipalName =
              String.format("%s@%s", proxyKerberosPrincipalName, ops.getKerberosRealm());
        }

        proxyUser = UserGroupInformation.createProxyUser(proxyKerberosPrincipalName, realUser);
      } else {
        proxyUser = UserGroupInformation.createProxyUser(principal.getName(), realUser);
      }

      return proxyUser.doAs((PrivilegedExceptionAction<Object>) action::execute);
    } catch (UndeclaredThrowableException e) {
      Throwable innerException = e.getCause();
      if (innerException instanceof PrivilegedActionException) {
        throw innerException.getCause();
      } else if (innerException instanceof InvocationTargetException) {
        throw innerException.getCause();
      } else {
        throw innerException;
      }
    }
  }

  @Override
  public void bindCatalogOperation(CatalogOperations ops) {
    this.ops = ((SecureHadoopCatalogOperations) ops);
    this.ops.setProxyPlugin(this);
  }
}<|MERGE_RESOLUTION|>--- conflicted
+++ resolved
@@ -32,11 +32,7 @@
 import org.apache.hadoop.security.UserGroupInformation;
 
 public class HadoopProxyPlugin implements ProxyPlugin {
-<<<<<<< HEAD
-  private HadoopCatalogOperations ops;
-=======
   private SecureHadoopCatalogOperations ops;
->>>>>>> 3fca806a
   private final UserGroupInformation realUser;
 
   public HadoopProxyPlugin() {
