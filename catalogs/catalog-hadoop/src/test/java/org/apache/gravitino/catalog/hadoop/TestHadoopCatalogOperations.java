--- conflicted
+++ resolved
@@ -41,6 +41,7 @@
 import static org.apache.gravitino.file.Fileset.PROPERTY_DEFAULT_LOCATION_NAME;
 import static org.apache.gravitino.file.Fileset.PROPERTY_MULTIPLE_LOCATIONS_PREFIX;
 import static org.mockito.Mockito.doReturn;
+import static org.mockito.Mockito.mock;
 import static org.mockito.Mockito.mockStatic;
 import static org.mockito.Mockito.when;
 
@@ -197,7 +198,7 @@
 
   @BeforeAll
   public static void setUp() {
-    Config config = Mockito.mock(Config.class);
+    Config config = mock(Config.class);
     when(config.get(ENTITY_STORE)).thenReturn(RELATIONAL_ENTITY_STORE);
     when(config.get(ENTITY_RELATIONAL_STORE)).thenReturn(DEFAULT_ENTITY_RELATIONAL_STORE);
     when(config.get(ENTITY_RELATIONAL_JDBC_BACKEND_PATH)).thenReturn(STORE_PATH);
@@ -425,15 +426,9 @@
     Assertions.assertFalse(fs.exists(schemaPath));
 
     // Test disable server-side FS operations.
-<<<<<<< HEAD
-    name = "schema12_2";
-    catalogPath = TEST_ROOT_PATH + "/" + "catalog12_2";
-    schema = createSchema(name, comment, catalogPath, null, true);
-=======
     name = "schema" + testId + "_2";
     catalogPath = TEST_ROOT_PATH + "/" + "catalog12_2";
     schema = createSchema(testId, name, comment, catalogPath, null, true);
->>>>>>> 6774dd22
     Assertions.assertEquals(name, schema.name());
 
     // Schema path should not be existed if the server-side FS operations are disabled.
@@ -479,15 +474,9 @@
         exception.getMessage());
 
     // Test disable server-side FS operations.
-<<<<<<< HEAD
-    name = "schema13_3";
-    schemaPath = catalogPath + "/" + name;
-    schema = createSchema(name, comment, null, schemaPath, true);
-=======
     name = "schema" + testId + "_3";
     schemaPath = catalogPath + "/" + name;
     schema = createSchema(testId, name, comment, null, schemaPath, true);
->>>>>>> 6774dd22
     Assertions.assertEquals(name, schema.name());
 
     // Schema path should not be existed if the server-side FS operations are disabled.
@@ -527,17 +516,10 @@
     Assertions.assertFalse(fs.exists(new Path(catalogPath, name)));
 
     // Test disable server-side FS operations.
-<<<<<<< HEAD
-    name = "schema14_2";
-    catalogPath = TEST_ROOT_PATH + "/" + "catalog14_2";
-    schemaPath = TEST_ROOT_PATH + "/" + "schema14_2";
-    schema = createSchema(name, comment, catalogPath, schemaPath, true);
-=======
     name = "schema" + testId + "_2";
     catalogPath = TEST_ROOT_PATH + "/" + "catalog14_2";
     schemaPath = TEST_ROOT_PATH + "/" + "schema14_2";
     schema = createSchema(testId, name, comment, catalogPath, schemaPath, true);
->>>>>>> 6774dd22
     Assertions.assertEquals(name, schema.name());
 
     // Schema path should not be existed if the server-side FS operations are disabled.
@@ -712,14 +694,6 @@
 
   @Test
   public void testDropSchemaWithFSOpsDisabled() throws IOException {
-<<<<<<< HEAD
-    String name = "schema21";
-    String comment = "comment21";
-    String catalogPath = TEST_ROOT_PATH + "/" + "catalog20";
-    Schema schema = createSchema(name, comment, catalogPath, null);
-    Assertions.assertEquals(name, schema.name());
-    NameIdentifier id = NameIdentifierUtil.ofSchema("m1", "c1", name);
-=======
     final long testId = generateTestId();
     final String schemaName = "schema" + testId;
     final String comment = "comment" + testId;
@@ -729,7 +703,6 @@
     Schema schema = createSchema(testId, schemaName, comment, catalogPath, null);
     Assertions.assertEquals(schemaName, schema.name());
     NameIdentifier id = NameIdentifierUtil.ofSchema("m1", "c1", schemaName);
->>>>>>> 6774dd22
 
     try (SecureHadoopCatalogOperations ops = new SecureHadoopCatalogOperations(store)) {
       ops.initialize(
@@ -739,14 +712,6 @@
 
       ops.dropSchema(id, false);
 
-<<<<<<< HEAD
-      Path schemaPath = new Path(new Path(catalogPath), name);
-      FileSystem fs = schemaPath.getFileSystem(new Configuration());
-      Assertions.assertTrue(fs.exists(schemaPath));
-
-      createSchema(name, comment, catalogPath, null);
-      Fileset fs1 = createFileset("fs1", name, "comment", Fileset.Type.MANAGED, catalogPath, null);
-=======
       Path schemaPath = new Path(new Path(catalogPath), schemaName);
       FileSystem fs = schemaPath.getFileSystem(new Configuration());
       Assertions.assertTrue(fs.exists(schemaPath));
@@ -754,7 +719,6 @@
       createSchema(testId, schemaName, comment, catalogPath, null);
       Fileset fs1 =
           createFileset(filesetName, schemaName, comment, Fileset.Type.MANAGED, catalogPath, null);
->>>>>>> 6774dd22
       Path fs1Path = new Path(fs1.storageLocation());
 
       // Test drop non-empty schema with cascade = true
@@ -842,11 +806,7 @@
     try (SecureHadoopCatalogOperations ops = new SecureHadoopCatalogOperations(store)) {
       ops.initialize(catalogProps, randomCatalogInfo("m1", "c1"), HADOOP_PROPERTIES_METADATA);
       if (!ops.schemaExists(schemaIdent)) {
-<<<<<<< HEAD
-        createSchema(schemaName, comment, catalogPath, schemaPath, true);
-=======
         createSchema(generateTestId(), schemaName, comment, catalogPath, schemaPath, true);
->>>>>>> 6774dd22
       }
 
       Fileset fileset;
@@ -1444,7 +1404,7 @@
     String filesetLocation4 =
         TEST_ROOT_PATH + "/" + catalogName + "/" + schemaName + "/" + filesetName4 + "/";
     NameIdentifier filesetIdent = NameIdentifier.of("m1", "c1", schemaName, filesetName4);
-    Fileset mockFileset = Mockito.mock(Fileset.class);
+    Fileset mockFileset = mock(Fileset.class);
     when(mockFileset.name()).thenReturn(filesetName4);
     when(mockFileset.storageLocation()).thenReturn(filesetLocation4);
     when(mockFileset.storageLocations())
@@ -1452,7 +1412,7 @@
     when(mockFileset.properties())
         .thenReturn(ImmutableMap.of(PROPERTY_DEFAULT_LOCATION_NAME, LOCATION_NAME_UNKNOWN));
 
-    try (HadoopCatalogOperations mockOps = Mockito.mock(HadoopCatalogOperations.class)) {
+    try (HadoopCatalogOperations mockOps = mock(HadoopCatalogOperations.class)) {
       mockOps.hadoopConf = new Configuration();
       when(mockOps.loadFileset(filesetIdent)).thenReturn(mockFileset);
       when(mockOps.getConf()).thenReturn(Maps.newHashMap());
@@ -1685,8 +1645,6 @@
                       null));
       Assertions.assertEquals("Location name must not be blank", exception.getMessage());
 
-<<<<<<< HEAD
-=======
       // empty location in catalog location
       Map<String, String> illegalLocations2 =
           new HashMap<String, String>() {
@@ -1732,7 +1690,6 @@
           "Storage location must not be blank for location name: location1",
           exception.getMessage());
 
->>>>>>> 6774dd22
       // storage location is parent of schema location
       Schema multipLocationSchema =
           createMultiLocationSchema(
@@ -1762,15 +1719,13 @@
     }
   }
 
-<<<<<<< HEAD
-=======
   @Test
   public void testGetTargetLocation() throws IOException {
     try (SecureHadoopCatalogOperations ops = new SecureHadoopCatalogOperations(store)) {
       ops.initialize(
           Collections.emptyMap(), randomCatalogInfo("m1", "c1"), HADOOP_PROPERTIES_METADATA);
 
-      Fileset fileset = Mockito.mock(Fileset.class);
+      Fileset fileset = mock(Fileset.class);
       when(fileset.name()).thenReturn("fileset_single_location");
       when(fileset.storageLocations())
           .thenReturn(ImmutableMap.of(LOCATION_NAME_UNKNOWN, "file://a/b/c"));
@@ -1780,7 +1735,7 @@
 
       try (MockedStatic<CallerContext.CallerContextHolder> callerContextHolder =
           mockStatic(CallerContext.CallerContextHolder.class)) {
-        CallerContext callerContext = Mockito.mock(CallerContext.class);
+        CallerContext callerContext = mock(CallerContext.class);
         when(callerContext.context())
             .thenReturn(
                 ImmutableMap.of(
@@ -1789,7 +1744,7 @@
         Assertions.assertEquals("file://a/b/c", ops.getTargetLocation(fileset));
       }
 
-      Fileset filesetWithMultipleLocation = Mockito.mock(Fileset.class);
+      Fileset filesetWithMultipleLocation = mock(Fileset.class);
       when(filesetWithMultipleLocation.name()).thenReturn("fileset_multiple_location");
       when(filesetWithMultipleLocation.storageLocations())
           .thenReturn(
@@ -1806,7 +1761,7 @@
 
       try (MockedStatic<CallerContext.CallerContextHolder> callerContextHolder =
           mockStatic(CallerContext.CallerContextHolder.class)) {
-        CallerContext callerContext = Mockito.mock(CallerContext.class);
+        CallerContext callerContext = mock(CallerContext.class);
         when(callerContext.context())
             .thenReturn(
                 ImmutableMap.of(
@@ -1817,7 +1772,6 @@
     }
   }
 
->>>>>>> 6774dd22
   private static Stream<Arguments> multipleLocationsArguments() {
     return Stream.of(
         // Honor the catalog location
@@ -2822,21 +2776,12 @@
       String schemaPath,
       boolean disableFsOps)
       throws IOException {
-<<<<<<< HEAD
-    return createSchema(name, comment, catalogPath, schemaPath, false);
-  }
-
-  private Schema createSchema(
-      String name, String comment, String catalogPath, String schemaPath, boolean disableFsOps)
-      throws IOException {
-=======
     // stub schema
     doReturn(new SchemaIds(1L, 1L, testId))
         .when(spySchemaMetaService)
         .getSchemaIdByMetalakeNameAndCatalogNameAndSchemaName(
             Mockito.anyString(), Mockito.anyString(), Mockito.eq(name));
 
->>>>>>> 6774dd22
     Map<String, String> props = Maps.newHashMap();
     props.put(DISABLE_FILESYSTEM_OPS, String.valueOf(disableFsOps));
     if (catalogPath != null) {
