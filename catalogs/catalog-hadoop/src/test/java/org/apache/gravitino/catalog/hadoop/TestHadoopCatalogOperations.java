--- conflicted
+++ resolved
@@ -683,13 +683,6 @@
           "file:/tmp/catalog",
           "file:/tmp/catalog",
           "file:/tmp/catalog"
-<<<<<<< HEAD
-        };
-
-    for (int i = 0; i < paths.length; i++) {
-      Path actual = HadoopCatalogOperations.formalizePath(new Path(paths[i]), Maps.newHashMap());
-      Assertions.assertEquals(expected[i], actual.toString());
-=======
         };
 
     HasPropertyMetadata hasPropertyMetadata =
@@ -741,7 +734,6 @@
       }
     } finally {
       FieldUtils.writeField(GravitinoEnv.getInstance(), "entityStore", null, true);
->>>>>>> bc1e76fc
     }
   }
 
@@ -914,7 +906,6 @@
 
     try (HadoopCatalogOperations mockOps = Mockito.mock(HadoopCatalogOperations.class)) {
       mockOps.hadoopConf = new Configuration();
-      mockOps.bypassConfigs = Maps.newHashMap();
       when(mockOps.loadFileset(filesetIdent)).thenReturn(mockFileset);
       when(mockOps.getConf()).thenReturn(Maps.newHashMap());
       String subPath = "/test/test.parquet";
