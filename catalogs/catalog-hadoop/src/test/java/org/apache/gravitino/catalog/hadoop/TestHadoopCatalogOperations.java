/*
 * Licensed to the Apache Software Foundation (ASF) under one
 * or more contributor license agreements.  See the NOTICE file
 * distributed with this work for additional information
 * regarding copyright ownership.  The ASF licenses this file
 * to you under the Apache License, Version 2.0 (the
 * "License"); you may not use this file except in compliance
 * with the License.  You may obtain a copy of the License at
 *
 *  http://www.apache.org/licenses/LICENSE-2.0
 *
 * Unless required by applicable law or agreed to in writing,
 * software distributed under the License is distributed on an
 * "AS IS" BASIS, WITHOUT WARRANTIES OR CONDITIONS OF ANY
 * KIND, either express or implied.  See the License for the
 * specific language governing permissions and limitations
 * under the License.
 */
package org.apache.gravitino.catalog.hadoop;

import static org.apache.gravitino.Configs.DEFAULT_ENTITY_RELATIONAL_STORE;
import static org.apache.gravitino.Configs.ENTITY_RELATIONAL_JDBC_BACKEND_DRIVER;
import static org.apache.gravitino.Configs.ENTITY_RELATIONAL_JDBC_BACKEND_PASSWORD;
import static org.apache.gravitino.Configs.ENTITY_RELATIONAL_JDBC_BACKEND_PATH;
import static org.apache.gravitino.Configs.ENTITY_RELATIONAL_JDBC_BACKEND_URL;
import static org.apache.gravitino.Configs.ENTITY_RELATIONAL_JDBC_BACKEND_USER;
import static org.apache.gravitino.Configs.ENTITY_RELATIONAL_STORE;
import static org.apache.gravitino.Configs.ENTITY_SERDE;
import static org.apache.gravitino.Configs.ENTITY_STORE;
import static org.apache.gravitino.Configs.RELATIONAL_ENTITY_STORE;
import static org.apache.gravitino.Configs.STORE_DELETE_AFTER_TIME;
import static org.apache.gravitino.Configs.STORE_TRANSACTION_MAX_SKEW_TIME;
import static org.apache.gravitino.Configs.VERSION_RETENTION_COUNT;
import static org.apache.gravitino.catalog.hadoop.HadoopCatalog.CATALOG_PROPERTIES_META;
import static org.apache.gravitino.catalog.hadoop.HadoopCatalog.FILESET_PROPERTIES_META;
import static org.apache.gravitino.catalog.hadoop.HadoopCatalog.SCHEMA_PROPERTIES_META;
import static org.mockito.Mockito.doReturn;
import static org.mockito.Mockito.when;

import com.google.common.collect.ImmutableMap;
import com.google.common.collect.Maps;
import java.io.File;
import java.io.IOException;
import java.nio.file.Paths;
import java.util.Arrays;
import java.util.Map;
import java.util.Set;
import java.util.UUID;
import java.util.stream.Collectors;
import java.util.stream.Stream;
import org.apache.commons.io.FileUtils;
import org.apache.commons.lang3.reflect.FieldUtils;
import org.apache.gravitino.Catalog;
import org.apache.gravitino.Config;
import org.apache.gravitino.EntityStore;
import org.apache.gravitino.EntityStoreFactory;
import org.apache.gravitino.GravitinoEnv;
import org.apache.gravitino.NameIdentifier;
import org.apache.gravitino.Namespace;
import org.apache.gravitino.Schema;
import org.apache.gravitino.SchemaChange;
import org.apache.gravitino.StringIdentifier;
import org.apache.gravitino.audit.CallerContext;
import org.apache.gravitino.audit.FilesetAuditConstants;
import org.apache.gravitino.audit.FilesetDataOperation;
import org.apache.gravitino.connector.CatalogInfo;
import org.apache.gravitino.connector.HasPropertyMetadata;
import org.apache.gravitino.connector.PropertiesMetadata;
import org.apache.gravitino.connector.PropertyEntry;
import org.apache.gravitino.exceptions.GravitinoRuntimeException;
import org.apache.gravitino.exceptions.NoSuchFilesetException;
import org.apache.gravitino.exceptions.NoSuchSchemaException;
import org.apache.gravitino.exceptions.NonEmptySchemaException;
import org.apache.gravitino.exceptions.SchemaAlreadyExistsException;
import org.apache.gravitino.file.Fileset;
import org.apache.gravitino.file.FilesetChange;
import org.apache.gravitino.storage.IdGenerator;
import org.apache.gravitino.storage.RandomIdGenerator;
import org.apache.gravitino.storage.relational.RelationalEntityStore;
import org.apache.gravitino.storage.relational.service.CatalogMetaService;
import org.apache.gravitino.storage.relational.service.MetalakeMetaService;
import org.apache.gravitino.utils.NameIdentifierUtil;
import org.apache.hadoop.conf.Configuration;
import org.apache.hadoop.fs.FileSystem;
import org.apache.hadoop.fs.Path;
import org.junit.jupiter.api.AfterAll;
import org.junit.jupiter.api.Assertions;
import org.junit.jupiter.api.BeforeAll;
import org.junit.jupiter.api.Test;
import org.junit.jupiter.params.ParameterizedTest;
import org.junit.jupiter.params.provider.Arguments;
import org.junit.jupiter.params.provider.MethodSource;
import org.mockito.MockedStatic;
import org.mockito.Mockito;

public class TestHadoopCatalogOperations {

  private static final String STORE_PATH =
      "/tmp/gravitino_test_entityStore_" + UUID.randomUUID().toString().replace("-", "");

  private static final String H2_file = STORE_PATH + ".mv.db";
  private static final String UNFORMALIZED_TEST_ROOT_PATH =
      "/tmp/gravitino_test_catalog_" + UUID.randomUUID().toString().replace("-", "");

  private static final String TEST_ROOT_PATH = "file:" + UNFORMALIZED_TEST_ROOT_PATH;

  private static final HasPropertyMetadata HADOOP_PROPERTIES_METADATA =
      new HasPropertyMetadata() {
        @Override
        public PropertiesMetadata tablePropertiesMetadata() throws UnsupportedOperationException {
          throw new UnsupportedOperationException("Does not support table properties");
        }

        @Override
        public PropertiesMetadata catalogPropertiesMetadata() throws UnsupportedOperationException {
          return CATALOG_PROPERTIES_META;
        }

        @Override
        public PropertiesMetadata schemaPropertiesMetadata() throws UnsupportedOperationException {
          return SCHEMA_PROPERTIES_META;
        }

        @Override
        public PropertiesMetadata filesetPropertiesMetadata() throws UnsupportedOperationException {
          return FILESET_PROPERTIES_META;
        }

        @Override
        public PropertiesMetadata topicPropertiesMetadata() throws UnsupportedOperationException {
          throw new UnsupportedOperationException("Does not support topic properties");
        }
      };

  private static EntityStore store;

  private static IdGenerator idGenerator;

  private static CatalogInfo randomCatalogInfo() {
    return new CatalogInfo(
        idGenerator.nextId(),
        "catalog1",
        CatalogInfo.Type.FILESET,
        "provider1",
        "comment1",
        Maps.newHashMap(),
        null,
        Namespace.of("m1", "c1"));
  }

  private static CatalogInfo randomCatalogInfo(String metalakeName, String catalogName) {
    return new CatalogInfo(
        idGenerator.nextId(),
        catalogName,
        CatalogInfo.Type.FILESET,
        "hadoop",
        "comment1",
        Maps.newHashMap(),
        null,
        Namespace.of(metalakeName));
  }

  @BeforeAll
  public static void setUp() {
    Config config = Mockito.mock(Config.class);
    when(config.get(ENTITY_STORE)).thenReturn(RELATIONAL_ENTITY_STORE);
    when(config.get(ENTITY_RELATIONAL_STORE)).thenReturn(DEFAULT_ENTITY_RELATIONAL_STORE);
    when(config.get(ENTITY_RELATIONAL_JDBC_BACKEND_PATH)).thenReturn(STORE_PATH);

    // The following properties are used to create the JDBC connection; they are just for test, in
    // the real world,
    // they will be set automatically by the configuration file if you set ENTITY_RELATIONAL_STORE
    // as EMBEDDED_ENTITY_RELATIONAL_STORE.
    when(config.get(ENTITY_RELATIONAL_JDBC_BACKEND_URL))
        .thenReturn(String.format("jdbc:h2:%s;DB_CLOSE_DELAY=-1;MODE=MYSQL", STORE_PATH));
    when(config.get(ENTITY_RELATIONAL_JDBC_BACKEND_USER)).thenReturn("gravitino");
    when(config.get(ENTITY_RELATIONAL_JDBC_BACKEND_PASSWORD)).thenReturn("gravitino");
    when(config.get(ENTITY_RELATIONAL_JDBC_BACKEND_DRIVER)).thenReturn("org.h2.Driver");

    File f = FileUtils.getFile(STORE_PATH);
    f.deleteOnExit();

    when(config.get(VERSION_RETENTION_COUNT)).thenReturn(1L);
    when(config.get(STORE_TRANSACTION_MAX_SKEW_TIME)).thenReturn(1000L);
    when(config.get(STORE_DELETE_AFTER_TIME)).thenReturn(20 * 60 * 1000L);
    when(config.get(ENTITY_SERDE)).thenReturn("proto");

    store = EntityStoreFactory.createEntityStore(config);
    store.initialize(config);
    idGenerator = new RandomIdGenerator();

    // Mock
    MetalakeMetaService metalakeMetaService = MetalakeMetaService.getInstance();
    MetalakeMetaService spyMetaservice = Mockito.spy(metalakeMetaService);
    doReturn(1L).when(spyMetaservice).getMetalakeIdByName(Mockito.anyString());

    CatalogMetaService catalogMetaService = CatalogMetaService.getInstance();
    CatalogMetaService spyCatalogMetaService = Mockito.spy(catalogMetaService);
    doReturn(1L)
        .when(spyCatalogMetaService)
        .getCatalogIdByMetalakeIdAndName(Mockito.anyLong(), Mockito.anyString());

    MockedStatic<MetalakeMetaService> metalakeMetaServiceMockedStatic =
        Mockito.mockStatic(MetalakeMetaService.class);
    MockedStatic<CatalogMetaService> catalogMetaServiceMockedStatic =
        Mockito.mockStatic(CatalogMetaService.class);

    metalakeMetaServiceMockedStatic
        .when(MetalakeMetaService::getInstance)
        .thenReturn(spyMetaservice);
    catalogMetaServiceMockedStatic
        .when(CatalogMetaService::getInstance)
        .thenReturn(spyCatalogMetaService);
  }

  @AfterAll
  public static void tearDown() throws IOException {
    store.close();
    new Path(TEST_ROOT_PATH)
        .getFileSystem(new Configuration())
        .delete(new Path(TEST_ROOT_PATH), true);

    File f = FileUtils.getFile(H2_file);
    f.delete();
  }

  @Test
  public void testHadoopCatalogConfiguration() {
    Map<String, String> emptyProps = Maps.newHashMap();
    SecureHadoopCatalogOperations secOps = new SecureHadoopCatalogOperations(store);

    HadoopCatalogOperations ops = secOps.getBaseHadoopCatalogOperations();

    CatalogInfo catalogInfo = randomCatalogInfo();
    ops.initialize(emptyProps, catalogInfo, HADOOP_PROPERTIES_METADATA);
    Configuration conf = ops.getHadoopConf();
    String value = conf.get("fs.defaultFS");
    Assertions.assertEquals("file:///", value);

<<<<<<< HEAD
    emptyProps.put(CATALOG_BYPASS_PREFIX + "fs.defaultFS", "hdfs://localhost:9000");
    ops.initialize(emptyProps, catalogInfo, HADOOP_PROPERTIES_METADATA);
    Configuration conf1 = ops.getHadoopConf();
    String value1 = conf1.get("fs.defaultFS");
    Assertions.assertEquals("hdfs://localhost:9000", value1);

    Assertions.assertFalse(ops.catalogStorageLocation.isPresent());

=======
>>>>>>> 437f3671
    emptyProps.put(HadoopCatalogPropertiesMetadata.LOCATION, "file:///tmp/catalog");
    ops.initialize(emptyProps, catalogInfo, HADOOP_PROPERTIES_METADATA);
    Assertions.assertTrue(ops.catalogStorageLocation.isPresent());
    Path expectedPath = new Path("file:///tmp/catalog");
    Assertions.assertEquals(expectedPath, ops.catalogStorageLocation.get());
  }

  @Test
  public void testCreateSchemaWithNoLocation() throws IOException {
    String name = "schema11";
    String comment = "comment11";
    Schema schema = createSchema(name, comment, null, null);
    Assertions.assertEquals(name, schema.name());
    Assertions.assertEquals(comment, schema.comment());

    Throwable exception =
        Assertions.assertThrows(
            SchemaAlreadyExistsException.class, () -> createSchema(name, comment, null, null));
    Assertions.assertEquals("Schema m1.c1.schema11 already exists", exception.getMessage());
  }

  @Test
  public void testCreateSchemaWithEmptyCatalogLocation() throws IOException {
    String name = "schema28";
    String comment = "comment28";
    String catalogPath = "";
    Schema schema = createSchema(name, comment, catalogPath, null);
    Assertions.assertEquals(name, schema.name());
    Assertions.assertEquals(comment, schema.comment());

    Throwable exception =
        Assertions.assertThrows(
            SchemaAlreadyExistsException.class,
            () -> createSchema(name, comment, catalogPath, null));
    Assertions.assertEquals("Schema m1.c1.schema28 already exists", exception.getMessage());
  }

  @Test
  public void testCreateSchemaWithCatalogLocation() throws IOException {
    String name = "schema12";
    String comment = "comment12";
    String catalogPath = TEST_ROOT_PATH + "/" + "catalog12";
    Schema schema = createSchema(name, comment, catalogPath, null);
    Assertions.assertEquals(name, schema.name());

    Path schemaPath = new Path(catalogPath, name);
    FileSystem fs = schemaPath.getFileSystem(new Configuration());
    Assertions.assertTrue(fs.exists(schemaPath));
    Assertions.assertTrue(fs.getFileStatus(schemaPath).isDirectory());
    Assertions.assertTrue(fs.listStatus(schemaPath).length == 0);
  }

  @Test
  public void testCreateSchemaWithSchemaLocation() throws IOException {
    String name = "schema13";
    String comment = "comment13";
    String catalogPath = TEST_ROOT_PATH + "/" + "catalog13";
    String schemaPath = catalogPath + "/" + name;
    Schema schema = createSchema(name, comment, null, schemaPath);
    Assertions.assertEquals(name, schema.name());

    Path schemaPath1 = new Path(schemaPath);
    FileSystem fs = schemaPath1.getFileSystem(new Configuration());
    Assertions.assertTrue(fs.exists(schemaPath1));
    Assertions.assertTrue(fs.getFileStatus(schemaPath1).isDirectory());
    Assertions.assertTrue(fs.listStatus(schemaPath1).length == 0);
  }

  @Test
  public void testCreateSchemaWithCatalogAndSchemaLocation() throws IOException {
    String name = "schema14";
    String comment = "comment14";
    String catalogPath = TEST_ROOT_PATH + "/" + "catalog14";
    String schemaPath = TEST_ROOT_PATH + "/" + "schema14";
    Schema schema = createSchema(name, comment, catalogPath, schemaPath);
    Assertions.assertEquals(name, schema.name());

    Path schemaPath1 = new Path(schemaPath);
    FileSystem fs = schemaPath1.getFileSystem(new Configuration());
    Assertions.assertTrue(fs.exists(schemaPath1));
    Assertions.assertTrue(fs.getFileStatus(schemaPath1).isDirectory());
    Assertions.assertTrue(fs.listStatus(schemaPath1).length == 0);

    Assertions.assertFalse(fs.exists(new Path(catalogPath)));
    Assertions.assertFalse(fs.exists(new Path(catalogPath, name)));
  }

  @Test
  public void testLoadSchema() throws IOException {
    String name = "schema15";
    String comment = "comment15";
    String catalogPath = TEST_ROOT_PATH + "/" + "catalog15";
    Schema schema = createSchema(name, comment, catalogPath, null);
    NameIdentifier schema16 = NameIdentifierUtil.ofSchema("m1", "c1", "schema16");

    Assertions.assertEquals(name, schema.name());

    try (SecureHadoopCatalogOperations ops = new SecureHadoopCatalogOperations(store)) {
      ops.initialize(Maps.newHashMap(), randomCatalogInfo(), HADOOP_PROPERTIES_METADATA);
      Schema schema1 = ops.loadSchema(NameIdentifierUtil.ofSchema("m1", "c1", name));
      Assertions.assertEquals(name, schema1.name());
      Assertions.assertEquals(comment, schema1.comment());

      Map<String, String> props = schema1.properties();
      Assertions.assertTrue(props.containsKey(StringIdentifier.ID_KEY));

      Throwable exception =
          Assertions.assertThrows(NoSuchSchemaException.class, () -> ops.loadSchema(schema16));
      Assertions.assertEquals("Schema m1.c1.schema16 does not exist", exception.getMessage());
    }
  }

  @Test
  public void testListSchema() throws IOException {
    String name = "schema17";
    String comment = "comment17";
    String name1 = "schema18";
    String comment1 = "comment18";
    createSchema(name, comment, null, null);
    createSchema(name1, comment1, null, null);

    try (SecureHadoopCatalogOperations ops = new SecureHadoopCatalogOperations(store)) {
      ops.initialize(Maps.newHashMap(), randomCatalogInfo(), HADOOP_PROPERTIES_METADATA);
      Set<NameIdentifier> idents =
          Arrays.stream(ops.listSchemas(Namespace.of("m1", "c1"))).collect(Collectors.toSet());
      Assertions.assertTrue(idents.size() >= 2);
      Assertions.assertTrue(idents.contains(NameIdentifierUtil.ofSchema("m1", "c1", name)));
      Assertions.assertTrue(idents.contains(NameIdentifierUtil.ofSchema("m1", "c1", name1)));
    }
  }

  @Test
  public void testAlterSchema() throws IOException {
    String name = "schema19";
    String comment = "comment19";
    String catalogPath = TEST_ROOT_PATH + "/" + "catalog19";
    Schema schema = createSchema(name, comment, catalogPath, null);
    Assertions.assertEquals(name, schema.name());

    try (SecureHadoopCatalogOperations ops = new SecureHadoopCatalogOperations(store)) {
      ops.initialize(Maps.newHashMap(), randomCatalogInfo(), HADOOP_PROPERTIES_METADATA);
      Schema schema1 = ops.loadSchema(NameIdentifierUtil.ofSchema("m1", "c1", name));
      Assertions.assertEquals(name, schema1.name());
      Assertions.assertEquals(comment, schema1.comment());

      Map<String, String> props = schema1.properties();
      Assertions.assertTrue(props.containsKey(StringIdentifier.ID_KEY));

      String newKey = "k1";
      String newValue = "v1";
      SchemaChange setProperty = SchemaChange.setProperty(newKey, newValue);
      Schema schema2 = ops.alterSchema(NameIdentifierUtil.ofSchema("m1", "c1", name), setProperty);
      Assertions.assertEquals(name, schema2.name());
      Assertions.assertEquals(comment, schema2.comment());
      Map<String, String> props2 = schema2.properties();
      Assertions.assertTrue(props2.containsKey(newKey));
      Assertions.assertEquals(newValue, props2.get(newKey));

      Schema schema3 = ops.loadSchema(NameIdentifierUtil.ofSchema("m1", "c1", name));
      Map<String, String> props3 = schema3.properties();
      Assertions.assertTrue(props3.containsKey(newKey));
      Assertions.assertEquals(newValue, props3.get(newKey));

      SchemaChange removeProperty = SchemaChange.removeProperty(newKey);
      Schema schema4 =
          ops.alterSchema(NameIdentifierUtil.ofSchema("m1", "c1", name), removeProperty);
      Assertions.assertEquals(name, schema4.name());
      Assertions.assertEquals(comment, schema4.comment());
      Map<String, String> props4 = schema4.properties();
      Assertions.assertFalse(props4.containsKey(newKey));

      Schema schema5 = ops.loadSchema(NameIdentifierUtil.ofSchema("m1", "c1", name));
      Map<String, String> props5 = schema5.properties();
      Assertions.assertFalse(props5.containsKey(newKey));
    }
  }

  @Test
  public void testDropSchema() throws IOException {
    String name = "schema20";
    String comment = "comment20";
    String catalogPath = TEST_ROOT_PATH + "/" + "catalog20";
    Schema schema = createSchema(name, comment, catalogPath, null);
    Assertions.assertEquals(name, schema.name());
    NameIdentifier id = NameIdentifierUtil.ofSchema("m1", "c1", name);

    try (SecureHadoopCatalogOperations ops = new SecureHadoopCatalogOperations(store)) {
      ops.initialize(
          ImmutableMap.of(HadoopCatalogPropertiesMetadata.LOCATION, catalogPath),
          randomCatalogInfo("m1", "c1"),
          HADOOP_PROPERTIES_METADATA);
      Schema schema1 = ops.loadSchema(id);
      Assertions.assertEquals(name, schema1.name());
      Assertions.assertEquals(comment, schema1.comment());

      Map<String, String> props = schema1.properties();
      Assertions.assertTrue(props.containsKey(StringIdentifier.ID_KEY));

      ops.dropSchema(id, false);

      Path schemaPath = new Path(new Path(catalogPath), name);
      FileSystem fs = schemaPath.getFileSystem(new Configuration());
      Assertions.assertFalse(fs.exists(schemaPath));

      // Test drop non-empty schema with cascade = false
      Path subPath = new Path(schemaPath, "test1");
      fs.mkdirs(subPath);
      Assertions.assertTrue(fs.exists(subPath));

      Throwable exception1 =
          Assertions.assertThrows(NonEmptySchemaException.class, () -> ops.dropSchema(id, false));
      Assertions.assertEquals(
          "Schema m1.c1.schema20 with location " + schemaPath + " is not empty",
          exception1.getMessage());

      // Test drop non-empty schema with cascade = true
      ops.dropSchema(id, true);
      Assertions.assertFalse(fs.exists(schemaPath));

      // Test drop empty schema
      Assertions.assertFalse(ops.dropSchema(id, true), "schema should be non-existent");
      Assertions.assertFalse(ops.dropSchema(id, false), "schema should be non-existent");
    }
  }

  @ParameterizedTest
  @MethodSource("locationArguments")
  public void testCreateLoadAndDeleteFilesetWithLocations(
      String name,
      Fileset.Type type,
      String catalogPath,
      String schemaPath,
      String storageLocation,
      String expect)
      throws IOException {
    String schemaName = "s1_" + name;
    String comment = "comment_s1";
    Map<String, String> catalogProps = Maps.newHashMap();
    if (catalogPath != null) {
      catalogProps.put(HadoopCatalogPropertiesMetadata.LOCATION, catalogPath);
    }

    NameIdentifier schemaIdent = NameIdentifierUtil.ofSchema("m1", "c1", schemaName);
    try (SecureHadoopCatalogOperations ops = new SecureHadoopCatalogOperations(store)) {
      ops.initialize(catalogProps, randomCatalogInfo("m1", "c1"), HADOOP_PROPERTIES_METADATA);
      if (!ops.schemaExists(schemaIdent)) {
        createSchema(schemaName, comment, catalogPath, schemaPath);
      }
      Fileset fileset =
          createFileset(name, schemaName, "comment", type, catalogPath, storageLocation);

      Assertions.assertEquals(name, fileset.name());
      Assertions.assertEquals(type, fileset.type());
      Assertions.assertEquals("comment", fileset.comment());
      Assertions.assertEquals(expect, fileset.storageLocation());

      // Test load
      NameIdentifier filesetIdent = NameIdentifier.of("m1", "c1", schemaName, name);
      Fileset loadedFileset = ops.loadFileset(filesetIdent);
      Assertions.assertEquals(name, loadedFileset.name());
      Assertions.assertEquals(type, loadedFileset.type());
      Assertions.assertEquals("comment", loadedFileset.comment());
      Assertions.assertEquals(expect, loadedFileset.storageLocation());

      // Test drop
      ops.dropFileset(filesetIdent);
      Path expectedPath = new Path(expect);
      FileSystem fs = expectedPath.getFileSystem(new Configuration());
      if (type == Fileset.Type.MANAGED) {
        Assertions.assertFalse(fs.exists(expectedPath));
      } else {
        Assertions.assertTrue(fs.exists(expectedPath));
      }

      // Test drop non-existent fileset
      Assertions.assertFalse(ops.dropFileset(filesetIdent), "fileset should be non-existent");
    }
  }

  @Test
  public void testCreateFilesetWithExceptions() throws IOException {
    String schemaName = "schema22";
    String comment = "comment22";
    createSchema(schemaName, comment, null, null);
    String name = "fileset22";
    NameIdentifier filesetIdent = NameIdentifier.of("m1", "c1", schemaName, name);

    // If neither catalog location, nor schema location and storageLocation is specified.
    Throwable exception =
        Assertions.assertThrows(
            IllegalArgumentException.class,
            () -> createFileset(name, schemaName, comment, Fileset.Type.MANAGED, null, null));
    Assertions.assertEquals(
        "Storage location must be set for fileset "
            + filesetIdent
            + " when it's catalog and schema "
            + "location are not set",
        exception.getMessage());
    try (SecureHadoopCatalogOperations ops = new SecureHadoopCatalogOperations(store)) {
      ops.initialize(Maps.newHashMap(), randomCatalogInfo(), HADOOP_PROPERTIES_METADATA);
      Throwable e =
          Assertions.assertThrows(
              NoSuchFilesetException.class, () -> ops.loadFileset(filesetIdent));
      Assertions.assertEquals("Fileset m1.c1.schema22.fileset22 does not exist", e.getMessage());
    }

    // For external fileset, if storageLocation is not specified.
    Throwable exception1 =
        Assertions.assertThrows(
            IllegalArgumentException.class,
            () -> createFileset(name, schemaName, comment, Fileset.Type.EXTERNAL, null, null));
    Assertions.assertEquals(
        "Storage location must be set for external fileset " + filesetIdent,
        exception1.getMessage());
    try (SecureHadoopCatalogOperations ops = new SecureHadoopCatalogOperations(store)) {
      ops.initialize(Maps.newHashMap(), randomCatalogInfo(), HADOOP_PROPERTIES_METADATA);
      Throwable e =
          Assertions.assertThrows(
              NoSuchFilesetException.class, () -> ops.loadFileset(filesetIdent));
      Assertions.assertEquals("Fileset " + filesetIdent + " does not exist", e.getMessage());
    }
  }

  @Test
  public void testListFilesets() throws IOException {
    String schemaName = "schema23";
    String comment = "comment23";
    String schemaPath = TEST_ROOT_PATH + "/" + schemaName;
    createSchema(schemaName, comment, null, schemaPath);
    String[] filesets = new String[] {"fileset23_1", "fileset23_2", "fileset23_3"};
    for (String fileset : filesets) {
      createFileset(fileset, schemaName, comment, Fileset.Type.MANAGED, null, null);
    }

    try (SecureHadoopCatalogOperations ops = new SecureHadoopCatalogOperations(store)) {
      ops.initialize(Maps.newHashMap(), randomCatalogInfo(), HADOOP_PROPERTIES_METADATA);
      Set<NameIdentifier> idents =
          Arrays.stream(ops.listFilesets(Namespace.of("m1", "c1", schemaName)))
              .collect(Collectors.toSet());
      Assertions.assertTrue(idents.size() >= 3);
      for (String fileset : filesets) {
        Assertions.assertTrue(idents.contains(NameIdentifier.of("m1", "c1", schemaName, fileset)));
      }
    }
  }

  @ParameterizedTest
  @MethodSource("testRenameArguments")
  public void testRenameFileset(
      String name,
      String newName,
      Fileset.Type type,
      String catalogPath,
      String schemaPath,
      String storageLocation,
      String expect)
      throws IOException {
    String schemaName = "s24_" + name;
    String comment = "comment_s24";
    Map<String, String> catalogProps = Maps.newHashMap();
    if (catalogPath != null) {
      catalogProps.put(HadoopCatalogPropertiesMetadata.LOCATION, catalogPath);
    }

    NameIdentifier schemaIdent = NameIdentifierUtil.ofSchema("m1", "c1", schemaName);
    try (SecureHadoopCatalogOperations ops = new SecureHadoopCatalogOperations(store)) {
      ops.initialize(catalogProps, randomCatalogInfo("m1", "c1"), HADOOP_PROPERTIES_METADATA);
      if (!ops.schemaExists(schemaIdent)) {
        createSchema(schemaName, comment, catalogPath, schemaPath);
      }
      Fileset fileset =
          createFileset(name, schemaName, "comment", type, catalogPath, storageLocation);

      Assertions.assertEquals(name, fileset.name());
      Assertions.assertEquals(type, fileset.type());
      Assertions.assertEquals("comment", fileset.comment());

      NameIdentifier filesetIdent = NameIdentifier.of("m1", "c1", schemaName, name);
      Fileset loadedFileset = ops.loadFileset(filesetIdent);
      Assertions.assertEquals(name, loadedFileset.name());
      Assertions.assertEquals(type, loadedFileset.type());
      Assertions.assertEquals("comment", loadedFileset.comment());

      Fileset renamedFileset = ops.alterFileset(filesetIdent, FilesetChange.rename(newName));
      Assertions.assertEquals(newName, renamedFileset.name());
      Assertions.assertEquals(type, renamedFileset.type());
      Assertions.assertEquals("comment", renamedFileset.comment());
      Assertions.assertEquals(expect, renamedFileset.storageLocation());

      Fileset loadedRenamedFileset =
          ops.loadFileset(NameIdentifier.of("m1", "c1", schemaName, newName));
      Assertions.assertEquals(newName, loadedRenamedFileset.name());
      Assertions.assertEquals(type, loadedRenamedFileset.type());
      Assertions.assertEquals("comment", loadedRenamedFileset.comment());
      Assertions.assertEquals(expect, loadedRenamedFileset.storageLocation());
    }
  }

  @Test
  public void testAlterFilesetProperties() throws IOException {
    String schemaName = "schema25";
    String comment = "comment25";
    String schemaPath = TEST_ROOT_PATH + "/" + schemaName;
    createSchema(schemaName, comment, null, schemaPath);

    String name = "fileset25";
    Fileset fileset = createFileset(name, schemaName, comment, Fileset.Type.MANAGED, null, null);

    FilesetChange change1 = FilesetChange.setProperty("k1", "v1");
    FilesetChange change2 = FilesetChange.removeProperty("k1");

    try (SecureHadoopCatalogOperations ops = new SecureHadoopCatalogOperations(store)) {
      ops.initialize(Maps.newHashMap(), randomCatalogInfo(), HADOOP_PROPERTIES_METADATA);
      NameIdentifier filesetIdent = NameIdentifier.of("m1", "c1", schemaName, name);

      Fileset fileset1 = ops.alterFileset(filesetIdent, change1);
      Assertions.assertEquals(name, fileset1.name());
      Assertions.assertEquals(Fileset.Type.MANAGED, fileset1.type());
      Assertions.assertEquals("comment25", fileset1.comment());
      Assertions.assertEquals(fileset.storageLocation(), fileset1.storageLocation());
      Map<String, String> props1 = fileset1.properties();
      Assertions.assertTrue(props1.containsKey("k1"));
      Assertions.assertEquals("v1", props1.get("k1"));

      Fileset fileset2 = ops.alterFileset(filesetIdent, change2);
      Assertions.assertEquals(name, fileset2.name());
      Assertions.assertEquals(Fileset.Type.MANAGED, fileset2.type());
      Assertions.assertEquals("comment25", fileset2.comment());
      Assertions.assertEquals(fileset.storageLocation(), fileset2.storageLocation());
      Map<String, String> props2 = fileset2.properties();
      Assertions.assertFalse(props2.containsKey("k1"));
    }
  }

  @Test
  public void testFormalizePath() throws IOException, IllegalAccessException {

    String[] paths =
        new String[] {"tmp/catalog", "/tmp/catalog", "file:/tmp/catalog", "file:///tmp/catalog"};

    String[] expected =
        new String[] {
          "file:" + Paths.get("").toAbsolutePath() + "/tmp/catalog",
          "file:/tmp/catalog",
          "file:/tmp/catalog",
          "file:/tmp/catalog"
        };

    HasPropertyMetadata hasPropertyMetadata =
        new HasPropertyMetadata() {
          @Override
          public PropertiesMetadata tablePropertiesMetadata() throws UnsupportedOperationException {
            return null;
          }

          @Override
          public PropertiesMetadata catalogPropertiesMetadata()
              throws UnsupportedOperationException {
            return new PropertiesMetadata() {
              @Override
              public Map<String, PropertyEntry<?>> propertyEntries() {
                return new HadoopCatalogPropertiesMetadata().propertyEntries();
              }
            };
          }

          @Override
          public PropertiesMetadata schemaPropertiesMetadata()
              throws UnsupportedOperationException {
            return null;
          }

          @Override
          public PropertiesMetadata filesetPropertiesMetadata()
              throws UnsupportedOperationException {
            return null;
          }

          @Override
          public PropertiesMetadata topicPropertiesMetadata() throws UnsupportedOperationException {
            return null;
          }
        };

    try {
      FieldUtils.writeField(
          GravitinoEnv.getInstance(), "entityStore", new RelationalEntityStore(), true);
      try (HadoopCatalogOperations hadoopCatalogOperations = new HadoopCatalogOperations()) {
        Map<String, String> map = ImmutableMap.of("default-filesystem", "file:///");
        hadoopCatalogOperations.initialize(map, null, hasPropertyMetadata);
        for (int i = 0; i < paths.length; i++) {
          Path actual = hadoopCatalogOperations.formalizePath(new Path(paths[i]), map);
          Assertions.assertEquals(expected[i], actual.toString());
        }
      }
    } finally {
      FieldUtils.writeField(GravitinoEnv.getInstance(), "entityStore", null, true);
    }
  }

  @Test
  public void testUpdateFilesetComment() throws IOException {
    String schemaName = "schema26";
    String comment = "comment26";
    String schemaPath = TEST_ROOT_PATH + "/" + schemaName;
    createSchema(schemaName, comment, null, schemaPath);

    String name = "fileset26";
    Fileset fileset = createFileset(name, schemaName, comment, Fileset.Type.MANAGED, null, null);

    FilesetChange change1 = FilesetChange.updateComment("comment26_new");
    try (SecureHadoopCatalogOperations ops = new SecureHadoopCatalogOperations(store)) {
      ops.initialize(Maps.newHashMap(), randomCatalogInfo(), HADOOP_PROPERTIES_METADATA);
      NameIdentifier filesetIdent = NameIdentifier.of("m1", "c1", schemaName, name);

      Fileset fileset1 = ops.alterFileset(filesetIdent, change1);
      Assertions.assertEquals(name, fileset1.name());
      Assertions.assertEquals(Fileset.Type.MANAGED, fileset1.type());
      Assertions.assertEquals("comment26_new", fileset1.comment());
      Assertions.assertEquals(fileset.storageLocation(), fileset1.storageLocation());
    }
  }

  @Test
  public void testRemoveFilesetComment() throws IOException {
    String schemaName = "schema27";
    String comment = "comment27";
    String schemaPath = TEST_ROOT_PATH + "/" + schemaName;
    createSchema(schemaName, comment, null, schemaPath);

    String name = "fileset27";
    Fileset fileset = createFileset(name, schemaName, comment, Fileset.Type.MANAGED, null, null);

    FilesetChange change1 = FilesetChange.removeComment();
    try (SecureHadoopCatalogOperations ops = new SecureHadoopCatalogOperations(store)) {
      ops.initialize(Maps.newHashMap(), randomCatalogInfo(), HADOOP_PROPERTIES_METADATA);
      NameIdentifier filesetIdent = NameIdentifier.of("m1", "c1", schemaName, name);

      Fileset fileset1 = ops.alterFileset(filesetIdent, change1);
      Assertions.assertEquals(name, fileset1.name());
      Assertions.assertEquals(Fileset.Type.MANAGED, fileset1.type());
      Assertions.assertNull(fileset1.comment());
      Assertions.assertEquals(fileset.storageLocation(), fileset1.storageLocation());
    }
  }

  @Test
  public void testTestConnection() {
    SecureHadoopCatalogOperations catalogOperations = new SecureHadoopCatalogOperations(store);
    Assertions.assertDoesNotThrow(
        () ->
            catalogOperations.testConnection(
                NameIdentifier.of("metalake", "catalog"),
                Catalog.Type.FILESET,
                "hadoop",
                "comment",
                ImmutableMap.of()));
  }

  @Test
  public void testGetFileLocation() throws IOException {
    String schemaName = "schema1024";
    String comment = "comment1024";
    String schemaPath = TEST_ROOT_PATH + "/" + schemaName;
    createSchema(schemaName, comment, null, schemaPath);

    String catalogName = "c1";
    String name = "fileset1024";
    String storageLocation = TEST_ROOT_PATH + "/" + catalogName + "/" + schemaName + "/" + name;
    Fileset fileset =
        createFileset(name, schemaName, comment, Fileset.Type.MANAGED, null, storageLocation);

    try (SecureHadoopCatalogOperations ops = new SecureHadoopCatalogOperations(store)) {
      ops.initialize(Maps.newHashMap(), randomCatalogInfo(), HADOOP_PROPERTIES_METADATA);
      NameIdentifier filesetIdent = NameIdentifier.of("m1", "c1", schemaName, name);
      // test sub path starts with "/"
      String subPath1 = "/test/test.parquet";
      String fileLocation1 = ops.getFileLocation(filesetIdent, subPath1);
      Assertions.assertEquals(
          String.format("%s%s", fileset.storageLocation(), subPath1), fileLocation1);

      // test sub path not starts with "/"
      String subPath2 = "test/test.parquet";
      String fileLocation2 = ops.getFileLocation(filesetIdent, subPath2);
      Assertions.assertEquals(
          String.format("%s/%s", fileset.storageLocation(), subPath2), fileLocation2);

      // test sub path is null
      String subPath3 = null;
      Assertions.assertThrows(
          IllegalArgumentException.class, () -> ops.getFileLocation(filesetIdent, subPath3));

      // test sub path is blank but not null
      String subPath4 = "";
      String fileLocation3 = ops.getFileLocation(filesetIdent, subPath4);
      Assertions.assertEquals(fileset.storageLocation(), fileLocation3);
    }

    // test mount a single file
    String filesetName2 = "test_get_file_location_2";
    String filesetLocation2 =
        TEST_ROOT_PATH + "/" + catalogName + "/" + schemaName + "/" + filesetName2;
    Path filesetLocationPath2 = new Path(filesetLocation2);
    createFileset(filesetName2, schemaName, comment, Fileset.Type.MANAGED, null, filesetLocation2);
    try (HadoopCatalogOperations ops = new HadoopCatalogOperations(store);
        FileSystem localFileSystem = filesetLocationPath2.getFileSystem(new Configuration())) {
      ops.initialize(Maps.newHashMap(), randomCatalogInfo(), HADOOP_PROPERTIES_METADATA);
      NameIdentifier filesetIdent = NameIdentifier.of("m1", "c1", schemaName, filesetName2);
      // replace fileset location to a single file
      Assertions.assertTrue(localFileSystem.exists(filesetLocationPath2));
      Assertions.assertTrue(localFileSystem.getFileStatus(filesetLocationPath2).isDirectory());
      localFileSystem.delete(filesetLocationPath2, true);
      localFileSystem.create(filesetLocationPath2);
      Assertions.assertTrue(localFileSystem.exists(filesetLocationPath2));
      Assertions.assertTrue(localFileSystem.getFileStatus(filesetLocationPath2).isFile());

      String subPath = "/year=2024/month=07/day=22/test.parquet";
      Map<String, String> contextMap = Maps.newHashMap();
      contextMap.put(
          FilesetAuditConstants.HTTP_HEADER_FILESET_DATA_OPERATION,
          FilesetDataOperation.RENAME.name());
      CallerContext callerContext = CallerContext.builder().withContext(contextMap).build();
      CallerContext.CallerContextHolder.set(callerContext);

      Assertions.assertThrows(
          GravitinoRuntimeException.class, () -> ops.getFileLocation(filesetIdent, subPath));
    } finally {
      CallerContext.CallerContextHolder.remove();
    }

    // test rename with an empty subPath
    String filesetName3 = "test_get_file_location_3";
    String filesetLocation3 =
        TEST_ROOT_PATH + "/" + catalogName + "/" + schemaName + "/" + filesetName3;
    Path filesetLocationPath3 = new Path(filesetLocation3);
    createFileset(filesetName3, schemaName, comment, Fileset.Type.MANAGED, null, filesetLocation3);
    try (HadoopCatalogOperations ops = new HadoopCatalogOperations(store);
        FileSystem localFileSystem = filesetLocationPath3.getFileSystem(new Configuration())) {
      ops.initialize(Maps.newHashMap(), randomCatalogInfo(), HADOOP_PROPERTIES_METADATA);
      NameIdentifier filesetIdent = NameIdentifier.of("m1", "c1", schemaName, filesetName3);
      // replace fileset location to a single file
      Assertions.assertTrue(localFileSystem.exists(filesetLocationPath3));
      Assertions.assertTrue(localFileSystem.getFileStatus(filesetLocationPath3).isDirectory());
      localFileSystem.delete(filesetLocationPath3, true);
      localFileSystem.create(filesetLocationPath3);
      Assertions.assertTrue(localFileSystem.exists(filesetLocationPath3));
      Assertions.assertTrue(localFileSystem.getFileStatus(filesetLocationPath3).isFile());

      Map<String, String> contextMap = Maps.newHashMap();
      contextMap.put(
          FilesetAuditConstants.HTTP_HEADER_FILESET_DATA_OPERATION,
          FilesetDataOperation.RENAME.name());
      CallerContext callerContext = CallerContext.builder().withContext(contextMap).build();
      CallerContext.CallerContextHolder.set(callerContext);
      Assertions.assertThrows(
          GravitinoRuntimeException.class, () -> ops.getFileLocation(filesetIdent, ""));
    }

    // test storage location end with "/"
    String filesetName4 = "test_get_file_location_4";
    String filesetLocation4 =
        TEST_ROOT_PATH + "/" + catalogName + "/" + schemaName + "/" + filesetName4 + "/";
    NameIdentifier filesetIdent = NameIdentifier.of("m1", "c1", schemaName, name);
    Fileset mockFileset = Mockito.mock(Fileset.class);
    when(mockFileset.name()).thenReturn(filesetName4);
    when(mockFileset.storageLocation()).thenReturn(filesetLocation4);

    try (HadoopCatalogOperations mockOps = Mockito.mock(HadoopCatalogOperations.class)) {
      mockOps.hadoopConf = new Configuration();
      when(mockOps.loadFileset(filesetIdent)).thenReturn(mockFileset);
      when(mockOps.getConf()).thenReturn(Maps.newHashMap());
      String subPath = "/test/test.parquet";
      when(mockOps.getFileLocation(filesetIdent, subPath)).thenCallRealMethod();
      when(mockOps.getFileSystem(Mockito.any(), Mockito.any()))
          .thenReturn(FileSystem.getLocal(new Configuration()));
      String fileLocation = mockOps.getFileLocation(filesetIdent, subPath);
      Assertions.assertEquals(
          String.format("%s%s", mockFileset.storageLocation(), subPath.substring(1)), fileLocation);
    }
  }

  private static Stream<Arguments> locationArguments() {
    return Stream.of(
        // Honor the catalog location
        Arguments.of(
            "fileset11",
            Fileset.Type.MANAGED,
            TEST_ROOT_PATH + "/catalog21",
            null,
            null,
            TEST_ROOT_PATH + "/catalog21/s1_fileset11/fileset11"),
        Arguments.of(
            // honor the schema location
            "fileset12",
            Fileset.Type.MANAGED,
            null,
            TEST_ROOT_PATH + "/s1_fileset12",
            null,
            TEST_ROOT_PATH + "/s1_fileset12/fileset12"),
        Arguments.of(
            // honor the schema location
            "fileset13",
            Fileset.Type.MANAGED,
            TEST_ROOT_PATH + "/catalog22",
            TEST_ROOT_PATH + "/s1_fileset13",
            null,
            TEST_ROOT_PATH + "/s1_fileset13/fileset13"),
        Arguments.of(
            // honor the storage location
            "fileset14",
            Fileset.Type.MANAGED,
            TEST_ROOT_PATH + "/catalog23",
            TEST_ROOT_PATH + "/s1_fileset14",
            TEST_ROOT_PATH + "/fileset14",
            TEST_ROOT_PATH + "/fileset14"),
        Arguments.of(
            // honor the storage location
            "fileset15",
            Fileset.Type.MANAGED,
            null,
            null,
            TEST_ROOT_PATH + "/fileset15",
            TEST_ROOT_PATH + "/fileset15"),
        Arguments.of(
            // honor the storage location
            "fileset16",
            Fileset.Type.MANAGED,
            TEST_ROOT_PATH + "/catalog24",
            null,
            TEST_ROOT_PATH + "/fileset16",
            TEST_ROOT_PATH + "/fileset16"),
        Arguments.of(
            // honor the storage location
            "fileset17",
            Fileset.Type.EXTERNAL,
            TEST_ROOT_PATH + "/catalog25",
            TEST_ROOT_PATH + "/s1_fileset17",
            TEST_ROOT_PATH + "/fileset17",
            TEST_ROOT_PATH + "/fileset17"),
        Arguments.of(
            // honor the storage location
            "fileset18",
            Fileset.Type.EXTERNAL,
            null,
            TEST_ROOT_PATH + "/s1_fileset18",
            TEST_ROOT_PATH + "/fileset18",
            TEST_ROOT_PATH + "/fileset18"),
        Arguments.of(
            // honor the storage location
            "fileset19",
            Fileset.Type.EXTERNAL,
            null,
            null,
            TEST_ROOT_PATH + "/fileset19",
            TEST_ROOT_PATH + "/fileset19"),
        // Honor the catalog location
        Arguments.of(
            "fileset101",
            Fileset.Type.MANAGED,
            UNFORMALIZED_TEST_ROOT_PATH + "/catalog201",
            null,
            null,
            TEST_ROOT_PATH + "/catalog201/s1_fileset101/fileset101"),
        Arguments.of(
            // honor the schema location
            "fileset102",
            Fileset.Type.MANAGED,
            null,
            UNFORMALIZED_TEST_ROOT_PATH + "/s1_fileset102",
            null,
            TEST_ROOT_PATH + "/s1_fileset102/fileset102"),
        Arguments.of(
            // honor the schema location
            "fileset103",
            Fileset.Type.MANAGED,
            UNFORMALIZED_TEST_ROOT_PATH + "/catalog202",
            UNFORMALIZED_TEST_ROOT_PATH + "/s1_fileset103",
            null,
            TEST_ROOT_PATH + "/s1_fileset103/fileset103"),
        Arguments.of(
            // honor the storage location
            "fileset104",
            Fileset.Type.MANAGED,
            UNFORMALIZED_TEST_ROOT_PATH + "/catalog203",
            UNFORMALIZED_TEST_ROOT_PATH + "/s1_fileset104",
            UNFORMALIZED_TEST_ROOT_PATH + "/fileset104",
            TEST_ROOT_PATH + "/fileset104"),
        Arguments.of(
            // honor the storage location
            "fileset105",
            Fileset.Type.MANAGED,
            null,
            null,
            UNFORMALIZED_TEST_ROOT_PATH + "/fileset105",
            TEST_ROOT_PATH + "/fileset105"),
        Arguments.of(
            // honor the storage location
            "fileset106",
            Fileset.Type.MANAGED,
            UNFORMALIZED_TEST_ROOT_PATH + "/catalog204",
            null,
            UNFORMALIZED_TEST_ROOT_PATH + "/fileset106",
            TEST_ROOT_PATH + "/fileset106"),
        Arguments.of(
            // honor the storage location
            "fileset107",
            Fileset.Type.EXTERNAL,
            UNFORMALIZED_TEST_ROOT_PATH + "/catalog205",
            UNFORMALIZED_TEST_ROOT_PATH + "/s1_fileset107",
            UNFORMALIZED_TEST_ROOT_PATH + "/fileset107",
            TEST_ROOT_PATH + "/fileset107"),
        Arguments.of(
            // honor the storage location
            "fileset108",
            Fileset.Type.EXTERNAL,
            null,
            UNFORMALIZED_TEST_ROOT_PATH + "/s1_fileset108",
            UNFORMALIZED_TEST_ROOT_PATH + "/fileset108",
            TEST_ROOT_PATH + "/fileset108"),
        Arguments.of(
            // honor the storage location
            "fileset109",
            Fileset.Type.EXTERNAL,
            null,
            null,
            UNFORMALIZED_TEST_ROOT_PATH + "/fileset109",
            TEST_ROOT_PATH + "/fileset109"));
  }

  private static Stream<Arguments> testRenameArguments() {
    return Stream.of(
        // Honor the catalog location
        Arguments.of(
            "fileset31",
            "fileset31_new",
            Fileset.Type.MANAGED,
            TEST_ROOT_PATH + "/catalog21",
            null,
            null,
            TEST_ROOT_PATH + "/catalog21/s24_fileset31/fileset31"),
        Arguments.of(
            // honor the schema location
            "fileset32",
            "fileset32_new",
            Fileset.Type.MANAGED,
            null,
            TEST_ROOT_PATH + "/s24_fileset32",
            null,
            TEST_ROOT_PATH + "/s24_fileset32/fileset32"),
        Arguments.of(
            // honor the schema location
            "fileset33",
            "fileset33_new",
            Fileset.Type.MANAGED,
            TEST_ROOT_PATH + "/catalog22",
            TEST_ROOT_PATH + "/s24_fileset33",
            null,
            TEST_ROOT_PATH + "/s24_fileset33/fileset33"),
        Arguments.of(
            // honor the storage location
            "fileset34",
            "fileset34_new",
            Fileset.Type.MANAGED,
            TEST_ROOT_PATH + "/catalog23",
            TEST_ROOT_PATH + "/s24_fileset34",
            TEST_ROOT_PATH + "/fileset34",
            TEST_ROOT_PATH + "/fileset34"),
        Arguments.of(
            // honor the storage location
            "fileset35",
            "fileset35_new",
            Fileset.Type.MANAGED,
            null,
            null,
            TEST_ROOT_PATH + "/fileset35",
            TEST_ROOT_PATH + "/fileset35"),
        Arguments.of(
            // honor the storage location
            "fileset36",
            "fileset36_new",
            Fileset.Type.MANAGED,
            TEST_ROOT_PATH + "/catalog24",
            null,
            TEST_ROOT_PATH + "/fileset36",
            TEST_ROOT_PATH + "/fileset36"),
        Arguments.of(
            // honor the storage location
            "fileset37",
            "fileset37_new",
            Fileset.Type.EXTERNAL,
            TEST_ROOT_PATH + "/catalog25",
            TEST_ROOT_PATH + "/s24_fileset37",
            TEST_ROOT_PATH + "/fileset37",
            TEST_ROOT_PATH + "/fileset37"),
        Arguments.of(
            // honor the storage location
            "fileset38",
            "fileset38_new",
            Fileset.Type.EXTERNAL,
            null,
            TEST_ROOT_PATH + "/s24_fileset38",
            TEST_ROOT_PATH + "/fileset38",
            TEST_ROOT_PATH + "/fileset38"),
        Arguments.of(
            // honor the storage location
            "fileset39",
            "fileset39_new",
            Fileset.Type.EXTERNAL,
            null,
            null,
            TEST_ROOT_PATH + "/fileset39",
            TEST_ROOT_PATH + "/fileset39"));
  }

  private Schema createSchema(String name, String comment, String catalogPath, String schemaPath)
      throws IOException {
    Map<String, String> props = Maps.newHashMap();
    if (catalogPath != null) {
      props.put(HadoopCatalogPropertiesMetadata.LOCATION, catalogPath);
    }

    try (SecureHadoopCatalogOperations ops = new SecureHadoopCatalogOperations(store)) {
      ops.initialize(props, randomCatalogInfo("m1", "c1"), HADOOP_PROPERTIES_METADATA);

      NameIdentifier schemaIdent = NameIdentifierUtil.ofSchema("m1", "c1", name);
      Map<String, String> schemaProps = Maps.newHashMap();
      StringIdentifier stringId = StringIdentifier.fromId(idGenerator.nextId());
      schemaProps = Maps.newHashMap(StringIdentifier.newPropertiesWithId(stringId, schemaProps));

      if (schemaPath != null) {
        schemaProps.put(HadoopSchemaPropertiesMetadata.LOCATION, schemaPath);
      }

      return ops.createSchema(schemaIdent, comment, schemaProps);
    }
  }

  private Fileset createFileset(
      String name,
      String schemaName,
      String comment,
      Fileset.Type type,
      String catalogPath,
      String storageLocation)
      throws IOException {
    Map<String, String> props = Maps.newHashMap();
    if (catalogPath != null) {
      props.put(HadoopCatalogPropertiesMetadata.LOCATION, catalogPath);
    }

    try (SecureHadoopCatalogOperations ops = new SecureHadoopCatalogOperations(store)) {
      ops.initialize(props, randomCatalogInfo("m1", "c1"), HADOOP_PROPERTIES_METADATA);

      NameIdentifier filesetIdent = NameIdentifier.of("m1", "c1", schemaName, name);
      Map<String, String> filesetProps = Maps.newHashMap();
      StringIdentifier stringId = StringIdentifier.fromId(idGenerator.nextId());
      filesetProps = Maps.newHashMap(StringIdentifier.newPropertiesWithId(stringId, filesetProps));

      return ops.createFileset(filesetIdent, comment, type, storageLocation, filesetProps);
    }
  }
}<|MERGE_RESOLUTION|>--- conflicted
+++ resolved
@@ -237,17 +237,6 @@
     String value = conf.get("fs.defaultFS");
     Assertions.assertEquals("file:///", value);
 
-<<<<<<< HEAD
-    emptyProps.put(CATALOG_BYPASS_PREFIX + "fs.defaultFS", "hdfs://localhost:9000");
-    ops.initialize(emptyProps, catalogInfo, HADOOP_PROPERTIES_METADATA);
-    Configuration conf1 = ops.getHadoopConf();
-    String value1 = conf1.get("fs.defaultFS");
-    Assertions.assertEquals("hdfs://localhost:9000", value1);
-
-    Assertions.assertFalse(ops.catalogStorageLocation.isPresent());
-
-=======
->>>>>>> 437f3671
     emptyProps.put(HadoopCatalogPropertiesMetadata.LOCATION, "file:///tmp/catalog");
     ops.initialize(emptyProps, catalogInfo, HADOOP_PROPERTIES_METADATA);
     Assertions.assertTrue(ops.catalogStorageLocation.isPresent());
