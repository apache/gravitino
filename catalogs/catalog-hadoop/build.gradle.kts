/*
 * Licensed to the Apache Software Foundation (ASF) under one
 * or more contributor license agreements.  See the NOTICE file
 * distributed with this work for additional information
 * regarding copyright ownership.  The ASF licenses this file
 * to you under the Apache License, Version 2.0 (the
 * "License"); you may not use this file except in compliance
 * with the License.  You may obtain a copy of the License at
 *
 *  http://www.apache.org/licenses/LICENSE-2.0
 *
 * Unless required by applicable law or agreed to in writing,
 * software distributed under the License is distributed on an
 * "AS IS" BASIS, WITHOUT WARRANTIES OR CONDITIONS OF ANY
 * KIND, either express or implied.  See the License for the
 * specific language governing permissions and limitations
 * under the License.
 */
description = "catalog-hadoop"

plugins {
  `maven-publish`
  id("java")
  id("idea")
}

dependencies {
  implementation(project(":api"))
  implementation(project(":core"))
  implementation(project(":common"))

  implementation(libs.guava)
  implementation(libs.hadoop3.aws)
  implementation(libs.hadoop3.client)
  implementation(libs.hadoop3.common) {
    exclude("com.sun.jersey")
    exclude("javax.servlet", "servlet-api")
  }

  implementation(libs.hadoop3.hdfs) {
    exclude("com.sun.jersey")
    exclude("javax.servlet", "servlet-api")
  }

  implementation(libs.slf4j.api)

  testImplementation(project(":clients:client-java"))
  testImplementation(project(":integration-test-common", "testArtifacts"))
  testImplementation(project(":server"))
  testImplementation(project(":server-common"))

  testImplementation(libs.minikdc)
  testImplementation(libs.hadoop3.minicluster)
  testImplementation(libs.commons.lang)

  testImplementation(libs.bundles.log4j)
  testImplementation(libs.mockito.core)
  testImplementation(libs.mockito.inline)
  testImplementation(libs.mysql.driver)
  testImplementation(libs.junit.jupiter.api)
  testImplementation(libs.junit.jupiter.params)
  testImplementation(libs.testcontainers)
  testImplementation(libs.testcontainers.mysql)

  testRuntimeOnly(libs.junit.jupiter.engine)
}

tasks {
  val runtimeJars by registering(Copy::class) {
    from(configurations.runtimeClasspath)
    into("build/libs")
  }

  val copyCatalogLibs by registering(Copy::class) {
    dependsOn("jar", "runtimeJars")
    from("build/libs")
    into("$rootDir/distribution/package/catalogs/hadoop/libs")
  }

  val copyCatalogConfig by registering(Copy::class) {
    from("src/main/resources")
    into("$rootDir/distribution/package/catalogs/hadoop/conf")

    include("hadoop.conf")
    include("core-site.xml.template")
    include("hdfs-site.xml.template")

    rename { original ->
      if (original.endsWith(".template")) {
        original.replace(".template", "")
      } else {
        original
      }
    }

    exclude { details ->
      details.file.isDirectory()
    }
  }

  register("copyLibAndConfig", Copy::class) {
    dependsOn(copyCatalogConfig, copyCatalogLibs)
  }
}

tasks.test {
  doFirst {
    val testMode = project.properties["testMode"] as? String ?: "embedded"
    if (testMode == "deploy") {
      environment("GRAVITINO_HOME", project.rootDir.path + "/distribution/package")
    } else if (testMode == "embedded") {
      environment("GRAVITINO_HOME", project.rootDir.path)
    }
  }

  val skipUTs = project.hasProperty("skipTests")
  if (skipUTs) {
    // Only run integration tests
    include("**/integration/**")
  }

  val skipITs = project.hasProperty("skipITs")
  if (skipITs) {
    // Exclude integration tests
    exclude("**/integration/**")
  } else {
    dependsOn(tasks.jar)

    doFirst {
      environment("GRAVITINO_CI_HIVE_DOCKER_IMAGE", "datastrato/gravitino-ci-hive:0.1.13")
<<<<<<< HEAD
      environment("GRAVITINO_CI_KERBEROS_HIVE_DOCKER_IMAGE", "datastrato/gravitino-ci-kerberos-hive:0.1.2")
      environment("GRAVITINO_CI_S3MOCK_DOCKER_IMAGE", "adobe/s3mock:3.9.1")
=======
      environment("GRAVITINO_CI_KERBEROS_HIVE_DOCKER_IMAGE", "datastrato/gravitino-ci-kerberos-hive:0.1.4")
>>>>>>> 2a2a1908
    }

    val init = project.extra.get("initIntegrationTest") as (Test) -> Unit
    init(this)
  }
}

tasks.getByName("generateMetadataFileForMavenJavaPublication") {
  dependsOn("runtimeJars")
}<|MERGE_RESOLUTION|>--- conflicted
+++ resolved
@@ -128,12 +128,8 @@
 
     doFirst {
       environment("GRAVITINO_CI_HIVE_DOCKER_IMAGE", "datastrato/gravitino-ci-hive:0.1.13")
-<<<<<<< HEAD
-      environment("GRAVITINO_CI_KERBEROS_HIVE_DOCKER_IMAGE", "datastrato/gravitino-ci-kerberos-hive:0.1.2")
+      environment("GRAVITINO_CI_KERBEROS_HIVE_DOCKER_IMAGE", "datastrato/gravitino-ci-kerberos-hive:0.1.4")
       environment("GRAVITINO_CI_S3MOCK_DOCKER_IMAGE", "adobe/s3mock:3.9.1")
-=======
-      environment("GRAVITINO_CI_KERBEROS_HIVE_DOCKER_IMAGE", "datastrato/gravitino-ci-kerberos-hive:0.1.4")
->>>>>>> 2a2a1908
     }
 
     val init = project.extra.get("initIntegrationTest") as (Test) -> Unit
