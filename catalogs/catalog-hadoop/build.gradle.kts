/*
 * Copyright 2024 Datastrato Pvt Ltd.
 * This software is licensed under the Apache License version 2.
 */
description = "catalog-hadoop"

plugins {
  `maven-publish`
  id("java")
  id("idea")
}

dependencies {
  implementation(project(":api"))
  implementation(project(":core"))
  implementation(project(":common"))

  implementation(libs.guava)
  implementation(libs.hadoop3.common) {
    exclude("com.sun.jersey")
    exclude("javax.servlet", "servlet-api")
  }

  implementation(libs.hadoop3.hdfs) {
    exclude("com.sun.jersey")
    exclude("javax.servlet", "servlet-api")
  }
  implementation(libs.hadoop3.client)

  implementation(libs.slf4j.api)

  testImplementation(project(":clients:client-java"))
  testImplementation(project(":integration-test-common", "testArtifacts"))
  testImplementation(project(":server"))
  testImplementation(project(":server-common"))

  testImplementation(libs.minikdc)
  testImplementation(libs.hadoop3.minicluster)

  testImplementation(libs.bundles.log4j)
  testImplementation(libs.mockito.core)
  testImplementation(libs.mysql.driver)
  testImplementation(libs.junit.jupiter.api)
  testImplementation(libs.junit.jupiter.params)
  testImplementation(libs.testcontainers)
  testImplementation(libs.testcontainers.mysql)

  testRuntimeOnly(libs.junit.jupiter.engine)
}

tasks {
  val runtimeJars by registering(Copy::class) {
    from(configurations.runtimeClasspath)
    into("build/libs")
  }

  val copyCatalogLibs by registering(Copy::class) {
    dependsOn("jar", "runtimeJars")
    from("build/libs")
    into("$rootDir/distribution/package/catalogs/hadoop/libs")
  }

  val copyCatalogConfig by registering(Copy::class) {
    from("src/main/resources")
    into("$rootDir/distribution/package/catalogs/hadoop/conf")

    include("hadoop.conf")
    include("core-site.xml.template")
    include("hdfs-site.xml.template")

    rename { original ->
      if (original.endsWith(".template")) {
        original.replace(".template", "")
      } else {
        original
      }
    }

    exclude { details ->
      details.file.isDirectory()
    }
  }

  register("copyLibAndConfig", Copy::class) {
    dependsOn(copyCatalogConfig, copyCatalogLibs)
  }
}

tasks.test {
  val skipUTs = project.hasProperty("skipTests")
  if (skipUTs) {
    // Only run integration tests
    include("**/integration/**")
  }

  val skipITs = project.hasProperty("skipITs")
  if (skipITs) {
    // Exclude integration tests
    exclude("**/integration/**")
  } else {
    dependsOn(tasks.jar)

    doFirst {
      environment("GRAVITINO_CI_HIVE_DOCKER_IMAGE", "datastrato/gravitino-ci-hive:0.1.12")
<<<<<<< HEAD
      environment("GRAVITINO_CI_KERBEROS_HIVE_DOCKER_IMAGE", "datastrato/gravitino-ci-kerberos-hive:0.1.1")
=======
      environment("GRAVITINO_CI_KERBEROS_HIVE_DOCKER_IMAGE", "datastrato/gravitino-ci-kerberos-hive:0.1.2")
>>>>>>> 6f5bbb56
    }

    val init = project.extra.get("initIntegrationTest") as (Test) -> Unit
    init(this)
  }
}

tasks.getByName("generateMetadataFileForMavenJavaPublication") {
  dependsOn("runtimeJars")
}<|MERGE_RESOLUTION|>--- conflicted
+++ resolved
@@ -102,11 +102,7 @@
 
     doFirst {
       environment("GRAVITINO_CI_HIVE_DOCKER_IMAGE", "datastrato/gravitino-ci-hive:0.1.12")
-<<<<<<< HEAD
-      environment("GRAVITINO_CI_KERBEROS_HIVE_DOCKER_IMAGE", "datastrato/gravitino-ci-kerberos-hive:0.1.1")
-=======
       environment("GRAVITINO_CI_KERBEROS_HIVE_DOCKER_IMAGE", "datastrato/gravitino-ci-kerberos-hive:0.1.2")
->>>>>>> 6f5bbb56
     }
 
     val init = project.extra.get("initIntegrationTest") as (Test) -> Unit
