/*
 * Copyright 2024 Datastrato Pvt Ltd.
 * This software is licensed under the Apache License version 2.
 */
description = "catalog-lakehouse-paimon"

plugins {
  `maven-publish`
  id("java")
  id("idea")
}

val scalaVersion: String = project.properties["scalaVersion"] as? String ?: extra["defaultScalaVersion"].toString()
val sparkVersion: String = libs.versions.spark34.get()
val sparkMajorVersion: String = sparkVersion.substringBeforeLast(".")
val paimonVersion: String = libs.versions.paimon.get()

dependencies {
  implementation(project(":api"))
  implementation(project(":common"))
  implementation(project(":core"))
<<<<<<< HEAD
  implementation(libs.bundles.paimon)
  implementation(libs.bundles.jetty)
  implementation(libs.bundles.jersey)
  implementation(libs.commons.lang3)
  implementation(libs.bundles.log4j)
=======
  implementation(libs.bundles.paimon) {
    exclude("com.sun.jersey")
    exclude("javax.servlet")
  }
  implementation(libs.commons.lang3)
>>>>>>> 32a4cfbd
  implementation(libs.guava)
  implementation(libs.hadoop2.common) {
    exclude("com.github.spotbugs")
    exclude("com.sun.jersey")
    exclude("javax.servlet")
  }
<<<<<<< HEAD
  implementation(libs.hadoop2.hdfs)
  implementation(libs.hadoop2.mapreduce.client.core)

  annotationProcessor(libs.lombok)
  compileOnly(libs.lombok)

  testImplementation(project(":clients:client-java"))
  testImplementation(project(":integration-test-common", "testArtifacts"))
  testImplementation(project(":server"))
  testImplementation(project(":server-common"))
  testImplementation("org.apache.spark:spark-hive_$scalaVersion:$sparkVersion") {
    exclude("org.apache.hadoop")
  }
  testImplementation("org.apache.spark:spark-sql_$scalaVersion:$sparkVersion") {
    exclude("org.apache.avro")
    exclude("org.apache.hadoop")
    exclude("org.apache.zookeeper")
    exclude("io.dropwizard.metrics")
    exclude("org.rocksdb")
  }
  testImplementation("org.apache.paimon:paimon-spark-$sparkMajorVersion:$paimonVersion") {
    exclude("org.apache.hadoop")
=======
  implementation(libs.hadoop2.hdfs) {
    exclude("com.sun.jersey")
    exclude("javax.servlet")
  }
  implementation(libs.hadoop2.mapreduce.client.core) {
    exclude("com.sun.jersey")
    exclude("javax.servlet")
>>>>>>> 32a4cfbd
  }
  testImplementation(libs.bundles.log4j)
  testImplementation(libs.junit.jupiter.api)
  testImplementation(libs.junit.jupiter.params)
  testImplementation(libs.mysql.driver)
  testImplementation(libs.slf4j.api)
  testImplementation(libs.testcontainers)

<<<<<<< HEAD
=======
  annotationProcessor(libs.lombok)
  compileOnly(libs.lombok)

  testImplementation(project(":clients:client-java"))
  testImplementation(project(":integration-test-common", "testArtifacts"))
  testImplementation(project(":server"))
  testImplementation(project(":server-common"))
  testImplementation(libs.slf4j.api)
  testImplementation(libs.junit.jupiter.api)
  testImplementation(libs.mysql.driver)
  testImplementation(libs.bundles.log4j)
  testImplementation(libs.junit.jupiter.params)
  testImplementation(libs.testcontainers)

>>>>>>> 32a4cfbd
  testRuntimeOnly(libs.junit.jupiter.engine)
}

tasks {
  val runtimeJars by registering(Copy::class) {
    from(configurations.runtimeClasspath)
    into("build/libs")
  }

  val copyCatalogLibs by registering(Copy::class) {
    dependsOn("jar", "runtimeJars")
    from("build/libs")
    into("$rootDir/distribution/package/catalogs/lakehouse-paimon/libs")
  }

  val copyCatalogConfig by registering(Copy::class) {
    from("src/main/resources")
    into("$rootDir/distribution/package/catalogs/lakehouse-paimon/conf")

    include("lakehouse-paimon.conf")
    include("core-site.xml.template")
    include("hdfs-site.xml.template")

    rename { original ->
      if (original.endsWith(".template")) {
        original.replace(".template", "")
      } else {
        original
      }
    }

    exclude { details ->
      details.file.isDirectory()
    }
  }

  register("copyLibAndConfig", Copy::class) {
    dependsOn(copyCatalogLibs, copyCatalogConfig)
  }
}

tasks.test {
  val skipUTs = project.hasProperty("skipTests")
  if (skipUTs) {
    // Only run integration tests
    include("**/integration/**")
  }

  val skipITs = project.hasProperty("skipITs")
  if (skipITs) {
    // Exclude integration tests
    exclude("**/integration/**")
  } else {
    dependsOn(tasks.jar)

    doFirst {
      environment("GRAVITINO_CI_HIVE_DOCKER_IMAGE", "datastrato/gravitino-ci-hive:0.1.12")
    }

    val init = project.extra.get("initIntegrationTest") as (Test) -> Unit
    init(this)
  }
}

tasks.getByName("generateMetadataFileForMavenJavaPublication") {
  dependsOn("runtimeJars")
}<|MERGE_RESOLUTION|>--- conflicted
+++ resolved
@@ -19,28 +19,26 @@
   implementation(project(":api"))
   implementation(project(":common"))
   implementation(project(":core"))
-<<<<<<< HEAD
-  implementation(libs.bundles.paimon)
-  implementation(libs.bundles.jetty)
-  implementation(libs.bundles.jersey)
-  implementation(libs.commons.lang3)
-  implementation(libs.bundles.log4j)
-=======
   implementation(libs.bundles.paimon) {
     exclude("com.sun.jersey")
     exclude("javax.servlet")
   }
   implementation(libs.commons.lang3)
->>>>>>> 32a4cfbd
+  implementation(libs.bundles.log4j)
   implementation(libs.guava)
   implementation(libs.hadoop2.common) {
     exclude("com.github.spotbugs")
     exclude("com.sun.jersey")
     exclude("javax.servlet")
   }
-<<<<<<< HEAD
-  implementation(libs.hadoop2.hdfs)
-  implementation(libs.hadoop2.mapreduce.client.core)
+  implementation(libs.hadoop2.hdfs) {
+    exclude("com.sun.jersey")
+    exclude("javax.servlet")
+  }
+  implementation(libs.hadoop2.mapreduce.client.core) {
+    exclude("com.sun.jersey")
+    exclude("javax.servlet")
+  }
 
   annotationProcessor(libs.lombok)
   compileOnly(libs.lombok)
@@ -61,32 +59,7 @@
   }
   testImplementation("org.apache.paimon:paimon-spark-$sparkMajorVersion:$paimonVersion") {
     exclude("org.apache.hadoop")
-=======
-  implementation(libs.hadoop2.hdfs) {
-    exclude("com.sun.jersey")
-    exclude("javax.servlet")
   }
-  implementation(libs.hadoop2.mapreduce.client.core) {
-    exclude("com.sun.jersey")
-    exclude("javax.servlet")
->>>>>>> 32a4cfbd
-  }
-  testImplementation(libs.bundles.log4j)
-  testImplementation(libs.junit.jupiter.api)
-  testImplementation(libs.junit.jupiter.params)
-  testImplementation(libs.mysql.driver)
-  testImplementation(libs.slf4j.api)
-  testImplementation(libs.testcontainers)
-
-<<<<<<< HEAD
-=======
-  annotationProcessor(libs.lombok)
-  compileOnly(libs.lombok)
-
-  testImplementation(project(":clients:client-java"))
-  testImplementation(project(":integration-test-common", "testArtifacts"))
-  testImplementation(project(":server"))
-  testImplementation(project(":server-common"))
   testImplementation(libs.slf4j.api)
   testImplementation(libs.junit.jupiter.api)
   testImplementation(libs.mysql.driver)
@@ -94,7 +67,6 @@
   testImplementation(libs.junit.jupiter.params)
   testImplementation(libs.testcontainers)
 
->>>>>>> 32a4cfbd
   testRuntimeOnly(libs.junit.jupiter.engine)
 }
 
