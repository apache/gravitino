--- conflicted
+++ resolved
@@ -49,15 +49,10 @@
   public static final String PAIMON_METASTORE = "metastore";
   public static final String WAREHOUSE = "warehouse";
   public static final String URI = "uri";
-<<<<<<< HEAD
-  public static final String JDBC_USER = "jdbc.user";
-  public static final String JDBC_PASSWORD = "jdbc.password";
-=======
   public static final String GRAVITINO_JDBC_USER = "jdbc-user";
   public static final String PAIMON_JDBC_USER = "jdbc.user";
   public static final String GRAVITINO_JDBC_PASSWORD = "jdbc-password";
   public static final String PAIMON_JDBC_PASSWORD = "jdbc.password";
->>>>>>> a60b1995
 
   // S3 properties needed by Paimon
   public static final String S3_ENDPOINT = "s3.endpoint";
@@ -72,17 +67,10 @@
           WAREHOUSE,
           URI,
           URI,
-<<<<<<< HEAD
-          JDBC_USER,
-          JDBC_USER,
-          JDBC_PASSWORD,
-          JDBC_PASSWORD);
-=======
           GRAVITINO_JDBC_USER,
           PAIMON_JDBC_USER,
           GRAVITINO_JDBC_PASSWORD,
           PAIMON_JDBC_PASSWORD);
->>>>>>> a60b1995
   private static final Map<String, PropertyEntry<?>> PROPERTIES_METADATA;
   public static final Map<String, String> KERBEROS_CONFIGURATION =
       ImmutableMap.of(
@@ -135,19 +123,6 @@
                 null /* defaultValue */,
                 false /* hidden */),
             stringOptionalPropertyEntry(
-<<<<<<< HEAD
-                JDBC_USER,
-                "Paimon catalog jdbc user",
-                false /* immutable */,
-                null /* defaultValue */,
-                false /* hidden */),
-            stringOptionalPropertyEntry(
-                JDBC_PASSWORD,
-                "Paimon catalog jdbc password",
-                false /* immutable */,
-                null /* defaultValue */,
-                false /* hidden */));
-=======
                 GRAVITINO_JDBC_USER,
                 "Gravitino Paimon catalog jdbc user",
                 false /* immutable */,
@@ -159,7 +134,6 @@
                 false /* immutable */,
                 null /* defaultValue */,
                 true /* hidden */));
->>>>>>> a60b1995
     HashMap<String, PropertyEntry<?>> result = Maps.newHashMap();
     result.putAll(Maps.uniqueIndex(propertyEntries, PropertyEntry::getName));
     result.putAll(KerberosConfig.KERBEROS_PROPERTY_ENTRIES);
