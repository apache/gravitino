/*
 * Licensed to the Apache Software Foundation (ASF) under one
 * or more contributor license agreements.  See the NOTICE file
 * distributed with this work for additional information
 * regarding copyright ownership.  The ASF licenses this file
 * to you under the Apache License, Version 2.0 (the
 * "License"); you may not use this file except in compliance
 * with the License.  You may obtain a copy of the License at
 *
 *  http://www.apache.org/licenses/LICENSE-2.0
 *
 * Unless required by applicable law or agreed to in writing,
 * software distributed under the License is distributed on an
 * "AS IS" BASIS, WITHOUT WARRANTIES OR CONDITIONS OF ANY
 * KIND, either express or implied.  See the License for the
 * specific language governing permissions and limitations
 * under the License.
 */
package org.apache.gravitino.catalog.lakehouse.paimon;

import static org.apache.gravitino.connector.PropertyEntry.enumPropertyEntry;
import static org.apache.gravitino.connector.PropertyEntry.stringOptionalPropertyEntry;
import static org.apache.gravitino.connector.PropertyEntry.stringRequiredPropertyEntry;

import com.google.common.annotations.VisibleForTesting;
import com.google.common.collect.ImmutableList;
import com.google.common.collect.ImmutableMap;
import com.google.common.collect.Maps;
import java.util.HashMap;
import java.util.List;
import java.util.Map;
import org.apache.gravitino.catalog.lakehouse.paimon.authentication.AuthenticationConfig;
import org.apache.gravitino.catalog.lakehouse.paimon.authentication.kerberos.KerberosConfig;
import org.apache.gravitino.catalog.lakehouse.paimon.storage.PaimonOSSFileSystemConfig;
import org.apache.gravitino.catalog.lakehouse.paimon.storage.PaimonS3FileSystemConfig;
import org.apache.gravitino.catalog.lakehouse.paimon.utils.CatalogUtils;
import org.apache.gravitino.connector.BaseCatalogPropertiesMetadata;
import org.apache.gravitino.connector.PropertiesMetadata;
import org.apache.gravitino.connector.PropertyEntry;
import org.apache.gravitino.storage.OSSProperties;
import org.apache.gravitino.storage.S3Properties;

/**
 * Implementation of {@link PropertiesMetadata} that represents Paimon catalog properties metadata.
 */
public class PaimonCatalogPropertiesMetadata extends BaseCatalogPropertiesMetadata {

  @VisibleForTesting
  public static final String GRAVITINO_CATALOG_BACKEND = PaimonConstants.CATALOG_BACKEND;

<<<<<<< HEAD
  public static final String PAIMON_METASTORE = PaimonConstants.CATALOG_BACKEND;
  public static final String WAREHOUSE = PaimonConstants.METASTORE;
=======
  public static final String PAIMON_METASTORE = PaimonConstants.METASTORE;
  public static final String WAREHOUSE = PaimonConstants.WAREHOUSE;
>>>>>>> dae7ccf9
  public static final String URI = PaimonConstants.URI;
  public static final String GRAVITINO_JDBC_USER = PaimonConstants.GRAVITINO_JDBC_USER;
  public static final String PAIMON_JDBC_USER = PaimonConstants.PAIMON_JDBC_USER;
  public static final String GRAVITINO_JDBC_PASSWORD = PaimonConstants.GRAVITINO_JDBC_PASSWORD;
  public static final String PAIMON_JDBC_PASSWORD = PaimonConstants.PAIMON_JDBC_PASSWORD;
  public static final String GRAVITINO_JDBC_DRIVER = PaimonConstants.GRAVITINO_JDBC_DRIVER;

  // S3 properties needed by Paimon
  public static final String S3_ENDPOINT = PaimonConstants.S3_ENDPOINT;
  public static final String S3_ACCESS_KEY = PaimonConstants.S3_ACCESS_KEY;
  public static final String S3_SECRET_KEY = PaimonConstants.S3_SECRET_KEY;

  public static final Map<String, String> GRAVITINO_CONFIG_TO_PAIMON =
      ImmutableMap.of(
          GRAVITINO_CATALOG_BACKEND,
          PAIMON_METASTORE,
          WAREHOUSE,
          WAREHOUSE,
          URI,
          URI,
          GRAVITINO_JDBC_USER,
          PAIMON_JDBC_USER,
          GRAVITINO_JDBC_PASSWORD,
          PAIMON_JDBC_PASSWORD,
          GRAVITINO_JDBC_DRIVER,
          GRAVITINO_JDBC_DRIVER);
  private static final Map<String, PropertyEntry<?>> PROPERTIES_METADATA;
  public static final Map<String, String> KERBEROS_CONFIGURATION =
      ImmutableMap.of(
          KerberosConfig.PRINCIPAL_KEY,
          KerberosConfig.PRINCIPAL_KEY,
          KerberosConfig.KEY_TAB_URI_KEY,
          KerberosConfig.KEY_TAB_URI_KEY,
          KerberosConfig.CHECK_INTERVAL_SEC_KEY,
          KerberosConfig.CHECK_INTERVAL_SEC_KEY,
          KerberosConfig.FETCH_TIMEOUT_SEC_KEY,
          KerberosConfig.FETCH_TIMEOUT_SEC_KEY,
          AuthenticationConfig.AUTH_TYPE_KEY,
          AuthenticationConfig.AUTH_TYPE_KEY);

  public static final Map<String, String> S3_CONFIGURATION =
      ImmutableMap.of(
          S3Properties.GRAVITINO_S3_ACCESS_KEY_ID, S3_ACCESS_KEY,
          S3Properties.GRAVITINO_S3_SECRET_ACCESS_KEY, S3_SECRET_KEY,
          S3Properties.GRAVITINO_S3_ENDPOINT, S3_ENDPOINT);

  public static final Map<String, String> OSS_CONFIGURATION =
      ImmutableMap.of(
          OSSProperties.GRAVITINO_OSS_ACCESS_KEY_ID, PaimonOSSFileSystemConfig.OSS_ACCESS_KEY,
          OSSProperties.GRAVITINO_OSS_ACCESS_KEY_SECRET, PaimonOSSFileSystemConfig.OSS_SECRET_KEY,
          OSSProperties.GRAVITINO_OSS_ENDPOINT, PaimonOSSFileSystemConfig.OSS_ENDPOINT);

  static {
    List<PropertyEntry<?>> propertyEntries =
        ImmutableList.of(
            enumPropertyEntry(
                GRAVITINO_CATALOG_BACKEND,
                "Paimon catalog backend type",
                true /* required */,
                true /* immutable */,
                PaimonCatalogBackend.class /* enumClass */,
                null /* defaultValue */,
                false /* hidden */,
                false /* reserved */),
            stringRequiredPropertyEntry(
                WAREHOUSE,
                "Paimon catalog warehouse config",
                false /* immutable */,
                false /* hidden */),
            stringOptionalPropertyEntry(
                URI,
                "Paimon catalog uri config",
                false /* immutable */,
                null /* defaultValue */,
                false /* hidden */),
            stringOptionalPropertyEntry(
                GRAVITINO_JDBC_USER,
                "Gravitino Paimon catalog jdbc user",
                false /* immutable */,
                null /* defaultValue */,
                false /* hidden */),
            stringOptionalPropertyEntry(
                GRAVITINO_JDBC_PASSWORD,
                "Gravitino Paimon catalog jdbc password",
                false /* immutable */,
                null /* defaultValue */,
                false /* hidden */),
            stringOptionalPropertyEntry(
                GRAVITINO_JDBC_DRIVER,
                "The driver of the Jdbc connection",
                false /* immutable */,
                null /* defaultValue */,
                false /* hidden */));
    HashMap<String, PropertyEntry<?>> result = Maps.newHashMap();
    result.putAll(Maps.uniqueIndex(propertyEntries, PropertyEntry::getName));
    result.putAll(KerberosConfig.KERBEROS_PROPERTY_ENTRIES);
    result.putAll(AuthenticationConfig.AUTHENTICATION_PROPERTY_ENTRIES);
    result.putAll(PaimonS3FileSystemConfig.S3_FILESYSTEM_PROPERTY_ENTRIES);
    result.putAll(PaimonOSSFileSystemConfig.OSS_FILESYSTEM_PROPERTY_ENTRIES);
    PROPERTIES_METADATA = ImmutableMap.copyOf(result);
  }

  @Override
  protected Map<String, PropertyEntry<?>> specificPropertyEntries() {
    return PROPERTIES_METADATA;
  }

  Map<String, String> transformProperties(Map<String, String> properties) {
    return CatalogUtils.toInnerProperty(properties, false);
  }
}<|MERGE_RESOLUTION|>--- conflicted
+++ resolved
@@ -48,13 +48,8 @@
   @VisibleForTesting
   public static final String GRAVITINO_CATALOG_BACKEND = PaimonConstants.CATALOG_BACKEND;
 
-<<<<<<< HEAD
-  public static final String PAIMON_METASTORE = PaimonConstants.CATALOG_BACKEND;
-  public static final String WAREHOUSE = PaimonConstants.METASTORE;
-=======
   public static final String PAIMON_METASTORE = PaimonConstants.METASTORE;
   public static final String WAREHOUSE = PaimonConstants.WAREHOUSE;
->>>>>>> dae7ccf9
   public static final String URI = PaimonConstants.URI;
   public static final String GRAVITINO_JDBC_USER = PaimonConstants.GRAVITINO_JDBC_USER;
   public static final String PAIMON_JDBC_USER = PaimonConstants.PAIMON_JDBC_USER;
