--- conflicted
+++ resolved
@@ -31,15 +31,12 @@
 import java.util.Map;
 import org.apache.gravitino.catalog.lakehouse.paimon.authentication.AuthenticationConfig;
 import org.apache.gravitino.catalog.lakehouse.paimon.authentication.kerberos.KerberosConfig;
-<<<<<<< HEAD
 import org.apache.gravitino.catalog.lakehouse.paimon.filesystem.oss.PaimonOSSFileSystemConfig;
 import org.apache.gravitino.catalog.lakehouse.paimon.filesystem.s3.PaimonS3FileSystemConfig;
-=======
-import org.apache.gravitino.catalog.lakehouse.paimon.storage.S3StorageConfig;
->>>>>>> f753afa9
 import org.apache.gravitino.connector.BaseCatalogPropertiesMetadata;
 import org.apache.gravitino.connector.PropertiesMetadata;
 import org.apache.gravitino.connector.PropertyEntry;
+import org.apache.gravitino.storage.OSSProperties;
 import org.apache.gravitino.storage.S3Properties;
 
 /**
@@ -73,25 +70,17 @@
           AuthenticationConfig.AUTH_TYPE_KEY,
           AuthenticationConfig.AUTH_TYPE_KEY);
 
-<<<<<<< HEAD
-  private static final Map<String, String> S3_CONFIGURATION =
-      ImmutableMap.of(
-          PaimonS3FileSystemConfig.S3_ACCESS_KEY, PaimonS3FileSystemConfig.S3_ACCESS_KEY,
-          PaimonS3FileSystemConfig.S3_SECRET_KEY, PaimonS3FileSystemConfig.S3_SECRET_KEY,
-          PaimonS3FileSystemConfig.S3_ENDPOINT, PaimonS3FileSystemConfig.S3_ENDPOINT);
-
-  private static final Map<String, String> OSS_CONFIGURATION =
-      ImmutableMap.of(
-          PaimonOSSFileSystemConfig.OSS_ACCESS_KEY, PaimonOSSFileSystemConfig.OSS_ACCESS_KEY,
-          PaimonOSSFileSystemConfig.OSS_SECRET_KEY, PaimonOSSFileSystemConfig.OSS_SECRET_KEY,
-          PaimonOSSFileSystemConfig.OSS_ENDPOINT, PaimonOSSFileSystemConfig.OSS_ENDPOINT);
-=======
   public static final Map<String, String> S3_CONFIGURATION =
       ImmutableMap.of(
           S3Properties.GRAVITINO_S3_ACCESS_KEY_ID, S3_ACCESS_KEY,
           S3Properties.GRAVITINO_S3_SECRET_ACCESS_KEY, S3_SECRET_KEY,
           S3Properties.GRAVITINO_S3_ENDPOINT, S3_ENDPOINT);
->>>>>>> f753afa9
+
+  public static final Map<String, String> OSS_CONFIGURATION =
+      ImmutableMap.of(
+          OSSProperties.GRAVITINO_OSS_ACCESS_KEY_ID, PaimonOSSFileSystemConfig.OSS_ACCESS_KEY,
+          OSSProperties.GRAVITINO_OSS_ACCESS_KEY_SECRET, PaimonOSSFileSystemConfig.OSS_SECRET_KEY,
+          OSSProperties.GRAVITINO_OSS_ENDPOINT, PaimonOSSFileSystemConfig.OSS_ENDPOINT);
 
   static {
     List<PropertyEntry<?>> propertyEntries =
@@ -120,13 +109,8 @@
     result.putAll(Maps.uniqueIndex(propertyEntries, PropertyEntry::getName));
     result.putAll(KerberosConfig.KERBEROS_PROPERTY_ENTRIES);
     result.putAll(AuthenticationConfig.AUTHENTICATION_PROPERTY_ENTRIES);
-<<<<<<< HEAD
     result.putAll(PaimonS3FileSystemConfig.S3_FILESYSTEM_PROPERTY_ENTRIES);
     result.putAll(PaimonOSSFileSystemConfig.OSS_FILESYSTEM_PROPERTY_ENTRIES);
-=======
-    result.putAll(S3StorageConfig.S3_FILESYSTEM_PROPERTY_ENTRIES);
-
->>>>>>> f753afa9
     PROPERTIES_METADATA = ImmutableMap.copyOf(result);
   }
 
@@ -150,13 +134,10 @@
           if (S3_CONFIGURATION.containsKey(key)) {
             gravitinoConfig.put(S3_CONFIGURATION.get(key), value);
           }
-<<<<<<< HEAD
 
           if (OSS_CONFIGURATION.containsKey(key)) {
             gravitinoConfig.put(OSS_CONFIGURATION.get(key), value);
           }
-=======
->>>>>>> f753afa9
         });
     return gravitinoConfig;
   }
