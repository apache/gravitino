/*
 * Licensed to the Apache Software Foundation (ASF) under one
 * or more contributor license agreements.  See the NOTICE file
 * distributed with this work for additional information
 * regarding copyright ownership.  The ASF licenses this file
 * to you under the Apache License, Version 2.0 (the
 * "License"); you may not use this file except in compliance
 * with the License.  You may obtain a copy of the License at
 *
 *  http://www.apache.org/licenses/LICENSE-2.0
 *
 * Unless required by applicable law or agreed to in writing,
 * software distributed under the License is distributed on an
 * "AS IS" BASIS, WITHOUT WARRANTIES OR CONDITIONS OF ANY
 * KIND, either express or implied.  See the License for the
 * specific language governing permissions and limitations
 * under the License.
 */
package org.apache.gravitino.catalog.lakehouse.paimon;

import java.util.Map;
import org.apache.commons.lang3.StringUtils;
import org.apache.gravitino.Config;
import org.apache.gravitino.config.ConfigBuilder;
import org.apache.gravitino.config.ConfigConstants;
import org.apache.gravitino.config.ConfigEntry;
import org.apache.paimon.options.CatalogOptions;

public class PaimonConfig extends Config {

  public static final ConfigEntry<String> CATALOG_BACKEND =
      new ConfigBuilder(PaimonCatalogPropertiesMetadata.PAIMON_METASTORE)
          .doc(CatalogOptions.METASTORE.description().toString())
          .version(ConfigConstants.VERSION_0_6_0)
          .stringConf()
          .createWithDefault(CatalogOptions.METASTORE.defaultValue());

  public static final ConfigEntry<String> CATALOG_WAREHOUSE =
      new ConfigBuilder(PaimonCatalogPropertiesMetadata.WAREHOUSE)
          .doc(CatalogOptions.WAREHOUSE.description().toString())
          .version(ConfigConstants.VERSION_0_6_0)
          .stringConf()
          .checkValue(StringUtils::isNotBlank, ConfigConstants.NOT_BLANK_ERROR_MSG)
          .create();

  public static final ConfigEntry<String> CATALOG_URI =
      new ConfigBuilder(PaimonCatalogPropertiesMetadata.URI)
          .doc(CatalogOptions.URI.description().toString())
          .version(ConfigConstants.VERSION_0_6_0)
          .stringConf()
          .create();

  public static final ConfigEntry<String> CATALOG_JDBC_USER =
<<<<<<< HEAD
      new ConfigBuilder(PaimonCatalogPropertiesMetadata.JDBC_USER)
          .doc("Paimon catalog jdbc user")
          .version(ConfigConstants.VERSION_0_7_0)
          .stringConf()
          .create();

  public static final ConfigEntry<String> CATALOG_JDBC_PASSWORD =
      new ConfigBuilder(PaimonCatalogPropertiesMetadata.JDBC_PASSWORD)
          .doc("Paimon catalog jdbc password")
          .version(ConfigConstants.VERSION_0_7_0)
          .stringConf()
=======
      new ConfigBuilder(PaimonCatalogPropertiesMetadata.GRAVITINO_JDBC_USER)
          .doc("Paimon catalog jdbc user")
          .version(ConfigConstants.VERSION_0_7_0)
          .stringConf()
          .checkValue(StringUtils::isNotBlank, ConfigConstants.NOT_BLANK_ERROR_MSG)
          .create();

  public static final ConfigEntry<String> CATALOG_JDBC_PASSWORD =
      new ConfigBuilder(PaimonCatalogPropertiesMetadata.GRAVITINO_JDBC_PASSWORD)
          .doc("Paimon catalog jdbc password")
          .version(ConfigConstants.VERSION_0_7_0)
          .stringConf()
          .checkValue(StringUtils::isNotBlank, ConfigConstants.NOT_BLANK_ERROR_MSG)
>>>>>>> 2b8687a2
          .create();

  public PaimonConfig() {
    super(false);
  }

  public PaimonConfig(Map<String, String> properties) {
    super(false);
    loadFromMap(properties, k -> true);
  }
}<|MERGE_RESOLUTION|>--- conflicted
+++ resolved
@@ -51,19 +51,6 @@
           .create();
 
   public static final ConfigEntry<String> CATALOG_JDBC_USER =
-<<<<<<< HEAD
-      new ConfigBuilder(PaimonCatalogPropertiesMetadata.JDBC_USER)
-          .doc("Paimon catalog jdbc user")
-          .version(ConfigConstants.VERSION_0_7_0)
-          .stringConf()
-          .create();
-
-  public static final ConfigEntry<String> CATALOG_JDBC_PASSWORD =
-      new ConfigBuilder(PaimonCatalogPropertiesMetadata.JDBC_PASSWORD)
-          .doc("Paimon catalog jdbc password")
-          .version(ConfigConstants.VERSION_0_7_0)
-          .stringConf()
-=======
       new ConfigBuilder(PaimonCatalogPropertiesMetadata.GRAVITINO_JDBC_USER)
           .doc("Paimon catalog jdbc user")
           .version(ConfigConstants.VERSION_0_7_0)
@@ -77,7 +64,6 @@
           .version(ConfigConstants.VERSION_0_7_0)
           .stringConf()
           .checkValue(StringUtils::isNotBlank, ConfigConstants.NOT_BLANK_ERROR_MSG)
->>>>>>> 2b8687a2
           .create();
 
   public PaimonConfig() {
