--- conflicted
+++ resolved
@@ -34,10 +34,6 @@
 import org.apache.gravitino.catalog.lakehouse.paimon.authentication.AuthenticationConfig;
 import org.apache.gravitino.catalog.lakehouse.paimon.authentication.kerberos.KerberosClient;
 import org.apache.gravitino.catalog.lakehouse.paimon.filesystem.FileSystemType;
-<<<<<<< HEAD
-import org.apache.gravitino.catalog.lakehouse.paimon.filesystem.s3.PaimonS3FileSystemConfig;
-=======
->>>>>>> 04bf3d68
 import org.apache.gravitino.catalog.lakehouse.paimon.ops.PaimonBackendCatalogWrapper;
 import org.apache.hadoop.conf.Configuration;
 import org.apache.paimon.catalog.Catalog;
@@ -138,10 +134,6 @@
         checkS3FileSystemConfig(resultConf);
         break;
       case HDFS:
-<<<<<<< HEAD
-      case OSS:
-=======
->>>>>>> 04bf3d68
       case LOCAL_FILE:
         break;
       default:
@@ -149,19 +141,6 @@
     }
   }
 
-<<<<<<< HEAD
-  private static void checkS3FileSystemConfig(Map<String, String> resultConf) {
-    PaimonS3FileSystemConfig s3FileSystemConfig = new PaimonS3FileSystemConfig(resultConf);
-    Preconditions.checkArgument(
-        StringUtils.isNotBlank(s3FileSystemConfig.getS3AccessKey()),
-        "S3 access key can not be null or empty.");
-    Preconditions.checkArgument(
-        StringUtils.isNotBlank(s3FileSystemConfig.getS3SecretKey()),
-        "S3 secret key can not be null or empty.");
-    Preconditions.checkArgument(
-        StringUtils.isNotBlank(s3FileSystemConfig.getS3Endpoint()),
-        "S3 endpoint can not be null or empty.");
-=======
   @SuppressWarnings("unused")
   private static void checkS3FileSystemConfig(Map<String, String> resultConf) {
     //    S3StorageConfig s3FileSystemConfig = new S3StorageConfig(resultConf);
@@ -174,6 +153,5 @@
     //    Preconditions.checkArgument(
     //        StringUtils.isNotBlank(s3FileSystemConfig.getS3Endpoint()),
     //        "S3 endpoint can not be null or empty.");
->>>>>>> 04bf3d68
   }
 }