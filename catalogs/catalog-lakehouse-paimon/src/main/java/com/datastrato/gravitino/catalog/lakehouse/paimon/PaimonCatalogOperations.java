--- conflicted
+++ resolved
@@ -4,23 +4,15 @@
  */
 package com.datastrato.gravitino.catalog.lakehouse.paimon;
 
-<<<<<<< HEAD
-import static com.datastrato.gravitino.catalog.lakehouse.paimon.PaimonSchema.fromPaimonSchema;
 import static com.datastrato.gravitino.catalog.lakehouse.paimon.PaimonTable.fromPaimonTable;
 import static com.datastrato.gravitino.catalog.lakehouse.paimon.utils.TableOpsUtils.checkColumn;
-=======
 import static com.datastrato.gravitino.catalog.lakehouse.paimon.PaimonSchema.fromPaimonProperties;
->>>>>>> 32a4cfbd
 import static com.datastrato.gravitino.connector.BaseCatalog.CATALOG_BYPASS_PREFIX;
 
 import com.datastrato.gravitino.NameIdentifier;
 import com.datastrato.gravitino.Namespace;
 import com.datastrato.gravitino.SchemaChange;
-<<<<<<< HEAD
-import com.datastrato.gravitino.catalog.lakehouse.paimon.ops.PaimonTableOps;
-=======
 import com.datastrato.gravitino.catalog.lakehouse.paimon.ops.PaimonCatalogOps;
->>>>>>> 32a4cfbd
 import com.datastrato.gravitino.connector.CatalogInfo;
 import com.datastrato.gravitino.connector.CatalogOperations;
 import com.datastrato.gravitino.connector.HasPropertyMetadata;
@@ -40,11 +32,10 @@
 import com.datastrato.gravitino.rel.expressions.transforms.Transform;
 import com.datastrato.gravitino.rel.indexes.Index;
 import com.datastrato.gravitino.utils.MapUtils;
-<<<<<<< HEAD
+import com.datastrato.gravitino.utils.PrincipalUtils;
 import com.google.common.annotations.VisibleForTesting;
 import com.google.common.base.Preconditions;
 import com.google.common.collect.Maps;
-import java.io.IOException;
 import java.time.Instant;
 import java.util.Arrays;
 import java.util.List;
@@ -52,14 +43,6 @@
 import org.apache.commons.lang3.ArrayUtils;
 import org.apache.paimon.catalog.Catalog;
 import org.apache.paimon.table.Table;
-=======
-import com.datastrato.gravitino.utils.PrincipalUtils;
-import com.google.common.annotations.VisibleForTesting;
-import com.google.common.collect.Maps;
-import java.time.Instant;
-import java.util.Map;
-import org.apache.paimon.catalog.Catalog;
->>>>>>> 32a4cfbd
 import org.slf4j.Logger;
 import org.slf4j.LoggerFactory;
 
@@ -71,11 +54,7 @@
 
   public static final Logger LOG = LoggerFactory.getLogger(PaimonCatalogOperations.class);
 
-<<<<<<< HEAD
-  @VisibleForTesting public PaimonTableOps paimonTableOps;
-=======
   @VisibleForTesting public PaimonCatalogOps paimonCatalogOps;
->>>>>>> 32a4cfbd
 
   private static final String NO_SUCH_SCHEMA_EXCEPTION =
       "Paimon schema (database) %s does not exist.";
@@ -83,11 +62,8 @@
       "Paimon schema (database) %s is not empty. One or more tables exist.";
   private static final String SCHEMA_ALREADY_EXISTS_EXCEPTION =
       "Paimon schema (database) %s already exists.";
-<<<<<<< HEAD
   private static final String NO_SUCH_TABLE_EXCEPTION = "Paimon table %s does not exist.";
   private static final String TABLE_ALREADY_EXISTS_EXCEPTION = "Paimon table %s already exists.";
-=======
->>>>>>> 32a4cfbd
 
   /**
    * Initializes the Paimon catalog operations with the provided configuration.
@@ -111,11 +87,7 @@
     Map<String, String> resultConf = Maps.newHashMap(prefixMap);
     resultConf.putAll(gravitinoConfig);
 
-<<<<<<< HEAD
-    this.paimonTableOps = new PaimonTableOps(new PaimonConfig(resultConf));
-=======
     this.paimonCatalogOps = new PaimonCatalogOps(new PaimonConfig(resultConf));
->>>>>>> 32a4cfbd
   }
 
   /**
@@ -127,11 +99,7 @@
    */
   @Override
   public NameIdentifier[] listSchemas(Namespace namespace) throws NoSuchCatalogException {
-<<<<<<< HEAD
-    return paimonTableOps.listDatabases().stream()
-=======
     return paimonCatalogOps.listDatabases().stream()
->>>>>>> 32a4cfbd
         .map(paimonNamespace -> NameIdentifier.of(namespace, paimonNamespace))
         .toArray(NameIdentifier[]::new);
   }
@@ -160,22 +128,14 @@
                 AuditInfo.builder().withCreator(currentUser).withCreateTime(Instant.now()).build())
             .build();
     try {
-<<<<<<< HEAD
-      paimonTableOps.createDatabase(createdSchema.toPaimonSchema());
-=======
       paimonCatalogOps.createDatabase(createdSchema.toPaimonProperties());
->>>>>>> 32a4cfbd
     } catch (Catalog.DatabaseAlreadyExistException e) {
       throw new SchemaAlreadyExistsException(e, SCHEMA_ALREADY_EXISTS_EXCEPTION, identifier);
     } catch (Exception e) {
       throw new RuntimeException(e);
     }
     LOG.info(
-<<<<<<< HEAD
-        "Created Paimon schema (database): {}.\nCurrent user: {} \nComment: {}.\nMetadata: {}.",
-=======
         "Created Paimon schema (database): {}. Current user: {}. Comment: {}. Metadata: {}.",
->>>>>>> 32a4cfbd
         identifier,
         currentUser,
         comment,
@@ -194,20 +154,12 @@
   public PaimonSchema loadSchema(NameIdentifier identifier) throws NoSuchSchemaException {
     Map<String, String> properties;
     try {
-<<<<<<< HEAD
-      properties = paimonTableOps.loadDatabase(identifier.name());
-=======
       properties = paimonCatalogOps.loadDatabase(identifier.name());
->>>>>>> 32a4cfbd
     } catch (Catalog.DatabaseNotExistException e) {
       throw new NoSuchSchemaException(e, NO_SUCH_SCHEMA_EXCEPTION, identifier);
     }
     LOG.info("Loaded Paimon schema (database) {}.", identifier);
-<<<<<<< HEAD
-    return fromPaimonSchema(identifier.name(), properties);
-=======
     return fromPaimonProperties(identifier.name(), properties);
->>>>>>> 32a4cfbd
   }
 
   /**
@@ -222,11 +174,7 @@
   @Override
   public PaimonSchema alterSchema(NameIdentifier identifier, SchemaChange... changes)
       throws NoSuchSchemaException {
-<<<<<<< HEAD
     throw new UnsupportedOperationException("alterSchema is unsupported now for Paimon Catalog.");
-=======
-    throw new UnsupportedOperationException("Alter schema is not supported in Paimon Catalog.");
->>>>>>> 32a4cfbd
   }
 
   /**
@@ -241,11 +189,7 @@
   public boolean dropSchema(NameIdentifier identifier, boolean cascade)
       throws NonEmptySchemaException {
     try {
-<<<<<<< HEAD
-      paimonTableOps.dropDatabase(identifier.name(), cascade);
-=======
       paimonCatalogOps.dropDatabase(identifier.name(), cascade);
->>>>>>> 32a4cfbd
     } catch (Catalog.DatabaseNotExistException e) {
       LOG.warn("Paimon schema (database) {} does not exist.", identifier);
       return false;
@@ -429,28 +373,18 @@
   }
 
   @Override
-<<<<<<< HEAD
-  public void close() throws IOException {
-    if (paimonTableOps != null) {
-      try {
-        paimonTableOps.close();
-      } catch (Exception e) {
-        throw new IOException(e.getMessage());
-=======
   public void close() {
     if (paimonCatalogOps != null) {
       try {
         paimonCatalogOps.close();
       } catch (Exception e) {
         throw new RuntimeException(e);
->>>>>>> 32a4cfbd
       }
     }
   }
 
   private static String currentUser() {
-<<<<<<< HEAD
-    return System.getProperty("user.name");
+    return PrincipalUtils.getCurrentUserName();
   }
 
   private NameIdentifier buildPaimonNameIdentifier(NameIdentifier identifier) {
@@ -461,8 +395,5 @@
         "Namespace can not be null or empty.");
     String[] levels = identifier.namespace().levels();
     return NameIdentifier.of(levels[levels.length - 1], identifier.name());
-=======
-    return PrincipalUtils.getCurrentUserName();
->>>>>>> 32a4cfbd
   }
 }