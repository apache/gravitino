/*
 * Copyright 2024 Datastrato Pvt Ltd.
 * This software is licensed under the Apache License version 2.
 */
package com.datastrato.gravitino.catalog.lakehouse.paimon.integration.test;

import com.datastrato.gravitino.Catalog;
import com.datastrato.gravitino.NameIdentifier;
import com.datastrato.gravitino.Namespace;
import com.datastrato.gravitino.Schema;
import com.datastrato.gravitino.SchemaChange;
import com.datastrato.gravitino.SupportsSchemas;
import com.datastrato.gravitino.catalog.lakehouse.paimon.PaimonCatalogPropertiesMetadata;
import com.datastrato.gravitino.catalog.lakehouse.paimon.PaimonConfig;
import com.datastrato.gravitino.catalog.lakehouse.paimon.utils.CatalogUtils;
import com.datastrato.gravitino.client.GravitinoMetalake;
import com.datastrato.gravitino.dto.util.DTOConverters;
import com.datastrato.gravitino.exceptions.NoSuchSchemaException;
import com.datastrato.gravitino.exceptions.SchemaAlreadyExistsException;
import com.datastrato.gravitino.exceptions.TableAlreadyExistsException;
import com.datastrato.gravitino.integration.test.container.ContainerSuite;
import com.datastrato.gravitino.integration.test.util.AbstractIT;
import com.datastrato.gravitino.integration.test.util.GravitinoITUtils;
import com.datastrato.gravitino.rel.Column;
import com.datastrato.gravitino.rel.Table;
import com.datastrato.gravitino.rel.TableCatalog;
import com.datastrato.gravitino.rel.expressions.distributions.Distribution;
import com.datastrato.gravitino.rel.expressions.distributions.Distributions;
import com.datastrato.gravitino.rel.expressions.sorts.SortOrder;
import com.datastrato.gravitino.rel.expressions.sorts.SortOrders;
import com.datastrato.gravitino.rel.expressions.transforms.Transform;
import com.datastrato.gravitino.rel.expressions.transforms.Transforms;
import com.datastrato.gravitino.rel.types.Types;
import com.google.common.base.Preconditions;
import com.google.common.collect.Maps;
import java.time.LocalDate;
import java.time.format.DateTimeFormatter;
import java.util.ArrayList;
import java.util.Arrays;
import java.util.Collections;
import java.util.HashSet;
import java.util.List;
import java.util.Locale;
import java.util.Map;
import java.util.Set;
import org.apache.paimon.catalog.Catalog.DatabaseNotExistException;
import org.apache.paimon.catalog.Identifier;
import org.apache.paimon.schema.TableSchema;
import org.apache.paimon.table.FileStoreTable;
import org.apache.paimon.types.LocalZonedTimestampType;
import org.apache.paimon.types.TimestampType;
import org.apache.spark.sql.Dataset;
import org.apache.spark.sql.Row;
import org.apache.spark.sql.SparkSession;
import org.jetbrains.annotations.NotNull;
import org.junit.jupiter.api.AfterAll;
import org.junit.jupiter.api.AfterEach;
import org.junit.jupiter.api.Assertions;
import org.junit.jupiter.api.BeforeAll;
import org.junit.jupiter.api.Test;
import org.junit.platform.commons.util.StringUtils;

public abstract class CatalogPaimonBaseIT extends AbstractIT {

  protected static final ContainerSuite containerSuite = ContainerSuite.getInstance();
  protected String WAREHOUSE;
<<<<<<< HEAD
  protected String URIS;
  protected String TYPE;
  protected GravitinoMetalake metalake;
  protected SparkSession spark;
=======
  protected String TYPE;
>>>>>>> 788a3ffb

  private static final String provider = "lakehouse-paimon";
  private static final String catalog_comment = "catalog_comment";
  private static final String schema_comment = "schema_comment";
  private static final String table_comment = "table_comment";
  private static final String PAIMON_COL_NAME1 = "paimon_col_name1";
  private static final String PAIMON_COL_NAME2 = "paimon_col_name2";
  private static final String PAIMON_COL_NAME3 = "paimon_col_name3";
  private static final String PAIMON_COL_NAME4 = "paimon_col_name4";
<<<<<<< HEAD
  protected String metalakeName = GravitinoITUtils.genRandomName("paimon_it_metalake");
  protected String catalogName = GravitinoITUtils.genRandomName("paimon_it_catalog");
=======
  private String metalakeName = GravitinoITUtils.genRandomName("paimon_it_metalake");
  private String catalogName = GravitinoITUtils.genRandomName("paimon_it_catalog");
>>>>>>> 788a3ffb
  private String schemaName = GravitinoITUtils.genRandomName("paimon_it_schema");
  private String tableName = GravitinoITUtils.genRandomName("paimon_it_table");
  private static String INSERT_BATCH_WITHOUT_PARTITION_TEMPLATE = "INSERT INTO paimon.%s VALUES %s";
  private static final String SELECT_ALL_TEMPLATE = "SELECT * FROM paimon.%s";
<<<<<<< HEAD
  private Catalog catalog;
  private org.apache.paimon.catalog.Catalog paimonCatalog;
=======
  private GravitinoMetalake metalake;
  private Catalog catalog;
  private org.apache.paimon.catalog.Catalog paimonCatalog;
  private SparkSession spark;
>>>>>>> 788a3ffb
  private Map<String, String> catalogProperties;

  @BeforeAll
  public void startup() {
<<<<<<< HEAD
    startHiveContainer();
=======
    containerSuite.startHiveContainer();
>>>>>>> 788a3ffb
    catalogProperties = initPaimonCatalogProperties();
    createMetalake();
    createCatalog();
    createSchema();
    initSparkEnv();
  }

  @AfterAll
  public void stop() {
<<<<<<< HEAD
    cleanUp();
=======
    clearTableAndSchema();
    metalake.dropCatalog(catalogName);
    client.dropMetalake(metalakeName);
    if (spark != null) {
      spark.close();
    }
>>>>>>> 788a3ffb
  }

  @AfterEach
  private void resetSchema() {
    clearTableAndSchema();
    createSchema();
  }

  protected abstract Map<String, String> initPaimonCatalogProperties();

  @Test
  void testPaimonSchemaOperations() throws DatabaseNotExistException {
    SupportsSchemas schemas = catalog.asSchemas();

<<<<<<< HEAD
    // list schema check.
    Set<String> schemaNames = new HashSet<>(Arrays.asList(schemas.listSchemas()));
    Assertions.assertTrue(schemaNames.contains(schemaName));
    List<String> paimonDatabaseNames = paimonCatalog.listDatabases();
    Assertions.assertTrue(paimonDatabaseNames.contains(schemaName));

=======
>>>>>>> 788a3ffb
    // create schema check.
    String testSchemaName = GravitinoITUtils.genRandomName("test_schema_1");
    NameIdentifier schemaIdent = NameIdentifier.of(metalakeName, catalogName, testSchemaName);
    Map<String, String> schemaProperties = Maps.newHashMap();
    schemaProperties.put("key1", "val1");
    schemaProperties.put("key2", "val2");
    schemas.createSchema(schemaIdent.name(), schema_comment, schemaProperties);

<<<<<<< HEAD
    schemaNames = new HashSet<>(Arrays.asList(schemas.listSchemas()));
    Assertions.assertTrue(schemaNames.contains(testSchemaName));
    paimonDatabaseNames = paimonCatalog.listDatabases();
=======
    Set<String> schemaNames = new HashSet<>(Arrays.asList(schemas.listSchemas()));
    Assertions.assertTrue(schemaNames.contains(testSchemaName));
    List<String> paimonDatabaseNames = paimonCatalog.listDatabases();
>>>>>>> 788a3ffb
    Assertions.assertTrue(paimonDatabaseNames.contains(testSchemaName));

    // load schema check.
    Schema schema = schemas.loadSchema(schemaIdent.name());
    // database properties is empty for Paimon FilesystemCatalog.
    Assertions.assertTrue(schema.properties().isEmpty());
    Assertions.assertTrue(paimonCatalog.loadDatabaseProperties(schemaIdent.name()).isEmpty());

    Map<String, String> emptyMap = Collections.emptyMap();
    Assertions.assertThrows(
        SchemaAlreadyExistsException.class,
        () -> schemas.createSchema(schemaIdent.name(), schema_comment, emptyMap));

    // alter schema check.
    // alter schema operation is unsupported.
    Assertions.assertThrowsExactly(
        UnsupportedOperationException.class,
        () -> schemas.alterSchema(schemaIdent.name(), SchemaChange.setProperty("k1", "v1")));

    // drop schema check.
    schemas.dropSchema(schemaIdent.name(), false);
    Assertions.assertThrows(
        NoSuchSchemaException.class, () -> schemas.loadSchema(schemaIdent.name()));
    Assertions.assertThrows(
        DatabaseNotExistException.class,
        () -> {
          paimonCatalog.loadDatabaseProperties(schemaIdent.name());
        });

    schemaNames = new HashSet<>(Arrays.asList(schemas.listSchemas()));
    Assertions.assertFalse(schemaNames.contains(testSchemaName));
    Assertions.assertFalse(schemas.dropSchema(schemaIdent.name(), false));
    Assertions.assertFalse(schemas.dropSchema("no-exits", false));

    // list schema check.
    schemaNames = new HashSet<>(Arrays.asList(schemas.listSchemas()));
<<<<<<< HEAD
    Assertions.assertTrue(schemaNames.contains(schemaName));
    Assertions.assertFalse(schemaNames.contains(testSchemaName));
    paimonDatabaseNames = paimonCatalog.listDatabases();
    Assertions.assertTrue(paimonDatabaseNames.contains(schemaName));
=======
    Assertions.assertFalse(schemaNames.contains(testSchemaName));
    paimonDatabaseNames = paimonCatalog.listDatabases();
>>>>>>> 788a3ffb
    Assertions.assertFalse(paimonDatabaseNames.contains(testSchemaName));
  }

  @Test
  void testCreateTableWithNullComment() {
    Column[] columns = createColumns();
    NameIdentifier tableIdentifier = NameIdentifier.of(schemaName, tableName);

    TableCatalog tableCatalog = catalog.asTableCatalog();
    Table createdTable =
        tableCatalog.createTable(tableIdentifier, columns, null, null, null, null, null);
    Assertions.assertNull(createdTable.comment());

    Table loadTable = tableCatalog.loadTable(tableIdentifier);
    Assertions.assertNull(loadTable.comment());
  }

  @Test
  void testCreateAndLoadPaimonTable()
      throws org.apache.paimon.catalog.Catalog.TableNotExistException {
    // Create table from Gravitino API
    Column[] columns = createColumns();

    NameIdentifier tableIdentifier = NameIdentifier.of(schemaName, tableName);
    Distribution distribution = Distributions.NONE;

    Transform[] partitioning = Transforms.EMPTY_TRANSFORM;
    SortOrder[] sortOrders = SortOrders.NONE;
    Map<String, String> properties = createProperties();
    TableCatalog tableCatalog = catalog.asTableCatalog();
    Table createdTable =
        tableCatalog.createTable(
            tableIdentifier,
            columns,
            table_comment,
            properties,
            partitioning,
            distribution,
            sortOrders);
    Assertions.assertEquals(createdTable.name(), tableName);
    Map<String, String> resultProp = createdTable.properties();
    for (Map.Entry<String, String> entry : properties.entrySet()) {
      Assertions.assertTrue(resultProp.containsKey(entry.getKey()));
      Assertions.assertEquals(entry.getValue(), resultProp.get(entry.getKey()));
    }
    Assertions.assertEquals(createdTable.columns().length, columns.length);

    for (int i = 0; i < columns.length; i++) {
      Assertions.assertEquals(DTOConverters.toDTO(columns[i]), createdTable.columns()[i]);
    }

    Table loadTable = tableCatalog.loadTable(tableIdentifier);
    Assertions.assertEquals(tableName, loadTable.name());
    Assertions.assertEquals(table_comment, loadTable.comment());
    resultProp = loadTable.properties();
    for (Map.Entry<String, String> entry : properties.entrySet()) {
      Assertions.assertTrue(resultProp.containsKey(entry.getKey()));
      Assertions.assertEquals(entry.getValue(), resultProp.get(entry.getKey()));
    }
    Assertions.assertEquals(loadTable.columns().length, columns.length);
    for (int i = 0; i < columns.length; i++) {
      Assertions.assertEquals(DTOConverters.toDTO(columns[i]), loadTable.columns()[i]);
    }

    // catalog load check
    org.apache.paimon.table.Table table =
        paimonCatalog.getTable(Identifier.create(schemaName, tableName));
    Assertions.assertEquals(tableName, table.name());
    Assertions.assertTrue(table.comment().isPresent());
    Assertions.assertEquals(table_comment, table.comment().get());
    resultProp = table.options();
    for (Map.Entry<String, String> entry : properties.entrySet()) {
      Assertions.assertTrue(resultProp.containsKey(entry.getKey()));
      Assertions.assertEquals(entry.getValue(), resultProp.get(entry.getKey()));
    }

    Assertions.assertInstanceOf(FileStoreTable.class, table);
    FileStoreTable fileStoreTable = (FileStoreTable) table;

    TableSchema schema = fileStoreTable.schema();
    Assertions.assertEquals(schema.fields().size(), columns.length);
    for (int i = 0; i < columns.length; i++) {
      Assertions.assertEquals(columns[i].name(), schema.fieldNames().get(i));
    }
    Assertions.assertEquals(partitioning.length, fileStoreTable.partitionKeys().size());

    Assertions.assertThrows(
        TableAlreadyExistsException.class,
        () ->
            catalog
                .asTableCatalog()
                .createTable(
                    tableIdentifier,
                    columns,
                    table_comment,
                    properties,
                    Transforms.EMPTY_TRANSFORM,
                    distribution,
                    sortOrders));
  }

  @Test
<<<<<<< HEAD
  void testTimestampTypeConversion()
=======
  void testCreateTableWithTimestampColumn()
>>>>>>> 788a3ffb
      throws org.apache.paimon.catalog.Catalog.TableNotExistException {
    Column col1 = Column.of("paimon_column_1", Types.TimestampType.withTimeZone(), "col_1_comment");
    Column col2 =
        Column.of("paimon_column_2", Types.TimestampType.withoutTimeZone(), "col_2_comment");

    Column[] columns = new Column[] {col1, col2};

    String timestampTableName = "timestamp_table";

    NameIdentifier tableIdentifier = NameIdentifier.of(schemaName, timestampTableName);

    Map<String, String> properties = createProperties();
    TableCatalog tableCatalog = catalog.asTableCatalog();
    Table createdTable =
        tableCatalog.createTable(tableIdentifier, columns, table_comment, properties);
    Assertions.assertEquals("paimon_column_1", createdTable.columns()[0].name());
    Assertions.assertEquals(
        Types.TimestampType.withTimeZone(), createdTable.columns()[0].dataType());
    Assertions.assertEquals("col_1_comment", createdTable.columns()[0].comment());
    Assertions.assertTrue(createdTable.columns()[0].nullable());

    Assertions.assertEquals("paimon_column_2", createdTable.columns()[1].name());
    Assertions.assertEquals(
        Types.TimestampType.withoutTimeZone(), createdTable.columns()[1].dataType());
    Assertions.assertEquals("col_2_comment", createdTable.columns()[1].comment());
    Assertions.assertTrue(createdTable.columns()[1].nullable());

    Table loadTable = tableCatalog.loadTable(tableIdentifier);
    Assertions.assertEquals("paimon_column_1", loadTable.columns()[0].name());
    Assertions.assertEquals(Types.TimestampType.withTimeZone(), loadTable.columns()[0].dataType());
    Assertions.assertEquals("col_1_comment", loadTable.columns()[0].comment());
    Assertions.assertTrue(loadTable.columns()[0].nullable());

    Assertions.assertEquals("paimon_column_2", loadTable.columns()[1].name());
    Assertions.assertEquals(
        Types.TimestampType.withoutTimeZone(), loadTable.columns()[1].dataType());
    Assertions.assertEquals("col_2_comment", loadTable.columns()[1].comment());
    Assertions.assertTrue(loadTable.columns()[1].nullable());

    org.apache.paimon.table.Table table =
        paimonCatalog.getTable(Identifier.create(schemaName, timestampTableName));
    Assertions.assertInstanceOf(FileStoreTable.class, table);
    FileStoreTable fileStoreTable = (FileStoreTable) table;
    TableSchema tableSchema = fileStoreTable.schema();
    Assertions.assertEquals("paimon_column_1", tableSchema.fields().get(0).name());
    Assertions.assertEquals(
        new LocalZonedTimestampType().nullable(), tableSchema.fields().get(0).type());
    Assertions.assertEquals("col_1_comment", tableSchema.fields().get(0).description());

    Assertions.assertEquals("paimon_column_2", tableSchema.fields().get(1).name());
    Assertions.assertEquals(new TimestampType().nullable(), tableSchema.fields().get(1).type());
    Assertions.assertEquals("col_2_comment", tableSchema.fields().get(1).description());
  }

  @Test
  void testListAndDropPaimonTable() throws DatabaseNotExistException {
    Column[] columns = createColumns();

    String tableName1 = "table_1";

    NameIdentifier table1 = NameIdentifier.of(schemaName, tableName1);

    Map<String, String> properties = createProperties();
    TableCatalog tableCatalog = catalog.asTableCatalog();
    tableCatalog.createTable(
        table1,
        columns,
        table_comment,
        properties,
        Transforms.EMPTY_TRANSFORM,
        Distributions.NONE,
        new SortOrder[0]);
    NameIdentifier[] nameIdentifiers = tableCatalog.listTables(Namespace.of(schemaName));
    Assertions.assertEquals(1, nameIdentifiers.length);
    Assertions.assertEquals("table_1", nameIdentifiers[0].name());

    List<String> tableIdentifiers = paimonCatalog.listTables(schemaName);
    Assertions.assertEquals(1, tableIdentifiers.size());
    Assertions.assertEquals("table_1", tableIdentifiers.get(0));

    String tableName2 = "table_2";

    NameIdentifier table2 = NameIdentifier.of(schemaName, tableName2);
    tableCatalog.createTable(
        table2,
        columns,
        table_comment,
        properties,
        Transforms.EMPTY_TRANSFORM,
        Distributions.NONE,
        new SortOrder[0]);
    nameIdentifiers = tableCatalog.listTables(Namespace.of(schemaName));
    Assertions.assertEquals(2, nameIdentifiers.length);
    Assertions.assertEquals("table_1", nameIdentifiers[0].name());
    Assertions.assertEquals("table_2", nameIdentifiers[1].name());

    tableIdentifiers = paimonCatalog.listTables(schemaName);
    Assertions.assertEquals(2, tableIdentifiers.size());
    Assertions.assertEquals("table_1", tableIdentifiers.get(0));
    Assertions.assertEquals("table_2", tableIdentifiers.get(1));

    Assertions.assertDoesNotThrow(() -> tableCatalog.dropTable(table1));

    nameIdentifiers = tableCatalog.listTables(Namespace.of(schemaName));
    Assertions.assertEquals(1, nameIdentifiers.length);
    Assertions.assertEquals("table_2", nameIdentifiers[0].name());

    Assertions.assertDoesNotThrow(() -> tableCatalog.dropTable(table2));
    Namespace schemaNamespace = Namespace.of(schemaName);
    nameIdentifiers = tableCatalog.listTables(schemaNamespace);
    Assertions.assertEquals(0, nameIdentifiers.length);

    Assertions.assertEquals(0, paimonCatalog.listTables(schemaName).size());
  }

  @Test
<<<<<<< HEAD
  public void testAlterPaimonTable() {
    // TODO: support alter table
  }

  @Test
=======
>>>>>>> 788a3ffb
  void testOperationDataOfPaimonTable() {
    Column[] columns = createColumns();
    String testTableName = GravitinoITUtils.genRandomName("test_table");
    SortOrder[] sortOrders = SortOrders.NONE;
    Transform[] transforms = Transforms.EMPTY_TRANSFORM;
    catalog
        .asTableCatalog()
        .createTable(
            NameIdentifier.of(schemaName, testTableName),
            columns,
            table_comment,
            createProperties(),
            transforms,
            Distributions.NONE,
            sortOrders);
    List<String> values = getValues();
    String dbTable = String.join(".", schemaName, testTableName);
    // insert data
    String insertSQL =
        String.format(INSERT_BATCH_WITHOUT_PARTITION_TEMPLATE, dbTable, String.join(", ", values));
    spark.sql(insertSQL);

    // select data
    Dataset<Row> sql = spark.sql(String.format(SELECT_ALL_TEMPLATE, dbTable));
    Assertions.assertEquals(4, sql.count());
    Row[] result = (Row[]) sql.sort(PAIMON_COL_NAME1).collect();
    LocalDate currentDate = LocalDate.now();
    DateTimeFormatter formatter = DateTimeFormatter.ofPattern("yyyy-MM-dd");
    for (int i = 0; i < result.length; i++) {
      LocalDate previousDay = currentDate.minusDays(i + 1);
      Assertions.assertEquals(
          String.format(
              "[%s,%s,data%s,[%s,string%s,[%s,inner%s]]]",
              i + 1, previousDay.format(formatter), i + 1, (i + 1) * 10, i + 1, i + 1, i + 1),
          result[i].toString());
    }

    // update data
    spark.sql(
        String.format(
            "UPDATE paimon.%s SET %s = 100 WHERE %s = 1",
            dbTable, PAIMON_COL_NAME1, PAIMON_COL_NAME1));
    sql = spark.sql(String.format(SELECT_ALL_TEMPLATE, dbTable));
    Assertions.assertEquals(4, sql.count());
    result = (Row[]) sql.sort(PAIMON_COL_NAME1).collect();
    for (int i = 0; i < result.length; i++) {
      if (i == result.length - 1) {
        LocalDate previousDay = currentDate.minusDays(1);
        Assertions.assertEquals(
            String.format(
                "[100,%s,data%s,[%s,string%s,[%s,inner%s]]]",
                previousDay.format(formatter), 1, 10, 1, 1, 1),
            result[i].toString());
      } else {
        LocalDate previousDay = currentDate.minusDays(i + 2);
        Assertions.assertEquals(
            String.format(
                "[%s,%s,data%s,[%s,string%s,[%s,inner%s]]]",
                i + 2, previousDay.format(formatter), i + 2, (i + 2) * 10, i + 2, i + 2, i + 2),
            result[i].toString());
      }
    }
    // delete data
    spark.sql(String.format("DELETE FROM paimon.%s WHERE %s = 100", dbTable, PAIMON_COL_NAME1));
    sql = spark.sql(String.format(SELECT_ALL_TEMPLATE, dbTable));
    Assertions.assertEquals(3, sql.count());
    result = (Row[]) sql.sort(PAIMON_COL_NAME1).collect();
    for (int i = 0; i < result.length; i++) {
      LocalDate previousDay = currentDate.minusDays(i + 2);
      Assertions.assertEquals(
          String.format(
              "[%s,%s,data%s,[%s,string%s,[%s,inner%s]]]",
              i + 2, previousDay.format(formatter), i + 2, (i + 2) * 10, i + 2, i + 2, i + 2),
          result[i].toString());
    }
  }

<<<<<<< HEAD
  protected void startHiveContainer() {
    containerSuite.startHiveContainer();
  }

  protected void initSparkEnv() {
    spark =
        SparkSession.builder()
            .master("local[1]")
            .appName("Paimon Catalog integration test")
            .config("spark.sql.warehouse.dir", WAREHOUSE)
            .config("spark.sql.catalog.paimon", "org.apache.paimon.spark.SparkCatalog")
            .config("spark.sql.catalog.paimon.warehouse", WAREHOUSE)
            .config(
                "spark.sql.extensions",
                "org.apache.paimon.spark.extensions.PaimonSparkSessionExtensions")
            .enableHiveSupport()
            .getOrCreate();
  }

  protected void clearTableAndSchema() {
    if (catalog.asSchemas().schemaExists(schemaName)) {
      catalog.asSchemas().dropSchema(schemaName, true);
    }
  }

  protected void cleanUp() {
    clearTableAndSchema();
    metalake.dropCatalog(catalogName);
    client.dropMetalake(metalakeName);
  }

=======
>>>>>>> 788a3ffb
  private static @NotNull List<String> getValues() {
    List<String> values = new ArrayList<>();
    for (int i = 1; i < 5; i++) {
      String structValue =
          String.format(
              "STRUCT(%d, 'string%d', %s)",
              i * 10, // integer_field
              i, // string_field
              String.format(
                  "STRUCT(%d, 'inner%d')",
                  i, i) // struct_field, alternating NULL and non-NULL values
              );
      values.add(
          String.format("(%d, date_sub(current_date(), %d), 'data%d', %s)", i, i, i, structValue));
    }
    return values;
  }
<<<<<<< HEAD
=======

  private void clearTableAndSchema() {
    if (catalog.asSchemas().schemaExists(schemaName)) {
      catalog.asSchemas().dropSchema(schemaName, true);
    }
  }
>>>>>>> 788a3ffb

  private void createMetalake() {
    GravitinoMetalake createdMetalake =
        client.createMetalake(metalakeName, "comment", Collections.emptyMap());
    GravitinoMetalake loadMetalake = client.loadMetalake(metalakeName);
    Assertions.assertEquals(createdMetalake, loadMetalake);

    metalake = loadMetalake;
  }

  private void createCatalog() {
    Catalog createdCatalog =
        metalake.createCatalog(
            catalogName, Catalog.Type.RELATIONAL, provider, catalog_comment, catalogProperties);
    Catalog loadCatalog = metalake.loadCatalog(catalogName);
    Assertions.assertEquals(createdCatalog, loadCatalog);
    catalog = loadCatalog;

    String type =
        catalogProperties
            .get(PaimonCatalogPropertiesMetadata.GRAVITINO_CATALOG_BACKEND)
            .toLowerCase(Locale.ROOT);
    Preconditions.checkArgument(
        StringUtils.isNotBlank(type), "Paimon Catalog backend type can not be null or empty.");
    catalogProperties.put(PaimonCatalogPropertiesMetadata.PAIMON_METASTORE, type);
    paimonCatalog = CatalogUtils.loadCatalogBackend(new PaimonConfig(catalogProperties));
  }

  private void createSchema() {
    NameIdentifier ident = NameIdentifier.of(metalakeName, catalogName, schemaName);
    Map<String, String> prop = Maps.newHashMap();
    prop.put("key1", "val1");
    prop.put("key2", "val2");

    Schema createdSchema = catalog.asSchemas().createSchema(ident.name(), schema_comment, prop);
    // database properties is empty for Paimon FilesystemCatalog.
    Schema loadSchema = catalog.asSchemas().loadSchema(ident.name());
    Assertions.assertEquals(createdSchema.name(), loadSchema.name());
    Assertions.assertTrue(loadSchema.properties().isEmpty());
  }

  private Column[] createColumns() {
    Column col1 = Column.of(PAIMON_COL_NAME1, Types.IntegerType.get(), "col_1_comment");
    Column col2 = Column.of(PAIMON_COL_NAME2, Types.DateType.get(), "col_2_comment");
    Column col3 = Column.of(PAIMON_COL_NAME3, Types.StringType.get(), "col_3_comment");
    Types.StructType structTypeInside =
        Types.StructType.of(
            Types.StructType.Field.notNullField("integer_field_inside", Types.IntegerType.get()),
            Types.StructType.Field.notNullField(
                "string_field_inside", Types.StringType.get(), "string field inside"));
    Types.StructType structType =
        Types.StructType.of(
            Types.StructType.Field.notNullField("integer_field", Types.IntegerType.get()),
            Types.StructType.Field.notNullField(
                "string_field", Types.StringType.get(), "string field"),
            Types.StructType.Field.nullableField("struct_field", structTypeInside, "struct field"));
    Column col4 = Column.of(PAIMON_COL_NAME4, structType, "col_4_comment");
    return new Column[] {col1, col2, col3, col4};
  }
<<<<<<< HEAD

  private Map<String, String> createProperties() {
    Map<String, String> properties = Maps.newHashMap();
    properties.put("key1", "val1");
    properties.put("key2", "val2");
    return properties;
=======

  private Map<String, String> createProperties() {
    Map<String, String> properties = Maps.newHashMap();
    properties.put("key1", "val1");
    properties.put("key2", "val2");
    return properties;
  }

  private void initSparkEnv() {
    spark =
        SparkSession.builder()
            .master("local[1]")
            .appName("Paimon Catalog integration test")
            .config("spark.sql.warehouse.dir", WAREHOUSE)
            .config("spark.sql.catalog.paimon", "org.apache.paimon.spark.SparkCatalog")
            .config("spark.sql.catalog.paimon.warehouse", WAREHOUSE)
            .config(
                "spark.sql.extensions",
                "org.apache.paimon.spark.extensions.PaimonSparkSessionExtensions")
            .enableHiveSupport()
            .getOrCreate();
>>>>>>> 788a3ffb
  }
}<|MERGE_RESOLUTION|>--- conflicted
+++ resolved
@@ -64,14 +64,7 @@
 
   protected static final ContainerSuite containerSuite = ContainerSuite.getInstance();
   protected String WAREHOUSE;
-<<<<<<< HEAD
-  protected String URIS;
   protected String TYPE;
-  protected GravitinoMetalake metalake;
-  protected SparkSession spark;
-=======
-  protected String TYPE;
->>>>>>> 788a3ffb
 
   private static final String provider = "lakehouse-paimon";
   private static final String catalog_comment = "catalog_comment";
@@ -81,35 +74,21 @@
   private static final String PAIMON_COL_NAME2 = "paimon_col_name2";
   private static final String PAIMON_COL_NAME3 = "paimon_col_name3";
   private static final String PAIMON_COL_NAME4 = "paimon_col_name4";
-<<<<<<< HEAD
-  protected String metalakeName = GravitinoITUtils.genRandomName("paimon_it_metalake");
-  protected String catalogName = GravitinoITUtils.genRandomName("paimon_it_catalog");
-=======
   private String metalakeName = GravitinoITUtils.genRandomName("paimon_it_metalake");
   private String catalogName = GravitinoITUtils.genRandomName("paimon_it_catalog");
->>>>>>> 788a3ffb
   private String schemaName = GravitinoITUtils.genRandomName("paimon_it_schema");
   private String tableName = GravitinoITUtils.genRandomName("paimon_it_table");
   private static String INSERT_BATCH_WITHOUT_PARTITION_TEMPLATE = "INSERT INTO paimon.%s VALUES %s";
   private static final String SELECT_ALL_TEMPLATE = "SELECT * FROM paimon.%s";
-<<<<<<< HEAD
-  private Catalog catalog;
-  private org.apache.paimon.catalog.Catalog paimonCatalog;
-=======
   private GravitinoMetalake metalake;
   private Catalog catalog;
   private org.apache.paimon.catalog.Catalog paimonCatalog;
   private SparkSession spark;
->>>>>>> 788a3ffb
   private Map<String, String> catalogProperties;
 
   @BeforeAll
   public void startup() {
-<<<<<<< HEAD
-    startHiveContainer();
-=======
     containerSuite.startHiveContainer();
->>>>>>> 788a3ffb
     catalogProperties = initPaimonCatalogProperties();
     createMetalake();
     createCatalog();
@@ -119,16 +98,12 @@
 
   @AfterAll
   public void stop() {
-<<<<<<< HEAD
-    cleanUp();
-=======
     clearTableAndSchema();
     metalake.dropCatalog(catalogName);
     client.dropMetalake(metalakeName);
     if (spark != null) {
       spark.close();
     }
->>>>>>> 788a3ffb
   }
 
   @AfterEach
@@ -143,15 +118,6 @@
   void testPaimonSchemaOperations() throws DatabaseNotExistException {
     SupportsSchemas schemas = catalog.asSchemas();
 
-<<<<<<< HEAD
-    // list schema check.
-    Set<String> schemaNames = new HashSet<>(Arrays.asList(schemas.listSchemas()));
-    Assertions.assertTrue(schemaNames.contains(schemaName));
-    List<String> paimonDatabaseNames = paimonCatalog.listDatabases();
-    Assertions.assertTrue(paimonDatabaseNames.contains(schemaName));
-
-=======
->>>>>>> 788a3ffb
     // create schema check.
     String testSchemaName = GravitinoITUtils.genRandomName("test_schema_1");
     NameIdentifier schemaIdent = NameIdentifier.of(metalakeName, catalogName, testSchemaName);
@@ -160,15 +126,9 @@
     schemaProperties.put("key2", "val2");
     schemas.createSchema(schemaIdent.name(), schema_comment, schemaProperties);
 
-<<<<<<< HEAD
-    schemaNames = new HashSet<>(Arrays.asList(schemas.listSchemas()));
-    Assertions.assertTrue(schemaNames.contains(testSchemaName));
-    paimonDatabaseNames = paimonCatalog.listDatabases();
-=======
     Set<String> schemaNames = new HashSet<>(Arrays.asList(schemas.listSchemas()));
     Assertions.assertTrue(schemaNames.contains(testSchemaName));
     List<String> paimonDatabaseNames = paimonCatalog.listDatabases();
->>>>>>> 788a3ffb
     Assertions.assertTrue(paimonDatabaseNames.contains(testSchemaName));
 
     // load schema check.
@@ -205,15 +165,8 @@
 
     // list schema check.
     schemaNames = new HashSet<>(Arrays.asList(schemas.listSchemas()));
-<<<<<<< HEAD
-    Assertions.assertTrue(schemaNames.contains(schemaName));
     Assertions.assertFalse(schemaNames.contains(testSchemaName));
     paimonDatabaseNames = paimonCatalog.listDatabases();
-    Assertions.assertTrue(paimonDatabaseNames.contains(schemaName));
-=======
-    Assertions.assertFalse(schemaNames.contains(testSchemaName));
-    paimonDatabaseNames = paimonCatalog.listDatabases();
->>>>>>> 788a3ffb
     Assertions.assertFalse(paimonDatabaseNames.contains(testSchemaName));
   }
 
@@ -316,11 +269,7 @@
   }
 
   @Test
-<<<<<<< HEAD
-  void testTimestampTypeConversion()
-=======
   void testCreateTableWithTimestampColumn()
->>>>>>> 788a3ffb
       throws org.apache.paimon.catalog.Catalog.TableNotExistException {
     Column col1 = Column.of("paimon_column_1", Types.TimestampType.withTimeZone(), "col_1_comment");
     Column col2 =
@@ -437,14 +386,6 @@
   }
 
   @Test
-<<<<<<< HEAD
-  public void testAlterPaimonTable() {
-    // TODO: support alter table
-  }
-
-  @Test
-=======
->>>>>>> 788a3ffb
   void testOperationDataOfPaimonTable() {
     Column[] columns = createColumns();
     String testTableName = GravitinoITUtils.genRandomName("test_table");
@@ -522,40 +463,6 @@
     }
   }
 
-<<<<<<< HEAD
-  protected void startHiveContainer() {
-    containerSuite.startHiveContainer();
-  }
-
-  protected void initSparkEnv() {
-    spark =
-        SparkSession.builder()
-            .master("local[1]")
-            .appName("Paimon Catalog integration test")
-            .config("spark.sql.warehouse.dir", WAREHOUSE)
-            .config("spark.sql.catalog.paimon", "org.apache.paimon.spark.SparkCatalog")
-            .config("spark.sql.catalog.paimon.warehouse", WAREHOUSE)
-            .config(
-                "spark.sql.extensions",
-                "org.apache.paimon.spark.extensions.PaimonSparkSessionExtensions")
-            .enableHiveSupport()
-            .getOrCreate();
-  }
-
-  protected void clearTableAndSchema() {
-    if (catalog.asSchemas().schemaExists(schemaName)) {
-      catalog.asSchemas().dropSchema(schemaName, true);
-    }
-  }
-
-  protected void cleanUp() {
-    clearTableAndSchema();
-    metalake.dropCatalog(catalogName);
-    client.dropMetalake(metalakeName);
-  }
-
-=======
->>>>>>> 788a3ffb
   private static @NotNull List<String> getValues() {
     List<String> values = new ArrayList<>();
     for (int i = 1; i < 5; i++) {
@@ -573,15 +480,12 @@
     }
     return values;
   }
-<<<<<<< HEAD
-=======
 
   private void clearTableAndSchema() {
     if (catalog.asSchemas().schemaExists(schemaName)) {
       catalog.asSchemas().dropSchema(schemaName, true);
     }
   }
->>>>>>> 788a3ffb
 
   private void createMetalake() {
     GravitinoMetalake createdMetalake =
@@ -641,14 +545,6 @@
     Column col4 = Column.of(PAIMON_COL_NAME4, structType, "col_4_comment");
     return new Column[] {col1, col2, col3, col4};
   }
-<<<<<<< HEAD
-
-  private Map<String, String> createProperties() {
-    Map<String, String> properties = Maps.newHashMap();
-    properties.put("key1", "val1");
-    properties.put("key2", "val2");
-    return properties;
-=======
 
   private Map<String, String> createProperties() {
     Map<String, String> properties = Maps.newHashMap();
@@ -670,6 +566,5 @@
                 "org.apache.paimon.spark.extensions.PaimonSparkSessionExtensions")
             .enableHiveSupport()
             .getOrCreate();
->>>>>>> 788a3ffb
   }
 }