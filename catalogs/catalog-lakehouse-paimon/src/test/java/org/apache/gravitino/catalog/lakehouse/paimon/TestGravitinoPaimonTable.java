--- conflicted
+++ resolved
@@ -22,10 +22,7 @@
 import static org.apache.gravitino.catalog.lakehouse.paimon.GravitinoPaimonTable.PRIMARY_KEY_IDENTIFIER;
 import static org.apache.gravitino.catalog.lakehouse.paimon.TestPaimonCatalog.PAIMON_PROPERTIES_METADATA;
 import static org.apache.gravitino.catalog.lakehouse.paimon.utils.TableOpsUtils.checkColumnCapability;
-<<<<<<< HEAD
 import static org.apache.gravitino.rel.Column.DEFAULT_VALUE_NOT_SET;
-=======
->>>>>>> ef23c67f
 import static org.apache.gravitino.rel.expressions.transforms.Transforms.identity;
 
 import com.google.common.collect.Maps;
@@ -222,24 +219,8 @@
         fromPaimonColumn(new DataField(0, "col_1", DataTypes.INT().nullable(), PAIMON_COMMENT));
     GravitinoPaimonColumn col2 =
         fromPaimonColumn(new DataField(1, "col_2", DataTypes.DATE().notNull(), PAIMON_COMMENT));
-<<<<<<< HEAD
-    RowType rowTypeInside =
-        RowType.builder()
-            .field("integer_field_inside", DataTypes.INT().notNull())
-            .field("string_field_inside", DataTypes.STRING().notNull())
-            .build();
-    RowType rowType =
-        RowType.builder()
-            .field("integer_field", DataTypes.INT().notNull())
-            .field("string_field", DataTypes.STRING().notNull(), "string field")
-            .field("struct_field", rowTypeInside.nullable(), "struct field")
-            .build();
-    GravitinoPaimonColumn col3 =
-        fromPaimonColumn(new DataField(2, "col_3", rowType.notNull(), PAIMON_COMMENT));
-=======
     GravitinoPaimonColumn col3 =
         fromPaimonColumn(new DataField(2, "col_3", DataTypes.STRING().notNull(), PAIMON_COMMENT));
->>>>>>> ef23c67f
     Column[] columns = new Column[] {col1, col2, col3};
 
     Transform[] transforms = new Transform[] {identity("col_1"), identity("col_2")};
@@ -283,87 +264,80 @@
                 })
             .toArray(String[]::new);
     Assertions.assertArrayEquals(partitionKeys, loadedPartitionKeys);
-<<<<<<< HEAD
-
-    Assertions.assertTrue(paimonCatalogOperations.tableExists(tableIdentifier));
-    NameIdentifier[] tableIdents = paimonCatalogOperations.listTables(tableIdentifier.namespace());
-    Assertions.assertTrue(Arrays.asList(tableIdents).contains(tableIdentifier));
-  }
-
-  @Test
-  void testCreatePaimonPrimaryKeyTable() {
-    String paimonTableName = "test_paimon_primary_key_table";
-    NameIdentifier tableIdentifier = NameIdentifier.of(paimonSchema.name(), paimonTableName);
-    Map<String, String> properties = Maps.newHashMap();
-    properties.put("key1", "val1");
-    properties.put("key2", "val2");
-
-    GravitinoPaimonColumn col1 =
-        fromPaimonColumn(new DataField(0, "col_1", DataTypes.INT().nullable(), PAIMON_COMMENT));
-    GravitinoPaimonColumn col2 =
-        fromPaimonColumn(new DataField(1, "col_2", DataTypes.DATE().notNull(), PAIMON_COMMENT));
-    RowType rowTypeInside =
-        RowType.builder()
-            .field("integer_field_inside", DataTypes.INT().notNull())
-            .field("string_field_inside", DataTypes.STRING().notNull())
-            .build();
-    RowType rowType =
-        RowType.builder()
-            .field("integer_field", DataTypes.INT().notNull())
-            .field("string_field", DataTypes.STRING().notNull(), "string field")
-            .field("struct_field", rowTypeInside.nullable(), "struct field")
-            .build();
-    GravitinoPaimonColumn col3 =
-        fromPaimonColumn(new DataField(2, "col_3", rowType.notNull(), PAIMON_COMMENT));
-    Column[] columns = new Column[] {col1, col2, col3};
-
-    Transform[] transforms = new Transform[] {identity("col_1")};
-    String[] partitionKeys = new String[] {"col_1"};
-    String[] primaryKeys = new String[] {"col_2"};
-    properties.put(PRIMARY_KEY_IDENTIFIER, String.join(",", primaryKeys));
-
-    Table table =
-        paimonCatalogOperations.createTable(
-            tableIdentifier,
-            columns,
-            PAIMON_COMMENT,
-            properties,
-            transforms,
-            Distributions.NONE,
-            new SortOrder[0]);
-
-    Assertions.assertEquals(tableIdentifier.name(), table.name());
-    Assertions.assertEquals(PAIMON_COMMENT, table.comment());
-    Assertions.assertEquals(properties, table.properties());
-    Assertions.assertArrayEquals(transforms, table.partitioning());
-
-    Table loadedTable = paimonCatalogOperations.loadTable(tableIdentifier);
-    Assertions.assertEquals(properties, loadedTable.properties());
-    Assertions.assertTrue(loadedTable.columns()[0].nullable());
-    Assertions.assertFalse(loadedTable.columns()[1].nullable());
-    Assertions.assertFalse(loadedTable.columns()[2].nullable());
-    Assertions.assertArrayEquals(transforms, loadedTable.partitioning());
-    String[] loadedPartitionKeys =
-        Arrays.stream(loadedTable.partitioning())
-            .map(
-                transform -> {
-                  NamedReference[] references = transform.references();
-                  Assertions.assertTrue(
-                      references.length == 1
-                          && references[0] instanceof NamedReference.FieldReference);
-                  NamedReference.FieldReference fieldReference =
-                      (NamedReference.FieldReference) references[0];
-                  return fieldReference.fieldName()[0];
-                })
-            .toArray(String[]::new);
-    Assertions.assertArrayEquals(partitionKeys, loadedPartitionKeys);
-
-    Assertions.assertTrue(paimonCatalogOperations.tableExists(tableIdentifier));
-    NameIdentifier[] tableIdents = paimonCatalogOperations.listTables(tableIdentifier.namespace());
-    Assertions.assertTrue(Arrays.asList(tableIdents).contains(tableIdentifier));
-=======
->>>>>>> ef23c67f
-  }
+  }
+
+    @Test
+    void testCreatePaimonPrimaryKeyTable() {
+        String paimonTableName = "test_paimon_primary_key_table";
+        NameIdentifier tableIdentifier = NameIdentifier.of(paimonSchema.name(), paimonTableName);
+        Map<String, String> properties = Maps.newHashMap();
+        properties.put("key1", "val1");
+        properties.put("key2", "val2");
+
+        GravitinoPaimonColumn col1 =
+                fromPaimonColumn(new DataField(0, "col_1", DataTypes.INT().nullable(), PAIMON_COMMENT));
+        GravitinoPaimonColumn col2 =
+                fromPaimonColumn(new DataField(1, "col_2", DataTypes.DATE().notNull(), PAIMON_COMMENT));
+        RowType rowTypeInside =
+                RowType.builder()
+                        .field("integer_field_inside", DataTypes.INT().notNull())
+                        .field("string_field_inside", DataTypes.STRING().notNull())
+                        .build();
+        RowType rowType =
+                RowType.builder()
+                        .field("integer_field", DataTypes.INT().notNull())
+                        .field("string_field", DataTypes.STRING().notNull(), "string field")
+                        .field("struct_field", rowTypeInside.nullable(), "struct field")
+                        .build();
+        GravitinoPaimonColumn col3 =
+                fromPaimonColumn(new DataField(2, "col_3", rowType.notNull(), PAIMON_COMMENT));
+        Column[] columns = new Column[] {col1, col2, col3};
+
+        Transform[] transforms = new Transform[] {identity("col_1")};
+        String[] partitionKeys = new String[] {"col_1"};
+        String[] primaryKeys = new String[] {"col_2"};
+        properties.put(PRIMARY_KEY_IDENTIFIER, String.join(",", primaryKeys));
+
+        Table table =
+                paimonCatalogOperations.createTable(
+                        tableIdentifier,
+                        columns,
+                        PAIMON_COMMENT,
+                        properties,
+                        transforms,
+                        Distributions.NONE,
+                        new SortOrder[0]);
+
+        Assertions.assertEquals(tableIdentifier.name(), table.name());
+        Assertions.assertEquals(PAIMON_COMMENT, table.comment());
+        Assertions.assertEquals(properties, table.properties());
+        Assertions.assertArrayEquals(transforms, table.partitioning());
+
+        Table loadedTable = paimonCatalogOperations.loadTable(tableIdentifier);
+        Assertions.assertEquals(properties, loadedTable.properties());
+        Assertions.assertTrue(loadedTable.columns()[0].nullable());
+        Assertions.assertFalse(loadedTable.columns()[1].nullable());
+        Assertions.assertFalse(loadedTable.columns()[2].nullable());
+        Assertions.assertArrayEquals(transforms, loadedTable.partitioning());
+        String[] loadedPartitionKeys =
+                Arrays.stream(loadedTable.partitioning())
+                        .map(
+                                transform -> {
+                                    NamedReference[] references = transform.references();
+                                    Assertions.assertTrue(
+                                            references.length == 1
+                                                    && references[0] instanceof NamedReference.FieldReference);
+                                    NamedReference.FieldReference fieldReference =
+                                            (NamedReference.FieldReference) references[0];
+                                    return fieldReference.fieldName()[0];
+                                })
+                        .toArray(String[]::new);
+        Assertions.assertArrayEquals(partitionKeys, loadedPartitionKeys);
+
+        Assertions.assertTrue(paimonCatalogOperations.tableExists(tableIdentifier));
+        NameIdentifier[] tableIdents = paimonCatalogOperations.listTables(tableIdentifier.namespace());
+        Assertions.assertTrue(Arrays.asList(tableIdents).contains(tableIdentifier));
+    }
 
   @Test
   void testDropPaimonTable() {
@@ -491,7 +465,7 @@
     Assertions.assertEquals(new IntType().nullable(), paimonTableSchema.fields().get(0).type());
     Assertions.assertEquals(new DateType().nullable(), paimonTableSchema.fields().get(1).type());
     Assertions.assertEquals(
-        new VarCharType(Integer.MAX_VALUE).notNull(), paimonTableSchema.fields().get(2).type());
+        new VarCharType(Integer.MAX_VALUE).nullable(), paimonTableSchema.fields().get(2).type());
   }
 
   @Test
@@ -546,121 +520,66 @@
     Assertions.assertEquals(new IntType().nullable(), paimonTableSchema.fields().get(0).type());
     Assertions.assertEquals(new DateType().nullable(), paimonTableSchema.fields().get(1).type());
     Assertions.assertEquals(
-        new VarCharType(Integer.MAX_VALUE).notNull(), paimonTableSchema.fields().get(2).type());
-  }
-
-  @Test
-  public void testGravitinoToPaimonTableWithPrimaryKey() {
-    Column[] columns = createColumns();
-    NameIdentifier identifier = NameIdentifier.of("test_schema", "test_primary_key_table");
-    Map<String, String> properties = Maps.newHashMap();
-    properties.put("key1", "val1");
-
-    Transform[] partitions = new Transform[] {identity(columns[0].name())};
-    List<String> partitionKeys = Collections.singletonList(columns[0].name());
-    List<String> primaryKeys = Collections.singletonList(columns[2].name());
-    properties.put(PRIMARY_KEY_IDENTIFIER, String.join(",", primaryKeys));
-
-    GravitinoPaimonTable gravitinoPaimonTable =
-        GravitinoPaimonTable.builder()
-            .withName(identifier.name())
-            .withColumns(
-                Arrays.stream(columns)
-                    .map(
-                        column -> {
-                          checkColumnCapability(
-                              column.name(), column.defaultValue(), column.autoIncrement());
-                          return GravitinoPaimonColumn.builder()
-                              .withName(column.name())
-                              .withType(column.dataType())
-                              .withComment(column.comment())
-                              .withNullable(column.nullable())
-                              .withAutoIncrement(column.autoIncrement())
-                              .withDefaultValue(column.defaultValue())
-                              .build();
-                        })
-                    .toArray(GravitinoPaimonColumn[]::new))
-            .withPartitioning(partitions)
-            .withComment("test_table_comment")
-            .withProperties(properties)
-            .build();
-    Schema paimonTableSchema = gravitinoPaimonTable.toPaimonTableSchema();
-    Map<String, String> options = paimonTableSchema.options();
-    options.put(PRIMARY_KEY_IDENTIFIER, String.join(",", primaryKeys));
-    Assertions.assertArrayEquals(
-        partitionKeys.toArray(new String[0]),
-        paimonTableSchema.partitionKeys().toArray(new String[0]));
-    Assertions.assertEquals(gravitinoPaimonTable.comment(), gravitinoPaimonTable.comment());
-    Assertions.assertEquals(gravitinoPaimonTable.properties(), options);
-    Assertions.assertEquals(
-        gravitinoPaimonTable.columns().length, paimonTableSchema.fields().size());
-    Assertions.assertEquals(3, paimonTableSchema.fields().size());
-    for (int i = 0; i < gravitinoPaimonTable.columns().length; i++) {
-      Column column = gravitinoPaimonTable.columns()[i];
-      DataField dataField = paimonTableSchema.fields().get(i);
-      Assertions.assertEquals(column.name(), dataField.name());
-      Assertions.assertEquals(column.comment(), dataField.description());
-    }
-    Assertions.assertEquals(new IntType().nullable(), paimonTableSchema.fields().get(0).type());
-    Assertions.assertEquals(new DateType().nullable(), paimonTableSchema.fields().get(1).type());
-    Assertions.assertEquals(
-        new VarCharType(Integer.MAX_VALUE).notNull(), paimonTableSchema.fields().get(2).type());
-  }
-
-  @Test
-  public void testGravitinoToPaimonTableWithPartitions() {
-    Column[] columns = createColumns();
-    NameIdentifier identifier = NameIdentifier.of("test_schema", "test_partitioned_table");
-    Map<String, String> properties = Maps.newHashMap();
-    properties.put("key1", "val1");
-
-    Transform[] partitions =
-        new Transform[] {identity(columns[0].name()), identity(columns[1].name())};
-    List<String> partitionKeys = Arrays.asList(columns[0].name(), columns[1].name());
-
-    GravitinoPaimonTable gravitinoPaimonTable =
-        GravitinoPaimonTable.builder()
-            .withName(identifier.name())
-            .withColumns(
-                Arrays.stream(columns)
-                    .map(
-                        column -> {
-                          checkColumnCapability(
-                              column.name(), column.defaultValue(), column.autoIncrement());
-                          return GravitinoPaimonColumn.builder()
-                              .withName(column.name())
-                              .withType(column.dataType())
-                              .withComment(column.comment())
-                              .withNullable(column.nullable())
-                              .withAutoIncrement(column.autoIncrement())
-                              .withDefaultValue(column.defaultValue())
-                              .build();
-                        })
-                    .toArray(GravitinoPaimonColumn[]::new))
-            .withPartitioning(partitions)
-            .withComment("test_table_comment")
-            .withProperties(properties)
-            .build();
-    Schema paimonTableSchema = gravitinoPaimonTable.toPaimonTableSchema();
-    Assertions.assertArrayEquals(
-        partitionKeys.toArray(new String[0]),
-        paimonTableSchema.partitionKeys().toArray(new String[0]));
-    Assertions.assertEquals(gravitinoPaimonTable.comment(), gravitinoPaimonTable.comment());
-    Assertions.assertEquals(gravitinoPaimonTable.properties(), paimonTableSchema.options());
-    Assertions.assertEquals(
-        gravitinoPaimonTable.columns().length, paimonTableSchema.fields().size());
-    Assertions.assertEquals(3, paimonTableSchema.fields().size());
-    for (int i = 0; i < gravitinoPaimonTable.columns().length; i++) {
-      Column column = gravitinoPaimonTable.columns()[i];
-      DataField dataField = paimonTableSchema.fields().get(i);
-      Assertions.assertEquals(column.name(), dataField.name());
-      Assertions.assertEquals(column.comment(), dataField.description());
-    }
-    Assertions.assertEquals(new IntType().nullable(), paimonTableSchema.fields().get(0).type());
-    Assertions.assertEquals(new DateType().nullable(), paimonTableSchema.fields().get(1).type());
-    Assertions.assertEquals(
         new VarCharType(Integer.MAX_VALUE).nullable(), paimonTableSchema.fields().get(2).type());
   }
+
+    @Test
+    public void testGravitinoToPaimonTableWithPrimaryKey() {
+        Column[] columns = createColumns();
+        NameIdentifier identifier = NameIdentifier.of("test_schema", "test_primary_key_table");
+        Map<String, String> properties = Maps.newHashMap();
+        properties.put("key1", "val1");
+
+        Transform[] partitions = new Transform[] {identity(columns[0].name())};
+        List<String> partitionKeys = Collections.singletonList(columns[0].name());
+        List<String> primaryKeys = Collections.singletonList(columns[2].name());
+        properties.put(PRIMARY_KEY_IDENTIFIER, String.join(",", primaryKeys));
+
+        GravitinoPaimonTable gravitinoPaimonTable =
+                GravitinoPaimonTable.builder()
+                        .withName(identifier.name())
+                        .withColumns(
+                                Arrays.stream(columns)
+                                        .map(
+                                                column -> {
+                                                    checkColumnCapability(
+                                                            column.name(), column.defaultValue(), column.autoIncrement());
+                                                    return GravitinoPaimonColumn.builder()
+                                                            .withName(column.name())
+                                                            .withType(column.dataType())
+                                                            .withComment(column.comment())
+                                                            .withNullable(column.nullable())
+                                                            .withAutoIncrement(column.autoIncrement())
+                                                            .withDefaultValue(column.defaultValue())
+                                                            .build();
+                                                })
+                                        .toArray(GravitinoPaimonColumn[]::new))
+                        .withPartitioning(partitions)
+                        .withComment("test_table_comment")
+                        .withProperties(properties)
+                        .build();
+        Schema paimonTableSchema = gravitinoPaimonTable.toPaimonTableSchema();
+        Map<String, String> options = paimonTableSchema.options();
+        options.put(PRIMARY_KEY_IDENTIFIER, String.join(",", primaryKeys));
+        Assertions.assertArrayEquals(
+                partitionKeys.toArray(new String[0]),
+                paimonTableSchema.partitionKeys().toArray(new String[0]));
+        Assertions.assertEquals(gravitinoPaimonTable.comment(), gravitinoPaimonTable.comment());
+        Assertions.assertEquals(gravitinoPaimonTable.properties(), options);
+        Assertions.assertEquals(
+                gravitinoPaimonTable.columns().length, paimonTableSchema.fields().size());
+        Assertions.assertEquals(3, paimonTableSchema.fields().size());
+        for (int i = 0; i < gravitinoPaimonTable.columns().length; i++) {
+            Column column = gravitinoPaimonTable.columns()[i];
+            DataField dataField = paimonTableSchema.fields().get(i);
+            Assertions.assertEquals(column.name(), dataField.name());
+            Assertions.assertEquals(column.comment(), dataField.description());
+        }
+        Assertions.assertEquals(new IntType().nullable(), paimonTableSchema.fields().get(0).type());
+        Assertions.assertEquals(new DateType().nullable(), paimonTableSchema.fields().get(1).type());
+        Assertions.assertEquals(
+                new VarCharType(Integer.MAX_VALUE).notNull(), paimonTableSchema.fields().get(2).type());
+    }
 
   private static String genRandomName() {
     return UUID.randomUUID().toString().replace("-", "");
