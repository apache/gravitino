--- conflicted
+++ resolved
@@ -116,13 +116,7 @@
   private static String INSERT_BATCH_WITHOUT_PARTITION_TEMPLATE = "INSERT INTO paimon.%s VALUES %s";
   private static final String SELECT_ALL_TEMPLATE = "SELECT * FROM paimon.%s";
   private GravitinoMetalake metalake;
-<<<<<<< HEAD
-  private SparkSession spark;
-=======
-  private Catalog catalog;
-  private org.apache.paimon.catalog.Catalog paimonCatalog;
   protected SparkSession spark;
->>>>>>> 12fc3f84
   private Map<String, String> catalogProperties;
 
   @BeforeAll
