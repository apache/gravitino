/*
 * Licensed to the Apache Software Foundation (ASF) under one
 * or more contributor license agreements.  See the NOTICE file
 * distributed with this work for additional information
 * regarding copyright ownership.  The ASF licenses this file
 * to you under the Apache License, Version 2.0 (the
 * "License"); you may not use this file except in compliance
 * with the License.  You may obtain a copy of the License at
 *
 *  http://www.apache.org/licenses/LICENSE-2.0
 *
 * Unless required by applicable law or agreed to in writing,
 * software distributed under the License is distributed on an
 * "AS IS" BASIS, WITHOUT WARRANTIES OR CONDITIONS OF ANY
 * KIND, either express or implied.  See the License for the
 * specific language governing permissions and limitations
 * under the License.
 */
package org.apache.gravitino.catalog.lakehouse.paimon.integration.test;

import static org.apache.gravitino.catalog.lakehouse.paimon.GravitinoPaimonTable.PAIMON_PRIMARY_KEY_INDEX_NAME;
import static org.apache.gravitino.rel.expressions.transforms.Transforms.identity;
import static org.apache.gravitino.rel.indexes.Indexes.primary;

import com.google.common.base.Preconditions;
import com.google.common.collect.ImmutableMap;
import com.google.common.collect.Maps;
import java.time.LocalDate;
import java.time.format.DateTimeFormatter;
import java.util.ArrayList;
import java.util.Arrays;
import java.util.Collections;
import java.util.HashSet;
import java.util.List;
import java.util.Locale;
import java.util.Map;
import java.util.Set;
import org.apache.gravitino.Catalog;
import org.apache.gravitino.NameIdentifier;
import org.apache.gravitino.Namespace;
import org.apache.gravitino.Schema;
import org.apache.gravitino.SchemaChange;
import org.apache.gravitino.SupportsSchemas;
import org.apache.gravitino.catalog.lakehouse.paimon.PaimonCatalogPropertiesMetadata;
import org.apache.gravitino.catalog.lakehouse.paimon.PaimonConfig;
import org.apache.gravitino.catalog.lakehouse.paimon.ops.PaimonBackendCatalogWrapper;
import org.apache.gravitino.catalog.lakehouse.paimon.utils.CatalogUtils;
import org.apache.gravitino.client.GravitinoMetalake;
import org.apache.gravitino.dto.util.DTOConverters;
import org.apache.gravitino.exceptions.NoSuchSchemaException;
import org.apache.gravitino.exceptions.SchemaAlreadyExistsException;
import org.apache.gravitino.exceptions.TableAlreadyExistsException;
import org.apache.gravitino.integration.test.container.ContainerSuite;
import org.apache.gravitino.integration.test.container.MySQLContainer;
import org.apache.gravitino.integration.test.util.AbstractIT;
import org.apache.gravitino.integration.test.util.GravitinoITUtils;
import org.apache.gravitino.integration.test.util.TestDatabaseName;
import org.apache.gravitino.rel.Column;
import org.apache.gravitino.rel.Table;
import org.apache.gravitino.rel.TableCatalog;
import org.apache.gravitino.rel.TableChange;
import org.apache.gravitino.rel.expressions.NamedReference;
import org.apache.gravitino.rel.expressions.distributions.Distribution;
import org.apache.gravitino.rel.expressions.distributions.Distributions;
import org.apache.gravitino.rel.expressions.literals.Literals;
import org.apache.gravitino.rel.expressions.sorts.SortOrder;
import org.apache.gravitino.rel.expressions.sorts.SortOrders;
import org.apache.gravitino.rel.expressions.transforms.Transform;
import org.apache.gravitino.rel.expressions.transforms.Transforms;
import org.apache.gravitino.rel.indexes.Index;
import org.apache.gravitino.rel.types.Types;
import org.apache.paimon.catalog.Catalog.DatabaseNotExistException;
import org.apache.paimon.catalog.Identifier;
import org.apache.paimon.schema.TableSchema;
import org.apache.paimon.table.FileStoreTable;
import org.apache.paimon.types.LocalZonedTimestampType;
import org.apache.paimon.types.TimestampType;
import org.apache.spark.sql.Dataset;
import org.apache.spark.sql.Row;
import org.apache.spark.sql.SparkSession;
import org.jetbrains.annotations.NotNull;
import org.junit.jupiter.api.AfterAll;
import org.junit.jupiter.api.AfterEach;
import org.junit.jupiter.api.Assertions;
import org.junit.jupiter.api.BeforeAll;
import org.junit.jupiter.api.Test;
import org.junit.platform.commons.util.StringUtils;

public abstract class CatalogPaimonBaseIT extends AbstractIT {

  protected static final ContainerSuite containerSuite = ContainerSuite.getInstance();
  protected static final TestDatabaseName TEST_DB_NAME =
      TestDatabaseName.PG_TEST_ICEBERG_CATALOG_MULTIPLE_JDBC_LOAD;
  protected static MySQLContainer mySQLContainer;
  protected String WAREHOUSE;
  protected String TYPE;
  protected String URI;
  protected String jdbcUser;
  protected String jdbcPassword;
  protected Catalog catalog;
  protected org.apache.paimon.catalog.Catalog paimonCatalog;
<<<<<<< HEAD
  protected SparkSession spark;
=======
>>>>>>> 2b8687a2
  protected String metalakeName = GravitinoITUtils.genRandomName("paimon_it_metalake");
  protected String catalogName = GravitinoITUtils.genRandomName("paimon_it_catalog");
  protected String schemaName = GravitinoITUtils.genRandomName("paimon_it_schema");
  protected static final String schema_comment = "schema_comment";

  private static final String provider = "lakehouse-paimon";
  private static final String catalog_comment = "catalog_comment";
  private static final String table_comment = "table_comment";
  private static final String PAIMON_COL_NAME1 = "paimon_col_name1";
  private static final String PAIMON_COL_NAME2 = "paimon_col_name2";
  private static final String PAIMON_COL_NAME3 = "paimon_col_name3";
  private static final String PAIMON_COL_NAME4 = "paimon_col_name4";
  private static final String PAIMON_COL_NAME5 = "paimon_col_name5";
  private static final String alertTableName = "alert_table_name";
  private static String INSERT_BATCH_WITHOUT_PARTITION_TEMPLATE = "INSERT INTO paimon.%s VALUES %s";
  private static final String SELECT_ALL_TEMPLATE = "SELECT * FROM paimon.%s";
  private static final String DEFAULT_DB = "default";
  private GravitinoMetalake metalake;
<<<<<<< HEAD
=======
  protected SparkSession spark;
>>>>>>> 2b8687a2
  private Map<String, String> catalogProperties;

  @BeforeAll
  public void startup() {
    startNecessaryContainers();
    catalogProperties = initPaimonCatalogProperties();
    createMetalake();
    createCatalog();
    createSchema();
    initSparkEnv();
  }

  protected void startNecessaryContainers() {
    containerSuite.startHiveContainer();
  }

  @AfterAll
  public void stop() {
    clearTableAndSchema();
    metalake.dropCatalog(catalogName);
    client.dropMetalake(metalakeName);
    if (spark != null) {
      spark.close();
    }
  }

  @AfterEach
  private void resetSchema() {
    clearTableAndSchema();
    createSchema();
  }

  protected abstract Map<String, String> initPaimonCatalogProperties();

  @Test
  void testPaimonSchemaOperations() throws DatabaseNotExistException {
    SupportsSchemas schemas = catalog.asSchemas();

    // create schema check.
    String testSchemaName = GravitinoITUtils.genRandomName("test_schema_1");
    NameIdentifier schemaIdent = NameIdentifier.of(metalakeName, catalogName, testSchemaName);
    Map<String, String> schemaProperties = Maps.newHashMap();
    schemaProperties.put("key1", "val1");
    schemaProperties.put("key2", "val2");
    schemas.createSchema(schemaIdent.name(), schema_comment, schemaProperties);

    Set<String> schemaNames = new HashSet<>(Arrays.asList(schemas.listSchemas()));
    Assertions.assertTrue(schemaNames.contains(testSchemaName));
    List<String> paimonDatabaseNames = paimonCatalog.listDatabases();
    Assertions.assertTrue(paimonDatabaseNames.contains(testSchemaName));

    // load schema check.
    Schema schema = schemas.loadSchema(schemaIdent.name());
    Assertions.assertEquals(testSchemaName, schema.name());

    Map<String, String> emptyMap = Collections.emptyMap();
    Assertions.assertThrows(
        SchemaAlreadyExistsException.class,
        () -> schemas.createSchema(schemaIdent.name(), schema_comment, emptyMap));

    // alter schema check.
    // alter schema operation is unsupported.
    Assertions.assertThrowsExactly(
        UnsupportedOperationException.class,
        () -> schemas.alterSchema(schemaIdent.name(), SchemaChange.setProperty("k1", "v1")));

    // drop schema check.
    schemas.dropSchema(schemaIdent.name(), false);
    Assertions.assertThrows(
        NoSuchSchemaException.class, () -> schemas.loadSchema(schemaIdent.name()));
    Assertions.assertThrows(
        DatabaseNotExistException.class,
        () -> {
          paimonCatalog.loadDatabaseProperties(schemaIdent.name());
        });

    schemaNames = new HashSet<>(Arrays.asList(schemas.listSchemas()));
    Assertions.assertFalse(schemaNames.contains(testSchemaName));
    Assertions.assertFalse(schemas.dropSchema(schemaIdent.name(), false));
    Assertions.assertFalse(schemas.dropSchema("no-exits", false));

    // list schema check.
    schemaNames = new HashSet<>(Arrays.asList(schemas.listSchemas()));
    Assertions.assertFalse(schemaNames.contains(testSchemaName));
    paimonDatabaseNames = paimonCatalog.listDatabases();
    Assertions.assertFalse(paimonDatabaseNames.contains(testSchemaName));
  }

  @Test
  void testCreateTableWithNullComment() {
    String tableName = GravitinoITUtils.genRandomName("paimon_table_with_null_comment");
    Column[] columns = createColumns();
    NameIdentifier tableIdentifier = NameIdentifier.of(schemaName, tableName);

    TableCatalog tableCatalog = catalog.asTableCatalog();
    Table createdTable =
        tableCatalog.createTable(tableIdentifier, columns, null, null, null, null, null);
    Assertions.assertNull(createdTable.comment());

    Table loadTable = tableCatalog.loadTable(tableIdentifier);
    Assertions.assertNull(loadTable.comment());
  }

  @Test
  void testCreateAndLoadPaimonTable()
      throws org.apache.paimon.catalog.Catalog.TableNotExistException {
    String tableName = GravitinoITUtils.genRandomName("create_and_load_paimon_table");

    // Create table from Gravitino API
    Column[] columns = createColumns();

    NameIdentifier tableIdentifier = NameIdentifier.of(schemaName, tableName);
    Distribution distribution = Distributions.NONE;

    Transform[] partitioning = Transforms.EMPTY_TRANSFORM;
    SortOrder[] sortOrders = SortOrders.NONE;
    Map<String, String> properties = createProperties();
    TableCatalog tableCatalog = catalog.asTableCatalog();
    Table createdTable =
        tableCatalog.createTable(
            tableIdentifier,
            columns,
            table_comment,
            properties,
            partitioning,
            distribution,
            sortOrders);
    Assertions.assertEquals(createdTable.name(), tableName);
    Map<String, String> resultProp = createdTable.properties();
    for (Map.Entry<String, String> entry : properties.entrySet()) {
      Assertions.assertTrue(resultProp.containsKey(entry.getKey()));
      Assertions.assertEquals(entry.getValue(), resultProp.get(entry.getKey()));
    }
    Assertions.assertEquals(createdTable.columns().length, columns.length);

    for (int i = 0; i < columns.length; i++) {
      Assertions.assertEquals(DTOConverters.toDTO(columns[i]), createdTable.columns()[i]);
    }

    Table loadTable = tableCatalog.loadTable(tableIdentifier);
    Assertions.assertEquals(tableName, loadTable.name());
    Assertions.assertEquals(table_comment, loadTable.comment());
    resultProp = loadTable.properties();
    for (Map.Entry<String, String> entry : properties.entrySet()) {
      Assertions.assertTrue(resultProp.containsKey(entry.getKey()));
      Assertions.assertEquals(entry.getValue(), resultProp.get(entry.getKey()));
    }
    Assertions.assertEquals(loadTable.columns().length, columns.length);
    for (int i = 0; i < columns.length; i++) {
      Assertions.assertEquals(DTOConverters.toDTO(columns[i]), loadTable.columns()[i]);
    }

    // catalog load check
    org.apache.paimon.table.Table table =
        paimonCatalog.getTable(Identifier.create(schemaName, tableName));
    Assertions.assertEquals(tableName, table.name());
    Assertions.assertTrue(table.comment().isPresent());
    Assertions.assertEquals(table_comment, table.comment().get());
    resultProp = table.options();
    for (Map.Entry<String, String> entry : properties.entrySet()) {
      Assertions.assertTrue(resultProp.containsKey(entry.getKey()));
      Assertions.assertEquals(entry.getValue(), resultProp.get(entry.getKey()));
    }

    Assertions.assertInstanceOf(FileStoreTable.class, table);
    FileStoreTable fileStoreTable = (FileStoreTable) table;

    TableSchema schema = fileStoreTable.schema();
    Assertions.assertEquals(schema.fields().size(), columns.length);
    for (int i = 0; i < columns.length; i++) {
      Assertions.assertEquals(columns[i].name(), schema.fieldNames().get(i));
    }
    Assertions.assertEquals(partitioning.length, fileStoreTable.partitionKeys().size());

    Assertions.assertThrows(
        TableAlreadyExistsException.class,
        () ->
            catalog
                .asTableCatalog()
                .createTable(
                    tableIdentifier,
                    columns,
                    table_comment,
                    properties,
                    Transforms.EMPTY_TRANSFORM,
                    distribution,
                    sortOrders));
  }

  @Test
  void testCreateAndLoadPaimonPartitionedTable()
      throws org.apache.paimon.catalog.Catalog.TableNotExistException {
    String tableName = GravitinoITUtils.genRandomName("create_and_load_paimon_partitioned_table");

    // Create table from Gravitino API
    Column[] columns = createColumns();

    NameIdentifier tableIdentifier = NameIdentifier.of(schemaName, tableName);
    Distribution distribution = Distributions.NONE;

    Transform[] partitioning =
        new Transform[] {identity(PAIMON_COL_NAME1), identity(PAIMON_COL_NAME3)};
    String[] partitionKeys = new String[] {PAIMON_COL_NAME1, PAIMON_COL_NAME3};
    SortOrder[] sortOrders = SortOrders.NONE;
    Map<String, String> properties = createProperties();
    TableCatalog tableCatalog = catalog.asTableCatalog();
    Table createdTable =
        tableCatalog.createTable(
            tableIdentifier,
            columns,
            table_comment,
            properties,
            partitioning,
            distribution,
            sortOrders);
    Assertions.assertEquals(createdTable.name(), tableName);
    Map<String, String> resultProp = createdTable.properties();
    for (Map.Entry<String, String> entry : properties.entrySet()) {
      Assertions.assertTrue(resultProp.containsKey(entry.getKey()));
      Assertions.assertEquals(entry.getValue(), resultProp.get(entry.getKey()));
    }
    Assertions.assertEquals(createdTable.comment(), table_comment);
    Assertions.assertArrayEquals(partitioning, createdTable.partitioning());
    Assertions.assertEquals(createdTable.columns().length, columns.length);

    for (int i = 0; i < columns.length; i++) {
      Assertions.assertEquals(DTOConverters.toDTO(columns[i]), createdTable.columns()[i]);
    }

    Table loadTable = tableCatalog.loadTable(tableIdentifier);
    Assertions.assertEquals(tableName, loadTable.name());
    Assertions.assertEquals(table_comment, loadTable.comment());
    resultProp = loadTable.properties();
    for (Map.Entry<String, String> entry : properties.entrySet()) {
      Assertions.assertTrue(resultProp.containsKey(entry.getKey()));
      Assertions.assertEquals(entry.getValue(), resultProp.get(entry.getKey()));
    }
    Assertions.assertArrayEquals(partitioning, loadTable.partitioning());
    String[] loadedPartitionKeys =
        Arrays.stream(loadTable.partitioning())
            .map(
                transform -> {
                  NamedReference[] references = transform.references();
                  Assertions.assertTrue(
                      references.length == 1
                          && references[0] instanceof NamedReference.FieldReference);
                  NamedReference.FieldReference fieldReference =
                      (NamedReference.FieldReference) references[0];
                  return fieldReference.fieldName()[0];
                })
            .toArray(String[]::new);
    Assertions.assertArrayEquals(partitionKeys, loadedPartitionKeys);
    Assertions.assertEquals(loadTable.columns().length, columns.length);
    for (int i = 0; i < columns.length; i++) {
      Assertions.assertEquals(DTOConverters.toDTO(columns[i]), loadTable.columns()[i]);
    }

    // catalog load check
    org.apache.paimon.table.Table table =
        paimonCatalog.getTable(Identifier.create(schemaName, tableName));
    Assertions.assertEquals(tableName, table.name());
    Assertions.assertTrue(table.comment().isPresent());
    Assertions.assertEquals(table_comment, table.comment().get());
    resultProp = table.options();
    for (Map.Entry<String, String> entry : properties.entrySet()) {
      Assertions.assertTrue(resultProp.containsKey(entry.getKey()));
      Assertions.assertEquals(entry.getValue(), resultProp.get(entry.getKey()));
    }
    Assertions.assertArrayEquals(partitionKeys, table.partitionKeys().toArray(new String[0]));
    Assertions.assertInstanceOf(FileStoreTable.class, table);
    FileStoreTable fileStoreTable = (FileStoreTable) table;

    TableSchema schema = fileStoreTable.schema();
    Assertions.assertEquals(schema.fields().size(), columns.length);
    for (int i = 0; i < columns.length; i++) {
      Assertions.assertEquals(columns[i].name(), schema.fieldNames().get(i));
    }
    Assertions.assertArrayEquals(partitionKeys, schema.partitionKeys().toArray(new String[0]));
  }

  @Test
  void testCreateAndLoadPaimonPrimaryKeyTable()
      throws org.apache.paimon.catalog.Catalog.TableNotExistException {
    String tableName = GravitinoITUtils.genRandomName("create_and_load_paimon_primary_key_table");

    // Create table from Gravitino API
    Column[] columns = createColumns();
    ArrayList<Column> newColumns = new ArrayList<>(Arrays.asList(columns));
    Column col5 =
        Column.of(
            PAIMON_COL_NAME5,
            Types.StringType.get(),
            "col_5_comment",
            false,
            false,
            Column.DEFAULT_VALUE_NOT_SET);
    newColumns.add(col5);
    columns = newColumns.toArray(new Column[0]);

    NameIdentifier tableIdentifier = NameIdentifier.of(schemaName, tableName);
    Distribution distribution = Distributions.NONE;

    Transform[] partitioning =
        new Transform[] {identity(PAIMON_COL_NAME1), identity(PAIMON_COL_NAME3)};
    String[] partitionKeys = new String[] {PAIMON_COL_NAME1, PAIMON_COL_NAME3};

    String[] primaryKeys = new String[] {PAIMON_COL_NAME5};
    Index[] indexes =
        Collections.singletonList(
                primary(
                    PAIMON_PRIMARY_KEY_INDEX_NAME,
                    new String[][] {new String[] {PAIMON_COL_NAME5}}))
            .toArray(new Index[0]);

    Map<String, String> properties = createProperties();

    SortOrder[] sortOrders = SortOrders.NONE;
    TableCatalog tableCatalog = catalog.asTableCatalog();
    Table createdTable =
        tableCatalog.createTable(
            tableIdentifier,
            columns,
            table_comment,
            properties,
            partitioning,
            distribution,
            sortOrders,
            indexes);
    Assertions.assertEquals(createdTable.name(), tableName);
    Assertions.assertEquals(createdTable.comment(), table_comment);
    Assertions.assertArrayEquals(partitioning, createdTable.partitioning());
    Assertions.assertEquals(indexes.length, createdTable.index().length);
    for (int i = 0; i < indexes.length; i++) {
      Assertions.assertEquals(indexes[i].name(), createdTable.index()[i].name());
      Assertions.assertEquals(indexes[i].type(), createdTable.index()[i].type());
      Assertions.assertArrayEquals(indexes[i].fieldNames(), createdTable.index()[i].fieldNames());
    }
    Assertions.assertEquals(createdTable.columns().length, columns.length);
    for (int i = 0; i < columns.length; i++) {
      Assertions.assertEquals(DTOConverters.toDTO(columns[i]), createdTable.columns()[i]);
    }

    Table loadTable = tableCatalog.loadTable(tableIdentifier);
    Assertions.assertEquals(tableName, loadTable.name());
    Assertions.assertEquals(table_comment, loadTable.comment());
    Assertions.assertArrayEquals(partitioning, loadTable.partitioning());
    String[] loadedPartitionKeys =
        Arrays.stream(loadTable.partitioning())
            .map(
                transform -> {
                  NamedReference[] references = transform.references();
                  Assertions.assertTrue(
                      references.length == 1
                          && references[0] instanceof NamedReference.FieldReference);
                  NamedReference.FieldReference fieldReference =
                      (NamedReference.FieldReference) references[0];
                  return fieldReference.fieldName()[0];
                })
            .toArray(String[]::new);
    Assertions.assertArrayEquals(partitionKeys, loadedPartitionKeys);
    Assertions.assertEquals(indexes.length, loadTable.index().length);
    for (int i = 0; i < indexes.length; i++) {
      Assertions.assertEquals(indexes[i].name(), loadTable.index()[i].name());
      Assertions.assertEquals(indexes[i].type(), loadTable.index()[i].type());
      Assertions.assertArrayEquals(indexes[i].fieldNames(), loadTable.index()[i].fieldNames());
    }
    Assertions.assertEquals(loadTable.columns().length, columns.length);
    for (int i = 0; i < columns.length; i++) {
      Assertions.assertEquals(DTOConverters.toDTO(columns[i]), loadTable.columns()[i]);
    }

    // catalog load check
    org.apache.paimon.table.Table table =
        paimonCatalog.getTable(Identifier.create(schemaName, tableName));
    Assertions.assertEquals(tableName, table.name());
    Assertions.assertTrue(table.comment().isPresent());
    Assertions.assertEquals(table_comment, table.comment().get());
    Assertions.assertArrayEquals(partitionKeys, table.partitionKeys().toArray(new String[0]));
    Assertions.assertArrayEquals(primaryKeys, table.primaryKeys().toArray(new String[0]));
    Assertions.assertInstanceOf(FileStoreTable.class, table);
    FileStoreTable fileStoreTable = (FileStoreTable) table;

    TableSchema schema = fileStoreTable.schema();
    Assertions.assertEquals(schema.fields().size(), columns.length);
    for (int i = 0; i < columns.length; i++) {
      Assertions.assertEquals(columns[i].name(), schema.fieldNames().get(i));
    }
    Assertions.assertArrayEquals(partitionKeys, schema.partitionKeys().toArray(new String[0]));
    Assertions.assertArrayEquals(primaryKeys, schema.primaryKeys().toArray(new String[0]));
  }

  @Test
  void testCreateTableWithTimestampColumn()
      throws org.apache.paimon.catalog.Catalog.TableNotExistException {
    Column col1 = Column.of("paimon_column_1", Types.TimestampType.withTimeZone(), "col_1_comment");
    Column col2 =
        Column.of("paimon_column_2", Types.TimestampType.withoutTimeZone(), "col_2_comment");

    Column[] columns = new Column[] {col1, col2};

    String timestampTableName = "timestamp_table";

    NameIdentifier tableIdentifier = NameIdentifier.of(schemaName, timestampTableName);

    Map<String, String> properties = createProperties();
    TableCatalog tableCatalog = catalog.asTableCatalog();
    Table createdTable =
        tableCatalog.createTable(tableIdentifier, columns, table_comment, properties);
    Assertions.assertEquals("paimon_column_1", createdTable.columns()[0].name());
    Assertions.assertEquals(
        Types.TimestampType.withTimeZone(), createdTable.columns()[0].dataType());
    Assertions.assertEquals("col_1_comment", createdTable.columns()[0].comment());
    Assertions.assertTrue(createdTable.columns()[0].nullable());

    Assertions.assertEquals("paimon_column_2", createdTable.columns()[1].name());
    Assertions.assertEquals(
        Types.TimestampType.withoutTimeZone(), createdTable.columns()[1].dataType());
    Assertions.assertEquals("col_2_comment", createdTable.columns()[1].comment());
    Assertions.assertTrue(createdTable.columns()[1].nullable());

    Table loadTable = tableCatalog.loadTable(tableIdentifier);
    Assertions.assertEquals("paimon_column_1", loadTable.columns()[0].name());
    Assertions.assertEquals(Types.TimestampType.withTimeZone(), loadTable.columns()[0].dataType());
    Assertions.assertEquals("col_1_comment", loadTable.columns()[0].comment());
    Assertions.assertTrue(loadTable.columns()[0].nullable());

    Assertions.assertEquals("paimon_column_2", loadTable.columns()[1].name());
    Assertions.assertEquals(
        Types.TimestampType.withoutTimeZone(), loadTable.columns()[1].dataType());
    Assertions.assertEquals("col_2_comment", loadTable.columns()[1].comment());
    Assertions.assertTrue(loadTable.columns()[1].nullable());

    org.apache.paimon.table.Table table =
        paimonCatalog.getTable(Identifier.create(schemaName, timestampTableName));
    Assertions.assertInstanceOf(FileStoreTable.class, table);
    FileStoreTable fileStoreTable = (FileStoreTable) table;
    TableSchema tableSchema = fileStoreTable.schema();
    Assertions.assertEquals("paimon_column_1", tableSchema.fields().get(0).name());
    Assertions.assertEquals(
        new LocalZonedTimestampType().nullable(), tableSchema.fields().get(0).type());
    Assertions.assertEquals("col_1_comment", tableSchema.fields().get(0).description());

    Assertions.assertEquals("paimon_column_2", tableSchema.fields().get(1).name());
    Assertions.assertEquals(new TimestampType().nullable(), tableSchema.fields().get(1).type());
    Assertions.assertEquals("col_2_comment", tableSchema.fields().get(1).description());
  }

  @Test
  void testListAndDropPaimonTable() throws DatabaseNotExistException {
    Column[] columns = createColumns();

    String tableName1 = "table_1";

    NameIdentifier table1 = NameIdentifier.of(schemaName, tableName1);

    Map<String, String> properties = createProperties();
    TableCatalog tableCatalog = catalog.asTableCatalog();
    tableCatalog.createTable(
        table1,
        columns,
        table_comment,
        properties,
        Transforms.EMPTY_TRANSFORM,
        Distributions.NONE,
        new SortOrder[0]);
    NameIdentifier[] nameIdentifiers = tableCatalog.listTables(Namespace.of(schemaName));
    Assertions.assertEquals(1, nameIdentifiers.length);
    Assertions.assertEquals("table_1", nameIdentifiers[0].name());

    List<String> tableIdentifiers = paimonCatalog.listTables(schemaName);
    Assertions.assertEquals(1, tableIdentifiers.size());
    Assertions.assertEquals("table_1", tableIdentifiers.get(0));

    String tableName2 = "table_2";

    NameIdentifier table2 = NameIdentifier.of(schemaName, tableName2);
    tableCatalog.createTable(
        table2,
        columns,
        table_comment,
        properties,
        Transforms.EMPTY_TRANSFORM,
        Distributions.NONE,
        new SortOrder[0]);
    nameIdentifiers = tableCatalog.listTables(Namespace.of(schemaName));
    Assertions.assertEquals(2, nameIdentifiers.length);
    Assertions.assertEquals("table_1", nameIdentifiers[0].name());
    Assertions.assertEquals("table_2", nameIdentifiers[1].name());

    tableIdentifiers = paimonCatalog.listTables(schemaName);
    Assertions.assertEquals(2, tableIdentifiers.size());
    Assertions.assertEquals("table_1", tableIdentifiers.get(0));
    Assertions.assertEquals("table_2", tableIdentifiers.get(1));

    Assertions.assertDoesNotThrow(() -> tableCatalog.purgeTable(table1));

    nameIdentifiers = tableCatalog.listTables(Namespace.of(schemaName));
    Assertions.assertEquals(1, nameIdentifiers.length);
    Assertions.assertEquals("table_2", nameIdentifiers[0].name());

    Assertions.assertDoesNotThrow(() -> tableCatalog.purgeTable(table2));
    Namespace schemaNamespace = Namespace.of(schemaName);
    nameIdentifiers = tableCatalog.listTables(schemaNamespace);
    Assertions.assertEquals(0, nameIdentifiers.length);

    Assertions.assertEquals(0, paimonCatalog.listTables(schemaName).size());
  }

  @Test
  public void testAlterPaimonTable() {
    String tableName = GravitinoITUtils.genRandomName("alter_paimon_table");

    Column[] columns = createColumns();
    catalog
        .asTableCatalog()
        .createTable(
            NameIdentifier.of(schemaName, tableName), columns, table_comment, createProperties());

    // The RenameTable operation cannot be performed together with other operations.
    Assertions.assertThrows(
        IllegalArgumentException.class,
        () ->
            catalog
                .asTableCatalog()
                .alterTable(
                    NameIdentifier.of(schemaName, tableName),
                    TableChange.rename(alertTableName),
                    TableChange.updateComment(table_comment + "_new")));

    // rename table.
    catalog
        .asTableCatalog()
        .alterTable(NameIdentifier.of(schemaName, tableName), TableChange.rename(alertTableName));

    // other operations.
    catalog
        .asTableCatalog()
        .alterTable(
            NameIdentifier.of(schemaName, alertTableName),
            TableChange.updateComment(table_comment + "_new"),
            TableChange.setProperty("key2", "val2_new"),
            TableChange.removeProperty("key1"),
            TableChange.addColumn(
                new String[] {"paimon_col_name5_for_add"}, Types.StringType.get()),
            TableChange.renameColumn(new String[] {PAIMON_COL_NAME2}, "paimon_col_name2_new"),
            TableChange.updateColumnComment(new String[] {PAIMON_COL_NAME1}, "comment_new"),
            TableChange.updateColumnType(new String[] {PAIMON_COL_NAME1}, Types.StringType.get()),
            TableChange.updateColumnNullability(new String[] {PAIMON_COL_NAME1}, false));

    Table table = catalog.asTableCatalog().loadTable(NameIdentifier.of(schemaName, alertTableName));
    Assertions.assertEquals(alertTableName, table.name());
    Assertions.assertEquals("val2_new", table.properties().get("key2"));

    Assertions.assertEquals(PAIMON_COL_NAME1, table.columns()[0].name());
    Assertions.assertEquals(Types.StringType.get(), table.columns()[0].dataType());
    Assertions.assertEquals("comment_new", table.columns()[0].comment());
    Assertions.assertFalse(table.columns()[0].nullable());

    Assertions.assertEquals("paimon_col_name2_new", table.columns()[1].name());
    Assertions.assertEquals(Types.DateType.get(), table.columns()[1].dataType());
    Assertions.assertEquals("col_2_comment", table.columns()[1].comment());

    Assertions.assertEquals(PAIMON_COL_NAME3, table.columns()[2].name());
    Assertions.assertEquals(Types.StringType.get(), table.columns()[2].dataType());
    Assertions.assertEquals("col_3_comment", table.columns()[2].comment());

    Assertions.assertEquals(PAIMON_COL_NAME4, table.columns()[3].name());
    Assertions.assertEquals(columns[3].dataType(), table.columns()[3].dataType());
    Assertions.assertEquals("col_4_comment", table.columns()[3].comment());

    Assertions.assertEquals("paimon_col_name5_for_add", table.columns()[4].name());
    Assertions.assertEquals(Types.StringType.get(), table.columns()[4].dataType());
    Assertions.assertNull(table.columns()[4].comment());

    // test add column with exceptions
    // 1. with column default value
    TableChange withDefaultValue =
        TableChange.addColumn(
            new String[] {"newColumn"}, Types.ByteType.get(), "comment", Literals.NULL);
    RuntimeException exception =
        Assertions.assertThrows(
            RuntimeException.class,
            () ->
                catalog
                    .asTableCatalog()
                    .alterTable(NameIdentifier.of(schemaName, alertTableName), withDefaultValue));
    Assertions.assertTrue(
        exception
            .getMessage()
            .contains(
                "Paimon set column default value through table properties instead of column info"));

    // 2. with column autoIncrement
    TableChange withAutoIncrement =
        TableChange.addColumn(
            new String[] {"newColumn"}, Types.ByteType.get(), "comment", null, true, true);
    exception =
        Assertions.assertThrows(
            RuntimeException.class,
            () ->
                catalog
                    .asTableCatalog()
                    .alterTable(NameIdentifier.of(schemaName, alertTableName), withAutoIncrement));
    Assertions.assertTrue(
        exception.getMessage().contains("Paimon does not support auto increment column"));

    // update column position
    Column col1 = Column.of("name", Types.StringType.get(), "comment");
    Column col2 = Column.of("address", Types.StringType.get(), "comment");
    Column col3 = Column.of("date_of_birth", Types.StringType.get(), "comment");

    Column[] newColumns = new Column[] {col1, col2, col3};
    NameIdentifier tableIdentifier =
        NameIdentifier.of(schemaName, GravitinoITUtils.genRandomName("new_alter_paimon_table"));
    catalog
        .asTableCatalog()
        .createTable(
            tableIdentifier,
            newColumns,
            table_comment,
            ImmutableMap.of(),
            Transforms.EMPTY_TRANSFORM,
            Distributions.NONE,
            new SortOrder[0],
            new Index[0]);

    catalog
        .asTableCatalog()
        .alterTable(
            tableIdentifier,
            TableChange.updateColumnPosition(
                new String[] {col1.name()}, TableChange.ColumnPosition.after(col2.name())),
            TableChange.updateColumnPosition(
                new String[] {col3.name()}, TableChange.ColumnPosition.first()));

    Table updateColumnPositionTable = catalog.asTableCatalog().loadTable(tableIdentifier);

    Column[] updateCols = updateColumnPositionTable.columns();
    Assertions.assertEquals(3, updateCols.length);
    Assertions.assertEquals(col3.name(), updateCols[0].name());
    Assertions.assertEquals(col2.name(), updateCols[1].name());
    Assertions.assertEquals(col1.name(), updateCols[2].name());

    // delete column
    Assertions.assertDoesNotThrow(
        () ->
            catalog
                .asTableCatalog()
                .alterTable(
                    tableIdentifier,
                    TableChange.deleteColumn(new String[] {col3.name()}, true),
                    TableChange.deleteColumn(new String[] {col2.name()}, true)));
    Table delColTable = catalog.asTableCatalog().loadTable(tableIdentifier);
    Assertions.assertEquals(1, delColTable.columns().length);
    Assertions.assertEquals(col1.name(), delColTable.columns()[0].name());
  }

  @Test
  void testOperationDataOfPaimonTable() {
    Column[] columns = createColumns();
    String testTableName = GravitinoITUtils.genRandomName("test_table");
    SortOrder[] sortOrders = SortOrders.NONE;
    Transform[] transforms = Transforms.EMPTY_TRANSFORM;
    catalog
        .asTableCatalog()
        .createTable(
            NameIdentifier.of(schemaName, testTableName),
            columns,
            table_comment,
            createProperties(),
            transforms,
            Distributions.NONE,
            sortOrders);
    List<String> values = getValues();
    String dbTable = String.join(".", schemaName, testTableName);
    // insert data
    String insertSQL =
        String.format(INSERT_BATCH_WITHOUT_PARTITION_TEMPLATE, dbTable, String.join(", ", values));
    spark.sql(insertSQL);

    // select data
    Dataset<Row> sql = spark.sql(String.format(SELECT_ALL_TEMPLATE, dbTable));
    Assertions.assertEquals(4, sql.count());
    Row[] result = (Row[]) sql.sort(PAIMON_COL_NAME1).collect();
    LocalDate currentDate = LocalDate.now();
    DateTimeFormatter formatter = DateTimeFormatter.ofPattern("yyyy-MM-dd");
    for (int i = 0; i < result.length; i++) {
      LocalDate previousDay = currentDate.minusDays(i + 1);
      Assertions.assertEquals(
          String.format(
              "[%s,%s,data%s,[%s,string%s,[%s,inner%s]]]",
              i + 1, previousDay.format(formatter), i + 1, (i + 1) * 10, i + 1, i + 1, i + 1),
          result[i].toString());
    }

    // update data
    spark.sql(
        String.format(
            "UPDATE paimon.%s SET %s = 100 WHERE %s = 1",
            dbTable, PAIMON_COL_NAME1, PAIMON_COL_NAME1));
    sql = spark.sql(String.format(SELECT_ALL_TEMPLATE, dbTable));
    Assertions.assertEquals(4, sql.count());
    result = (Row[]) sql.sort(PAIMON_COL_NAME1).collect();
    for (int i = 0; i < result.length; i++) {
      if (i == result.length - 1) {
        LocalDate previousDay = currentDate.minusDays(1);
        Assertions.assertEquals(
            String.format(
                "[100,%s,data%s,[%s,string%s,[%s,inner%s]]]",
                previousDay.format(formatter), 1, 10, 1, 1, 1),
            result[i].toString());
      } else {
        LocalDate previousDay = currentDate.minusDays(i + 2);
        Assertions.assertEquals(
            String.format(
                "[%s,%s,data%s,[%s,string%s,[%s,inner%s]]]",
                i + 2, previousDay.format(formatter), i + 2, (i + 2) * 10, i + 2, i + 2, i + 2),
            result[i].toString());
      }
    }
    // delete data
    spark.sql(String.format("DELETE FROM paimon.%s WHERE %s = 100", dbTable, PAIMON_COL_NAME1));
    sql = spark.sql(String.format(SELECT_ALL_TEMPLATE, dbTable));
    Assertions.assertEquals(3, sql.count());
    result = (Row[]) sql.sort(PAIMON_COL_NAME1).collect();
    for (int i = 0; i < result.length; i++) {
      LocalDate previousDay = currentDate.minusDays(i + 2);
      Assertions.assertEquals(
          String.format(
              "[%s,%s,data%s,[%s,string%s,[%s,inner%s]]]",
              i + 2, previousDay.format(formatter), i + 2, (i + 2) * 10, i + 2, i + 2, i + 2),
          result[i].toString());
    }
  }

  private static @NotNull List<String> getValues() {
    List<String> values = new ArrayList<>();
    for (int i = 1; i < 5; i++) {
      String structValue =
          String.format(
              "STRUCT(%d, 'string%d', %s)",
              i * 10, // integer_field
              i, // string_field
              String.format(
                  "STRUCT(%d, 'inner%d')",
                  i, i) // struct_field, alternating NULL and non-NULL values
              );
      values.add(
          String.format("(%d, date_sub(current_date(), %d), 'data%d', %s)", i, i, i, structValue));
    }
    return values;
  }

  private void clearTableAndSchema() {
    SupportsSchemas supportsSchema = catalog.asSchemas();
    Arrays.stream(supportsSchema.listSchemas())
<<<<<<< HEAD
        .forEach(
            schema -> {
              // can not drop default database for hive backend.
              if (!DEFAULT_DB.equalsIgnoreCase(schema)) {
                supportsSchema.dropSchema(schema, true);
              }
            });
=======
        .forEach(schema -> supportsSchema.dropSchema(schema, true));
>>>>>>> 2b8687a2
  }

  private void createMetalake() {
    GravitinoMetalake createdMetalake =
        client.createMetalake(metalakeName, "comment", Collections.emptyMap());
    GravitinoMetalake loadMetalake = client.loadMetalake(metalakeName);
    Assertions.assertEquals(createdMetalake, loadMetalake);

    metalake = loadMetalake;
  }

  private void createCatalog() {
    Catalog createdCatalog =
        metalake.createCatalog(
            catalogName, Catalog.Type.RELATIONAL, provider, catalog_comment, catalogProperties);
    Catalog loadCatalog = metalake.loadCatalog(catalogName);
    Assertions.assertEquals(createdCatalog, loadCatalog);
    catalog = loadCatalog;

    String type =
        catalogProperties
            .get(PaimonCatalogPropertiesMetadata.GRAVITINO_CATALOG_BACKEND)
            .toLowerCase(Locale.ROOT);
    Preconditions.checkArgument(
        StringUtils.isNotBlank(type), "Paimon Catalog backend type can not be null or empty.");
    catalogProperties.put(PaimonCatalogPropertiesMetadata.PAIMON_METASTORE, type);

    // Why needs this conversion? Because PaimonCatalogOperations#initialize will try to convert
    // Gravitino general S3 properties to Paimon specific S3 properties.
    Map<String, String> copy = CatalogUtils.toInnerProperty(catalogProperties, true);

    PaimonBackendCatalogWrapper paimonBackendCatalogWrapper =
        CatalogUtils.loadCatalogBackend(new PaimonConfig(copy));
    paimonCatalog = paimonBackendCatalogWrapper.getCatalog();
  }

  private void createSchema() {
    NameIdentifier ident = NameIdentifier.of(metalakeName, catalogName, schemaName);
    Map<String, String> prop = Maps.newHashMap();
    prop.put("key1", "val1");
    prop.put("key2", "val2");

    Schema createdSchema = catalog.asSchemas().createSchema(ident.name(), schema_comment, prop);
    Schema loadSchema = catalog.asSchemas().loadSchema(ident.name());
    Assertions.assertEquals(createdSchema.name(), loadSchema.name());
  }

  private Column[] createColumns() {
    Column col1 = Column.of(PAIMON_COL_NAME1, Types.IntegerType.get(), "col_1_comment");
    Column col2 = Column.of(PAIMON_COL_NAME2, Types.DateType.get(), "col_2_comment");
    Column col3 = Column.of(PAIMON_COL_NAME3, Types.StringType.get(), "col_3_comment");
    Types.StructType structTypeInside =
        Types.StructType.of(
            Types.StructType.Field.notNullField("integer_field_inside", Types.IntegerType.get()),
            Types.StructType.Field.notNullField(
                "string_field_inside", Types.StringType.get(), "string field inside"));
    Types.StructType structType =
        Types.StructType.of(
            Types.StructType.Field.notNullField("integer_field", Types.IntegerType.get()),
            Types.StructType.Field.notNullField(
                "string_field", Types.StringType.get(), "string field"),
            Types.StructType.Field.nullableField("struct_field", structTypeInside, "struct field"));
    Column col4 = Column.of(PAIMON_COL_NAME4, structType, "col_4_comment");
    return new Column[] {col1, col2, col3, col4};
  }

  private Map<String, String> createProperties() {
    Map<String, String> properties = Maps.newHashMap();
    properties.put("key1", "val1");
    properties.put("key2", "val2");
    return properties;
  }

  protected void initSparkEnv() {
    spark =
        SparkSession.builder()
            .master("local[1]")
            .appName("Paimon Catalog integration test")
            .config("spark.sql.warehouse.dir", WAREHOUSE)
            .config("spark.sql.catalog.paimon", "org.apache.paimon.spark.SparkCatalog")
            .config("spark.sql.catalog.paimon.warehouse", WAREHOUSE)
            .config(
                "spark.sql.extensions",
                "org.apache.paimon.spark.extensions.PaimonSparkSessionExtensions")
            .enableHiveSupport()
            .getOrCreate();
  }
}<|MERGE_RESOLUTION|>--- conflicted
+++ resolved
@@ -99,10 +99,7 @@
   protected String jdbcPassword;
   protected Catalog catalog;
   protected org.apache.paimon.catalog.Catalog paimonCatalog;
-<<<<<<< HEAD
   protected SparkSession spark;
-=======
->>>>>>> 2b8687a2
   protected String metalakeName = GravitinoITUtils.genRandomName("paimon_it_metalake");
   protected String catalogName = GravitinoITUtils.genRandomName("paimon_it_catalog");
   protected String schemaName = GravitinoITUtils.genRandomName("paimon_it_schema");
@@ -121,10 +118,6 @@
   private static final String SELECT_ALL_TEMPLATE = "SELECT * FROM paimon.%s";
   private static final String DEFAULT_DB = "default";
   private GravitinoMetalake metalake;
-<<<<<<< HEAD
-=======
-  protected SparkSession spark;
->>>>>>> 2b8687a2
   private Map<String, String> catalogProperties;
 
   @BeforeAll
@@ -881,7 +874,6 @@
   private void clearTableAndSchema() {
     SupportsSchemas supportsSchema = catalog.asSchemas();
     Arrays.stream(supportsSchema.listSchemas())
-<<<<<<< HEAD
         .forEach(
             schema -> {
               // can not drop default database for hive backend.
@@ -889,9 +881,6 @@
                 supportsSchema.dropSchema(schema, true);
               }
             });
-=======
-        .forEach(schema -> supportsSchema.dropSchema(schema, true));
->>>>>>> 2b8687a2
   }
 
   private void createMetalake() {
