/*
 *  Licensed to the Apache Software Foundation (ASF) under one
 *  or more contributor license agreements.  See the NOTICE file
 *  distributed with this work for additional information
 *  regarding copyright ownership.  The ASF licenses this file
 *  to you under the Apache License, Version 2.0 (the
 *  "License"); you may not use this file except in compliance
 *  with the License.  You may obtain a copy of the License at
 *
 *      http://www.apache.org/licenses/LICENSE-2.0
 *
 *  Unless required by applicable law or agreed to in writing,
 *  software distributed under the License is distributed on an
 *  "AS IS" BASIS, WITHOUT WARRANTIES OR CONDITIONS OF ANY
 *  KIND, either express or implied.  See the License for the
 *  specific language governing permissions and limitations
 *  under the License.
 */

package org.apache.gravitino.catalog.lakehouse.lance;

<<<<<<< HEAD
import static org.apache.gravitino.Entity.EntityType.TABLE;
=======
import static org.apache.gravitino.catalog.lakehouse.GenericLakehouseTablePropertiesMetadata.LANCE_TABLE_STORAGE_OPTION_PREFIX;
import static org.apache.gravitino.catalog.lakehouse.GenericLakehouseTablePropertiesMetadata.LOCATION;
>>>>>>> 4a927625

import com.google.common.collect.ImmutableMap;
import com.google.common.collect.Lists;
import com.lancedb.lance.Dataset;
import com.lancedb.lance.WriteParams;
import com.lancedb.lance.index.DistanceType;
import com.lancedb.lance.index.IndexParams;
import com.lancedb.lance.index.IndexType;
import com.lancedb.lance.index.vector.VectorIndexParams;
import java.io.IOException;
import java.time.Instant;
import java.util.Arrays;
import java.util.List;
import java.util.Map;
import java.util.Optional;
import java.util.stream.Collectors;
import org.apache.arrow.memory.RootAllocator;
import org.apache.arrow.vector.types.pojo.ArrowType;
import org.apache.arrow.vector.types.pojo.Field;
import org.apache.commons.lang3.ArrayUtils;
import org.apache.gravitino.Catalog;
import org.apache.gravitino.Entity;
import org.apache.gravitino.EntityStore;
import org.apache.gravitino.GravitinoEnv;
import org.apache.gravitino.NameIdentifier;
import org.apache.gravitino.Namespace;
import org.apache.gravitino.catalog.lakehouse.GenericLakehouseTablePropertiesMetadata;
import org.apache.gravitino.catalog.lakehouse.LakehouseCatalogOperations;
import org.apache.gravitino.catalog.lakehouse.LakehouseTableFormat;
import org.apache.gravitino.catalog.lakehouse.utils.EntityConverter;
import org.apache.gravitino.connector.CatalogInfo;
import org.apache.gravitino.connector.GenericLakehouseTable;
import org.apache.gravitino.connector.HasPropertyMetadata;
import org.apache.gravitino.exceptions.NoSuchEntityException;
import org.apache.gravitino.exceptions.NoSuchSchemaException;
import org.apache.gravitino.exceptions.NoSuchTableException;
import org.apache.gravitino.exceptions.TableAlreadyExistsException;
import org.apache.gravitino.meta.AuditInfo;
import org.apache.gravitino.meta.TableEntity;
import org.apache.gravitino.rel.Column;
import org.apache.gravitino.rel.Table;
import org.apache.gravitino.rel.TableChange;
import org.apache.gravitino.rel.expressions.distributions.Distribution;
import org.apache.gravitino.rel.expressions.sorts.SortOrder;
import org.apache.gravitino.rel.expressions.transforms.Transform;
import org.apache.gravitino.rel.indexes.Index;
import org.apache.gravitino.rel.indexes.Indexes.IndexImpl;
import org.apache.gravitino.utils.PrincipalUtils;

public class LanceCatalogOperations implements LakehouseCatalogOperations {

  private EntityStore store;

  @Override
  public void initialize(
      Map<String, String> config, CatalogInfo info, HasPropertyMetadata propertiesMetadata)
      throws RuntimeException {
    store = GravitinoEnv.getInstance().entityStore();
  }

  @Override
  public void testConnection(
      NameIdentifier catalogIdent,
      Catalog.Type type,
      String provider,
      String comment,
      Map<String, String> properties)
      throws Exception {}

  @Override
  public void close() throws IOException {}

  @Override
  public NameIdentifier[] listTables(Namespace namespace) throws NoSuchSchemaException {
    // No need to do nothing here as GenericLakehouseCatalogOperations will do the work.
    throw new UnsupportedOperationException(
        "We should not reach here as we could get table info" + "from metastore directly.");
  }

  @Override
  public Table loadTable(NameIdentifier ident) throws NoSuchTableException {
    // No need to do nothing here as GenericLakehouseCatalogOperations will do the work.
    throw new UnsupportedOperationException(
        "We should not reach here as we could get table info" + "from metastore directly.");
  }

  @Override
  public Table createTable(
      NameIdentifier ident,
      Column[] columns,
      String comment,
      Map<String, String> properties,
      Transform[] partitions,
      Distribution distribution,
      SortOrder[] sortOrders,
      Index[] indexes)
      throws NoSuchSchemaException, TableAlreadyExistsException {
    // Ignore partitions, distributions, sortOrders, and indexes for Lance tables;
<<<<<<< HEAD
    String location = properties.get(GenericLakehouseTablePropertiesMetadata.LAKEHOUSE_LOCATION);
    try (Dataset ignored =
=======
    String location = properties.get(LOCATION);
    Map<String, String> storageProps =
        properties.entrySet().stream()
            .filter(e -> e.getKey().startsWith(LANCE_TABLE_STORAGE_OPTION_PREFIX))
            .collect(
                Collectors.toMap(
                    e -> e.getKey().substring(LANCE_TABLE_STORAGE_OPTION_PREFIX.length()),
                    Map.Entry::getValue));
    try (Dataset dataset =
>>>>>>> 4a927625
        Dataset.create(
            new RootAllocator(),
            location,
            convertColumnsToSchema(columns),
            new WriteParams.Builder().withStorageOptions(storageProps).build())) {
      GenericLakehouseTable.Builder builder = GenericLakehouseTable.builder();
      return builder
          .withName(ident.name())
          .withColumns(columns)
          .withComment(comment)
          .withProperties(properties)
          .withDistribution(distribution)
          .withIndexes(indexes)
          .withAuditInfo(
              AuditInfo.builder()
                  .withCreator(PrincipalUtils.getCurrentUserName())
                  .withCreateTime(Instant.now())
                  .build())
          .withPartitioning(partitions)
          .withSortOrders(sortOrders)
          .withFormat(LakehouseTableFormat.LANCE.lowerName())
          .build();
    }
  }

  private org.apache.arrow.vector.types.pojo.Schema convertColumnsToSchema(Column[] columns) {
    LanceDataTypeConverter converter = new LanceDataTypeConverter();
    List<Field> fields =
        Arrays.stream(columns)
            .map(
                col -> {
                  boolean nullable = col.nullable();
                  ArrowType parentType = converter.fromGravitino(col.dataType());
                  List<ArrowType> childTypes = converter.getChildTypes(col.dataType());
                  List<Field> childFields =
                      childTypes.stream()
                          .map(
                              childType ->
                                  new org.apache.arrow.vector.types.pojo.Field(
                                      "",
                                      org.apache.arrow.vector.types.pojo.FieldType.nullable(
                                          childType),
                                      null /* child type is null */))
                          .collect(Collectors.toList());

                  if (nullable) {
                    return new org.apache.arrow.vector.types.pojo.Field(
                        col.name(),
                        org.apache.arrow.vector.types.pojo.FieldType.nullable(parentType),
                        childFields);
                  }

                  // not nullable
                  return new org.apache.arrow.vector.types.pojo.Field(
                      col.name(),
                      org.apache.arrow.vector.types.pojo.FieldType.notNullable(parentType),
                      childFields);
                })
            .collect(Collectors.toList());
    return new org.apache.arrow.vector.types.pojo.Schema(fields);
  }

  @Override
  public Table alterTable(NameIdentifier ident, TableChange... changes)
      throws NoSuchTableException, IllegalArgumentException {
    // Lance only supports adding indexes for now.
    List<Index> addedIndexes = Lists.newArrayList();

    // Only support for adding index for now.
    for (TableChange change : changes) {
      if (change instanceof TableChange.AddIndex addIndexChange) {
        Index index =
            IndexImpl.builder()
                .withIndexType(addIndexChange.getType())
                .withName(addIndexChange.getName())
                .withFieldNames(addIndexChange.getFieldNames())
                .build();
        addedIndexes.add(index);
      }
    }

    TableEntity updatedEntity;
    try {
      TableEntity entity = store.get(ident, Entity.EntityType.TABLE, TableEntity.class);
      updatedEntity =
          store.update(
              ident,
              TableEntity.class,
              TABLE,
              tableEntity ->
                  TableEntity.builder()
                      .withId(tableEntity.id())
                      .withName(tableEntity.name())
                      .withNamespace(tableEntity.namespace())
                      .withFormat(entity.getFormat())
                      .withAuditInfo(
                          AuditInfo.builder()
                              .withCreator(tableEntity.auditInfo().creator())
                              .withCreateTime(tableEntity.auditInfo().createTime())
                              .withLastModifier(PrincipalUtils.getCurrentPrincipal().getName())
                              .withLastModifiedTime(Instant.now())
                              .build())
                      .withColumns(tableEntity.columns())
                      .withIndexes(
                          ArrayUtils.addAll(
                              entity.getIndexes(), addedIndexes.toArray(new Index[0])))
                      .withDistribution(tableEntity.getDistribution())
                      .withPartitions(tableEntity.getPartitions())
                      .withSortOrder(tableEntity.getSortOrder())
                      .withProperties(tableEntity.getProperties())
                      .withComment(tableEntity.getComment())
                      .build());

      // Add indexes to Lance dataset
      addLanceIndex(updatedEntity, addedIndexes);

      // return the updated table
      return GenericLakehouseTable.builder()
          .withFormat(updatedEntity.getFormat())
          .withProperties(updatedEntity.getProperties())
          .withAuditInfo(updatedEntity.auditInfo())
          .withSortOrders(updatedEntity.getSortOrder())
          .withPartitioning(updatedEntity.getPartitions())
          .withDistribution(updatedEntity.getDistribution())
          .withColumns(EntityConverter.toColumns(updatedEntity.columns()))
          .withIndexes(updatedEntity.getIndexes())
          .withName(updatedEntity.name())
          .withComment(updatedEntity.getComment())
          .build();
    } catch (NoSuchEntityException e) {
      throw new NoSuchTableException("No such table: %s", ident);
    } catch (IOException ioe) {
      throw new RuntimeException("Failed to load table entity for: " + ident, ioe);
    }
  }

  private void addLanceIndex(TableEntity updatedEntity, List<Index> addedIndexes) {
    String location =
        updatedEntity
            .getProperties()
            .get(GenericLakehouseTablePropertiesMetadata.LAKEHOUSE_LOCATION);
    try (Dataset dataset = Dataset.open(location, new RootAllocator())) {
      // For Lance, we only support adding indexes, so in fact, we can't handle drop index here.
      for (Index index : addedIndexes) {
        IndexType indexType = IndexType.valueOf(index.type().name());
        IndexParams indexParams = getIndexParamsByIndexType(indexType);

        dataset.createIndex(
            Arrays.stream(index.fieldNames())
                .map(fieldPath -> String.join(".", fieldPath))
                .collect(Collectors.toList()),
            indexType,
            Optional.of(index.name()),
            indexParams,
            true);
      }
    }
  }

  private IndexParams getIndexParamsByIndexType(IndexType indexType) {
    switch (indexType) {
      case SCALAR:
        return new IndexParams.Builder().build();
      case VECTOR:
        // TODO make these parameters configurable
        int numberOfDimensions = 3; // this value should be determined dynamically based on the data
        // Add properties to Index to set this value.
        return new IndexParams.Builder()
            .setVectorIndexParams(
                VectorIndexParams.ivfPq(2, 8, numberOfDimensions, DistanceType.L2, 2))
            .build();
      default:
        throw new IllegalArgumentException("Unsupported index type: " + indexType);
    }
  }

  @Override
  public boolean dropTable(NameIdentifier ident) {
    try {
      TableEntity tableEntity = store.get(ident, Entity.EntityType.TABLE, TableEntity.class);
      Map<String, String> lancePropertiesMap = tableEntity.getProperties();
      String location =
          lancePropertiesMap.get(GenericLakehouseTablePropertiesMetadata.LAKEHOUSE_LOCATION);

      if (!store.delete(ident, Entity.EntityType.TABLE)) {
        throw new RuntimeException("Failed to drop Lance table: " + ident.name());
      }

      // Drop the Lance dataset from cloud storage.
      Dataset.drop(location, ImmutableMap.of());
      return true;
    } catch (IOException e) {
      throw new RuntimeException("Failed to drop Lance table: " + ident.name(), e);
    }
  }
}<|MERGE_RESOLUTION|>--- conflicted
+++ resolved
@@ -19,12 +19,8 @@
 
 package org.apache.gravitino.catalog.lakehouse.lance;
 
-<<<<<<< HEAD
 import static org.apache.gravitino.Entity.EntityType.TABLE;
-=======
 import static org.apache.gravitino.catalog.lakehouse.GenericLakehouseTablePropertiesMetadata.LANCE_TABLE_STORAGE_OPTION_PREFIX;
-import static org.apache.gravitino.catalog.lakehouse.GenericLakehouseTablePropertiesMetadata.LOCATION;
->>>>>>> 4a927625
 
 import com.google.common.collect.ImmutableMap;
 import com.google.common.collect.Lists;
@@ -123,11 +119,7 @@
       Index[] indexes)
       throws NoSuchSchemaException, TableAlreadyExistsException {
     // Ignore partitions, distributions, sortOrders, and indexes for Lance tables;
-<<<<<<< HEAD
     String location = properties.get(GenericLakehouseTablePropertiesMetadata.LAKEHOUSE_LOCATION);
-    try (Dataset ignored =
-=======
-    String location = properties.get(LOCATION);
     Map<String, String> storageProps =
         properties.entrySet().stream()
             .filter(e -> e.getKey().startsWith(LANCE_TABLE_STORAGE_OPTION_PREFIX))
@@ -135,8 +127,8 @@
                 Collectors.toMap(
                     e -> e.getKey().substring(LANCE_TABLE_STORAGE_OPTION_PREFIX.length()),
                     Map.Entry::getValue));
-    try (Dataset dataset =
->>>>>>> 4a927625
+
+    try (Dataset ignored =
         Dataset.create(
             new RootAllocator(),
             location,
