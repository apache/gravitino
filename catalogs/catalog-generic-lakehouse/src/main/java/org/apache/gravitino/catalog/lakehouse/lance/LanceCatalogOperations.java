/*
 *  Licensed to the Apache Software Foundation (ASF) under one
 *  or more contributor license agreements.  See the NOTICE file
 *  distributed with this work for additional information
 *  regarding copyright ownership.  The ASF licenses this file
 *  to you under the Apache License, Version 2.0 (the
 *  "License"); you may not use this file except in compliance
 *  with the License.  You may obtain a copy of the License at
 *
 *      http://www.apache.org/licenses/LICENSE-2.0
 *
 *  Unless required by applicable law or agreed to in writing,
 *  software distributed under the License is distributed on an
 *  "AS IS" BASIS, WITHOUT WARRANTIES OR CONDITIONS OF ANY
 *  KIND, either express or implied.  See the License for the
 *  specific language governing permissions and limitations
 *  under the License.
 */

package org.apache.gravitino.catalog.lakehouse.lance;

import static org.apache.gravitino.Entity.EntityType.TABLE;
import static org.apache.gravitino.catalog.lakehouse.GenericLakehouseTablePropertiesMetadata.LANCE_TABLE_STORAGE_OPTION_PREFIX;

import com.google.common.collect.ImmutableMap;
import com.google.common.collect.Lists;
import com.lancedb.lance.Dataset;
import com.lancedb.lance.WriteParams;
import com.lancedb.lance.index.DistanceType;
import com.lancedb.lance.index.IndexParams;
import com.lancedb.lance.index.IndexType;
import com.lancedb.lance.index.vector.VectorIndexParams;
import java.io.IOException;
import java.time.Instant;
import java.util.Arrays;
import java.util.List;
import java.util.Map;
import java.util.Optional;
import java.util.stream.Collectors;
import org.apache.arrow.memory.RootAllocator;
import org.apache.arrow.vector.types.pojo.Field;
import org.apache.commons.lang3.ArrayUtils;
import org.apache.gravitino.Catalog;
import org.apache.gravitino.Entity;
import org.apache.gravitino.EntityStore;
import org.apache.gravitino.GravitinoEnv;
import org.apache.gravitino.NameIdentifier;
import org.apache.gravitino.Namespace;
import org.apache.gravitino.catalog.lakehouse.GenericLakehouseTablePropertiesMetadata;
import org.apache.gravitino.catalog.lakehouse.LakehouseCatalogOperations;
import org.apache.gravitino.catalog.lakehouse.LakehouseTableFormat;
import org.apache.gravitino.catalog.lakehouse.utils.EntityConverter;
import org.apache.gravitino.connector.CatalogInfo;
import org.apache.gravitino.connector.GenericLakehouseTable;
import org.apache.gravitino.connector.HasPropertyMetadata;
import org.apache.gravitino.exceptions.NoSuchEntityException;
import org.apache.gravitino.exceptions.NoSuchSchemaException;
import org.apache.gravitino.exceptions.NoSuchTableException;
import org.apache.gravitino.exceptions.TableAlreadyExistsException;
import org.apache.gravitino.meta.AuditInfo;
import org.apache.gravitino.meta.TableEntity;
import org.apache.gravitino.rel.Column;
import org.apache.gravitino.rel.Table;
import org.apache.gravitino.rel.TableChange;
import org.apache.gravitino.rel.expressions.distributions.Distribution;
import org.apache.gravitino.rel.expressions.sorts.SortOrder;
import org.apache.gravitino.rel.expressions.transforms.Transform;
import org.apache.gravitino.rel.indexes.Index;
import org.apache.gravitino.rel.indexes.Indexes.IndexImpl;
import org.apache.gravitino.utils.PrincipalUtils;

public class LanceCatalogOperations implements LakehouseCatalogOperations {

  private EntityStore store;

  @Override
  public void initialize(
      Map<String, String> config, CatalogInfo info, HasPropertyMetadata propertiesMetadata)
      throws RuntimeException {
    store = GravitinoEnv.getInstance().entityStore();
  }

  @Override
  public void testConnection(
      NameIdentifier catalogIdent,
      Catalog.Type type,
      String provider,
      String comment,
      Map<String, String> properties)
      throws Exception {}

  @Override
  public void close() throws IOException {}

  @Override
  public NameIdentifier[] listTables(Namespace namespace) throws NoSuchSchemaException {
    // No need to do nothing here as GenericLakehouseCatalogOperations will do the work.
    throw new UnsupportedOperationException(
        "We should not reach here as we could get table info" + "from metastore directly.");
  }

  @Override
  public Table loadTable(NameIdentifier ident) throws NoSuchTableException {
    // No need to do nothing here as GenericLakehouseCatalogOperations will do the work.
    throw new UnsupportedOperationException(
        "We should not reach here as we could get table info" + "from metastore directly.");
  }

  @Override
  public Table createTable(
      NameIdentifier ident,
      Column[] columns,
      String comment,
      Map<String, String> properties,
      Transform[] partitions,
      Distribution distribution,
      SortOrder[] sortOrders,
      Index[] indexes)
      throws NoSuchSchemaException, TableAlreadyExistsException {
    // Ignore partitions, distributions, sortOrders, and indexes for Lance tables;
    String location = properties.get(GenericLakehouseTablePropertiesMetadata.LAKEHOUSE_LOCATION);
    Map<String, String> storageProps =
        properties.entrySet().stream()
            .filter(e -> e.getKey().startsWith(LANCE_TABLE_STORAGE_OPTION_PREFIX))
            .collect(
                Collectors.toMap(
                    e -> e.getKey().substring(LANCE_TABLE_STORAGE_OPTION_PREFIX.length()),
                    Map.Entry::getValue));

    try (Dataset ignored =
        Dataset.create(
            new RootAllocator(),
            location,
            convertColumnsToArrowSchema(columns),
            new WriteParams.Builder().withStorageOptions(storageProps).build())) {
      GenericLakehouseTable.Builder builder = GenericLakehouseTable.builder();
      return builder
          .withName(ident.name())
          .withColumns(columns)
          .withComment(comment)
          .withProperties(properties)
          .withDistribution(distribution)
          .withIndexes(indexes)
          .withAuditInfo(
              AuditInfo.builder()
                  .withCreator(PrincipalUtils.getCurrentUserName())
                  .withCreateTime(Instant.now())
                  .build())
          .withPartitioning(partitions)
          .withSortOrders(sortOrders)
          .withFormat(LakehouseTableFormat.LANCE.lowerName())
          .build();
    }
  }

  private org.apache.arrow.vector.types.pojo.Schema convertColumnsToArrowSchema(Column[] columns) {
    List<Field> fields =
        Arrays.stream(columns)
            .map(
<<<<<<< HEAD
                col -> {
                  boolean nullable = col.nullable();
                  ArrowType parentType = converter.fromGravitino(col.dataType());
                  List<ArrowType> childTypes = converter.getChildTypes(col.dataType());
                  List<Field> childFields =
                      childTypes.stream()
                          .map(
                              childType ->
                                  new org.apache.arrow.vector.types.pojo.Field(
                                      "",
                                      org.apache.arrow.vector.types.pojo.FieldType.nullable(
                                          childType),
                                      null /* child type is null */))
                          .collect(Collectors.toList());

                  if (nullable) {
                    return new org.apache.arrow.vector.types.pojo.Field(
                        col.name(),
                        org.apache.arrow.vector.types.pojo.FieldType.nullable(parentType),
                        childFields);
                  }

                  // not nullable
                  return new org.apache.arrow.vector.types.pojo.Field(
                      col.name(),
                      org.apache.arrow.vector.types.pojo.FieldType.notNullable(parentType),
                      childFields);
                })
=======
                col ->
                    LanceDataTypeConverter.CONVERTER.toArrowField(
                        col.name(), col.dataType(), col.nullable()))
>>>>>>> bc1b77a3
            .collect(Collectors.toList());
    return new org.apache.arrow.vector.types.pojo.Schema(fields);
  }

  @Override
  public Table alterTable(NameIdentifier ident, TableChange... changes)
      throws NoSuchTableException, IllegalArgumentException {
    // Lance only supports adding indexes for now.
    List<Index> addedIndexes = Lists.newArrayList();

    // Only support for adding index for now.
    for (TableChange change : changes) {
      if (change instanceof TableChange.AddIndex addIndexChange) {
        Index index =
            IndexImpl.builder()
                .withIndexType(addIndexChange.getType())
                .withName(addIndexChange.getName())
                .withFieldNames(addIndexChange.getFieldNames())
                .build();
        addedIndexes.add(index);
      }
    }

    TableEntity updatedEntity;
    try {
      TableEntity entity = store.get(ident, Entity.EntityType.TABLE, TableEntity.class);
      updatedEntity =
          store.update(
              ident,
              TableEntity.class,
              TABLE,
              tableEntity ->
                  TableEntity.builder()
                      .withId(tableEntity.id())
                      .withName(tableEntity.name())
                      .withNamespace(tableEntity.namespace())
                      .withFormat(entity.getFormat())
                      .withAuditInfo(
                          AuditInfo.builder()
                              .withCreator(tableEntity.auditInfo().creator())
                              .withCreateTime(tableEntity.auditInfo().createTime())
                              .withLastModifier(PrincipalUtils.getCurrentPrincipal().getName())
                              .withLastModifiedTime(Instant.now())
                              .build())
                      .withColumns(tableEntity.columns())
                      .withIndexes(
                          ArrayUtils.addAll(
                              entity.getIndexes(), addedIndexes.toArray(new Index[0])))
                      .withDistribution(tableEntity.getDistribution())
                      .withPartitions(tableEntity.getPartitions())
                      .withSortOrder(tableEntity.getSortOrder())
                      .withProperties(tableEntity.getProperties())
                      .withComment(tableEntity.getComment())
                      .build());

      // Add indexes to Lance dataset
      addLanceIndex(updatedEntity, addedIndexes);

      // return the updated table
      return GenericLakehouseTable.builder()
          .withFormat(updatedEntity.getFormat())
          .withProperties(updatedEntity.getProperties())
          .withAuditInfo(updatedEntity.auditInfo())
          .withSortOrders(updatedEntity.getSortOrder())
          .withPartitioning(updatedEntity.getPartitions())
          .withDistribution(updatedEntity.getDistribution())
          .withColumns(EntityConverter.toColumns(updatedEntity.columns()))
          .withIndexes(updatedEntity.getIndexes())
          .withName(updatedEntity.name())
          .withComment(updatedEntity.getComment())
          .build();
    } catch (NoSuchEntityException e) {
      throw new NoSuchTableException("No such table: %s", ident);
    } catch (IOException ioe) {
      throw new RuntimeException("Failed to load table entity for: " + ident, ioe);
    }
  }

  private void addLanceIndex(TableEntity updatedEntity, List<Index> addedIndexes) {
    String location =
        updatedEntity
            .getProperties()
            .get(GenericLakehouseTablePropertiesMetadata.LAKEHOUSE_LOCATION);
    try (Dataset dataset = Dataset.open(location, new RootAllocator())) {
      // For Lance, we only support adding indexes, so in fact, we can't handle drop index here.
      for (Index index : addedIndexes) {
        IndexType indexType = IndexType.valueOf(index.type().name());
        IndexParams indexParams = getIndexParamsByIndexType(indexType);

        dataset.createIndex(
            Arrays.stream(index.fieldNames())
                .map(fieldPath -> String.join(".", fieldPath))
                .collect(Collectors.toList()),
            indexType,
            Optional.of(index.name()),
            indexParams,
            true);
      }
    }
  }

  private IndexParams getIndexParamsByIndexType(IndexType indexType) {
    switch (indexType) {
      case SCALAR:
        return new IndexParams.Builder().build();
      case VECTOR:
        // TODO make these parameters configurable
        int numberOfDimensions = 3; // this value should be determined dynamically based on the data
        // Add properties to Index to set this value.
        return new IndexParams.Builder()
            .setVectorIndexParams(
                VectorIndexParams.ivfPq(2, 8, numberOfDimensions, DistanceType.L2, 2))
            .build();
      default:
        throw new IllegalArgumentException("Unsupported index type: " + indexType);
    }
  }

  @Override
  public boolean dropTable(NameIdentifier ident) {
    try {
      TableEntity tableEntity = store.get(ident, Entity.EntityType.TABLE, TableEntity.class);
      Map<String, String> lancePropertiesMap = tableEntity.getProperties();
      String location =
          lancePropertiesMap.get(GenericLakehouseTablePropertiesMetadata.LAKEHOUSE_LOCATION);

      if (!store.delete(ident, Entity.EntityType.TABLE)) {
        throw new RuntimeException("Failed to drop Lance table: " + ident.name());
      }

      // Drop the Lance dataset from cloud storage.
      Dataset.drop(location, ImmutableMap.of());
      return true;
    } catch (IOException e) {
      throw new RuntimeException("Failed to drop Lance table: " + ident.name(), e);
    }
  }
}<|MERGE_RESOLUTION|>--- conflicted
+++ resolved
@@ -157,40 +157,9 @@
     List<Field> fields =
         Arrays.stream(columns)
             .map(
-<<<<<<< HEAD
-                col -> {
-                  boolean nullable = col.nullable();
-                  ArrowType parentType = converter.fromGravitino(col.dataType());
-                  List<ArrowType> childTypes = converter.getChildTypes(col.dataType());
-                  List<Field> childFields =
-                      childTypes.stream()
-                          .map(
-                              childType ->
-                                  new org.apache.arrow.vector.types.pojo.Field(
-                                      "",
-                                      org.apache.arrow.vector.types.pojo.FieldType.nullable(
-                                          childType),
-                                      null /* child type is null */))
-                          .collect(Collectors.toList());
-
-                  if (nullable) {
-                    return new org.apache.arrow.vector.types.pojo.Field(
-                        col.name(),
-                        org.apache.arrow.vector.types.pojo.FieldType.nullable(parentType),
-                        childFields);
-                  }
-
-                  // not nullable
-                  return new org.apache.arrow.vector.types.pojo.Field(
-                      col.name(),
-                      org.apache.arrow.vector.types.pojo.FieldType.notNullable(parentType),
-                      childFields);
-                })
-=======
                 col ->
                     LanceDataTypeConverter.CONVERTER.toArrowField(
                         col.name(), col.dataType(), col.nullable()))
->>>>>>> bc1b77a3
             .collect(Collectors.toList());
     return new org.apache.arrow.vector.types.pojo.Schema(fields);
   }
