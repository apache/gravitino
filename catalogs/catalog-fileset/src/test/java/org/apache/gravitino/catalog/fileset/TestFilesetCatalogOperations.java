/*
 * Licensed to the Apache Software Foundation (ASF) under one
 * or more contributor license agreements.  See the NOTICE file
 * distributed with this work for additional information
 * regarding copyright ownership.  The ASF licenses this file
 * to you under the Apache License, Version 2.0 (the
 * "License"); you may not use this file except in compliance
 * with the License.  You may obtain a copy of the License at
 *
 *  http://www.apache.org/licenses/LICENSE-2.0
 *
 * Unless required by applicable law or agreed to in writing,
 * software distributed under the License is distributed on an
 * "AS IS" BASIS, WITHOUT WARRANTIES OR CONDITIONS OF ANY
 * KIND, either express or implied.  See the License for the
 * specific language governing permissions and limitations
 * under the License.
 */
package org.apache.gravitino.catalog.fileset;

import static org.apache.gravitino.Configs.DEFAULT_ENTITY_RELATIONAL_STORE;
import static org.apache.gravitino.Configs.ENTITY_RELATIONAL_JDBC_BACKEND_DRIVER;
import static org.apache.gravitino.Configs.ENTITY_RELATIONAL_JDBC_BACKEND_MAX_CONNECTIONS;
import static org.apache.gravitino.Configs.ENTITY_RELATIONAL_JDBC_BACKEND_PASSWORD;
import static org.apache.gravitino.Configs.ENTITY_RELATIONAL_JDBC_BACKEND_PATH;
import static org.apache.gravitino.Configs.ENTITY_RELATIONAL_JDBC_BACKEND_URL;
import static org.apache.gravitino.Configs.ENTITY_RELATIONAL_JDBC_BACKEND_USER;
import static org.apache.gravitino.Configs.ENTITY_RELATIONAL_JDBC_BACKEND_WAIT_MILLISECONDS;
import static org.apache.gravitino.Configs.ENTITY_RELATIONAL_STORE;
import static org.apache.gravitino.Configs.ENTITY_STORE;
import static org.apache.gravitino.Configs.RELATIONAL_ENTITY_STORE;
import static org.apache.gravitino.Configs.STORE_DELETE_AFTER_TIME;
import static org.apache.gravitino.Configs.STORE_TRANSACTION_MAX_SKEW_TIME;
import static org.apache.gravitino.Configs.VERSION_RETENTION_COUNT;
import static org.apache.gravitino.catalog.fileset.FilesetCatalogImpl.CATALOG_PROPERTIES_META;
import static org.apache.gravitino.catalog.fileset.FilesetCatalogImpl.FILESET_PROPERTIES_META;
import static org.apache.gravitino.catalog.fileset.FilesetCatalogImpl.SCHEMA_PROPERTIES_META;
import static org.apache.gravitino.catalog.fileset.FilesetCatalogPropertiesMetadata.DISABLE_FILESYSTEM_OPS;
import static org.apache.gravitino.catalog.fileset.FilesetCatalogPropertiesMetadata.LOCATION;
import static org.apache.gravitino.catalog.hadoop.fs.FileSystemProvider.GRAVITINO_BYPASS;
import static org.apache.gravitino.file.Fileset.LOCATION_NAME_UNKNOWN;
import static org.apache.gravitino.file.Fileset.PROPERTY_DEFAULT_LOCATION_NAME;
import static org.apache.gravitino.file.Fileset.PROPERTY_MULTIPLE_LOCATIONS_PREFIX;
import static org.mockito.ArgumentMatchers.any;
import static org.mockito.Mockito.doReturn;
import static org.mockito.Mockito.mockStatic;
import static org.mockito.Mockito.when;

import com.github.benmanes.caffeine.cache.Caffeine;
import com.github.benmanes.caffeine.cache.Scheduler;
import com.google.common.collect.ImmutableMap;
import com.google.common.collect.Maps;
import java.io.File;
import java.io.IOException;
import java.net.ConnectException;
import java.nio.file.Paths;
import java.util.Arrays;
import java.util.Collections;
import java.util.HashMap;
import java.util.Map;
import java.util.Set;
import java.util.UUID;
import java.util.concurrent.ScheduledThreadPoolExecutor;
import java.util.concurrent.TimeUnit;
import java.util.stream.Collectors;
import java.util.stream.Stream;
import org.apache.commons.io.FileUtils;
import org.apache.commons.lang3.reflect.FieldUtils;
import org.apache.gravitino.Catalog;
import org.apache.gravitino.Config;
import org.apache.gravitino.Configs;
import org.apache.gravitino.EntityStore;
import org.apache.gravitino.EntityStoreFactory;
import org.apache.gravitino.GravitinoEnv;
import org.apache.gravitino.NameIdentifier;
import org.apache.gravitino.Namespace;
import org.apache.gravitino.Schema;
import org.apache.gravitino.SchemaChange;
import org.apache.gravitino.StringIdentifier;
import org.apache.gravitino.UserPrincipal;
import org.apache.gravitino.audit.CallerContext;
import org.apache.gravitino.audit.FilesetAuditConstants;
import org.apache.gravitino.audit.FilesetDataOperation;
import org.apache.gravitino.catalog.hadoop.fs.FileSystemProvider;
import org.apache.gravitino.catalog.hadoop.fs.FileSystemUtils;
import org.apache.gravitino.catalog.hadoop.fs.LocalFileSystemProvider;
import org.apache.gravitino.connector.CatalogInfo;
import org.apache.gravitino.connector.HasPropertyMetadata;
import org.apache.gravitino.connector.PropertiesMetadata;
import org.apache.gravitino.connector.PropertyEntry;
import org.apache.gravitino.credential.CredentialConstants;
import org.apache.gravitino.exceptions.GravitinoRuntimeException;
import org.apache.gravitino.exceptions.NoSuchFilesetException;
import org.apache.gravitino.exceptions.NoSuchSchemaException;
import org.apache.gravitino.exceptions.NonEmptySchemaException;
import org.apache.gravitino.exceptions.SchemaAlreadyExistsException;
import org.apache.gravitino.file.FileInfo;
import org.apache.gravitino.file.Fileset;
import org.apache.gravitino.file.FilesetChange;
import org.apache.gravitino.storage.IdGenerator;
import org.apache.gravitino.storage.RandomIdGenerator;
import org.apache.gravitino.storage.relational.RelationalEntityStore;
import org.apache.gravitino.storage.relational.helper.CatalogIds;
import org.apache.gravitino.storage.relational.helper.SchemaIds;
import org.apache.gravitino.storage.relational.service.CatalogMetaService;
import org.apache.gravitino.storage.relational.service.MetalakeMetaService;
import org.apache.gravitino.storage.relational.service.SchemaMetaService;
import org.apache.gravitino.utils.NameIdentifierUtil;
import org.apache.gravitino.utils.PrincipalUtils;
import org.apache.hadoop.conf.Configuration;
import org.apache.hadoop.fs.FileSystem;
import org.apache.hadoop.fs.LocalFileSystem;
import org.apache.hadoop.fs.Path;
import org.junit.jupiter.api.AfterAll;
import org.junit.jupiter.api.Assertions;
import org.junit.jupiter.api.BeforeAll;
import org.junit.jupiter.api.Test;
import org.junit.jupiter.api.Timeout;
import org.junit.jupiter.params.ParameterizedTest;
import org.junit.jupiter.params.provider.Arguments;
import org.junit.jupiter.params.provider.MethodSource;
import org.mockito.MockedStatic;
import org.mockito.Mockito;
import org.testcontainers.shaded.org.awaitility.Awaitility;

public class TestFilesetCatalogOperations {

  private static final String STORE_PATH =
      "/tmp/gravitino_test_entityStore_" + UUID.randomUUID().toString().replace("-", "");

  private static final String H2_file = STORE_PATH + ".mv.db";
  private static final String UNFORMALIZED_TEST_ROOT_PATH =
      "/tmp/gravitino_test_catalog_" + UUID.randomUUID().toString().replace("-", "");

  private static final String TEST_ROOT_PATH = "file:" + UNFORMALIZED_TEST_ROOT_PATH;

  private static final HasPropertyMetadata FILESET_PROPERTIES_METADATA =
      new HasPropertyMetadata() {
        @Override
        public PropertiesMetadata tablePropertiesMetadata() throws UnsupportedOperationException {
          throw new UnsupportedOperationException("Does not support table properties");
        }

        @Override
        public PropertiesMetadata catalogPropertiesMetadata() throws UnsupportedOperationException {
          return CATALOG_PROPERTIES_META;
        }

        @Override
        public PropertiesMetadata schemaPropertiesMetadata() throws UnsupportedOperationException {
          return SCHEMA_PROPERTIES_META;
        }

        @Override
        public PropertiesMetadata filesetPropertiesMetadata() throws UnsupportedOperationException {
          return FILESET_PROPERTIES_META;
        }

        @Override
        public PropertiesMetadata topicPropertiesMetadata() throws UnsupportedOperationException {
          throw new UnsupportedOperationException("Does not support topic properties");
        }

        @Override
        public PropertiesMetadata modelPropertiesMetadata() throws UnsupportedOperationException {
          throw new UnsupportedOperationException("Does not support model properties");
        }

        @Override
        public PropertiesMetadata modelVersionPropertiesMetadata()
            throws UnsupportedOperationException {
          throw new UnsupportedOperationException("Does not support model version properties");
        }
      };

  private static EntityStore store;

  private static IdGenerator idGenerator;
  private static SchemaMetaService spySchemaMetaService;

  private static CatalogInfo randomCatalogInfo() {
    return new CatalogInfo(
        idGenerator.nextId(),
        "catalog1",
        CatalogInfo.Type.FILESET,
        "provider1",
        "comment1",
        Maps.newHashMap(),
        null,
        Namespace.of("m1", "c1"));
  }

  private static CatalogInfo randomCatalogInfo(String metalakeName, String catalogName) {
    return new CatalogInfo(
        idGenerator.nextId(),
        catalogName,
        CatalogInfo.Type.FILESET,
        "fileset",
        "comment1",
        Maps.newHashMap(),
        null,
        Namespace.of(metalakeName));
  }

  private static CatalogInfo randomCatalogInfo(
      String metalakeName, String catalogName, Map<String, String> props) {
    return new CatalogInfo(
        idGenerator.nextId(),
        catalogName,
        CatalogInfo.Type.FILESET,
        "fileset",
        "comment1",
        props,
        null,
        Namespace.of(metalakeName));
  }

  @BeforeAll
  public static void setUp() {
    Config config = Mockito.mock(Config.class);
    when(config.get(ENTITY_STORE)).thenReturn(RELATIONAL_ENTITY_STORE);
    when(config.get(ENTITY_RELATIONAL_STORE)).thenReturn(DEFAULT_ENTITY_RELATIONAL_STORE);
    when(config.get(ENTITY_RELATIONAL_JDBC_BACKEND_PATH)).thenReturn(STORE_PATH);

    // The following properties are used to create the JDBC connection; they are just for test, in
    // the real world,
    // they will be set automatically by the configuration file if you set ENTITY_RELATIONAL_STORE
    // as EMBEDDED_ENTITY_RELATIONAL_STORE.
    when(config.get(ENTITY_RELATIONAL_JDBC_BACKEND_URL))
        .thenReturn(String.format("jdbc:h2:%s;DB_CLOSE_DELAY=-1;MODE=MYSQL", STORE_PATH));
    when(config.get(ENTITY_RELATIONAL_JDBC_BACKEND_USER)).thenReturn("gravitino");
    when(config.get(ENTITY_RELATIONAL_JDBC_BACKEND_PASSWORD)).thenReturn("gravitino");
    when(config.get(ENTITY_RELATIONAL_JDBC_BACKEND_DRIVER)).thenReturn("org.h2.Driver");
    Mockito.when(config.get(ENTITY_RELATIONAL_JDBC_BACKEND_MAX_CONNECTIONS)).thenReturn(100);
    Mockito.when(config.get(ENTITY_RELATIONAL_JDBC_BACKEND_WAIT_MILLISECONDS)).thenReturn(1000L);

    File f = FileUtils.getFile(STORE_PATH);
    f.deleteOnExit();

    when(config.get(VERSION_RETENTION_COUNT)).thenReturn(1L);
    when(config.get(STORE_TRANSACTION_MAX_SKEW_TIME)).thenReturn(1000L);
    when(config.get(STORE_DELETE_AFTER_TIME)).thenReturn(20 * 60 * 1000L);
    // Fix cache config for test
    Mockito.when(config.get(Configs.CACHE_ENABLED)).thenReturn(true);
    Mockito.when(config.get(Configs.CACHE_MAX_ENTRIES)).thenReturn(10_000);
    Mockito.when(config.get(Configs.CACHE_EXPIRATION_TIME)).thenReturn(3_600_000L);
    Mockito.when(config.get(Configs.CACHE_WEIGHER_ENABLED)).thenReturn(true);
    Mockito.when(config.get(Configs.CACHE_STATS_ENABLED)).thenReturn(false);
    Mockito.when(config.get(Configs.CACHE_IMPLEMENTATION)).thenReturn("caffeine");
    Mockito.when(config.get(Configs.CACHE_LOCK_SEGMENTS)).thenReturn(16);

    store = EntityStoreFactory.createEntityStore(config);
    store.initialize(config);
    idGenerator = new RandomIdGenerator();

    // Mock
    MetalakeMetaService metalakeMetaService = MetalakeMetaService.getInstance();
    MetalakeMetaService spyMetaService = Mockito.spy(metalakeMetaService);
    doReturn(1L).when(spyMetaService).getMetalakeIdByName(Mockito.anyString());

    CatalogMetaService catalogMetaService = CatalogMetaService.getInstance();
    CatalogMetaService spyCatalogMetaService = Mockito.spy(catalogMetaService);
    doReturn(1L)
        .when(spyCatalogMetaService)
        .getCatalogIdByMetalakeIdAndName(Mockito.anyLong(), Mockito.anyString());

    SchemaMetaService serviceMetaService = SchemaMetaService.getInstance();
    spySchemaMetaService = Mockito.spy(serviceMetaService);

    doReturn(new CatalogIds(1L, 1L))
        .when(spyCatalogMetaService)
        .getCatalogIdByMetalakeAndCatalogName(Mockito.anyString(), Mockito.anyString());

    Stream<Arguments> argumentsStream = testRenameArguments();
    argumentsStream.forEach(
        arguments -> {
          String oldName = (String) arguments.get()[0];
          String newName = (String) arguments.get()[1];
          long schemaId = idGenerator.nextId();
          doReturn(new SchemaIds(1L, 1L, schemaId))
              .when(spySchemaMetaService)
              .getSchemaIdByMetalakeNameAndCatalogNameAndSchemaName(
                  Mockito.anyString(), Mockito.anyString(), Mockito.eq("s24_" + oldName));
          doReturn(new SchemaIds(1L, 1L, schemaId))
              .when(spySchemaMetaService)
              .getSchemaIdByMetalakeNameAndCatalogNameAndSchemaName(
                  Mockito.anyString(), Mockito.anyString(), Mockito.eq("s24_" + newName));
        });

    locationArguments()
        .forEach(
            arguments -> {
              String name = (String) arguments.get()[0];
              long schemaId = idGenerator.nextId();
              doReturn(new SchemaIds(1L, 1L, schemaId))
                  .when(spySchemaMetaService)
                  .getSchemaIdByMetalakeNameAndCatalogNameAndSchemaName(
                      Mockito.anyString(), Mockito.anyString(), Mockito.eq("s1_" + name));
            });

    locationWithPlaceholdersArguments()
        .forEach(
            arguments -> {
              String name = (String) arguments.get()[0];
              long schemaId = idGenerator.nextId();
              doReturn(new SchemaIds(1L, 1L, schemaId))
                  .when(spySchemaMetaService)
                  .getSchemaIdByMetalakeNameAndCatalogNameAndSchemaName(
                      Mockito.anyString(), Mockito.anyString(), Mockito.eq("s1_" + name));
            });

    multipleLocationsArguments()
        .forEach(
            arguments -> {
              String name = (String) arguments.get()[0];
              long schemaId = idGenerator.nextId();
              doReturn(new SchemaIds(1L, 1L, schemaId))
                  .when(spySchemaMetaService)
                  .getSchemaIdByMetalakeNameAndCatalogNameAndSchemaName(
                      Mockito.anyString(), Mockito.anyString(), Mockito.eq("s1_" + name));
            });

    MockedStatic<MetalakeMetaService> metalakeMetaServiceMockedStatic =
        Mockito.mockStatic(MetalakeMetaService.class);
    MockedStatic<CatalogMetaService> catalogMetaServiceMockedStatic =
        Mockito.mockStatic(CatalogMetaService.class);
    MockedStatic<SchemaMetaService> schemaMetaServiceMockedStatic =
        Mockito.mockStatic(SchemaMetaService.class);

    metalakeMetaServiceMockedStatic
        .when(MetalakeMetaService::getInstance)
        .thenReturn(spyMetaService);
    catalogMetaServiceMockedStatic
        .when(CatalogMetaService::getInstance)
        .thenReturn(spyCatalogMetaService);
    schemaMetaServiceMockedStatic
        .when(SchemaMetaService::getInstance)
        .thenReturn(spySchemaMetaService);
  }

  @AfterAll
  public static void tearDown() throws IOException {
    store.close();
    new Path(TEST_ROOT_PATH)
        .getFileSystem(new Configuration())
        .delete(new Path(TEST_ROOT_PATH), true);

    File f = FileUtils.getFile(H2_file);
    f.delete();
  }

  @Test
  public void testFilesetCatalogConfiguration() {
    Map<String, String> emptyProps = Maps.newHashMap();
    SecureFilesetCatalogOperations secOps = new SecureFilesetCatalogOperations(store);

    FilesetCatalogOperations ops = secOps.getBaseFilesetCatalogOperations();

    CatalogInfo catalogInfo = randomCatalogInfo();
    ops.initialize(emptyProps, catalogInfo, FILESET_PROPERTIES_METADATA);
    Configuration conf = FileSystemUtils.createConfiguration(GRAVITINO_BYPASS, ops.getConf());
    String value = conf.get("fs.defaultFS");
    Assertions.assertEquals("file:///", value);

    emptyProps.put(LOCATION, "file:///tmp/catalog");
    ops.initialize(emptyProps, catalogInfo, FILESET_PROPERTIES_METADATA);
    Assertions.assertEquals(1, ops.catalogStorageLocations.size());
    Path expectedPath = new Path("file:///tmp/catalog");
    Assertions.assertEquals(expectedPath, ops.catalogStorageLocations.get(LOCATION_NAME_UNKNOWN));

    // test placeholder in location
    emptyProps.put(LOCATION, "file:///tmp/{{catalog}}");
    ops.initialize(emptyProps, catalogInfo, FILESET_PROPERTIES_METADATA);
    Assertions.assertEquals(1, ops.catalogStorageLocations.size());
    expectedPath = new Path("file:///tmp/{{catalog}}");
    Assertions.assertEquals(expectedPath, ops.catalogStorageLocations.get(LOCATION_NAME_UNKNOWN));

    // test illegal placeholder in location
    emptyProps.put(LOCATION, "file:///tmp/{{}}");
    Throwable exception =
        Assertions.assertThrows(
            IllegalArgumentException.class,
            () -> ops.initialize(emptyProps, catalogInfo, FILESET_PROPERTIES_METADATA));
    Assertions.assertTrue(
        exception.getMessage().contains("Placeholder in location should not be empty"),
        exception.getMessage());
  }

  @Test
  public void testCreateSchemaWithNoLocation() throws IOException {
    final long testId = generateTestId();
    final String name = "schema" + testId;
    final String comment = "comment" + testId;
    Schema schema = createSchema(testId, name, comment, null, null);
    Assertions.assertEquals(name, schema.name());
    Assertions.assertEquals(comment, schema.comment());

    Throwable exception =
        Assertions.assertThrows(
            SchemaAlreadyExistsException.class,
            () -> createSchema(testId, name, comment, null, null));
    Assertions.assertEquals(
        "Schema m1.c1.schema" + testId + " already exists", exception.getMessage());
  }

  @Test
  public void testCreateSchemaWithEmptyCatalogLocation() throws IOException {
    final long testId = generateTestId();
    final String schemaName = "schema" + testId;
    final String comment = "comment" + testId;
    final String catalogPath = "";

    Throwable exception =
        Assertions.assertThrows(
            IllegalArgumentException.class,
            () -> createSchema(testId, schemaName, comment, catalogPath, null));
    Assertions.assertEquals(
        "The value of the catalog property "
            + FilesetCatalogPropertiesMetadata.LOCATION
            + " must not be blank",
        exception.getMessage());
  }

  @Test
  public void testCreateSchemaWithCatalogLocation() throws IOException {
    final long testId = generateTestId();
    String name = "schema" + testId;
    final String comment = "comment" + testId;
    String catalogPath = TEST_ROOT_PATH + "/" + "catalog12";
    Schema schema = createSchema(testId, name, comment, catalogPath, null);
    Assertions.assertEquals(name, schema.name());

    Path schemaPath = new Path(catalogPath, name);
    FileSystem fs = schemaPath.getFileSystem(new Configuration());
    Assertions.assertTrue(fs.exists(schemaPath));
    Assertions.assertTrue(fs.getFileStatus(schemaPath).isDirectory());
    Assertions.assertTrue(fs.listStatus(schemaPath).length == 0);

    // test placeholder in catalog location
    name = "schema" + testId + "_1";
    catalogPath = TEST_ROOT_PATH + "/" + "{{catalog}}-{{schema}}";
    schema = createSchema(testId, name, comment, catalogPath, null);
    Assertions.assertEquals(name, schema.name());

    schemaPath = new Path(catalogPath, name);
    fs = schemaPath.getFileSystem(new Configuration());
    Assertions.assertFalse(fs.exists(schemaPath));

    // Test disable server-side FS operations.
    name = "schema" + testId + "_2";
    catalogPath = TEST_ROOT_PATH + "/" + "catalog12_2";
    schema = createSchema(testId, name, comment, catalogPath, null, true);
    Assertions.assertEquals(name, schema.name());

    // Schema path should not be existed if the server-side FS operations are disabled.
    schemaPath = new Path(catalogPath, name);
    Assertions.assertFalse(fs.exists(schemaPath));
  }

  @Test
  public void testCreateSchemaWithSchemaLocation() throws IOException {
    final long testId = generateTestId();
    String name = "schema" + testId;
    final String comment = "comment" + testId;
    String catalogPath = TEST_ROOT_PATH + "/" + "catalog" + testId;
    String schemaPath = catalogPath + "/" + name;
    Schema schema = createSchema(testId, name, comment, null, schemaPath);
    Assertions.assertEquals(name, schema.name());

    Path schemaPath1 = new Path(schemaPath);
    FileSystem fs = schemaPath1.getFileSystem(new Configuration());
    Assertions.assertTrue(fs.exists(schemaPath1));
    Assertions.assertTrue(fs.getFileStatus(schemaPath1).isDirectory());
    Assertions.assertTrue(fs.listStatus(schemaPath1).length == 0);

    // test placeholder in schema location
    name = "schema" + testId + "_1";
    schemaPath = catalogPath + "/" + "{{schema}}";
    schema = createSchema(testId, name, comment, null, schemaPath);
    Assertions.assertEquals(name, schema.name());

    schemaPath1 = new Path(schemaPath);
    fs = schemaPath1.getFileSystem(new Configuration());
    Assertions.assertFalse(fs.exists(schemaPath1));

    // test illegal placeholder in schema location
    String schemaName1 = "schema" + testId + "_2";
    String schemaPath2 = catalogPath + "/" + "{{}}";
    Throwable exception =
        Assertions.assertThrows(
            IllegalArgumentException.class,
            () -> createSchema(testId, schemaName1, comment, null, schemaPath2));
    Assertions.assertTrue(
        exception.getMessage().contains("Placeholder in location should not be empty"),
        exception.getMessage());

    // Test disable server-side FS operations.
    name = "schema" + testId + "_3";
    schemaPath = catalogPath + "/" + name;
    schema = createSchema(testId, name, comment, null, schemaPath, true);
    Assertions.assertEquals(name, schema.name());

    // Schema path should not be existed if the server-side FS operations are disabled.
    Assertions.assertFalse(fs.exists(new Path(schemaPath)));
  }

  @Test
  public void testCreateSchemaWithCatalogAndSchemaLocation() throws IOException {
    final long testId = generateTestId();
    String name = "schema" + testId;
    String comment = "comment" + testId;
    String catalogPath = TEST_ROOT_PATH + "/" + "catalog" + testId;
    String schemaPath = TEST_ROOT_PATH + "/" + "schema" + testId;
    Schema schema = createSchema(testId, name, comment, catalogPath, schemaPath);
    Assertions.assertEquals(name, schema.name());

    Path schemaPath1 = new Path(schemaPath);
    FileSystem fs = schemaPath1.getFileSystem(new Configuration());
    Assertions.assertTrue(fs.exists(schemaPath1));
    Assertions.assertTrue(fs.getFileStatus(schemaPath1).isDirectory());
    Assertions.assertTrue(fs.listStatus(schemaPath1).length == 0);

    Assertions.assertFalse(fs.exists(new Path(catalogPath)));
    Assertions.assertFalse(fs.exists(new Path(catalogPath, name)));

    // test placeholder in location
    name = "schema" + testId + "_1";
    catalogPath = TEST_ROOT_PATH + "/" + "{{catalog}}";
    schemaPath = TEST_ROOT_PATH + "/" + "{{schema}}";
    schema = createSchema(testId, name, comment, catalogPath, schemaPath);
    Assertions.assertEquals(name, schema.name());

    schemaPath1 = new Path(schemaPath);
    fs = schemaPath1.getFileSystem(new Configuration());
    Assertions.assertFalse(fs.exists(schemaPath1));
    Assertions.assertFalse(fs.exists(new Path(catalogPath)));
    Assertions.assertFalse(fs.exists(new Path(catalogPath, name)));

    // Test disable server-side FS operations.
    name = "schema" + testId + "_2";
    catalogPath = TEST_ROOT_PATH + "/" + "catalog14_2";
    schemaPath = TEST_ROOT_PATH + "/" + "schema14_2";
    schema = createSchema(testId, name, comment, catalogPath, schemaPath, true);
    Assertions.assertEquals(name, schema.name());

    // Schema path should not be existed if the server-side FS operations are disabled.
    Assertions.assertFalse(fs.exists(new Path(catalogPath)));
    Assertions.assertFalse(fs.exists(new Path(schemaPath)));
  }

  @Test
  public void testLoadSchema() throws IOException {
    final long testId = generateTestId();
    String name = "schema" + testId;
    String comment = "comment" + testId;
    String catalogPath = TEST_ROOT_PATH + "/" + "catalog" + testId;
    Schema schema = createSchema(testId, name, comment, catalogPath, null);
    NameIdentifier otherSchema = NameIdentifierUtil.ofSchema("m1", "c1", "otherSchema");

    Assertions.assertEquals(name, schema.name());

    try (SecureFilesetCatalogOperations ops = new SecureFilesetCatalogOperations(store)) {
      ops.initialize(Maps.newHashMap(), randomCatalogInfo(), FILESET_PROPERTIES_METADATA);
      Schema schema1 = ops.loadSchema(NameIdentifierUtil.ofSchema("m1", "c1", name));
      Assertions.assertEquals(name, schema1.name());
      Assertions.assertEquals(comment, schema1.comment());

      Map<String, String> props = schema1.properties();
      Assertions.assertTrue(props.containsKey(StringIdentifier.ID_KEY));

      Throwable exception =
          Assertions.assertThrows(NoSuchSchemaException.class, () -> ops.loadSchema(otherSchema));
      Assertions.assertEquals("Schema m1.c1.otherSchema does not exist", exception.getMessage());
    }
  }

  @Test
  public void testListSchema() throws IOException {
    final long testId1 = generateTestId();
    final long testId2 = generateTestId();
    String name1 = "schema" + testId1;
    String comment1 = "comment" + testId1;
    String name2 = "schema" + testId2;
    String comment2 = "comment" + testId2;
    createSchema(testId1, name1, comment1, null, null);
    createSchema(testId2, name2, comment2, null, null);

    try (SecureFilesetCatalogOperations ops = new SecureFilesetCatalogOperations(store)) {
      ops.initialize(Maps.newHashMap(), randomCatalogInfo(), FILESET_PROPERTIES_METADATA);
      Set<NameIdentifier> idents =
          Arrays.stream(ops.listSchemas(Namespace.of("m1", "c1"))).collect(Collectors.toSet());
      Assertions.assertTrue(idents.size() >= 2);
      Assertions.assertTrue(idents.contains(NameIdentifierUtil.ofSchema("m1", "c1", name1)));
      Assertions.assertTrue(idents.contains(NameIdentifierUtil.ofSchema("m1", "c1", name2)));
    }
  }

  @Test
  public void testAlterSchema() throws IOException {
    final long testId = generateTestId();
    String name = "schema" + testId;
    String comment = "comment" + testId;
    String catalogPath = TEST_ROOT_PATH + "/" + "catalog" + testId;
    Schema schema = createSchema(testId, name, comment, catalogPath, null);
    Assertions.assertEquals(name, schema.name());

    try (SecureFilesetCatalogOperations ops = new SecureFilesetCatalogOperations(store)) {
      ops.initialize(Maps.newHashMap(), randomCatalogInfo(), FILESET_PROPERTIES_METADATA);
      Schema schema1 = ops.loadSchema(NameIdentifierUtil.ofSchema("m1", "c1", name));
      Assertions.assertEquals(name, schema1.name());
      Assertions.assertEquals(comment, schema1.comment());

      Map<String, String> props = schema1.properties();
      Assertions.assertTrue(props.containsKey(StringIdentifier.ID_KEY));

      String newKey = "k1";
      String newValue = "v1";
      SchemaChange setProperty = SchemaChange.setProperty(newKey, newValue);
      Schema schema2 = ops.alterSchema(NameIdentifierUtil.ofSchema("m1", "c1", name), setProperty);
      Assertions.assertEquals(name, schema2.name());
      Assertions.assertEquals(comment, schema2.comment());
      Map<String, String> props2 = schema2.properties();
      Assertions.assertTrue(props2.containsKey(newKey));
      Assertions.assertEquals(newValue, props2.get(newKey));

      Schema schema3 = ops.loadSchema(NameIdentifierUtil.ofSchema("m1", "c1", name));
      Map<String, String> props3 = schema3.properties();
      Assertions.assertTrue(props3.containsKey(newKey));
      Assertions.assertEquals(newValue, props3.get(newKey));

      SchemaChange removeProperty = SchemaChange.removeProperty(newKey);
      Schema schema4 =
          ops.alterSchema(NameIdentifierUtil.ofSchema("m1", "c1", name), removeProperty);
      Assertions.assertEquals(name, schema4.name());
      Assertions.assertEquals(comment, schema4.comment());
      Map<String, String> props4 = schema4.properties();
      Assertions.assertFalse(props4.containsKey(newKey));

      Schema schema5 = ops.loadSchema(NameIdentifierUtil.ofSchema("m1", "c1", name));
      Map<String, String> props5 = schema5.properties();
      Assertions.assertFalse(props5.containsKey(newKey));
    }
  }

  @Test
  public void testDropSchema() throws IOException {
    final long testId = generateTestId();
    final String schemaName = "schema" + testId;
    final String comment = "comment" + testId;
    final String catalogPath = TEST_ROOT_PATH + "/" + "catalog" + testId;

    Schema schema = createSchema(testId, schemaName, comment, catalogPath, null);
    Assertions.assertEquals(schemaName, schema.name());
    NameIdentifier id = NameIdentifierUtil.ofSchema("m1", "c1", schemaName);

    try (SecureFilesetCatalogOperations ops = new SecureFilesetCatalogOperations(store)) {
      ops.initialize(
          ImmutableMap.of(LOCATION, catalogPath),
          randomCatalogInfo("m1", "c1"),
          FILESET_PROPERTIES_METADATA);
      Schema schema1 = ops.loadSchema(id);
      Assertions.assertEquals(schemaName, schema1.name());
      Assertions.assertEquals(comment, schema1.comment());

      Map<String, String> props = schema1.properties();
      Assertions.assertTrue(props.containsKey(StringIdentifier.ID_KEY));

      ops.dropSchema(id, false);

      Path schemaPath = new Path(new Path(catalogPath), schemaName);
      FileSystem fs = schemaPath.getFileSystem(new Configuration());
      Assertions.assertFalse(fs.exists(schemaPath));

      // Test drop non-empty schema with cascade = false
      createSchema(testId, schemaName, comment, catalogPath, null);
      Fileset fs1 =
          createFileset("fs1", schemaName, "comment", Fileset.Type.MANAGED, catalogPath, null);
      Path fs1Path = new Path(fs1.storageLocation());

      Throwable exception1 =
          Assertions.assertThrows(NonEmptySchemaException.class, () -> ops.dropSchema(id, false));
      Assertions.assertEquals(
          "Schema m1.c1.schema" + testId + " is not empty", exception1.getMessage());

      // Test drop non-empty schema with cascade = true
      ops.dropSchema(id, true);
      Assertions.assertFalse(fs.exists(schemaPath));
      Assertions.assertFalse(fs.exists(fs1Path));

      // Test drop both managed and external filesets
      createSchema(testId, schemaName, comment, catalogPath, null);
      Fileset fs2 =
          createFileset("fs2", schemaName, "comment", Fileset.Type.MANAGED, catalogPath, null);
      Path fs2Path = new Path(fs2.storageLocation());

      Path fs3Path = new Path(schemaPath, "fs3");
      createFileset(
          "fs3", schemaName, "comment", Fileset.Type.EXTERNAL, catalogPath, fs3Path.toString());

      ops.dropSchema(id, true);
      Assertions.assertTrue(fs.exists(schemaPath));
      Assertions.assertFalse(fs.exists(fs2Path));
      // The path of external fileset should not be deleted
      Assertions.assertTrue(fs.exists(fs3Path));

      // Test drop schema with different storage location
      createSchema(testId, schemaName, comment, catalogPath, null);
      Path fs4Path = new Path(TEST_ROOT_PATH + "/fs4");
      createFileset(
          "fs4", schemaName, "comment", Fileset.Type.MANAGED, catalogPath, fs4Path.toString());
      ops.dropSchema(id, true);
      Assertions.assertFalse(fs.exists(fs4Path));
    }
  }

  @Test
  public void testDropSchemaWithFSOpsDisabled() throws IOException {
    final long testId = generateTestId();
    final String schemaName = "schema" + testId;
    final String comment = "comment" + testId;
    final String filesetName = "fileset" + testId;
    final String catalogPath = TEST_ROOT_PATH + "/" + "catalog" + testId;

    Schema schema = createSchema(testId, schemaName, comment, catalogPath, null);
    Assertions.assertEquals(schemaName, schema.name());
    NameIdentifier id = NameIdentifierUtil.ofSchema("m1", "c1", schemaName);

    try (SecureFilesetCatalogOperations ops = new SecureFilesetCatalogOperations(store)) {
      ops.initialize(
          ImmutableMap.of(LOCATION, catalogPath, DISABLE_FILESYSTEM_OPS, "true"),
          randomCatalogInfo("m1", "c1"),
          FILESET_PROPERTIES_METADATA);

      ops.dropSchema(id, false);

      Path schemaPath = new Path(new Path(catalogPath), schemaName);
      FileSystem fs = schemaPath.getFileSystem(new Configuration());
      Assertions.assertTrue(fs.exists(schemaPath));

      createSchema(testId, schemaName, comment, catalogPath, null);
      Fileset fs1 =
          createFileset(filesetName, schemaName, comment, Fileset.Type.MANAGED, catalogPath, null);
      Path fs1Path = new Path(fs1.storageLocation());

      // Test drop non-empty schema with cascade = true
      ops.dropSchema(id, true);
      Assertions.assertTrue(fs.exists(schemaPath));
      Assertions.assertTrue(fs.exists(fs1Path));
    }
  }

  @ParameterizedTest
  @MethodSource("locationArguments")
  public void testCreateLoadAndDeleteFilesetWithLocations(
      String name,
      Fileset.Type type,
      String catalogPath,
      String schemaPath,
      String storageLocation,
      String expect)
      throws IOException {
    String schemaName = "s1_" + name;
    String comment = "comment_s1";
    Map<String, String> catalogProps = Maps.newHashMap();
    if (catalogPath != null) {
      catalogProps.put(LOCATION, catalogPath);
    }

    NameIdentifier schemaIdent = NameIdentifierUtil.ofSchema("m1", "c1", schemaName);
    try (SecureFilesetCatalogOperations ops = new SecureFilesetCatalogOperations(store)) {
      ops.initialize(catalogProps, randomCatalogInfo("m1", "c1"), FILESET_PROPERTIES_METADATA);
      if (!ops.schemaExists(schemaIdent)) {
        createSchema(generateTestId(), schemaName, comment, catalogPath, schemaPath);
      }
      Fileset fileset =
          createFileset(name, schemaName, "comment", type, catalogPath, storageLocation);

      Assertions.assertEquals(name, fileset.name());
      Assertions.assertEquals(type, fileset.type());
      Assertions.assertEquals("comment", fileset.comment());
      Assertions.assertEquals(expect, fileset.storageLocation());

      // Test load
      NameIdentifier filesetIdent = NameIdentifier.of("m1", "c1", schemaName, name);
      Fileset loadedFileset = ops.loadFileset(filesetIdent);
      Assertions.assertEquals(name, loadedFileset.name());
      Assertions.assertEquals(type, loadedFileset.type());
      Assertions.assertEquals("comment", loadedFileset.comment());
      Assertions.assertEquals(expect, loadedFileset.storageLocation());

      // Test drop
      ops.dropFileset(filesetIdent);
      Path expectedPath = new Path(expect);
      FileSystem fs = expectedPath.getFileSystem(new Configuration());
      if (type == Fileset.Type.MANAGED) {
        Assertions.assertFalse(fs.exists(expectedPath));
      } else {
        Assertions.assertTrue(fs.exists(expectedPath));
      }
      // clean expected path if exist
      fs.delete(expectedPath, true);

      // Test drop non-existent fileset
      Assertions.assertFalse(ops.dropFileset(filesetIdent), "fileset should be non-existent");
    }
  }

  @ParameterizedTest
  @MethodSource("locationArguments")
  public void testCreateLoadAndDeleteFilesetWithLocationsWhenFSOpsDisabled(
      String name,
      Fileset.Type type,
      String catalogPath,
      String schemaPath,
      String storageLocation,
      String expect)
      throws IOException {
    String schemaName = "s1_" + name;
    String comment = "comment_s1";
    Map<String, String> catalogProps = Maps.newHashMap();
    catalogProps.put(DISABLE_FILESYSTEM_OPS, "true");
    if (catalogPath != null) {
      catalogProps.put(LOCATION, catalogPath);
    }

    NameIdentifier schemaIdent = NameIdentifierUtil.ofSchema("m1", "c1", schemaName);
    try (SecureFilesetCatalogOperations ops = new SecureFilesetCatalogOperations(store)) {
      ops.initialize(catalogProps, randomCatalogInfo("m1", "c1"), FILESET_PROPERTIES_METADATA);
      if (!ops.schemaExists(schemaIdent)) {
        createSchema(generateTestId(), schemaName, comment, catalogPath, schemaPath, true);
      }

      Fileset fileset;
      try {
        fileset =
            createFileset(name, schemaName, "comment", type, catalogPath, storageLocation, true);
      } catch (Exception e) {
        String locationPath =
            storageLocation != null
                ? storageLocation
                : schemaPath != null ? schemaPath : catalogPath;
        if (new Path(locationPath).toUri().getScheme() == null) {
          Assertions.assertInstanceOf(IllegalArgumentException.class, e);
          return;
        } else {
          throw e;
        }
      }

      Assertions.assertEquals(name, fileset.name());
      Assertions.assertEquals(type, fileset.type());
      Assertions.assertEquals("comment", fileset.comment());
      Assertions.assertEquals(expect, fileset.storageLocation());

      // Fileset storage location should not be existed.
      Path storagePath = new Path(fileset.storageLocation());
      FileSystem fs = storagePath.getFileSystem(new Configuration());
      Assertions.assertFalse(fs.exists(storagePath));

      // Test load
      NameIdentifier filesetIdent = NameIdentifier.of("m1", "c1", schemaName, name);
      Fileset loadedFileset = ops.loadFileset(filesetIdent);
      Assertions.assertEquals(name, loadedFileset.name());
      Assertions.assertEquals(type, loadedFileset.type());
      Assertions.assertEquals("comment", loadedFileset.comment());
      Assertions.assertEquals(expect, loadedFileset.storageLocation());

      // Test drop
      ops.dropFileset(filesetIdent);
      Path expectedPath = new Path(expect);
      Assertions.assertFalse(fs.exists(expectedPath));

      // clean expected path if exist
      fs.delete(expectedPath, true);

      // Test drop non-existent fileset
      Assertions.assertFalse(ops.dropFileset(filesetIdent), "fileset should be non-existent");
    }
  }

  @Test
  public void testCreateFilesetWithExceptions() throws IOException {
    final long testId = generateTestId();
    final String schemaName = "schema" + testId;
    final String comment = "comment" + testId;
    final String filesetName = "fileset" + testId;

    createSchema(testId, schemaName, comment, null, null);
    NameIdentifier filesetIdent = NameIdentifier.of("m1", "c1", schemaName, filesetName);

    // If neither catalog location, nor schema location and storageLocation is specified.
    Throwable exception =
        Assertions.assertThrows(
            IllegalArgumentException.class,
            () ->
                createFileset(filesetName, schemaName, comment, Fileset.Type.MANAGED, null, null));
    Assertions.assertEquals(
        "Storage location must be set for fileset "
            + filesetIdent
            + " when it's catalog and schema "
            + "location are not set",
        exception.getMessage());
    try (SecureFilesetCatalogOperations ops = new SecureFilesetCatalogOperations(store)) {
      ops.initialize(Maps.newHashMap(), randomCatalogInfo(), FILESET_PROPERTIES_METADATA);
      Throwable e =
          Assertions.assertThrows(
              NoSuchFilesetException.class, () -> ops.loadFileset(filesetIdent));
      Assertions.assertEquals(
          "Fileset m1.c1.schema" + testId + ".fileset" + testId + " does not exist",
          e.getMessage());
    }

    // For external fileset, if storageLocation is not specified.
    Throwable exception1 =
        Assertions.assertThrows(
            IllegalArgumentException.class,
            () ->
                createFileset(filesetName, schemaName, comment, Fileset.Type.EXTERNAL, null, null));
    Assertions.assertEquals(
        "Storage location must be set for external fileset " + filesetIdent,
        exception1.getMessage());
    try (SecureFilesetCatalogOperations ops = new SecureFilesetCatalogOperations(store)) {
      ops.initialize(Maps.newHashMap(), randomCatalogInfo(), FILESET_PROPERTIES_METADATA);
      Throwable e =
          Assertions.assertThrows(
              NoSuchFilesetException.class, () -> ops.loadFileset(filesetIdent));
      Assertions.assertEquals("Fileset " + filesetIdent + " does not exist", e.getMessage());
    }
  }

  @Test
  public void testListFilesets() throws IOException {
    final long testId = generateTestId();
    String schemaName = "schema" + testId;
    String comment = "comment" + testId;
    String schemaPath = TEST_ROOT_PATH + "/" + schemaName;

    createSchema(testId, schemaName, comment, null, schemaPath);

    String[] filesets = {
      "fileset" + testId + "_1", "fileset" + testId + "_2", "fileset" + testId + "_3"
    };
    for (String fileset : filesets) {
      createFileset(fileset, schemaName, comment, Fileset.Type.MANAGED, null, null);
    }

    try (SecureFilesetCatalogOperations ops = new SecureFilesetCatalogOperations(store)) {
      ops.initialize(Maps.newHashMap(), randomCatalogInfo(), FILESET_PROPERTIES_METADATA);
      Set<NameIdentifier> idents =
          Arrays.stream(ops.listFilesets(Namespace.of("m1", "c1", schemaName)))
              .collect(Collectors.toSet());
      Assertions.assertTrue(idents.size() >= 3);
      for (String fileset : filesets) {
        Assertions.assertTrue(idents.contains(NameIdentifier.of("m1", "c1", schemaName, fileset)));
      }
    }
  }

  @Test
  public void testListFilesetFiles() throws IOException {
    final long testId = generateTestId();
    final String schemaName = "schema" + testId;
    final String comment = "comment" + testId;
    final String filesetName = "fileset" + testId;
    final String schemaPath = TEST_ROOT_PATH + "/" + schemaName;
    final NameIdentifier filesetIdent = NameIdentifier.of("m1", "c1", schemaName, filesetName);

    createSchema(testId, schemaName, comment, null, schemaPath);
    createFileset(filesetName, schemaName, comment, Fileset.Type.MANAGED, null, null);

    try (SecureFilesetCatalogOperations ops = new SecureFilesetCatalogOperations(store)) {
      ops.initialize(Maps.newHashMap(), randomCatalogInfo(), FILESET_PROPERTIES_METADATA);

      Path testDir = new Path(schemaPath + "/" + filesetName);
      FileSystem fs = testDir.getFileSystem(new Configuration());
      fs.mkdirs(testDir);
      fs.create(new Path(testDir, "test_file1.txt")).close();
      fs.create(new Path(testDir, "test_file2.txt")).close();
      fs.mkdirs(new Path(testDir, "test_subdir"));

      FileInfo[] files = ops.listFiles(filesetIdent, null, "/");

      Assertions.assertNotNull(files);
      Assertions.assertTrue(files.length >= 3);

      Set<String> fileNames = Arrays.stream(files).map(FileInfo::name).collect(Collectors.toSet());

      Assertions.assertTrue(fileNames.contains("test_file1.txt"));
      Assertions.assertTrue(fileNames.contains("test_file2.txt"));
      Assertions.assertTrue(fileNames.contains("test_subdir"));

      for (FileInfo file : files) {
        // verify file type related properties
        if (file.name().equals("test_file1.txt") || file.name().equals("test_file2.txt")) {
          Assertions.assertFalse(file.isDir(), "File should not be directory: " + file.name());
          Assertions.assertTrue(file.size() >= 0, "File size should be non-negative");
        } else if (file.name().equals("test_subdir")) {
          Assertions.assertTrue(file.isDir(), "Directory should be marked as directory");
          Assertions.assertEquals(0, file.size(), "Directory size should be 0");
        }
        // verify other properties
        Assertions.assertNotNull(file.name(), "File name should not be null");
        Assertions.assertNotNull(file.path(), "File path should not be null");
        Assertions.assertTrue(file.lastModified() > 0, "Last modified time should be positive");
      }
    }
  }

  @Test
  public void testListFilesetFilesWithFSOpsDisabled() throws Exception {
    final long testId = generateTestId();
    final String schemaName = "schema" + testId;
    final String comment = "comment" + testId;
    final String filesetName = "fileset" + testId;
    final String schemaPath = TEST_ROOT_PATH + "/" + schemaName;
    final NameIdentifier filesetIdent = NameIdentifier.of("m1", "c1", schemaName, filesetName);

    createSchema(testId, schemaName, comment, null, schemaPath);
    createFileset(filesetName, schemaName, comment, Fileset.Type.MANAGED, null, null);

    Map<String, String> catalogProps = Collections.singletonMap(DISABLE_FILESYSTEM_OPS, "true");

    try (SecureFilesetCatalogOperations ops = new SecureFilesetCatalogOperations(store)) {
      ops.initialize(catalogProps, randomCatalogInfo(), FILESET_PROPERTIES_METADATA);
      UnsupportedOperationException ex =
          Assertions.assertThrows(
              UnsupportedOperationException.class,
              () -> ops.listFiles(filesetIdent, null, "/"),
              "Expected listFiles to throw UnsupportedOperationException when disableFSOps is true");
      Assertions.assertTrue(
          ex.getMessage().contains("Filesystem operations are disabled on this server"),
          "Exception message should mention 'Filesystem operations are disabled on this server'");
    }
  }

  @Test
  public void testListFilesetFilesWithNonExistentPath() throws IOException {
    final long testId = generateTestId();
    String schemaName = "schema" + testId;
    String comment = "comment" + testId;
    String schemaPath = TEST_ROOT_PATH + "/" + schemaName;
    String filesetName = "fileset" + testId;
    final String nonExistentSubPath = "/non_existent_file.txt";

    Schema schema = createSchema(testId, schemaName, comment, null, schemaPath);
    Fileset fileset =
        createFileset(filesetName, schemaName, comment, Fileset.Type.MANAGED, null, null);
    final NameIdentifier filesetIdent =
        NameIdentifier.of("m1", "c1", schema.name(), fileset.name());

    try (SecureFilesetCatalogOperations ops = new SecureFilesetCatalogOperations(store)) {
      ops.initialize(Maps.newHashMap(), randomCatalogInfo(), FILESET_PROPERTIES_METADATA);
      IllegalArgumentException ex =
          Assertions.assertThrows(
              IllegalArgumentException.class,
              () -> ops.listFiles(filesetIdent, null, nonExistentSubPath),
              "Listing a non-existent fileset directory should throw IllegalArgumentException");

      Assertions.assertTrue(
          ex.getMessage().contains("does not exist"),
          "Exception message should mention that the path does not exist");
    }
  }

  @ParameterizedTest
  @MethodSource("testRenameArguments")
  public void testRenameFileset(
      String name,
      String newName,
      Fileset.Type type,
      String catalogPath,
      String schemaPath,
      String storageLocation,
      String expect)
      throws IOException {
    String schemaName = "s24_" + name;
    String comment = "comment_s24";
    Map<String, String> catalogProps = Maps.newHashMap();
    if (catalogPath != null) {
      catalogProps.put(LOCATION, catalogPath);
    }

    NameIdentifier schemaIdent = NameIdentifierUtil.ofSchema("m1", "c1", schemaName);
    try (SecureFilesetCatalogOperations ops = new SecureFilesetCatalogOperations(store)) {
      ops.initialize(catalogProps, randomCatalogInfo("m1", "c1"), FILESET_PROPERTIES_METADATA);
      if (!ops.schemaExists(schemaIdent)) {
        createSchema(generateTestId(), schemaName, comment, catalogPath, schemaPath);
      }
      Fileset fileset =
          createFileset(name, schemaName, "comment", type, catalogPath, storageLocation);

      Assertions.assertEquals(name, fileset.name());
      Assertions.assertEquals(type, fileset.type());
      Assertions.assertEquals("comment", fileset.comment());

      NameIdentifier filesetIdent = NameIdentifier.of("m1", "c1", schemaName, name);
      Fileset loadedFileset = ops.loadFileset(filesetIdent);
      Assertions.assertEquals(name, loadedFileset.name());
      Assertions.assertEquals(type, loadedFileset.type());
      Assertions.assertEquals("comment", loadedFileset.comment());

      Fileset renamedFileset = ops.alterFileset(filesetIdent, FilesetChange.rename(newName));
      Assertions.assertEquals(newName, renamedFileset.name());
      Assertions.assertEquals(type, renamedFileset.type());
      Assertions.assertEquals("comment", renamedFileset.comment());
      Assertions.assertEquals(expect, renamedFileset.storageLocation());

      Fileset loadedRenamedFileset =
          ops.loadFileset(NameIdentifier.of("m1", "c1", schemaName, newName));
      Assertions.assertEquals(newName, loadedRenamedFileset.name());
      Assertions.assertEquals(type, loadedRenamedFileset.type());
      Assertions.assertEquals("comment", loadedRenamedFileset.comment());
      Assertions.assertEquals(expect, loadedRenamedFileset.storageLocation());
    }
  }

  @Test
  public void testAlterFilesetProperties() throws IOException {
    final long testId = generateTestId();
    final String schemaName = "schema" + testId;
    final String comment = "comment" + testId;
    final String filesetName = "fileset" + testId;
    final String schemaPath = TEST_ROOT_PATH + "/" + schemaName;

    createSchema(testId, schemaName, comment, null, schemaPath);
    Fileset fileset =
        createFileset(filesetName, schemaName, comment, Fileset.Type.MANAGED, null, null);

    FilesetChange change1 = FilesetChange.setProperty("k1", "v1");
    FilesetChange change2 = FilesetChange.removeProperty("k1");

    try (SecureFilesetCatalogOperations ops = new SecureFilesetCatalogOperations(store)) {
      ops.initialize(Maps.newHashMap(), randomCatalogInfo(), FILESET_PROPERTIES_METADATA);
      NameIdentifier filesetIdent = NameIdentifier.of("m1", "c1", schemaName, filesetName);

      Fileset fileset1 = ops.alterFileset(filesetIdent, change1);
      Assertions.assertEquals(filesetName, fileset1.name());
      Assertions.assertEquals(Fileset.Type.MANAGED, fileset1.type());
      Assertions.assertEquals(comment, fileset1.comment());
      Assertions.assertEquals(fileset.storageLocation(), fileset1.storageLocation());
      Map<String, String> props1 = fileset1.properties();
      Assertions.assertTrue(props1.containsKey("k1"));
      Assertions.assertEquals("v1", props1.get("k1"));

      Fileset fileset2 = ops.alterFileset(filesetIdent, change2);
      Assertions.assertEquals(filesetName, fileset2.name());
      Assertions.assertEquals(Fileset.Type.MANAGED, fileset2.type());
      Assertions.assertEquals(comment, fileset2.comment());
      Assertions.assertEquals(fileset.storageLocation(), fileset2.storageLocation());
      Map<String, String> props2 = fileset2.properties();
      Assertions.assertFalse(props2.containsKey("k1"));
    }
  }

  @Test
  public void testFormalizePath() throws IOException, IllegalAccessException, InterruptedException {

    String[] paths =
        new String[] {"tmp/catalog", "/tmp/catalog", "file:/tmp/catalog", "file:///tmp/catalog"};

    String[] expected =
        new String[] {
          "file:" + Paths.get("").toAbsolutePath() + "/tmp/catalog",
          "file:/tmp/catalog",
          "file:/tmp/catalog",
          "file:/tmp/catalog"
        };

    HasPropertyMetadata hasPropertyMetadata =
        new HasPropertyMetadata() {
          @Override
          public PropertiesMetadata tablePropertiesMetadata() throws UnsupportedOperationException {
            return null;
          }

          @Override
          public PropertiesMetadata catalogPropertiesMetadata()
              throws UnsupportedOperationException {
            return new PropertiesMetadata() {
              @Override
              public Map<String, PropertyEntry<?>> propertyEntries() {
                return new FilesetCatalogPropertiesMetadata().propertyEntries();
              }
            };
          }

          @Override
          public PropertiesMetadata schemaPropertiesMetadata()
              throws UnsupportedOperationException {
            return null;
          }

          @Override
          public PropertiesMetadata filesetPropertiesMetadata()
              throws UnsupportedOperationException {
            return null;
          }

          @Override
          public PropertiesMetadata topicPropertiesMetadata() throws UnsupportedOperationException {
            return null;
          }

          @Override
          public PropertiesMetadata modelPropertiesMetadata() throws UnsupportedOperationException {
            return null;
          }

          @Override
          public PropertiesMetadata modelVersionPropertiesMetadata()
              throws UnsupportedOperationException {
            return null;
          }
        };

    try {
      FieldUtils.writeField(
          GravitinoEnv.getInstance(), "entityStore", new RelationalEntityStore(), true);
      try (FilesetCatalogOperations filesetCatalogOperations = new FilesetCatalogOperations()) {
        Map<String, String> map = ImmutableMap.of("default-filesystem", "file:///");
        filesetCatalogOperations.initialize(map, null, hasPropertyMetadata);
        for (int i = 0; i < paths.length; i++) {
          Path actual = filesetCatalogOperations.formalizePath(new Path(paths[i]), map);
          Assertions.assertEquals(expected[i], actual.toString());
        }
      }
    } finally {
      FieldUtils.writeField(GravitinoEnv.getInstance(), "entityStore", null, true);
    }
  }

  @Test
  public void testUpdateFilesetComment() throws IOException {
    final long testId = generateTestId();
    final String schemaName = "schema" + testId;
    final String comment = "comment" + testId;
    final String name = "fileset" + testId;
    final String schemaPath = TEST_ROOT_PATH + "/" + schemaName;

    createSchema(testId, schemaName, comment, null, schemaPath);
    Fileset fileset = createFileset(name, schemaName, comment, Fileset.Type.MANAGED, null, null);

    FilesetChange change1 = FilesetChange.updateComment(comment + "_new");
    try (SecureFilesetCatalogOperations ops = new SecureFilesetCatalogOperations(store)) {
      ops.initialize(Maps.newHashMap(), randomCatalogInfo(), FILESET_PROPERTIES_METADATA);
      NameIdentifier filesetIdent = NameIdentifier.of("m1", "c1", schemaName, name);

      Fileset fileset1 = ops.alterFileset(filesetIdent, change1);
      Assertions.assertEquals(name, fileset1.name());
      Assertions.assertEquals(Fileset.Type.MANAGED, fileset1.type());
      Assertions.assertEquals(comment + "_new", fileset1.comment());
      Assertions.assertEquals(fileset.storageLocation(), fileset1.storageLocation());
    }
  }

  @Test
  public void testRemoveFilesetComment() throws IOException {
    final long testId = generateTestId();
    final String schemaName = "schema" + testId;
    final String comment = "comment" + testId;
    final String filesetName = "fileset" + testId;
    final String schemaPath = TEST_ROOT_PATH + "/" + schemaName;

    createSchema(testId, schemaName, comment, null, schemaPath);
    Fileset fileset =
        createFileset(filesetName, schemaName, comment, Fileset.Type.MANAGED, null, null);

    FilesetChange change1 = FilesetChange.updateComment(null);
    try (SecureFilesetCatalogOperations ops = new SecureFilesetCatalogOperations(store)) {
      ops.initialize(Maps.newHashMap(), randomCatalogInfo(), FILESET_PROPERTIES_METADATA);
      NameIdentifier filesetIdent = NameIdentifier.of("m1", "c1", schemaName, filesetName);

      Fileset fileset1 = ops.alterFileset(filesetIdent, change1);
      Assertions.assertEquals(filesetName, fileset1.name());
      Assertions.assertEquals(Fileset.Type.MANAGED, fileset1.type());
      Assertions.assertNull(fileset1.comment());
      Assertions.assertEquals(fileset.storageLocation(), fileset1.storageLocation());
    }
  }

  @Test
  public void testTestConnection() {
    SecureFilesetCatalogOperations catalogOperations = new SecureFilesetCatalogOperations(store);
    Assertions.assertDoesNotThrow(
        () ->
            catalogOperations.testConnection(
                NameIdentifier.of("metalake", "catalog"),
                Catalog.Type.FILESET,
                "fileset",
                "comment",
                ImmutableMap.of()));
  }

  @Test
  void testTrailSlash() throws IOException {
    try (SecureFilesetCatalogOperations ops = new SecureFilesetCatalogOperations(store)) {

      String location = "hdfs://localhost:9000";
      Map<String, String> catalogProperties = Maps.newHashMap();
      catalogProperties.put(LOCATION, location);

      ops.initialize(catalogProperties, randomCatalogInfo(), FILESET_PROPERTIES_METADATA);

      String schemaName = "schema1024";
      NameIdentifier nameIdentifier = NameIdentifierUtil.ofSchema("m1", "c1", schemaName);

      Map<String, String> schemaProperties = Maps.newHashMap();
      schemaProperties.put(LOCATION, "hdfs://localhost:9000/user1");
      StringIdentifier stringId = StringIdentifier.fromId(idGenerator.nextId());
      schemaProperties =
          Maps.newHashMap(StringIdentifier.newPropertiesWithId(stringId, schemaProperties));

      Map<String, String> finalSchemaProperties = schemaProperties;

      // If not fixed by #5296, this method will throw java.lang.IllegalArgumentException:
      // java.net.URISyntaxException: Relative path in absolute URI: hdfs://localhost:9000schema1024
      // After #5296, this method will throw java.lang.RuntimeException: Failed to create
      // schema m1.c1.schema1024 location hdfs://localhost:9000/user1
      Exception exception =
          Assertions.assertThrows(
              Exception.class,
              () -> ops.createSchema(nameIdentifier, "comment", finalSchemaProperties));
      Assertions.assertTrue(exception.getCause() instanceof ConnectException);
    }
  }

  @Test
  public void testGetFileLocation() throws IOException {
    final long testId = generateTestId();
    final String catalogName = "catalog" + testId;
    final String schemaName = "schema" + testId;
    final String comment = "comment" + testId;
    final String schemaPath = TEST_ROOT_PATH + "/" + schemaName;
    final String filesetName = "fileset" + testId;
    final String storageLocation =
        TEST_ROOT_PATH + "/" + catalogName + "/" + schemaName + "/" + filesetName;

    createSchema(testId, schemaName, comment, null, schemaPath);
    Fileset fileset =
        createFileset(
            filesetName, schemaName, comment, Fileset.Type.MANAGED, null, storageLocation);

    try (SecureFilesetCatalogOperations ops = new SecureFilesetCatalogOperations(store)) {
      ops.initialize(Maps.newHashMap(), randomCatalogInfo(), FILESET_PROPERTIES_METADATA);
      NameIdentifier filesetIdent = NameIdentifier.of("m1", "c1", schemaName, filesetName);
      // test sub path starts with "/"
      String subPath1 = "/test/test.parquet";
      String fileLocation1 = ops.getFileLocation(filesetIdent, subPath1);
      Assertions.assertEquals(
          String.format("%s%s", fileset.storageLocation(), subPath1), fileLocation1);

      // test sub path not starts with "/"
      String subPath2 = "test/test.parquet";
      String fileLocation2 = ops.getFileLocation(filesetIdent, subPath2);
      Assertions.assertEquals(
          String.format("%s/%s", fileset.storageLocation(), subPath2), fileLocation2);

      // test sub path is null
      String subPath3 = null;
      Assertions.assertThrows(
          IllegalArgumentException.class, () -> ops.getFileLocation(filesetIdent, subPath3));

      // test sub path is blank but not null
      String subPath4 = "";
      String fileLocation3 = ops.getFileLocation(filesetIdent, subPath4);
      Assertions.assertEquals(fileset.storageLocation(), fileLocation3);
    }

    // test mount a single file
    final String filesetName2 = "test_get_file_location_2";
    final String filesetLocation2 =
        TEST_ROOT_PATH + "/" + catalogName + "/" + schemaName + "/" + filesetName2;
    Path filesetLocationPath2 = new Path(filesetLocation2);
    createFileset(filesetName2, schemaName, comment, Fileset.Type.MANAGED, null, filesetLocation2);
    try (FilesetCatalogOperations ops = new FilesetCatalogOperations(store);
        FileSystem localFileSystem = filesetLocationPath2.getFileSystem(new Configuration())) {
      ops.initialize(Maps.newHashMap(), randomCatalogInfo(), FILESET_PROPERTIES_METADATA);
      NameIdentifier filesetIdent = NameIdentifier.of("m1", "c1", schemaName, filesetName2);
      // replace fileset location to a single file
      Assertions.assertTrue(localFileSystem.exists(filesetLocationPath2));
      Assertions.assertTrue(localFileSystem.getFileStatus(filesetLocationPath2).isDirectory());
      localFileSystem.delete(filesetLocationPath2, true);
      localFileSystem.create(filesetLocationPath2);
      Assertions.assertTrue(localFileSystem.exists(filesetLocationPath2));
      Assertions.assertTrue(localFileSystem.getFileStatus(filesetLocationPath2).isFile());

      String subPath = "/year=2024/month=07/day=22/test.parquet";
      Map<String, String> contextMap = Maps.newHashMap();
      contextMap.put(
          FilesetAuditConstants.HTTP_HEADER_FILESET_DATA_OPERATION,
          FilesetDataOperation.RENAME.name());
      CallerContext callerContext = CallerContext.builder().withContext(contextMap).build();
      CallerContext.CallerContextHolder.set(callerContext);

      // We have removed the check for single file in getFileLocation method.
      Assertions.assertDoesNotThrow(() -> ops.getFileLocation(filesetIdent, subPath));
    } finally {
      CallerContext.CallerContextHolder.remove();
    }

    // test rename with an empty subPath
    String filesetName3 = "test_get_file_location_3";
    String filesetLocation3 =
        TEST_ROOT_PATH + "/" + catalogName + "/" + schemaName + "/" + filesetName3;
    Path filesetLocationPath3 = new Path(filesetLocation3);
    createFileset(filesetName3, schemaName, comment, Fileset.Type.MANAGED, null, filesetLocation3);
    try (FilesetCatalogOperations ops = new FilesetCatalogOperations(store);
        FileSystem localFileSystem = filesetLocationPath3.getFileSystem(new Configuration())) {
      ops.initialize(Maps.newHashMap(), randomCatalogInfo(), FILESET_PROPERTIES_METADATA);
      NameIdentifier filesetIdent = NameIdentifier.of("m1", "c1", schemaName, filesetName3);
      // replace fileset location to a single file
      Assertions.assertTrue(localFileSystem.exists(filesetLocationPath3));
      Assertions.assertTrue(localFileSystem.getFileStatus(filesetLocationPath3).isDirectory());
      localFileSystem.delete(filesetLocationPath3, true);
      localFileSystem.create(filesetLocationPath3);
      Assertions.assertTrue(localFileSystem.exists(filesetLocationPath3));
      Assertions.assertTrue(localFileSystem.getFileStatus(filesetLocationPath3).isFile());

      Map<String, String> contextMap = Maps.newHashMap();
      contextMap.put(
          FilesetAuditConstants.HTTP_HEADER_FILESET_DATA_OPERATION,
          FilesetDataOperation.RENAME.name());
      CallerContext callerContext = CallerContext.builder().withContext(contextMap).build();
      CallerContext.CallerContextHolder.set(callerContext);
      Assertions.assertThrows(
          GravitinoRuntimeException.class, () -> ops.getFileLocation(filesetIdent, ""));
    }

    // test storage location end with "/"
    String filesetName4 = "test_get_file_location_4";
    String filesetLocation4 =
        TEST_ROOT_PATH + "/" + catalogName + "/" + schemaName + "/" + filesetName4 + "/";
    NameIdentifier filesetIdent = NameIdentifier.of("m1", "c1", schemaName, filesetName4);
    Fileset mockFileset = Mockito.mock(Fileset.class);
    when(mockFileset.name()).thenReturn(filesetName4);
    when(mockFileset.storageLocation()).thenReturn(filesetLocation4);
    when(mockFileset.storageLocations())
        .thenReturn(ImmutableMap.of(LOCATION_NAME_UNKNOWN, filesetLocation4));
    when(mockFileset.properties())
        .thenReturn(ImmutableMap.of(PROPERTY_DEFAULT_LOCATION_NAME, LOCATION_NAME_UNKNOWN));

    try (FilesetCatalogOperations mockOps = Mockito.mock(FilesetCatalogOperations.class)) {
      mockOps.hadoopConf = new Configuration();
      mockOps.conf = Maps.newHashMap();
      mockOps.scheduler = new ScheduledThreadPoolExecutor(1);
      mockOps.fileSystemCache =
          Caffeine.newBuilder()
              .expireAfterAccess(1000 * 60 * 60 /* 1 hour */, TimeUnit.MILLISECONDS)
              .removalListener(
                  (ignored, value, cause) -> {
                    try {
                      ((FileSystem) value).close();
                    } catch (IOException e) {
                      // Ignore
                    }
                  })
              .scheduler(Scheduler.forScheduledExecutorService(mockOps.scheduler))
              .build();
      when(mockOps.loadFileset(filesetIdent)).thenReturn(mockFileset);
      when(mockOps.getConf()).thenReturn(Maps.newHashMap());
      String subPath = "/test/test.parquet";
      when(mockOps.getFileLocation(filesetIdent, subPath)).thenCallRealMethod();
      when(mockOps.getFileLocation(filesetIdent, subPath, null)).thenCallRealMethod();
      when(mockOps.getFileSystem(any(), any()))
          .thenReturn(FileSystem.getLocal(new Configuration()));
      when(mockOps.getFileSystemWithCache(any(), any())).thenCallRealMethod();
      String fileLocation = mockOps.getFileLocation(filesetIdent, subPath);
      Assertions.assertEquals(
          String.format("%s%s", mockFileset.storageLocation(), subPath.substring(1)), fileLocation);

      FileSystem fs1 =
          mockOps.getFileSystemWithCache(new Path("file:///dir1/subdir/file1"), mockOps.getConf());

      FileSystem fs2 =
          mockOps.getFileSystemWithCache(new Path("file:///dir1/subdir/file2"), mockOps.getConf());

      Assertions.assertSame(fs1, fs2);
    }
  }

  @Test
  public void testCreateSchemaWithDifferentUser() throws Exception {
    // Create schema with user "alice"
    UserPrincipal principal = new UserPrincipal("alice");
    Schema schemaCreatedByAlice =
        PrincipalUtils.doAs(
            principal,
            () -> {
              final long testId = generateTestId();
              final String schemaName = "schema" + testId;
              final String comment = "comment" + testId;
              final String schemaPath = TEST_ROOT_PATH + "/" + schemaName;
              return createSchema(testId, schemaName, comment, null, schemaPath, false);
            });

    Assertions.assertNotNull(schemaCreatedByAlice);
    Assertions.assertEquals("alice", schemaCreatedByAlice.auditInfo().creator());

    UserPrincipal bobPrincipal = new UserPrincipal("bob");
    Schema schemaCreatedByBob =
        PrincipalUtils.doAs(
            bobPrincipal,
            () -> {
              final long testId = generateTestId();
              final String schemaName = "schema" + testId;
              final String comment = "comment" + testId;
              final String schemaPath = TEST_ROOT_PATH + "/" + schemaName;
              // Create schema with user "bob"
              return createSchema(testId, schemaName, comment, null, schemaPath, false);
            });
    Assertions.assertNotNull(schemaCreatedByBob);
    Assertions.assertEquals("bob", schemaCreatedByBob.auditInfo().creator());

    UserPrincipal lucyPrincipal = new UserPrincipal("lucy");
    Schema schemaCreatedByLucy =
        PrincipalUtils.doAs(
            lucyPrincipal,
            () -> {
              final long testId = generateTestId();
              final String schemaName = "schema" + testId;
              final String comment = "comment" + testId;
              final String schemaPath = TEST_ROOT_PATH + "/" + schemaName;
              // Create schema with user "lucy"
              return createSchema(testId, schemaName, comment, null, schemaPath, false);
            });
    Assertions.assertNotNull(schemaCreatedByLucy);
    Assertions.assertEquals("lucy", schemaCreatedByLucy.auditInfo().creator());
  }

  @Test
  public void testLocationPlaceholdersWithException() throws IOException {
    // test empty placeholder value
    final long testId = generateTestId();
    final String schemaName = "schema" + testId;
    final String filesetName = "fileset" + testId;
    String storageLocation = TEST_ROOT_PATH + "/{{fileset}}/{{user}}/{{id}}";

    createSchema(testId, schemaName, null, null, null);

    Exception exception =
        Assertions.assertThrows(
            IllegalArgumentException.class,
            () ->
                createFileset(
                    filesetName,
                    schemaName,
                    "comment",
                    Fileset.Type.MANAGED,
                    null,
                    storageLocation,
                    ImmutableMap.of("user", "tom")));
    Assertions.assertEquals("No value found for placeholder: user", exception.getMessage());

    // test placeholder value not found
    String storageLocation1 = TEST_ROOT_PATH + "/{{fileset}}/{{}}";
    Exception exception1 =
        Assertions.assertThrows(
            IllegalArgumentException.class,
            () ->
                createFileset(
                    filesetName,
                    schemaName,
                    "comment",
                    Fileset.Type.MANAGED,
                    null,
                    storageLocation1,
                    ImmutableMap.of("user", "tom")));
    Assertions.assertEquals(
        "Placeholder in location should not be empty, location: " + storageLocation1,
        exception1.getMessage());
  }

  @ParameterizedTest
  @MethodSource("locationWithPlaceholdersArguments")
  public void testPlaceholdersInLocation(
      String name,
      Fileset.Type type,
      String catalogPath,
      String schemaPath,
      String storageLocation,
      Map<String, String> placeholders,
      String expect)
      throws IOException {
    String schemaName = "s1_" + name;
    String comment = "comment_s1";
    Map<String, String> catalogProps = Maps.newHashMap();
    if (catalogPath != null) {
      catalogProps.put(LOCATION, catalogPath);
    }

    NameIdentifier schemaIdent = NameIdentifierUtil.ofSchema("m1", "c1", schemaName);
    try (SecureFilesetCatalogOperations ops = new SecureFilesetCatalogOperations(store)) {
      ops.initialize(catalogProps, randomCatalogInfo("m1", "c1"), FILESET_PROPERTIES_METADATA);
      if (!ops.schemaExists(schemaIdent)) {
        createSchema(generateTestId(), schemaName, comment, catalogPath, schemaPath);
      }
      Fileset fileset =
          createFileset(
              name, schemaName, "comment", type, catalogPath, storageLocation, placeholders);

      Assertions.assertEquals(name, fileset.name());
      Assertions.assertEquals(type, fileset.type());
      Assertions.assertEquals("comment", fileset.comment());
      Assertions.assertEquals(expect, fileset.storageLocation());
      placeholders.forEach((k, v) -> Assertions.assertEquals(fileset.properties().get(k), v));

      // Test load
      NameIdentifier filesetIdent = NameIdentifier.of("m1", "c1", schemaName, name);
      Fileset loadedFileset = ops.loadFileset(filesetIdent);
      Assertions.assertEquals(name, loadedFileset.name());
      Assertions.assertEquals(type, loadedFileset.type());
      Assertions.assertEquals("comment", loadedFileset.comment());
      Assertions.assertEquals(expect, loadedFileset.storageLocation());

      // Test drop
      ops.dropFileset(filesetIdent);
      Path expectedPath = new Path(expect);
      FileSystem fs = expectedPath.getFileSystem(new Configuration());
      if (type == Fileset.Type.MANAGED) {
        Assertions.assertFalse(fs.exists(expectedPath));
      } else {
        Assertions.assertTrue(fs.exists(expectedPath));
      }
      // clean expected path if exist
      fs.delete(expectedPath, true);

      // Test drop non-existent fileset
      Assertions.assertFalse(ops.dropFileset(filesetIdent), "fileset should be non-existent");
    }
  }

  @ParameterizedTest
  @MethodSource("multipleLocationsArguments")
  public void testMultipleLocations(
      String name,
      Fileset.Type type,
      Map<String, String> catalogPaths,
      Map<String, String> schemaPaths,
      Map<String, String> storageLocations,
      Map<String, String> filesetProps,
      Map<String, String> expect)
      throws IOException {
    String schemaName = "s1_" + name;
    String comment = "comment_s1";

    NameIdentifier schemaIdent = NameIdentifierUtil.ofSchema("m1", "c1", schemaName);
    try (SecureFilesetCatalogOperations ops = new SecureFilesetCatalogOperations(store)) {
      ops.initialize(catalogPaths, randomCatalogInfo("m1", "c1"), FILESET_PROPERTIES_METADATA);
      if (!ops.schemaExists(schemaIdent)) {
        createMultiLocationSchema(schemaName, comment, catalogPaths, schemaPaths);
      }
      Fileset fileset =
          createMultiLocationFileset(
              name, schemaName, "comment", type, catalogPaths, storageLocations, filesetProps);

      Assertions.assertEquals(name, fileset.name());
      Assertions.assertEquals(type, fileset.type());
      Assertions.assertEquals("comment", fileset.comment());
      Assertions.assertEquals(expect, fileset.storageLocations());
      Assertions.assertEquals(
          fileset.storageLocation(), fileset.storageLocations().get(LOCATION_NAME_UNKNOWN));
      Assertions.assertNotNull(fileset.properties().get(PROPERTY_DEFAULT_LOCATION_NAME));
      if (filesetProps != null && filesetProps.containsKey(PROPERTY_DEFAULT_LOCATION_NAME)) {
        Assertions.assertEquals(
            filesetProps.get(PROPERTY_DEFAULT_LOCATION_NAME),
            fileset.properties().get(PROPERTY_DEFAULT_LOCATION_NAME));
      }
      if (filesetProps == null || !filesetProps.containsKey(PROPERTY_DEFAULT_LOCATION_NAME)) {}

      // Test load
      NameIdentifier filesetIdent = NameIdentifier.of("m1", "c1", schemaName, name);
      Fileset loadedFileset = ops.loadFileset(filesetIdent);
      Assertions.assertEquals(name, loadedFileset.name());
      Assertions.assertEquals(type, loadedFileset.type());
      Assertions.assertEquals("comment", loadedFileset.comment());
      Assertions.assertEquals(expect, loadedFileset.storageLocations());
      Assertions.assertEquals(
          loadedFileset.storageLocation(),
          loadedFileset.storageLocations().get(LOCATION_NAME_UNKNOWN));

      // Test drop
      ops.dropFileset(filesetIdent);
      for (Map.Entry<String, String> location : expect.entrySet()) {
        Path expectedPath = new Path(location.getValue());
        FileSystem fs = expectedPath.getFileSystem(new Configuration());
        if (type == Fileset.Type.MANAGED) {
          Assertions.assertFalse(fs.exists(expectedPath));
        } else {
          Assertions.assertTrue(
              fs.exists(expectedPath),
              "location with name "
                  + location.getKey()
                  + " should exist, path: "
                  + location.getValue());
        }
      }

      // clean expected path if exist
      try (FileSystem fs = FileSystem.newInstance(new Configuration())) {
        for (String location : expect.values()) {
          fs.delete(new Path(location), true);
        }
      }

      // Test drop non-existent fileset
      Assertions.assertFalse(ops.dropFileset(filesetIdent), "fileset should be non-existent");
    }
  }

  @Test
  public void testCreateMultipleLocationsWithExceptions() throws IOException {
    // empty location name in catalog location
    Map<String, String> illegalLocations =
        ImmutableMap.of(PROPERTY_MULTIPLE_LOCATIONS_PREFIX + "", TEST_ROOT_PATH + "/catalog31_1");
    try (SecureFilesetCatalogOperations ops = new SecureFilesetCatalogOperations(store)) {
      Exception exception =
          Assertions.assertThrows(
              IllegalArgumentException.class,
              () ->
                  ops.initialize(
                      illegalLocations,
                      randomCatalogInfo("m1", "c1"),
                      FILESET_PROPERTIES_METADATA));
      Assertions.assertEquals("Location name must not be blank", exception.getMessage());

      // empty location name in schema location
      ops.initialize(ImmutableMap.of(), randomCatalogInfo("m1", "c1"), FILESET_PROPERTIES_METADATA);
      exception =
          Assertions.assertThrows(
              IllegalArgumentException.class,
              () ->
                  createMultiLocationSchema("s1", "comment", ImmutableMap.of(), illegalLocations));
      Assertions.assertEquals("Location name must not be blank", exception.getMessage());

      // empty location in catalog location
      Map<String, String> illegalLocations2 =
          new HashMap<String, String>() {
            {
              put(PROPERTY_MULTIPLE_LOCATIONS_PREFIX + "v1", null);
            }
          };
      exception =
          Assertions.assertThrows(
              IllegalArgumentException.class,
              () ->
                  ops.initialize(
                      illegalLocations2,
                      randomCatalogInfo("m1", "c1"),
                      FILESET_PROPERTIES_METADATA));
      Assertions.assertEquals(
          "Location value must not be blank for location name: v1", exception.getMessage());

      // empty location in schema location
      exception =
          Assertions.assertThrows(
              IllegalArgumentException.class,
              () ->
                  createMultiLocationSchema(
                      "s1", "comment", ImmutableMap.of(), ImmutableMap.of("location", "")));
      Assertions.assertEquals(
          "The value of the schema property location must not be blank", exception.getMessage());

      // storage location is parent of schema location
      Schema multipLocationSchema =
          createMultiLocationSchema(
              "s1",
              "comment",
              ImmutableMap.of(),
              ImmutableMap.of(
                  PROPERTY_MULTIPLE_LOCATIONS_PREFIX + "v1", TEST_ROOT_PATH + "/s1/a/b/c"));
      exception =
          Assertions.assertThrows(
              IllegalArgumentException.class,
              () ->
                  createMultiLocationFileset(
                      "fileset_test",
                      multipLocationSchema.name(),
                      null,
                      Fileset.Type.MANAGED,
                      ImmutableMap.of(),
                      ImmutableMap.of(LOCATION_NAME_UNKNOWN, TEST_ROOT_PATH + "/s1/a"),
                      null));
      Assertions.assertTrue(
          exception
              .getMessage()
              .contains(
                  "The fileset property default-location-name must be set and must be one of the fileset locations"),
          "Exception message: " + exception.getMessage());

      // empty location name in storage location
      exception =
          Assertions.assertThrows(
              IllegalArgumentException.class,
              () ->
                  createMultiLocationFileset(
                      "fileset_test",
                      "s1",
                      null,
                      Fileset.Type.MANAGED,
                      ImmutableMap.of(),
                      ImmutableMap.of("", TEST_ROOT_PATH + "/fileset31"),
                      null));
      Assertions.assertEquals("Location name must not be blank", exception.getMessage());

      // empty fileset storage location
      exception =
          Assertions.assertThrows(
              IllegalArgumentException.class,
              () ->
                  createMultiLocationFileset(
                      "fileset_test",
                      "s1",
                      null,
                      Fileset.Type.MANAGED,
                      ImmutableMap.of(),
                      ImmutableMap.of("location1", ""),
                      null));
      Assertions.assertEquals(
          "Storage location must not be blank for location name: location1",
          exception.getMessage());
    }
  }

  @Test
  public void testGetTargetLocation() throws IOException {
    try (SecureFilesetCatalogOperations ops = new SecureFilesetCatalogOperations(store)) {
      ops.initialize(
          Collections.emptyMap(), randomCatalogInfo("m1", "c1"), FILESET_PROPERTIES_METADATA);

      Fileset fileset = Mockito.mock(Fileset.class);
      when(fileset.name()).thenReturn("fileset_single_location");
      when(fileset.storageLocations())
          .thenReturn(ImmutableMap.of(LOCATION_NAME_UNKNOWN, "file://a/b/c"));
      when(fileset.properties())
          .thenReturn(ImmutableMap.of(PROPERTY_DEFAULT_LOCATION_NAME, LOCATION_NAME_UNKNOWN));
      Assertions.assertEquals("file://a/b/c", ops.getTargetLocation(fileset));

      try (MockedStatic<CallerContext.CallerContextHolder> callerContextHolder =
          mockStatic(CallerContext.CallerContextHolder.class)) {
        CallerContext callerContext = Mockito.mock(CallerContext.class);
        when(callerContext.context())
            .thenReturn(
                ImmutableMap.of(
                    CredentialConstants.HTTP_HEADER_CURRENT_LOCATION_NAME, LOCATION_NAME_UNKNOWN));
        callerContextHolder.when(CallerContext.CallerContextHolder::get).thenReturn(callerContext);
        Assertions.assertEquals("file://a/b/c", ops.getTargetLocation(fileset));
      }

      Fileset filesetWithMultipleLocation = Mockito.mock(Fileset.class);
      when(filesetWithMultipleLocation.name()).thenReturn("fileset_multiple_location");
      when(filesetWithMultipleLocation.storageLocations())
          .thenReturn(
              ImmutableMap.of(
                  LOCATION_NAME_UNKNOWN,
                  "file://a/b/c",
                  "location_1",
                  "file://a/b/d",
                  "location_2",
                  "file://a/b/e"));
      when(filesetWithMultipleLocation.properties())
          .thenReturn(ImmutableMap.of(PROPERTY_DEFAULT_LOCATION_NAME, "location_1"));
      Assertions.assertEquals("file://a/b/d", ops.getTargetLocation(filesetWithMultipleLocation));

      try (MockedStatic<CallerContext.CallerContextHolder> callerContextHolder =
          mockStatic(CallerContext.CallerContextHolder.class)) {
        CallerContext callerContext = Mockito.mock(CallerContext.class);
        when(callerContext.context())
            .thenReturn(
                ImmutableMap.of(
                    CredentialConstants.HTTP_HEADER_CURRENT_LOCATION_NAME, "location_2"));
        callerContextHolder.when(CallerContext.CallerContextHolder::get).thenReturn(callerContext);
        Assertions.assertEquals("file://a/b/e", ops.getTargetLocation(filesetWithMultipleLocation));
      }
    }
  }

  @Test
<<<<<<< HEAD
  void testGetFileSystemWithTimeout() throws Exception {
    FieldUtils.writeField(
        GravitinoEnv.getInstance(), "entityStore", new RelationalEntityStore(), true);

    FilesetCatalogOperations filesetCatalogOperations = new FilesetCatalogOperations();

    LocalFileSystemProvider localFileSystemProvider = Mockito.mock(LocalFileSystemProvider.class);
    when(localFileSystemProvider.scheme()).thenReturn("file");
    when(localFileSystemProvider.getFileSystem(Mockito.any(Path.class), Mockito.anyMap()))
        .thenAnswer(
            invocation -> {
              // Sleep 100s, however, the timeout is set to 6s by default in
              // FilesetCatalogOperations, so
              // it's expected to over within 10s
              Thread.sleep(100000); // Simulate delay
              return new LocalFileSystem();
            });
    Map<String, FileSystemProvider> fileSystemProviderMapOriginal = new HashMap<>();
    fileSystemProviderMapOriginal.put("file", localFileSystemProvider);
    FieldUtils.writeField(
        filesetCatalogOperations, "fileSystemProvidersMap", fileSystemProviderMapOriginal, true);

    FieldUtils.writeField(
        filesetCatalogOperations, "propertiesMetadata", FILESET_PROPERTIES_METADATA, true);

    // Test the following method should finish with 10s
    long now = System.currentTimeMillis();
    try {
      filesetCatalogOperations.getFileSystem(new Path("file:///tmp"), ImmutableMap.of());
    } catch (IOException e) {
      Assertions.assertTrue(System.currentTimeMillis() - now <= 10000);
=======
  @Timeout(15)
  void testGetFileSystemTimeoutThrowsException() throws Exception {
    FieldUtils.writeField(
        GravitinoEnv.getInstance(), "entityStore", new RelationalEntityStore(), true);

    try (FilesetCatalogOperations filesetCatalogOperations = new FilesetCatalogOperations()) {
      LocalFileSystemProvider localFileSystemProvider = Mockito.mock(LocalFileSystemProvider.class);
      when(localFileSystemProvider.scheme()).thenReturn("file");
      when(localFileSystemProvider.getFileSystem(Mockito.any(Path.class), Mockito.anyMap()))
          .thenAnswer(
              invocation -> {
                // Block 100s, however, the timeout is set to 6s by default in
                // FilesetCatalogOperations, so it's expected to be over within 10s
                Awaitility.await().forever().until(() -> false);
                return new LocalFileSystem();
              });
      Map<String, FileSystemProvider> fileSystemProviderMapOriginal = new HashMap<>();
      fileSystemProviderMapOriginal.put("file", localFileSystemProvider);
      FieldUtils.writeField(
          filesetCatalogOperations, "fileSystemProvidersMap", fileSystemProviderMapOriginal, true);

      FieldUtils.writeField(
          filesetCatalogOperations, "propertiesMetadata", FILESET_PROPERTIES_METADATA, true);

      // Test the following method should finish with 10s
      long now = System.currentTimeMillis();
      try {
        filesetCatalogOperations.getFileSystem(new Path("file:///tmp"), ImmutableMap.of());
      } catch (IOException e) {
        long timeTake = System.currentTimeMillis() - now;
        Assertions.assertTrue(timeTake <= 10000);
      }
>>>>>>> a263cd1d
    }
  }

  private static Stream<Arguments> multipleLocationsArguments() {
    return Stream.of(
        // Honor the catalog location
        Arguments.of(
            "fileset51",
            Fileset.Type.MANAGED,
            ImmutableMap.of(
                LOCATION,
                TEST_ROOT_PATH + "/catalog31_1",
                PROPERTY_MULTIPLE_LOCATIONS_PREFIX + "v1",
                TEST_ROOT_PATH + "/catalog31_1",
                PROPERTY_MULTIPLE_LOCATIONS_PREFIX + "v2",
                TEST_ROOT_PATH + "/catalog31_2/{{schema}}/{{fileset}}"),
            ImmutableMap.of(),
            ImmutableMap.of(),
            ImmutableMap.of(PROPERTY_DEFAULT_LOCATION_NAME, "v1"),
            ImmutableMap.of(
                LOCATION_NAME_UNKNOWN,
                TEST_ROOT_PATH + "/catalog31_1/s1_fileset51/fileset51",
                "v1",
                TEST_ROOT_PATH + "/catalog31_1/s1_fileset51/fileset51",
                "v2",
                TEST_ROOT_PATH + "/catalog31_2/s1_fileset51/fileset51")),
        Arguments.of(
            // honor the schema location
            "fileset52",
            Fileset.Type.MANAGED,
            ImmutableMap.of(),
            ImmutableMap.of(
                LOCATION,
                TEST_ROOT_PATH + "/s1_fileset52_1",
                PROPERTY_MULTIPLE_LOCATIONS_PREFIX + "v1",
                TEST_ROOT_PATH + "/s1_fileset52_1",
                PROPERTY_MULTIPLE_LOCATIONS_PREFIX + "v2",
                TEST_ROOT_PATH + "/s1_fileset52_2/{{fileset}}"),
            ImmutableMap.of(),
            ImmutableMap.of(PROPERTY_DEFAULT_LOCATION_NAME, "v2"),
            ImmutableMap.of(
                LOCATION_NAME_UNKNOWN,
                TEST_ROOT_PATH + "/s1_fileset52_1/fileset52",
                "v1",
                TEST_ROOT_PATH + "/s1_fileset52_1/fileset52",
                "v2",
                TEST_ROOT_PATH + "/s1_fileset52_2/fileset52")),
        Arguments.of(
            // honor the schema location
            "fileset53",
            Fileset.Type.MANAGED,
            ImmutableMap.of(
                LOCATION,
                TEST_ROOT_PATH + "/catalog32_1",
                PROPERTY_MULTIPLE_LOCATIONS_PREFIX + "v1",
                TEST_ROOT_PATH + "/catalog32_1",
                PROPERTY_MULTIPLE_LOCATIONS_PREFIX + "v2",
                TEST_ROOT_PATH + "/catalog32_2/{{schema}}/{{fileset}}"),
            ImmutableMap.of(
                LOCATION,
                TEST_ROOT_PATH + "/s1_fileset53_1",
                PROPERTY_MULTIPLE_LOCATIONS_PREFIX + "v1",
                TEST_ROOT_PATH + "/s1_fileset53_1",
                PROPERTY_MULTIPLE_LOCATIONS_PREFIX + "v2",
                TEST_ROOT_PATH + "/s1_fileset53_2/{{fileset}}"),
            ImmutableMap.of(),
            ImmutableMap.of(PROPERTY_DEFAULT_LOCATION_NAME, "unknown"),
            ImmutableMap.of(
                LOCATION_NAME_UNKNOWN,
                TEST_ROOT_PATH + "/s1_fileset53_1/fileset53",
                "v1",
                TEST_ROOT_PATH + "/s1_fileset53_1/fileset53",
                "v2",
                TEST_ROOT_PATH + "/s1_fileset53_2/fileset53")),
        Arguments.of(
            // honor the storage location
            "fileset54",
            Fileset.Type.MANAGED,
            ImmutableMap.of(
                LOCATION,
                TEST_ROOT_PATH + "/catalog33_1",
                PROPERTY_MULTIPLE_LOCATIONS_PREFIX + "v1",
                TEST_ROOT_PATH + "/catalog33_1",
                PROPERTY_MULTIPLE_LOCATIONS_PREFIX + "v2",
                TEST_ROOT_PATH + "/catalog33_2/{{schema}}/{{fileset}}"),
            ImmutableMap.of(
                LOCATION,
                TEST_ROOT_PATH + "/s1_fileset54_1",
                PROPERTY_MULTIPLE_LOCATIONS_PREFIX + "v1",
                TEST_ROOT_PATH + "/s1_fileset54_1",
                PROPERTY_MULTIPLE_LOCATIONS_PREFIX + "v2",
                TEST_ROOT_PATH + "/s1_fileset54_2/{{fileset}}"),
            ImmutableMap.of(
                LOCATION_NAME_UNKNOWN,
                TEST_ROOT_PATH + "/fileset54_1",
                "v1",
                TEST_ROOT_PATH + "/fileset54_1",
                "v2",
                TEST_ROOT_PATH + "/{{fileset}}_2"),
            ImmutableMap.of(PROPERTY_DEFAULT_LOCATION_NAME, "v1"),
            ImmutableMap.of(
                LOCATION_NAME_UNKNOWN,
                TEST_ROOT_PATH + "/fileset54_1",
                "v1",
                TEST_ROOT_PATH + "/fileset54_1",
                "v2",
                TEST_ROOT_PATH + "/fileset54_2")),
        Arguments.of(
            // honor the storage location
            "fileset55",
            Fileset.Type.MANAGED,
            ImmutableMap.of(),
            ImmutableMap.of(),
            ImmutableMap.of(
                LOCATION_NAME_UNKNOWN,
                TEST_ROOT_PATH + "/fileset55_1",
                "v1",
                TEST_ROOT_PATH + "/fileset55_1",
                "v2",
                TEST_ROOT_PATH + "/{{fileset}}_2"),
            ImmutableMap.of(PROPERTY_DEFAULT_LOCATION_NAME, "v1"),
            ImmutableMap.of(
                LOCATION_NAME_UNKNOWN,
                TEST_ROOT_PATH + "/fileset55_1",
                "v1",
                TEST_ROOT_PATH + "/fileset55_1",
                "v2",
                TEST_ROOT_PATH + "/fileset55_2")),
        Arguments.of(
            // honor the storage location
            "fileset56",
            Fileset.Type.MANAGED,
            ImmutableMap.of(
                LOCATION,
                TEST_ROOT_PATH + "/catalog34_1",
                PROPERTY_MULTIPLE_LOCATIONS_PREFIX + "v1",
                TEST_ROOT_PATH + "/catalog34_1",
                PROPERTY_MULTIPLE_LOCATIONS_PREFIX + "v2",
                TEST_ROOT_PATH + "/catalog34_2/{{schema}}/{{fileset}}"),
            ImmutableMap.of(),
            ImmutableMap.of(
                LOCATION_NAME_UNKNOWN,
                TEST_ROOT_PATH + "/fileset56_1",
                "v1",
                TEST_ROOT_PATH + "/fileset56_1",
                "v2",
                TEST_ROOT_PATH + "/{{fileset}}_2"),
            ImmutableMap.of(PROPERTY_DEFAULT_LOCATION_NAME, "v1"),
            ImmutableMap.of(
                LOCATION_NAME_UNKNOWN,
                TEST_ROOT_PATH + "/fileset56_1",
                "v1",
                TEST_ROOT_PATH + "/fileset56_1",
                "v2",
                TEST_ROOT_PATH + "/fileset56_2")),
        Arguments.of(
            // honor partial catalog/schema/fileset locations
            "fileset510",
            Fileset.Type.MANAGED,
            ImmutableMap.of(
                PROPERTY_MULTIPLE_LOCATIONS_PREFIX + "v1",
                TEST_ROOT_PATH + "/catalog34_1",
                PROPERTY_MULTIPLE_LOCATIONS_PREFIX + "v2",
                TEST_ROOT_PATH + "/catalog34_2",
                PROPERTY_MULTIPLE_LOCATIONS_PREFIX + "v3",
                TEST_ROOT_PATH + "/catalog34_3"),
            ImmutableMap.of(
                PROPERTY_MULTIPLE_LOCATIONS_PREFIX + "v2",
                TEST_ROOT_PATH + "/s1_fileset510_2",
                PROPERTY_MULTIPLE_LOCATIONS_PREFIX + "v3",
                TEST_ROOT_PATH + "/s1_{{fileset}}_3",
                PROPERTY_MULTIPLE_LOCATIONS_PREFIX + "v4",
                TEST_ROOT_PATH + "/s1_fileset510_4"),
            ImmutableMap.of(
                LOCATION_NAME_UNKNOWN,
                TEST_ROOT_PATH + "/fileset510",
                "v3",
                TEST_ROOT_PATH + "/fileset510_3",
                "v4",
                TEST_ROOT_PATH + "/fileset510_4",
                "v5",
                TEST_ROOT_PATH + "/{{fileset}}_5"),
            ImmutableMap.of(PROPERTY_DEFAULT_LOCATION_NAME, "v5"),
            ImmutableMap.<String, String>builder()
                .put(LOCATION_NAME_UNKNOWN, TEST_ROOT_PATH + "/fileset510")
                .put("v1", TEST_ROOT_PATH + "/catalog34_1/s1_fileset510/fileset510")
                .put("v2", TEST_ROOT_PATH + "/s1_fileset510_2/fileset510")
                .put("v3", TEST_ROOT_PATH + "/fileset510_3")
                .put("v4", TEST_ROOT_PATH + "/fileset510_4")
                .put("v5", TEST_ROOT_PATH + "/fileset510_5")
                .build()),
        Arguments.of(
            // test without unnamed storage location
            "fileset511",
            Fileset.Type.MANAGED,
            ImmutableMap.of(
                PROPERTY_MULTIPLE_LOCATIONS_PREFIX + "v1",
                TEST_ROOT_PATH + "/catalog34_1",
                PROPERTY_MULTIPLE_LOCATIONS_PREFIX + "v2",
                TEST_ROOT_PATH + "/catalog34_2/{{schema}}/{{fileset}}"),
            ImmutableMap.of(),
            ImmutableMap.of(
                "v1", TEST_ROOT_PATH + "/fileset511_1", "v2", TEST_ROOT_PATH + "/{{fileset}}_2"),
            ImmutableMap.of(PROPERTY_DEFAULT_LOCATION_NAME, "v1"),
            ImmutableMap.of(
                "v1", TEST_ROOT_PATH + "/fileset511_1", "v2", TEST_ROOT_PATH + "/fileset511_2")),
        Arguments.of(
            // test single location without unnamed storage location
            "fileset512",
            Fileset.Type.MANAGED,
            ImmutableMap.of(
                PROPERTY_MULTIPLE_LOCATIONS_PREFIX + "v1",
                TEST_ROOT_PATH + "/catalog34_2/{{schema}}/{{fileset}}"),
            ImmutableMap.of(),
            ImmutableMap.of("v1", TEST_ROOT_PATH + "/{{fileset}}_2"),
            null,
            ImmutableMap.of("v1", TEST_ROOT_PATH + "/fileset512_2")),
        Arguments.of(
            // honor the storage location
            "fileset57",
            Fileset.Type.EXTERNAL,
            ImmutableMap.of(
                LOCATION,
                TEST_ROOT_PATH + "/catalog35_1",
                PROPERTY_MULTIPLE_LOCATIONS_PREFIX + "v1",
                TEST_ROOT_PATH + "/catalog35_1",
                PROPERTY_MULTIPLE_LOCATIONS_PREFIX + "v2",
                TEST_ROOT_PATH + "/catalog35_2/{{schema}}/{{fileset}}"),
            ImmutableMap.of(
                LOCATION,
                TEST_ROOT_PATH + "/s1_fileset57_1",
                PROPERTY_MULTIPLE_LOCATIONS_PREFIX + "v1",
                TEST_ROOT_PATH + "/s1_fileset57_1",
                PROPERTY_MULTIPLE_LOCATIONS_PREFIX + "v2",
                TEST_ROOT_PATH + "/s1_fileset57_2/{{fileset}}"),
            ImmutableMap.of(
                LOCATION_NAME_UNKNOWN,
                TEST_ROOT_PATH + "/fileset57_1",
                "v1",
                TEST_ROOT_PATH + "/fileset57_1",
                "v2",
                TEST_ROOT_PATH + "/{{fileset}}_2"),
            ImmutableMap.of(PROPERTY_DEFAULT_LOCATION_NAME, "v1"),
            ImmutableMap.of(
                LOCATION_NAME_UNKNOWN,
                TEST_ROOT_PATH + "/fileset57_1",
                "v1",
                TEST_ROOT_PATH + "/fileset57_1",
                "v2",
                TEST_ROOT_PATH + "/fileset57_2")),
        Arguments.of(
            // honor the storage location
            "fileset58",
            Fileset.Type.EXTERNAL,
            ImmutableMap.of(),
            ImmutableMap.of(
                LOCATION,
                TEST_ROOT_PATH + "/s1_fileset58_1",
                PROPERTY_MULTIPLE_LOCATIONS_PREFIX + "v1",
                TEST_ROOT_PATH + "/s1_fileset58_1",
                PROPERTY_MULTIPLE_LOCATIONS_PREFIX + "v2",
                TEST_ROOT_PATH + "/s1_fileset58_2/{{fileset}}"),
            ImmutableMap.of(
                LOCATION_NAME_UNKNOWN,
                TEST_ROOT_PATH + "/fileset58_1",
                "v1",
                TEST_ROOT_PATH + "/fileset58_1",
                "v2",
                TEST_ROOT_PATH + "/{{fileset}}_2"),
            ImmutableMap.of(PROPERTY_DEFAULT_LOCATION_NAME, "v1"),
            ImmutableMap.of(
                LOCATION_NAME_UNKNOWN,
                TEST_ROOT_PATH + "/fileset58_1",
                "v1",
                TEST_ROOT_PATH + "/fileset58_1",
                "v2",
                TEST_ROOT_PATH + "/fileset58_2")),
        Arguments.of(
            // honor the storage location
            "fileset59",
            Fileset.Type.EXTERNAL,
            ImmutableMap.of(),
            ImmutableMap.of(),
            ImmutableMap.of(
                LOCATION_NAME_UNKNOWN,
                TEST_ROOT_PATH + "/fileset59",
                "v1",
                TEST_ROOT_PATH + "/fileset59",
                "v2",
                TEST_ROOT_PATH + "/{{fileset}}"),
            ImmutableMap.of(PROPERTY_DEFAULT_LOCATION_NAME, "v1"),
            ImmutableMap.of(
                LOCATION_NAME_UNKNOWN,
                TEST_ROOT_PATH + "/fileset59",
                "v1",
                TEST_ROOT_PATH + "/fileset59",
                "v2",
                TEST_ROOT_PATH + "/fileset59")),
        // Honor the catalog location
        Arguments.of(
            "fileset501",
            Fileset.Type.MANAGED,
            ImmutableMap.of(
                LOCATION,
                UNFORMALIZED_TEST_ROOT_PATH + "/catalog301_1",
                PROPERTY_MULTIPLE_LOCATIONS_PREFIX + "v1",
                UNFORMALIZED_TEST_ROOT_PATH + "/catalog301_1",
                PROPERTY_MULTIPLE_LOCATIONS_PREFIX + "v2",
                UNFORMALIZED_TEST_ROOT_PATH + "/catalog301_2/{{schema}}/{{fileset}}"),
            ImmutableMap.of(),
            ImmutableMap.of(),
            ImmutableMap.of(PROPERTY_DEFAULT_LOCATION_NAME, "v1"),
            ImmutableMap.of(
                LOCATION_NAME_UNKNOWN,
                TEST_ROOT_PATH + "/catalog301_1/s1_fileset501/fileset501",
                "v1",
                TEST_ROOT_PATH + "/catalog301_1/s1_fileset501/fileset501",
                "v2",
                TEST_ROOT_PATH + "/catalog301_2/s1_fileset501/fileset501")),
        Arguments.of(
            // honor the schema location
            "fileset502",
            Fileset.Type.MANAGED,
            ImmutableMap.of(),
            ImmutableMap.of(
                LOCATION,
                UNFORMALIZED_TEST_ROOT_PATH + "/s1_fileset502_1",
                PROPERTY_MULTIPLE_LOCATIONS_PREFIX + "v1",
                UNFORMALIZED_TEST_ROOT_PATH + "/s1_fileset502_1",
                PROPERTY_MULTIPLE_LOCATIONS_PREFIX + "v2",
                UNFORMALIZED_TEST_ROOT_PATH + "/s1_fileset502_2/{{fileset}}"),
            ImmutableMap.of(),
            ImmutableMap.of(PROPERTY_DEFAULT_LOCATION_NAME, "v1"),
            ImmutableMap.of(
                LOCATION_NAME_UNKNOWN,
                TEST_ROOT_PATH + "/s1_fileset502_1/fileset502",
                "v1",
                TEST_ROOT_PATH + "/s1_fileset502_1/fileset502",
                "v2",
                TEST_ROOT_PATH + "/s1_fileset502_2/fileset502")),
        Arguments.of(
            // honor the schema location
            "fileset503",
            Fileset.Type.MANAGED,
            ImmutableMap.of(
                LOCATION,
                UNFORMALIZED_TEST_ROOT_PATH + "/catalog302_1",
                PROPERTY_MULTIPLE_LOCATIONS_PREFIX + "v1",
                UNFORMALIZED_TEST_ROOT_PATH + "/catalog302_1",
                PROPERTY_MULTIPLE_LOCATIONS_PREFIX + "v2",
                UNFORMALIZED_TEST_ROOT_PATH + "/catalog302_2/{{schema}}/{{fileset}}"),
            ImmutableMap.of(
                LOCATION,
                UNFORMALIZED_TEST_ROOT_PATH + "/s1_fileset503_1",
                PROPERTY_MULTIPLE_LOCATIONS_PREFIX + "v1",
                UNFORMALIZED_TEST_ROOT_PATH + "/s1_fileset503_1",
                PROPERTY_MULTIPLE_LOCATIONS_PREFIX + "v2",
                UNFORMALIZED_TEST_ROOT_PATH + "/s1_fileset503_2/{{fileset}}"),
            ImmutableMap.of(),
            ImmutableMap.of(PROPERTY_DEFAULT_LOCATION_NAME, "v1"),
            ImmutableMap.of(
                LOCATION_NAME_UNKNOWN,
                TEST_ROOT_PATH + "/s1_fileset503_1/fileset503",
                "v1",
                TEST_ROOT_PATH + "/s1_fileset503_1/fileset503",
                "v2",
                TEST_ROOT_PATH + "/s1_fileset503_2/fileset503")),
        Arguments.of(
            // honor the storage location
            "fileset504",
            Fileset.Type.MANAGED,
            ImmutableMap.of(
                LOCATION,
                UNFORMALIZED_TEST_ROOT_PATH + "/catalog303_1",
                PROPERTY_MULTIPLE_LOCATIONS_PREFIX + "v1",
                UNFORMALIZED_TEST_ROOT_PATH + "/catalog303_1",
                PROPERTY_MULTIPLE_LOCATIONS_PREFIX + "v2",
                UNFORMALIZED_TEST_ROOT_PATH + "/catalog303_2/{{schema}}/{{fileset}}"),
            ImmutableMap.of(
                LOCATION,
                UNFORMALIZED_TEST_ROOT_PATH + "/s1_fileset504_1",
                PROPERTY_MULTIPLE_LOCATIONS_PREFIX + "v1",
                UNFORMALIZED_TEST_ROOT_PATH + "/s1_fileset504_1",
                PROPERTY_MULTIPLE_LOCATIONS_PREFIX + "v2",
                UNFORMALIZED_TEST_ROOT_PATH + "/s1_fileset504_2/{{fileset}}"),
            ImmutableMap.of(
                LOCATION_NAME_UNKNOWN,
                UNFORMALIZED_TEST_ROOT_PATH + "/fileset504_1",
                "v1",
                UNFORMALIZED_TEST_ROOT_PATH + "/fileset504_1",
                "v2",
                UNFORMALIZED_TEST_ROOT_PATH + "/{{fileset}}_2"),
            ImmutableMap.of(PROPERTY_DEFAULT_LOCATION_NAME, "v1"),
            ImmutableMap.of(
                LOCATION_NAME_UNKNOWN,
                TEST_ROOT_PATH + "/fileset504_1",
                "v1",
                TEST_ROOT_PATH + "/fileset504_1",
                "v2",
                TEST_ROOT_PATH + "/fileset504_2")),
        Arguments.of(
            // honor the storage location
            "fileset505",
            Fileset.Type.MANAGED,
            ImmutableMap.of(),
            ImmutableMap.of(),
            ImmutableMap.of(
                LOCATION_NAME_UNKNOWN,
                UNFORMALIZED_TEST_ROOT_PATH + "/fileset505_1",
                "v1",
                UNFORMALIZED_TEST_ROOT_PATH + "/fileset505_1",
                "v2",
                UNFORMALIZED_TEST_ROOT_PATH + "/{{fileset}}_2"),
            ImmutableMap.of(PROPERTY_DEFAULT_LOCATION_NAME, "v1"),
            ImmutableMap.of(
                LOCATION_NAME_UNKNOWN,
                TEST_ROOT_PATH + "/fileset505_1",
                "v1",
                TEST_ROOT_PATH + "/fileset505_1",
                "v2",
                TEST_ROOT_PATH + "/fileset505_2")),
        Arguments.of(
            // honor the storage location
            "fileset506",
            Fileset.Type.MANAGED,
            ImmutableMap.of(
                LOCATION,
                UNFORMALIZED_TEST_ROOT_PATH + "/catalog304_1",
                PROPERTY_MULTIPLE_LOCATIONS_PREFIX + "v1",
                UNFORMALIZED_TEST_ROOT_PATH + "/catalog304_1",
                PROPERTY_MULTIPLE_LOCATIONS_PREFIX + "v2",
                UNFORMALIZED_TEST_ROOT_PATH + "/catalog304_2/{{schema}}/{{fileset}}"),
            ImmutableMap.of(),
            ImmutableMap.of(
                LOCATION_NAME_UNKNOWN,
                UNFORMALIZED_TEST_ROOT_PATH + "/fileset506_1",
                "v1",
                UNFORMALIZED_TEST_ROOT_PATH + "/fileset506_1",
                "v2",
                UNFORMALIZED_TEST_ROOT_PATH + "/{{fileset}}_2"),
            ImmutableMap.of(PROPERTY_DEFAULT_LOCATION_NAME, "v1"),
            ImmutableMap.of(
                LOCATION_NAME_UNKNOWN,
                TEST_ROOT_PATH + "/fileset506_1",
                "v1",
                TEST_ROOT_PATH + "/fileset506_1",
                "v2",
                TEST_ROOT_PATH + "/fileset506_2")),
        Arguments.of(
            // honor the storage location
            "fileset507",
            Fileset.Type.EXTERNAL,
            ImmutableMap.of(
                LOCATION,
                UNFORMALIZED_TEST_ROOT_PATH + "/catalog305_1",
                PROPERTY_MULTIPLE_LOCATIONS_PREFIX + "v1",
                UNFORMALIZED_TEST_ROOT_PATH + "/catalog305_1",
                PROPERTY_MULTIPLE_LOCATIONS_PREFIX + "v2",
                UNFORMALIZED_TEST_ROOT_PATH + "/catalog305_2"),
            ImmutableMap.of(
                LOCATION,
                UNFORMALIZED_TEST_ROOT_PATH + "/s1_fileset507_1",
                PROPERTY_MULTIPLE_LOCATIONS_PREFIX + "v1",
                UNFORMALIZED_TEST_ROOT_PATH + "/s1_fileset507_1",
                PROPERTY_MULTIPLE_LOCATIONS_PREFIX + "v2",
                UNFORMALIZED_TEST_ROOT_PATH + "/s1_fileset507_2"),
            ImmutableMap.of(
                LOCATION_NAME_UNKNOWN,
                UNFORMALIZED_TEST_ROOT_PATH + "/fileset507_1",
                "v1",
                UNFORMALIZED_TEST_ROOT_PATH + "/fileset507_1",
                "v2",
                UNFORMALIZED_TEST_ROOT_PATH + "/{{fileset}}_2"),
            ImmutableMap.of(PROPERTY_DEFAULT_LOCATION_NAME, "v1"),
            ImmutableMap.of(
                LOCATION_NAME_UNKNOWN,
                TEST_ROOT_PATH + "/fileset507_1",
                "v1",
                TEST_ROOT_PATH + "/fileset507_1",
                "v2",
                TEST_ROOT_PATH + "/fileset507_2")),
        Arguments.of(
            // honor the storage location
            "fileset508",
            Fileset.Type.EXTERNAL,
            ImmutableMap.of(),
            ImmutableMap.of(
                LOCATION,
                UNFORMALIZED_TEST_ROOT_PATH + "/s1_fileset508_1",
                PROPERTY_MULTIPLE_LOCATIONS_PREFIX + "v1",
                UNFORMALIZED_TEST_ROOT_PATH + "/s1_fileset508_1",
                PROPERTY_MULTIPLE_LOCATIONS_PREFIX + "v2",
                UNFORMALIZED_TEST_ROOT_PATH + "/s1_fileset508_2"),
            ImmutableMap.of(
                LOCATION_NAME_UNKNOWN,
                UNFORMALIZED_TEST_ROOT_PATH + "/fileset508_1",
                "v1",
                UNFORMALIZED_TEST_ROOT_PATH + "/fileset508_1",
                "v2",
                UNFORMALIZED_TEST_ROOT_PATH + "/{{fileset}}_2"),
            ImmutableMap.of(PROPERTY_DEFAULT_LOCATION_NAME, "v1"),
            ImmutableMap.of(
                LOCATION_NAME_UNKNOWN,
                TEST_ROOT_PATH + "/fileset508_1",
                "v1",
                TEST_ROOT_PATH + "/fileset508_1",
                "v2",
                TEST_ROOT_PATH + "/fileset508_2")),
        Arguments.of(
            // honor the storage location
            "fileset509",
            Fileset.Type.EXTERNAL,
            ImmutableMap.of(),
            ImmutableMap.of(),
            ImmutableMap.of(
                LOCATION_NAME_UNKNOWN,
                UNFORMALIZED_TEST_ROOT_PATH + "/fileset509_1",
                "v1",
                UNFORMALIZED_TEST_ROOT_PATH + "/fileset509_1",
                "v2",
                UNFORMALIZED_TEST_ROOT_PATH + "/{{fileset}}_2"),
            ImmutableMap.of(PROPERTY_DEFAULT_LOCATION_NAME, "v1"),
            ImmutableMap.of(
                LOCATION_NAME_UNKNOWN,
                TEST_ROOT_PATH + "/fileset509_1",
                "v1",
                TEST_ROOT_PATH + "/fileset509_1",
                "v2",
                TEST_ROOT_PATH + "/fileset509_2")));
  }

  private static Stream<Arguments> locationWithPlaceholdersArguments() {
    return Stream.of(
        // placeholders in catalog location
        Arguments.of(
            "fileset41",
            Fileset.Type.MANAGED,
            TEST_ROOT_PATH + "/{{catalog}}-{{schema}}-{{fileset}}/workspace/{{user}}",
            null,
            null,
            ImmutableMap.of("placeholder-user", "tom"),
            TEST_ROOT_PATH + "/c1-s1_fileset41-fileset41/workspace/tom"),
        // placeholders in schema location
        Arguments.of(
            "fileset42",
            Fileset.Type.MANAGED,
            null,
            TEST_ROOT_PATH + "/{{catalog}}-{{schema}}-{{fileset}}/workspace/{{user}}",
            null,
            ImmutableMap.of("placeholder-user", "tom"),
            TEST_ROOT_PATH + "/c1-s1_fileset42-fileset42/workspace/tom"),
        // placeholders in schema location
        Arguments.of(
            "fileset43",
            Fileset.Type.MANAGED,
            TEST_ROOT_PATH + "/{{catalog}}",
            TEST_ROOT_PATH + "/{{catalog}}-{{schema}}-{{fileset}}/workspace/{{user}}",
            null,
            ImmutableMap.of("placeholder-user", "tom"),
            TEST_ROOT_PATH + "/c1-s1_fileset43-fileset43/workspace/tom"),
        // placeholders in storage location
        Arguments.of(
            "fileset44",
            Fileset.Type.MANAGED,
            TEST_ROOT_PATH + "/{{catalog}}",
            TEST_ROOT_PATH + "/{{schema}}",
            TEST_ROOT_PATH + "/{{catalog}}-{{schema}}-{{fileset}}/workspace/{{user}}",
            ImmutableMap.of("placeholder-user", "tom"),
            TEST_ROOT_PATH + "/c1-s1_fileset44-fileset44/workspace/tom"),
        // placeholders in storage location
        Arguments.of(
            "fileset45",
            Fileset.Type.MANAGED,
            null,
            null,
            TEST_ROOT_PATH + "/{{catalog}}-{{schema}}-{{fileset}}/workspace/{{user}}",
            ImmutableMap.of("placeholder-user", "tom"),
            TEST_ROOT_PATH + "/c1-s1_fileset45-fileset45/workspace/tom"),
        // placeholders in storage location
        Arguments.of(
            "fileset46",
            Fileset.Type.MANAGED,
            TEST_ROOT_PATH + "/{{catalog}}",
            null,
            TEST_ROOT_PATH + "/{{catalog}}-{{schema}}-{{fileset}}/workspace/{{user}}",
            ImmutableMap.of("placeholder-user", "tom"),
            TEST_ROOT_PATH + "/c1-s1_fileset46-fileset46/workspace/tom"),
        // placeholders in storage location
        Arguments.of(
            "fileset47",
            Fileset.Type.EXTERNAL,
            TEST_ROOT_PATH + "/{{catalog}}",
            TEST_ROOT_PATH + "/{{schema}}",
            TEST_ROOT_PATH + "/{{catalog}}-{{schema}}-{{fileset}}/workspace/{{user}}",
            ImmutableMap.of("placeholder-user", "jack"),
            TEST_ROOT_PATH + "/c1-s1_fileset47-fileset47/workspace/jack"),
        // placeholders in storage location
        Arguments.of(
            "fileset48",
            Fileset.Type.EXTERNAL,
            TEST_ROOT_PATH + "/{{catalog}}",
            null,
            TEST_ROOT_PATH + "/{{catalog}}-{{schema}}-{{fileset}}/workspace/{{user}}",
            ImmutableMap.of("placeholder-user", "jack"),
            TEST_ROOT_PATH + "/c1-s1_fileset48-fileset48/workspace/jack"),
        // placeholders in storage location
        Arguments.of(
            "fileset49",
            Fileset.Type.EXTERNAL,
            null,
            null,
            TEST_ROOT_PATH + "/{{catalog}}-{{schema}}-{{fileset}}/workspace/{{user}}",
            ImmutableMap.of("placeholder-user", "jack"),
            TEST_ROOT_PATH + "/c1-s1_fileset49-fileset49/workspace/jack"));
  }

  private static Stream<Arguments> locationArguments() {
    return Stream.of(
        // Honor the catalog location
        Arguments.of(
            "fileset11",
            Fileset.Type.MANAGED,
            TEST_ROOT_PATH + "/catalog21",
            null,
            null,
            TEST_ROOT_PATH + "/catalog21/s1_fileset11/fileset11"),
        Arguments.of(
            // honor the catalog location with placeholder
            "fileset11",
            Fileset.Type.MANAGED,
            TEST_ROOT_PATH + "/catalog21/{{schema}}/{{fileset}}",
            null,
            null,
            TEST_ROOT_PATH + "/catalog21/s1_fileset11/fileset11"),
        Arguments.of(
            // honor the schema location
            "fileset12",
            Fileset.Type.MANAGED,
            null,
            TEST_ROOT_PATH + "/s1_fileset12",
            null,
            TEST_ROOT_PATH + "/s1_fileset12/fileset12"),
        Arguments.of(
            // honor the schema location with placeholder
            "fileset12",
            Fileset.Type.MANAGED,
            null,
            TEST_ROOT_PATH + "/{{schema}}/{{fileset}}",
            null,
            TEST_ROOT_PATH + "/s1_fileset12/fileset12"),
        Arguments.of(
            // honor the schema location
            "fileset13",
            Fileset.Type.MANAGED,
            TEST_ROOT_PATH + "/catalog22",
            TEST_ROOT_PATH + "/s1_fileset13",
            null,
            TEST_ROOT_PATH + "/s1_fileset13/fileset13"),
        Arguments.of(
            // honor the schema location with placeholder
            "fileset13",
            Fileset.Type.MANAGED,
            TEST_ROOT_PATH + "/catalog22",
            TEST_ROOT_PATH + "/{{schema}}/{{fileset}}",
            null,
            TEST_ROOT_PATH + "/s1_fileset13/fileset13"),
        Arguments.of(
            // honor the storage location
            "fileset14",
            Fileset.Type.MANAGED,
            TEST_ROOT_PATH + "/catalog23",
            TEST_ROOT_PATH + "/s1_fileset14",
            TEST_ROOT_PATH + "/fileset14",
            TEST_ROOT_PATH + "/fileset14"),
        Arguments.of(
            // honor the storage location with placeholder
            "fileset14",
            Fileset.Type.MANAGED,
            TEST_ROOT_PATH + "/catalog23",
            TEST_ROOT_PATH + "/{{schema}}",
            TEST_ROOT_PATH + "/{{fileset}}",
            TEST_ROOT_PATH + "/fileset14"),
        Arguments.of(
            // honor the storage location
            "fileset15",
            Fileset.Type.MANAGED,
            null,
            null,
            TEST_ROOT_PATH + "/fileset15",
            TEST_ROOT_PATH + "/fileset15"),
        Arguments.of(
            // honor the storage location with placeholder
            "fileset15",
            Fileset.Type.MANAGED,
            null,
            null,
            TEST_ROOT_PATH + "/{{fileset}}",
            TEST_ROOT_PATH + "/fileset15"),
        Arguments.of(
            // honor the storage location
            "fileset16",
            Fileset.Type.MANAGED,
            TEST_ROOT_PATH + "/catalog24",
            null,
            TEST_ROOT_PATH + "/fileset16",
            TEST_ROOT_PATH + "/fileset16"),
        Arguments.of(
            // honor the storage location with placeholder
            "fileset16",
            Fileset.Type.MANAGED,
            TEST_ROOT_PATH + "/catalog24",
            null,
            TEST_ROOT_PATH + "/{{fileset}}",
            TEST_ROOT_PATH + "/fileset16"),
        Arguments.of(
            // honor the storage location
            "fileset17",
            Fileset.Type.EXTERNAL,
            TEST_ROOT_PATH + "/catalog25",
            TEST_ROOT_PATH + "/s1_fileset17",
            TEST_ROOT_PATH + "/fileset17",
            TEST_ROOT_PATH + "/fileset17"),
        Arguments.of(
            // honor the storage location with placeholder
            "fileset17",
            Fileset.Type.EXTERNAL,
            TEST_ROOT_PATH + "/catalog25",
            TEST_ROOT_PATH + "/s1_fileset17",
            TEST_ROOT_PATH + "/{{fileset}}",
            TEST_ROOT_PATH + "/fileset17"),
        Arguments.of(
            // honor the storage location
            "fileset18",
            Fileset.Type.EXTERNAL,
            null,
            TEST_ROOT_PATH + "/s1_fileset18",
            TEST_ROOT_PATH + "/fileset18",
            TEST_ROOT_PATH + "/fileset18"),
        Arguments.of(
            // honor the storage location with placeholder
            "fileset18",
            Fileset.Type.EXTERNAL,
            null,
            TEST_ROOT_PATH + "/s1_fileset18",
            TEST_ROOT_PATH + "/{{fileset}}",
            TEST_ROOT_PATH + "/fileset18"),
        Arguments.of(
            // honor the storage location
            "fileset19",
            Fileset.Type.EXTERNAL,
            null,
            null,
            TEST_ROOT_PATH + "/fileset19",
            TEST_ROOT_PATH + "/fileset19"),
        Arguments.of(
            // honor the storage location with placeholder
            "fileset19",
            Fileset.Type.EXTERNAL,
            null,
            null,
            TEST_ROOT_PATH + "/{{fileset}}",
            TEST_ROOT_PATH + "/fileset19"),
        // Honor the catalog location
        Arguments.of(
            "fileset101",
            Fileset.Type.MANAGED,
            UNFORMALIZED_TEST_ROOT_PATH + "/catalog201",
            null,
            null,
            TEST_ROOT_PATH + "/catalog201/s1_fileset101/fileset101"),
        Arguments.of(
            // Honor the catalog location with placeholder
            "fileset101",
            Fileset.Type.MANAGED,
            UNFORMALIZED_TEST_ROOT_PATH + "/catalog201/{{schema}}/{{fileset}}",
            null,
            null,
            TEST_ROOT_PATH + "/catalog201/s1_fileset101/fileset101"),
        Arguments.of(
            // honor the schema location
            "fileset102",
            Fileset.Type.MANAGED,
            null,
            UNFORMALIZED_TEST_ROOT_PATH + "/s1_fileset102",
            null,
            TEST_ROOT_PATH + "/s1_fileset102/fileset102"),
        Arguments.of(
            // honor the schema location with placeholder
            "fileset102",
            Fileset.Type.MANAGED,
            null,
            UNFORMALIZED_TEST_ROOT_PATH + "/s1_fileset102/{{fileset}}",
            null,
            TEST_ROOT_PATH + "/s1_fileset102/fileset102"),
        Arguments.of(
            // honor the schema location
            "fileset103",
            Fileset.Type.MANAGED,
            UNFORMALIZED_TEST_ROOT_PATH + "/catalog202",
            UNFORMALIZED_TEST_ROOT_PATH + "/s1_fileset103",
            null,
            TEST_ROOT_PATH + "/s1_fileset103/fileset103"),
        Arguments.of(
            // honor the schema location with placeholder
            "fileset103",
            Fileset.Type.MANAGED,
            UNFORMALIZED_TEST_ROOT_PATH + "/catalog202",
            UNFORMALIZED_TEST_ROOT_PATH + "/s1_fileset103/{{fileset}}",
            null,
            TEST_ROOT_PATH + "/s1_fileset103/fileset103"),
        Arguments.of(
            // honor the storage location
            "fileset104",
            Fileset.Type.MANAGED,
            UNFORMALIZED_TEST_ROOT_PATH + "/catalog203",
            UNFORMALIZED_TEST_ROOT_PATH + "/s1_fileset104",
            UNFORMALIZED_TEST_ROOT_PATH + "/fileset104",
            TEST_ROOT_PATH + "/fileset104"),
        Arguments.of(
            // honor the storage location with placeholder
            "fileset104",
            Fileset.Type.MANAGED,
            UNFORMALIZED_TEST_ROOT_PATH + "/catalog203",
            UNFORMALIZED_TEST_ROOT_PATH + "/s1_fileset104",
            UNFORMALIZED_TEST_ROOT_PATH + "/{{fileset}}",
            TEST_ROOT_PATH + "/fileset104"),
        Arguments.of(
            // honor the storage location
            "fileset105",
            Fileset.Type.MANAGED,
            null,
            null,
            UNFORMALIZED_TEST_ROOT_PATH + "/fileset105",
            TEST_ROOT_PATH + "/fileset105"),
        Arguments.of(
            // honor the storage location with placeholder
            "fileset105",
            Fileset.Type.MANAGED,
            null,
            null,
            UNFORMALIZED_TEST_ROOT_PATH + "/{{fileset}}",
            TEST_ROOT_PATH + "/fileset105"),
        Arguments.of(
            // honor the storage location
            "fileset106",
            Fileset.Type.MANAGED,
            UNFORMALIZED_TEST_ROOT_PATH + "/catalog204",
            null,
            UNFORMALIZED_TEST_ROOT_PATH + "/fileset106",
            TEST_ROOT_PATH + "/fileset106"),
        Arguments.of(
            // honor the storage location with placeholder
            "fileset106",
            Fileset.Type.MANAGED,
            UNFORMALIZED_TEST_ROOT_PATH + "/catalog204",
            null,
            UNFORMALIZED_TEST_ROOT_PATH + "/{{fileset}}",
            TEST_ROOT_PATH + "/fileset106"),
        Arguments.of(
            // honor the storage location
            "fileset107",
            Fileset.Type.EXTERNAL,
            UNFORMALIZED_TEST_ROOT_PATH + "/catalog205",
            UNFORMALIZED_TEST_ROOT_PATH + "/s1_fileset107",
            UNFORMALIZED_TEST_ROOT_PATH + "/fileset107",
            TEST_ROOT_PATH + "/fileset107"),
        Arguments.of(
            // honor the storage location with placeholder
            "fileset107",
            Fileset.Type.EXTERNAL,
            UNFORMALIZED_TEST_ROOT_PATH + "/catalog205",
            UNFORMALIZED_TEST_ROOT_PATH + "/s1_fileset107",
            UNFORMALIZED_TEST_ROOT_PATH + "/{{fileset}}",
            TEST_ROOT_PATH + "/fileset107"),
        Arguments.of(
            // honor the storage location
            "fileset108",
            Fileset.Type.EXTERNAL,
            null,
            UNFORMALIZED_TEST_ROOT_PATH + "/s1_fileset108",
            UNFORMALIZED_TEST_ROOT_PATH + "/fileset108",
            TEST_ROOT_PATH + "/fileset108"),
        Arguments.of(
            // honor the storage location with placeholder
            "fileset108",
            Fileset.Type.EXTERNAL,
            null,
            UNFORMALIZED_TEST_ROOT_PATH + "/s1_fileset108",
            UNFORMALIZED_TEST_ROOT_PATH + "/{{fileset}}",
            TEST_ROOT_PATH + "/fileset108"),
        Arguments.of(
            // honor the storage location
            "fileset109",
            Fileset.Type.EXTERNAL,
            null,
            null,
            UNFORMALIZED_TEST_ROOT_PATH + "/fileset109",
            TEST_ROOT_PATH + "/fileset109"),
        Arguments.of(
            // honor the storage location with placeholder
            "fileset109",
            Fileset.Type.EXTERNAL,
            null,
            null,
            UNFORMALIZED_TEST_ROOT_PATH + "/{{fileset}}",
            TEST_ROOT_PATH + "/fileset109"));
  }

  private static Stream<Arguments> testRenameArguments() {
    return Stream.of(
        // Honor the catalog location
        Arguments.of(
            "fileset31",
            "fileset31_new",
            Fileset.Type.MANAGED,
            TEST_ROOT_PATH + "/catalog21",
            null,
            null,
            TEST_ROOT_PATH + "/catalog21/s24_fileset31/fileset31"),
        Arguments.of(
            // honor the schema location
            "fileset32",
            "fileset32_new",
            Fileset.Type.MANAGED,
            null,
            TEST_ROOT_PATH + "/s24_fileset32",
            null,
            TEST_ROOT_PATH + "/s24_fileset32/fileset32"),
        Arguments.of(
            // honor the schema location
            "fileset33",
            "fileset33_new",
            Fileset.Type.MANAGED,
            TEST_ROOT_PATH + "/catalog22",
            TEST_ROOT_PATH + "/s24_fileset33",
            null,
            TEST_ROOT_PATH + "/s24_fileset33/fileset33"),
        Arguments.of(
            // honor the storage location
            "fileset34",
            "fileset34_new",
            Fileset.Type.MANAGED,
            TEST_ROOT_PATH + "/catalog23",
            TEST_ROOT_PATH + "/s24_fileset34",
            TEST_ROOT_PATH + "/fileset34",
            TEST_ROOT_PATH + "/fileset34"),
        Arguments.of(
            // honor the storage location
            "fileset35",
            "fileset35_new",
            Fileset.Type.MANAGED,
            null,
            null,
            TEST_ROOT_PATH + "/fileset35",
            TEST_ROOT_PATH + "/fileset35"),
        Arguments.of(
            // honor the storage location
            "fileset36",
            "fileset36_new",
            Fileset.Type.MANAGED,
            TEST_ROOT_PATH + "/catalog24",
            null,
            TEST_ROOT_PATH + "/fileset36",
            TEST_ROOT_PATH + "/fileset36"),
        Arguments.of(
            // honor the storage location
            "fileset37",
            "fileset37_new",
            Fileset.Type.EXTERNAL,
            TEST_ROOT_PATH + "/catalog25",
            TEST_ROOT_PATH + "/s24_fileset37",
            TEST_ROOT_PATH + "/fileset37",
            TEST_ROOT_PATH + "/fileset37"),
        Arguments.of(
            // honor the storage location
            "fileset38",
            "fileset38_new",
            Fileset.Type.EXTERNAL,
            null,
            TEST_ROOT_PATH + "/s24_fileset38",
            TEST_ROOT_PATH + "/fileset38",
            TEST_ROOT_PATH + "/fileset38"),
        Arguments.of(
            // honor the storage location
            "fileset39",
            "fileset39_new",
            Fileset.Type.EXTERNAL,
            null,
            null,
            TEST_ROOT_PATH + "/fileset39",
            TEST_ROOT_PATH + "/fileset39"));
  }

  private Schema createSchema(
      long testId, String name, String comment, String catalogPath, String schemaPath)
      throws IOException {
    return createSchema(testId, name, comment, catalogPath, schemaPath, false);
  }

  private Schema createSchema(
      long testId,
      String name,
      String comment,
      String catalogPath,
      String schemaPath,
      boolean disableFsOps)
      throws IOException {
    // stub schema
    doReturn(new SchemaIds(1L, 1L, testId))
        .when(spySchemaMetaService)
        .getSchemaIdByMetalakeNameAndCatalogNameAndSchemaName(
            Mockito.anyString(), Mockito.anyString(), Mockito.eq(name));

    Map<String, String> props = Maps.newHashMap();
    props.put(DISABLE_FILESYSTEM_OPS, String.valueOf(disableFsOps));
    if (catalogPath != null) {
      props.put(LOCATION, catalogPath);
    }

    try (SecureFilesetCatalogOperations ops = new SecureFilesetCatalogOperations(store)) {
      ops.initialize(props, randomCatalogInfo("m1", "c1"), FILESET_PROPERTIES_METADATA);

      NameIdentifier schemaIdent = NameIdentifierUtil.ofSchema("m1", "c1", name);
      Map<String, String> schemaProps = Maps.newHashMap();
      StringIdentifier stringId = StringIdentifier.fromId(testId);
      schemaProps = Maps.newHashMap(StringIdentifier.newPropertiesWithId(stringId, schemaProps));

      if (schemaPath != null) {
        schemaProps.put(FilesetSchemaPropertiesMetadata.LOCATION, schemaPath);
      }

      return ops.createSchema(schemaIdent, comment, schemaProps);
    }
  }

  private Schema createMultiLocationSchema(
      String name,
      String comment,
      Map<String, String> catalogPaths,
      Map<String, String> schemaPaths)
      throws IOException {
    try (SecureFilesetCatalogOperations ops = new SecureFilesetCatalogOperations(store)) {
      ops.initialize(catalogPaths, randomCatalogInfo("m1", "c1"), FILESET_PROPERTIES_METADATA);

      NameIdentifier schemaIdent = NameIdentifierUtil.ofSchema("m1", "c1", name);
      Map<String, String> schemaProps = Maps.newHashMap();
      StringIdentifier stringId = StringIdentifier.fromId(idGenerator.nextId());
      schemaProps = Maps.newHashMap(StringIdentifier.newPropertiesWithId(stringId, schemaProps));
      schemaProps.putAll(schemaPaths);

      return ops.createSchema(schemaIdent, comment, schemaProps);
    }
  }

  private Fileset createMultiLocationFileset(
      String name,
      String schemaName,
      String comment,
      Fileset.Type type,
      Map<String, String> catalogPaths,
      Map<String, String> storageLocations,
      Map<String, String> filesetProps)
      throws IOException {
    try (SecureFilesetCatalogOperations ops = new SecureFilesetCatalogOperations(store)) {
      ops.initialize(catalogPaths, randomCatalogInfo("m1", "c1"), FILESET_PROPERTIES_METADATA);

      NameIdentifier filesetIdent = NameIdentifier.of("m1", "c1", schemaName, name);
      StringIdentifier stringId = StringIdentifier.fromId(idGenerator.nextId());
      Map<String, String> newFilesetProps =
          Maps.newHashMap(StringIdentifier.newPropertiesWithId(stringId, filesetProps));

      return ops.createMultipleLocationFileset(
          filesetIdent, comment, type, storageLocations, newFilesetProps);
    }
  }

  private Fileset createFileset(
      String name,
      String schemaName,
      String comment,
      Fileset.Type type,
      String catalogPath,
      String storageLocation)
      throws IOException {
    return createFileset(name, schemaName, comment, type, catalogPath, storageLocation, false);
  }

  private Fileset createFileset(
      String name,
      String schemaName,
      String comment,
      Fileset.Type type,
      String catalogPath,
      String storageLocation,
      boolean disableFsOps)
      throws IOException {
    Map<String, String> props = Maps.newHashMap();
    props.put(DISABLE_FILESYSTEM_OPS, String.valueOf(disableFsOps));
    if (catalogPath != null) {
      props.put(LOCATION, catalogPath);
    }

    try (SecureFilesetCatalogOperations ops = new SecureFilesetCatalogOperations(store)) {
      ops.initialize(props, randomCatalogInfo("m1", "c1"), FILESET_PROPERTIES_METADATA);

      NameIdentifier filesetIdent = NameIdentifier.of("m1", "c1", schemaName, name);
      Map<String, String> filesetProps = Maps.newHashMap();
      StringIdentifier stringId = StringIdentifier.fromId(idGenerator.nextId());
      filesetProps = Maps.newHashMap(StringIdentifier.newPropertiesWithId(stringId, filesetProps));

      return ops.createFileset(filesetIdent, comment, type, storageLocation, filesetProps);
    }
  }

  private Fileset createFileset(
      String name,
      String schemaName,
      String comment,
      Fileset.Type type,
      String catalogPath,
      String storageLocation,
      Map<String, String> filesetProps)
      throws IOException {
    Map<String, String> props = Maps.newHashMap();
    if (catalogPath != null) {
      props.put(LOCATION, catalogPath);
    }

    try (SecureFilesetCatalogOperations ops = new SecureFilesetCatalogOperations(store)) {
      ops.initialize(props, randomCatalogInfo("m1", "c1"), FILESET_PROPERTIES_METADATA);

      NameIdentifier filesetIdent = NameIdentifier.of("m1", "c1", schemaName, name);
      filesetProps = filesetProps == null ? Maps.newHashMap() : filesetProps;
      StringIdentifier stringId = StringIdentifier.fromId(idGenerator.nextId());
      filesetProps = Maps.newHashMap(StringIdentifier.newPropertiesWithId(stringId, filesetProps));

      return ops.createFileset(filesetIdent, comment, type, storageLocation, filesetProps);
    }
  }

  private long generateTestId() {
    return idGenerator.nextId();
  }
}<|MERGE_RESOLUTION|>--- conflicted
+++ resolved
@@ -1875,39 +1875,6 @@
   }
 
   @Test
-<<<<<<< HEAD
-  void testGetFileSystemWithTimeout() throws Exception {
-    FieldUtils.writeField(
-        GravitinoEnv.getInstance(), "entityStore", new RelationalEntityStore(), true);
-
-    FilesetCatalogOperations filesetCatalogOperations = new FilesetCatalogOperations();
-
-    LocalFileSystemProvider localFileSystemProvider = Mockito.mock(LocalFileSystemProvider.class);
-    when(localFileSystemProvider.scheme()).thenReturn("file");
-    when(localFileSystemProvider.getFileSystem(Mockito.any(Path.class), Mockito.anyMap()))
-        .thenAnswer(
-            invocation -> {
-              // Sleep 100s, however, the timeout is set to 6s by default in
-              // FilesetCatalogOperations, so
-              // it's expected to over within 10s
-              Thread.sleep(100000); // Simulate delay
-              return new LocalFileSystem();
-            });
-    Map<String, FileSystemProvider> fileSystemProviderMapOriginal = new HashMap<>();
-    fileSystemProviderMapOriginal.put("file", localFileSystemProvider);
-    FieldUtils.writeField(
-        filesetCatalogOperations, "fileSystemProvidersMap", fileSystemProviderMapOriginal, true);
-
-    FieldUtils.writeField(
-        filesetCatalogOperations, "propertiesMetadata", FILESET_PROPERTIES_METADATA, true);
-
-    // Test the following method should finish with 10s
-    long now = System.currentTimeMillis();
-    try {
-      filesetCatalogOperations.getFileSystem(new Path("file:///tmp"), ImmutableMap.of());
-    } catch (IOException e) {
-      Assertions.assertTrue(System.currentTimeMillis() - now <= 10000);
-=======
   @Timeout(15)
   void testGetFileSystemTimeoutThrowsException() throws Exception {
     FieldUtils.writeField(
@@ -1940,7 +1907,6 @@
         long timeTake = System.currentTimeMillis() - now;
         Assertions.assertTrue(timeTake <= 10000);
       }
->>>>>>> a263cd1d
     }
   }
 
