--- conflicted
+++ resolved
@@ -24,21 +24,14 @@
 import com.google.common.annotations.VisibleForTesting;
 import com.google.common.base.Preconditions;
 import java.io.IOException;
-import java.lang.reflect.Field;
 import java.util.Collections;
-import java.util.IdentityHashMap;
 import java.util.List;
 import java.util.Map;
 import java.util.Optional;
 import java.util.Set;
-import java.util.Timer;
-import java.util.concurrent.ScheduledExecutorService;
 import java.util.stream.Collectors;
 import javax.security.auth.Subject;
 import org.apache.commons.lang3.StringUtils;
-import org.apache.commons.lang3.reflect.FieldUtils;
-import org.apache.commons.lang3.reflect.MethodUtils;
-import org.apache.commons.logging.LogFactory;
 import org.apache.gravitino.Catalog;
 import org.apache.gravitino.Entity;
 import org.apache.gravitino.EntityStore;
@@ -75,8 +68,6 @@
 import org.apache.gravitino.utils.ClassLoaderResourceCleanerUtils;
 import org.apache.gravitino.utils.NameIdentifierUtil;
 import org.apache.gravitino.utils.PrincipalUtils;
-import org.apache.hadoop.fs.FileSystem;
-import org.apache.hadoop.metrics2.lib.MutableQuantiles;
 import org.slf4j.Logger;
 import org.slf4j.LoggerFactory;
 
@@ -282,185 +273,7 @@
 
     UserContext.cleanAllUserContext();
 
-<<<<<<< HEAD
-    boolean testEnv = System.getenv("GRAVITINO_TEST") != null;
-    if (testEnv) {
-      // In test environment, we do not need to clean up class loader related stuff
-      return;
-    }
-
-    try {
-
-      closeStatsDataClearerInFileSystem();
-
-      FileSystem.closeAll();
-
-      // Clear all thread references to the ClosableHiveCatalog class loader.
-      Thread[] threads = getAllThreads();
-      for (Thread thread : threads) {
-        // Clear thread local map for webserver threads in the current class loader
-        clearThreadLocalMap(thread);
-
-        // Close all threads that are using the FilesetCatalogOperations class loader
-        if (runningWithCurrentClassLoader(thread)) {
-          LOG.info("Interrupting peer cache thread: {}", thread.getName());
-          thread.setContextClassLoader(null);
-          thread.interrupt();
-          try {
-            thread.join(5000);
-          } catch (InterruptedException e) {
-            LOG.warn("Failed to join peer cache thread: {}", thread.getName(), e);
-          }
-        }
-      }
-
-      // Release the LogFactory for the FilesetCatalogOperations class loader
-      LogFactory.release(SecureFilesetCatalogOperations.class.getClassLoader());
-
-      // For Aws SDK metrics, unregister the metric admin MBean
-      try {
-        Class<?> methodUtilsClass = Class.forName("com.amazonaws.metrics.AwsSdkMetrics");
-        MethodUtils.invokeStaticMethod(methodUtilsClass, "unregisterMetricAdminMBean");
-      } catch (Exception e) {
-        LOG.warn("Failed to unregister AWS SDK metrics admin MBean", e);
-        // This is not critical, so we just log the warning
-      }
-
-      // For GCS
-      try {
-        Class<?> relocatedLogFactory =
-            Class.forName("org.apache.gravitino.gcp.shaded.org.apache.commons.logging.LogFactory");
-        MethodUtils.invokeStaticMethod(
-            relocatedLogFactory, "release", SecureFilesetCatalogOperations.class.getClassLoader());
-      } catch (Exception e) {
-        LOG.warn("Failed to find GCS shaded LogFactory", e);
-      }
-
-      // For Azure
-      try {
-        Class<?> relocatedLogFactory =
-            Class.forName(
-                "org.apache.gravitino.azure.shaded.org.apache.commons.logging.LogFactory");
-        MethodUtils.invokeStaticMethod(
-            relocatedLogFactory, "release", SecureFilesetCatalogOperations.class.getClassLoader());
-
-        // Clear timer in AbfsClientThrottlingAnalyzer
-        Class<?> abfsClientThrottlingInterceptClass =
-            Class.forName("org.apache.hadoop.fs.azurebfs.services.AbfsClientThrottlingIntercept");
-        Object abfsClientThrottlingIntercept =
-            FieldUtils.readStaticField(abfsClientThrottlingInterceptClass, "singleton", true);
-
-        Object readThrottler =
-            FieldUtils.readField(abfsClientThrottlingIntercept, "readThrottler", true);
-        Object writeThrottler =
-            FieldUtils.readField(abfsClientThrottlingIntercept, "writeThrottler", true);
-
-        Timer readTimer = (Timer) FieldUtils.readField(readThrottler, "timer", true);
-        readTimer.cancel();
-        Timer writeTimer = (Timer) FieldUtils.readField(writeThrottler, "timer", true);
-        writeTimer.cancel();
-      } catch (Exception e) {
-        LOG.warn("Failed to handle Azure file system...", e);
-      }
-
-      clearShutdownHooks();
-    } catch (Exception e) {
-      LOG.warn("Failed to clear FileSystem statistics cleaner thread", e);
-    }
-  }
-
-  private static void clearThreadLocalMap(Thread thread) {
-    if (thread != null && thread.getName().startsWith("Gravitino-webserver-")) {
-      // Try to
-      try {
-        Field threadLocalsField = Thread.class.getDeclaredField("threadLocals");
-        threadLocalsField.setAccessible(true);
-        Object threadLocalMap = threadLocalsField.get(thread);
-
-        if (threadLocalMap != null) {
-          Class<?> tlmClass = Class.forName("java.lang.ThreadLocal$ThreadLocalMap");
-          Field tableField = tlmClass.getDeclaredField("table");
-          tableField.setAccessible(true);
-          Object[] table = (Object[]) tableField.get(threadLocalMap);
-
-          for (Object entry : table) {
-            if (entry != null) {
-              Object value = FieldUtils.readField(entry, "value", true);
-              if (value != null
-                  && value.getClass().getClassLoader() != null
-                  && value.getClass().getClassLoader()
-                      == SecureFilesetCatalogOperations.class.getClassLoader()) {
-                LOG.info(
-                    "Cleaning up thread local {} for thread {} with custom class loader",
-                    value,
-                    thread.getName());
-                FieldUtils.writeField(entry, "value", null, true);
-              }
-            }
-          }
-        }
-      } catch (Exception e) {
-        LOG.warn("Failed to clean up thread locals for thread {}", thread.getName(), e);
-      }
-    }
-  }
-
-  private static void closeStatsDataClearerInFileSystem()
-      throws IllegalAccessException, InterruptedException {
-    ScheduledExecutorService scheduler =
-        (ScheduledExecutorService)
-            FieldUtils.readStaticField(MutableQuantiles.class, "scheduler", true);
-    scheduler.shutdownNow();
-    Field statisticsCleanerField =
-        FieldUtils.getField(FileSystem.Statistics.class, "STATS_DATA_CLEANER", true);
-    Object statisticsCleaner = statisticsCleanerField.get(null);
-    if (statisticsCleaner != null) {
-      ((Thread) statisticsCleaner).interrupt();
-      ((Thread) statisticsCleaner).setContextClassLoader(null);
-      ((Thread) statisticsCleaner).join();
-    }
-  }
-
-  private static Thread[] getAllThreads() {
-    ThreadGroup rootGroup = Thread.currentThread().getThreadGroup();
-    ThreadGroup parentGroup;
-    while ((parentGroup = rootGroup.getParent()) != null) {
-      rootGroup = parentGroup;
-    }
-
-    Thread[] threads = new Thread[rootGroup.activeCount()];
-    while (rootGroup.enumerate(threads, true) == threads.length) {
-      threads = new Thread[threads.length * 2];
-    }
-    return threads;
-  }
-
-  private static boolean runningWithCurrentClassLoader(Thread thread) {
-    return thread != null
-        && thread.getContextClassLoader() == FilesetCatalogOperations.class.getClassLoader();
-  }
-
-  public static void clearShutdownHooks() {
-    try {
-      Class<?> shutdownHooks = Class.forName("java.lang.ApplicationShutdownHooks");
-      IdentityHashMap<Thread, Thread> hooks =
-          (IdentityHashMap<Thread, Thread>)
-              FieldUtils.readStaticField(shutdownHooks, "hooks", true);
-
-      hooks
-          .entrySet()
-          .removeIf(
-              entry -> {
-                Thread thread = entry.getKey();
-                return thread.getContextClassLoader()
-                    == FilesetCatalogOperations.class.getClassLoader();
-              });
-    } catch (Exception e) {
-      LOG.warn("Failed to clean shutdown hooks", e);
-    }
-=======
     ClassLoaderResourceCleanerUtils.closeClassLoaderResource(this.getClass().getClassLoader());
->>>>>>> 7b5c80ca
   }
 
   @Override
