/*
 * Copyright 2023 Datastrato Pvt Ltd.
 * This software is licensed under the Apache License version 2.
 */
package com.datastrato.gravitino.catalog.lakehouse.iceberg;

import static com.datastrato.gravitino.connector.BaseCatalog.CATALOG_BYPASS_PREFIX;

import com.datastrato.gravitino.NameIdentifier;
import com.datastrato.gravitino.Namespace;
import com.datastrato.gravitino.catalog.lakehouse.iceberg.ops.IcebergTableOps;
import com.datastrato.gravitino.catalog.lakehouse.iceberg.ops.IcebergTableOpsHelper;
import com.datastrato.gravitino.connector.CatalogInfo;
import com.datastrato.gravitino.connector.CatalogOperations;
import com.datastrato.gravitino.connector.PropertiesMetadata;
import com.datastrato.gravitino.exceptions.NoSuchCatalogException;
import com.datastrato.gravitino.exceptions.NoSuchSchemaException;
import com.datastrato.gravitino.exceptions.NoSuchTableException;
import com.datastrato.gravitino.exceptions.NonEmptySchemaException;
import com.datastrato.gravitino.exceptions.SchemaAlreadyExistsException;
import com.datastrato.gravitino.exceptions.TableAlreadyExistsException;
import com.datastrato.gravitino.meta.AuditInfo;
import com.datastrato.gravitino.rel.Column;
import com.datastrato.gravitino.rel.SchemaChange;
import com.datastrato.gravitino.rel.SupportsSchemas;
import com.datastrato.gravitino.rel.Table;
import com.datastrato.gravitino.rel.TableCatalog;
import com.datastrato.gravitino.rel.TableChange;
import com.datastrato.gravitino.rel.expressions.distributions.Distribution;
import com.datastrato.gravitino.rel.expressions.sorts.SortOrder;
import com.datastrato.gravitino.rel.expressions.transforms.Transform;
import com.datastrato.gravitino.rel.indexes.Index;
import com.datastrato.gravitino.utils.MapUtils;
import com.google.common.annotations.VisibleForTesting;
import com.google.common.base.Preconditions;
import com.google.common.collect.Maps;
import java.time.Instant;
import java.util.ArrayList;
import java.util.Arrays;
import java.util.HashMap;
import java.util.List;
import java.util.Map;
import java.util.Optional;
import java.util.stream.Collectors;
import org.apache.commons.lang3.ArrayUtils;
import org.apache.commons.lang3.StringUtils;
import org.apache.iceberg.catalog.TableIdentifier;
import org.apache.iceberg.exceptions.AlreadyExistsException;
import org.apache.iceberg.exceptions.NamespaceNotEmptyException;
import org.apache.iceberg.exceptions.NoSuchNamespaceException;
import org.apache.iceberg.rest.requests.RenameTableRequest;
import org.apache.iceberg.rest.requests.UpdateNamespacePropertiesRequest;
import org.apache.iceberg.rest.responses.GetNamespaceResponse;
import org.apache.iceberg.rest.responses.ListTablesResponse;
import org.apache.iceberg.rest.responses.LoadTableResponse;
import org.apache.iceberg.rest.responses.UpdateNamespacePropertiesResponse;
import org.slf4j.Logger;
import org.slf4j.LoggerFactory;

/** Operations for interacting with the Iceberg catalog in Gravitino. */
public class IcebergCatalogOperations implements CatalogOperations, SupportsSchemas, TableCatalog {

  private static final String ICEBERG_TABLE_DOES_NOT_EXIST_MSG = "Iceberg table does not exist: %s";

  public static final Logger LOG = LoggerFactory.getLogger(IcebergCatalogOperations.class);

  @VisibleForTesting IcebergTableOps icebergTableOps;

  private IcebergCatalogPropertiesMetadata icebergCatalogPropertiesMetadata;

  private IcebergTablePropertiesMetadata icebergTablePropertiesMetadata;

  private IcebergSchemaPropertiesMetadata icebergSchemaPropertiesMetadata;

  private IcebergTableOpsHelper icebergTableOpsHelper;

  /**
   * Initializes the Iceberg catalog operations with the provided configuration.
   *
   * @param conf The configuration map for the Iceberg catalog operations.
<<<<<<< HEAD
=======
   * @param info The catalog info associated with this operations instance.
>>>>>>> 7ea8222a
   * @throws RuntimeException if initialization fails.
   */
  @Override
  public void initialize(Map<String, String> conf, CatalogInfo info) throws RuntimeException {
    // Key format like gravitino.bypass.a.b
    Map<String, String> prefixMap = MapUtils.getPrefixMap(conf, CATALOG_BYPASS_PREFIX);

    this.icebergCatalogPropertiesMetadata = new IcebergCatalogPropertiesMetadata();
    // Hold keys that lie in GRAVITINO_CONFIG_TO_ICEBERG
    Map<String, String> gravitinoConfig =
        this.icebergCatalogPropertiesMetadata.transformProperties(conf);

    Map<String, String> resultConf = Maps.newHashMap(prefixMap);
    resultConf.putAll(gravitinoConfig);

    IcebergConfig icebergConfig = new IcebergConfig(resultConf);

    this.icebergTableOps = new IcebergTableOps(icebergConfig);
    this.icebergTableOpsHelper = icebergTableOps.createIcebergTableOpsHelper();
    this.icebergTablePropertiesMetadata = new IcebergTablePropertiesMetadata();
    this.icebergSchemaPropertiesMetadata = new IcebergSchemaPropertiesMetadata();
  }

  /** Closes the Iceberg catalog and releases the associated client pool. */
  @Override
  public void close() {
    if (null != icebergTableOps) {
      try {
        icebergTableOps.close();
      } catch (Exception e) {
        LOG.warn("Failed to close Iceberg catalog", e);
      }
    }
  }

  /**
   * Lists the schemas under the given namespace.
   *
   * @param namespace The namespace to list the schemas for.
   * @return An array of {@link NameIdentifier} representing the schemas.
   * @throws NoSuchCatalogException If the provided namespace is invalid or does not exist.
   */
  @Override
  public NameIdentifier[] listSchemas(Namespace namespace) throws NoSuchCatalogException {
    try {
      List<org.apache.iceberg.catalog.Namespace> namespaces =
          icebergTableOps.listNamespace(IcebergTableOpsHelper.getIcebergNamespace()).namespaces();

      return namespaces.stream()
          .map(icebergNamespace -> NameIdentifier.of(icebergNamespace.levels()))
          .toArray(NameIdentifier[]::new);
    } catch (NoSuchNamespaceException e) {
      throw new NoSuchSchemaException(
          e, "Failed to list all schemas (database) under namespace : %s in Iceberg", namespace);
    }
  }

  /**
   * Creates a new schema with the provided identifier, comment, and metadata.
   *
   * @param ident The identifier of the schema to create.
   * @param comment The comment for the schema.
   * @param properties The properties for the schema.
   * @return The created {@link IcebergSchema}.
   * @throws NoSuchCatalogException If the provided namespace is invalid or does not exist.
   * @throws SchemaAlreadyExistsException If a schema with the same name already exists.
   */
  @Override
  public IcebergSchema createSchema(
      NameIdentifier ident, String comment, Map<String, String> properties)
      throws NoSuchCatalogException, SchemaAlreadyExistsException {
    try {
      String currentUser = currentUser();
      IcebergSchema createdSchema =
          IcebergSchema.builder()
              .withName(ident.name())
              .withComment(comment)
              .withProperties(properties)
              .withAuditInfo(
                  AuditInfo.builder()
                      .withCreator(currentUser)
                      .withCreateTime(Instant.now())
                      .build())
              .build();
      icebergTableOps.createNamespace(
          createdSchema.toCreateRequest(IcebergTableOpsHelper.getIcebergNamespace(ident.name())));
      LOG.info(
          "Created Iceberg schema (database) {} in Iceberg\ncurrentUser:{} \ncomment: {} \nmetadata: {}",
          ident.name(),
          currentUser,
          comment,
          properties);
      return createdSchema;
    } catch (org.apache.iceberg.exceptions.AlreadyExistsException e) {
      throw new SchemaAlreadyExistsException(
          e, "Iceberg schema (database) '%s' already exists", ident.name());
    } catch (NoSuchNamespaceException e) {
      throw new NoSuchSchemaException(
          e,
          "Iceberg schema (database) does not exist: %s in Gravitino store, This scenario occurs after the creation is completed and reloaded",
          ident.name());
    } catch (Exception e) {
      throw new RuntimeException(e);
    }
  }

  /**
   * Loads the schema with the provided identifier.
   *
   * @param ident The identifier of the schema to load.
   * @return The loaded {@link IcebergSchema}.
   * @throws NoSuchSchemaException If the schema with the provided identifier does not exist.
   */
  @Override
  public IcebergSchema loadSchema(NameIdentifier ident) throws NoSuchSchemaException {
    try {
      GetNamespaceResponse response =
          icebergTableOps.loadNamespace(IcebergTableOpsHelper.getIcebergNamespace(ident.name()));
      IcebergSchema icebergSchema =
          IcebergSchema.builder()
              .withName(ident.name())
              .withComment(
                  Optional.of(response)
                      .map(GetNamespaceResponse::properties)
                      .map(map -> map.get(IcebergSchemaPropertiesMetadata.COMMENT))
                      .orElse(null))
              .withProperties(response.properties())
              .withAuditInfo(AuditInfo.EMPTY)
              .build();
      LOG.info("Loaded Iceberg schema (database) {} from Iceberg ", ident.name());
      return icebergSchema;
    } catch (NoSuchNamespaceException e) {
      throw new NoSuchSchemaException(
          e, "Iceberg schema (database) does not exist: %s in Gravitino store", ident.name());
    }
  }

  /**
   * Alters the schema with the provided identifier according to the specified changes.
   *
   * @param ident The identifier of the schema to alter.
   * @param changes The changes to apply to the schema.
   * @return The altered {@link IcebergSchema}.
   * @throws NoSuchSchemaException If the schema with the provided identifier does not exist.
   */
  @Override
  public IcebergSchema alterSchema(NameIdentifier ident, SchemaChange... changes)
      throws NoSuchSchemaException {
    try {
      GetNamespaceResponse response =
          icebergTableOps.loadNamespace(IcebergTableOpsHelper.getIcebergNamespace(ident.name()));
      Map<String, String> metadata = response.properties();
      List<String> removals = new ArrayList<>();
      Map<String, String> updates = new HashMap<>();
      Map<String, String> resultProperties = new HashMap<>(metadata);
      for (SchemaChange change : changes) {
        if (change instanceof SchemaChange.SetProperty) {
          String key = ((SchemaChange.SetProperty) change).getProperty();
          String val = ((SchemaChange.SetProperty) change).getValue();
          updates.put(key, val);
          resultProperties.put(key, val);
        } else if (change instanceof SchemaChange.RemoveProperty) {
          removals.add(((SchemaChange.RemoveProperty) change).getProperty());
          resultProperties.remove(((SchemaChange.RemoveProperty) change).getProperty());
        } else {
          throw new IllegalArgumentException(
              "Unsupported schema change type: " + change.getClass().getSimpleName());
        }
      }

      String comment =
          Optional.of(response.properties())
              .map(map -> map.get(IcebergSchemaPropertiesMetadata.COMMENT))
              .orElse(null);
      IcebergSchema icebergSchema =
          IcebergSchema.builder()
              .withName(ident.name())
              .withComment(comment)
              .withAuditInfo(AuditInfo.EMPTY)
              .withProperties(resultProperties)
              .build();
      UpdateNamespacePropertiesRequest updateNamespacePropertiesRequest =
          UpdateNamespacePropertiesRequest.builder().updateAll(updates).removeAll(removals).build();
      UpdateNamespacePropertiesResponse updateNamespacePropertiesResponse =
          icebergTableOps.updateNamespaceProperties(
              IcebergTableOpsHelper.getIcebergNamespace(ident.name()),
              updateNamespacePropertiesRequest);
      LOG.info(
          "Altered Iceberg schema (database) {}. UpdateResponse:\n{}",
          ident.name(),
          updateNamespacePropertiesResponse);
      return icebergSchema;
    } catch (NoSuchNamespaceException e) {
      throw new NoSuchSchemaException(
          e, "Iceberg schema (database) %s does not exist", ident.name());
    } catch (Exception e) {
      throw new RuntimeException(e);
    }
  }

  /**
   * Drops the schema with the provided identifier.
   *
   * @param ident The identifier of the schema to drop.
   * @param cascade If set to true, drops all the tables in the schema as well.
   * @return true if the schema was dropped successfully, false otherwise.
   * @throws NonEmptySchemaException If the schema is not empty and 'cascade' is set to false.
   */
  @Override
  public boolean dropSchema(NameIdentifier ident, boolean cascade) throws NonEmptySchemaException {
    Preconditions.checkArgument(!cascade, "Iceberg does not support cascading delete operations.");
    try {
      icebergTableOps.dropNamespace(IcebergTableOpsHelper.getIcebergNamespace(ident.name()));
      LOG.info("Dropped Iceberg schema (database) {}", ident.name());
      return true;
    } catch (NamespaceNotEmptyException e) {
      throw new NonEmptySchemaException(
          e, "Iceberg schema (database) %s is not empty. One or more tables exist.", ident.name());
    } catch (NoSuchNamespaceException e) {
      LOG.warn("Iceberg schema (database) {} does not exist", ident.name());
      return false;
    } catch (Exception e) {
      throw new RuntimeException(e);
    }
  }

  /**
   * Lists all the tables under the specified namespace.
   *
   * @param namespace The namespace to list tables for.
   * @return An array of {@link NameIdentifier} representing the tables in the namespace.
   * @throws NoSuchSchemaException If the schema with the provided namespace does not exist.
   */
  @Override
  public NameIdentifier[] listTables(Namespace namespace) throws NoSuchSchemaException {
    try {
      ListTablesResponse listTablesResponse =
          icebergTableOps.listTable(IcebergTableOpsHelper.getIcebergNamespace(namespace));
      return listTablesResponse.identifiers().stream()
          .map(
              tableIdentifier ->
                  NameIdentifier.of(ArrayUtils.add(namespace.levels(), tableIdentifier.name())))
          .toArray(NameIdentifier[]::new);
    } catch (NoSuchNamespaceException e) {
      throw new NoSuchSchemaException("Schema (database) does not exist %s in Iceberg", namespace);
    }
  }

  /**
   * Loads a table from the Iceberg.
   *
   * @param tableIdent The identifier of the table to load.
   * @return The loaded IcebergTable instance representing the table.
   * @throws NoSuchTableException If the specified table does not exist in the Iceberg.
   */
  @Override
  public Table loadTable(NameIdentifier tableIdent) throws NoSuchTableException {
    try {

      LoadTableResponse tableResponse =
          icebergTableOps.loadTable(IcebergTableOpsHelper.buildIcebergTableIdentifier(tableIdent));
      IcebergTable icebergTable =
          IcebergTable.fromIcebergTable(tableResponse.tableMetadata(), tableIdent.name());

      LOG.info("Loaded Iceberg table {}", tableIdent.name());
      return icebergTable;
    } catch (org.apache.iceberg.exceptions.NoSuchTableException e) {
      throw new NoSuchTableException(e, ICEBERG_TABLE_DOES_NOT_EXIST_MSG, tableIdent.name());
    }
  }

  /**
   * Apply the {@link TableChange change} to an existing Iceberg table.
   *
   * @param tableIdent The identifier of the table to alter.
   * @param changes The changes to apply to the table.
   * @return This method always throws UnsupportedOperationException.
   * @throws NoSuchTableException This exception will not be thrown in this method.
   * @throws IllegalArgumentException This exception will not be thrown in this method.
   */
  @Override
  public Table alterTable(NameIdentifier tableIdent, TableChange... changes)
      throws NoSuchTableException, IllegalArgumentException {
    Optional<TableChange> renameTableOptional =
        Arrays.stream(changes)
            .filter(tableChange -> tableChange instanceof TableChange.RenameTable)
            .reduce((a, b) -> b);
    if (renameTableOptional.isPresent()) {
      String otherChange =
          Arrays.stream(changes)
              .filter(tableChange -> !(tableChange instanceof TableChange.RenameTable))
              .map(String::valueOf)
              .collect(Collectors.joining("\n"));
      Preconditions.checkArgument(
          StringUtils.isEmpty(otherChange),
          String.format(
              "The operation to change the table name cannot be performed together with other operations."
                  + "The list of operations that you cannot perform includes: \n %s",
              otherChange));
      return renameTable(tableIdent, (TableChange.RenameTable) renameTableOptional.get());
    }
    return internalUpdateTable(tableIdent, changes);
  }

  private Table internalUpdateTable(NameIdentifier tableIdent, TableChange... changes)
      throws NoSuchTableException, IllegalArgumentException {
    try {
      String[] levels = tableIdent.namespace().levels();
      IcebergTableOpsHelper.IcebergTableChange icebergTableChange =
          icebergTableOpsHelper.buildIcebergTableChanges(
              NameIdentifier.of(levels[levels.length - 1], tableIdent.name()), changes);
      LoadTableResponse loadTableResponse = icebergTableOps.updateTable(icebergTableChange);
      loadTableResponse.validate();
      return IcebergTable.fromIcebergTable(loadTableResponse.tableMetadata(), tableIdent.name());
    } catch (org.apache.iceberg.exceptions.NoSuchTableException e) {
      throw new NoSuchTableException(e, ICEBERG_TABLE_DOES_NOT_EXIST_MSG, tableIdent.name());
    }
  }

  /**
   * Perform name change operations on the Iceberg.
   *
   * @param tableIdent tableIdent of this table.
   * @param renameTable Table Change to modify the table name.
   * @return Returns the table for Iceberg.
   * @throws NoSuchTableException
   * @throws IllegalArgumentException
   */
  private Table renameTable(NameIdentifier tableIdent, TableChange.RenameTable renameTable)
      throws NoSuchTableException, IllegalArgumentException {
    try {
      RenameTableRequest renameTableRequest =
          RenameTableRequest.builder()
              .withSource(IcebergTableOpsHelper.buildIcebergTableIdentifier(tableIdent))
              .withDestination(
                  IcebergTableOpsHelper.buildIcebergTableIdentifier(
                      tableIdent.namespace(), renameTable.getNewName()))
              .build();
      icebergTableOps.renameTable(renameTableRequest);
      return loadTable(NameIdentifier.of(tableIdent.namespace(), renameTable.getNewName()));
    } catch (org.apache.iceberg.exceptions.NoSuchTableException e) {
      throw new NoSuchTableException(e, ICEBERG_TABLE_DOES_NOT_EXIST_MSG, tableIdent.name());
    }
  }

  /**
   * Drops a table from the Iceberg.
   *
   * @param tableIdent The identifier of the table to drop.
   * @return true if the table is successfully dropped; false if the table does not exist.
   */
  @Override
  public boolean dropTable(NameIdentifier tableIdent) {
    try {
      icebergTableOps.dropTable(IcebergTableOpsHelper.buildIcebergTableIdentifier(tableIdent));
      LOG.info("Dropped Iceberg table {}", tableIdent.name());
      return true;
    } catch (org.apache.iceberg.exceptions.NoSuchTableException e) {
      LOG.warn("Iceberg table {} does not exist", tableIdent.name());
      return false;
    }
  }

  /**
   * Creates a new table in the Iceberg.
   *
   * @param tableIdent The identifier of the table to create.
   * @param columns The array of columns for the new table.
   * @param comment The comment for the new table.
   * @param properties The properties for the new table.
   * @param partitioning The partitioning for the new table.
   * @param indexes The indexes for the new table.
   * @return The newly created IcebergTable instance.
   * @throws NoSuchSchemaException If the schema for the table does not exist.
   * @throws TableAlreadyExistsException If the table with the same name already exists.
   */
  @Override
  public Table createTable(
      NameIdentifier tableIdent,
      Column[] columns,
      String comment,
      Map<String, String> properties,
      Transform[] partitioning,
      Distribution distribution,
      SortOrder[] sortOrders,
      Index[] indexes)
      throws NoSuchSchemaException, TableAlreadyExistsException {
    Preconditions.checkArgument(indexes.length == 0, "Iceberg-catalog does not support indexes");
    try {
      NameIdentifier schemaIdent = NameIdentifier.of(tableIdent.namespace().levels());
      if (!schemaExists(schemaIdent)) {
        LOG.warn("Iceberg schema (database) does not exist: {}", schemaIdent);
        throw new NoSuchSchemaException("Iceberg Schema (database) does not exist %s", schemaIdent);
      }
      IcebergColumn[] icebergColumns =
          Arrays.stream(columns)
              .map(
                  column -> {
                    // Iceberg column default value is WIP, see
                    // https://github.com/apache/iceberg/pull/4525
                    Preconditions.checkArgument(
                        column.defaultValue().equals(Column.DEFAULT_VALUE_NOT_SET),
                        "Iceberg does not support column default value. Illegal column: "
                            + column.name());
                    return IcebergColumn.builder()
                        .withName(column.name())
                        .withType(column.dataType())
                        .withComment(column.comment())
                        .withNullable(column.nullable())
                        .build();
                  })
              .toArray(IcebergColumn[]::new);

      IcebergTable createdTable =
          IcebergTable.builder()
              .withName(tableIdent.name())
              .withColumns(icebergColumns)
              .withComment(comment)
              .withPartitioning(partitioning)
              .withSortOrders(sortOrders)
              .withProperties(properties)
              .withDistribution(distribution)
              .withAuditInfo(
                  AuditInfo.builder()
                      .withCreator(currentUser())
                      .withCreateTime(Instant.now())
                      .build())
              .build();

      LoadTableResponse loadTableResponse =
          icebergTableOps.createTable(
              IcebergTableOpsHelper.getIcebergNamespace(schemaIdent.name()),
              createdTable.toCreateTableRequest());
      loadTableResponse.validate();

      LOG.info("Created Iceberg table {}", tableIdent.name());
      return createdTable;
    } catch (AlreadyExistsException e) {
      throw new TableAlreadyExistsException(e, "Table already exists: %s", tableIdent.name());
    }
  }

  /**
   * Purges a table from the Iceberg.
   *
   * @param tableIdent The identifier of the table to purge.
   * @return true if the table is successfully purged; false if the table does not exist.
   * @throws UnsupportedOperationException If the table type is EXTERNAL_TABLE, it cannot be purged.
   */
  @Override
  public boolean purgeTable(NameIdentifier tableIdent) throws UnsupportedOperationException {
    try {
      String schema = NameIdentifier.of(tableIdent.namespace().levels()).name();
      icebergTableOps.purgeTable(TableIdentifier.of(schema, tableIdent.name()));
      LOG.info("Purge Iceberg table {}", tableIdent.name());
      return true;
    } catch (org.apache.iceberg.exceptions.NoSuchTableException e) {
      LOG.warn("Iceberg table {} does not exist", tableIdent.name());
      return false;
    }
  }

  // TODO. We should figure out a better way to get the current user from servlet container.
  private static String currentUser() {
    return System.getProperty("user.name");
  }

  @Override
  public PropertiesMetadata tablePropertiesMetadata() throws UnsupportedOperationException {
    return icebergTablePropertiesMetadata;
  }

  @Override
  public PropertiesMetadata catalogPropertiesMetadata() throws UnsupportedOperationException {
    return icebergCatalogPropertiesMetadata;
  }

  @Override
  public PropertiesMetadata schemaPropertiesMetadata() throws UnsupportedOperationException {
    return icebergSchemaPropertiesMetadata;
  }

  @Override
  public PropertiesMetadata filesetPropertiesMetadata() throws UnsupportedOperationException {
    throw new UnsupportedOperationException(
        "Iceberg catalog doesn't support fileset related operations");
  }

  @Override
  public PropertiesMetadata topicPropertiesMetadata() throws UnsupportedOperationException {
    throw new UnsupportedOperationException(
        "Iceberg catalog doesn't support topic related operations");
  }
}<|MERGE_RESOLUTION|>--- conflicted
+++ resolved
@@ -78,10 +78,7 @@
    * Initializes the Iceberg catalog operations with the provided configuration.
    *
    * @param conf The configuration map for the Iceberg catalog operations.
-<<<<<<< HEAD
-=======
    * @param info The catalog info associated with this operations instance.
->>>>>>> 7ea8222a
    * @throws RuntimeException if initialization fails.
    */
   @Override
