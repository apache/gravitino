--- conflicted
+++ resolved
@@ -37,7 +37,6 @@
 import com.datastrato.gravitino.rel.Table;
 import com.datastrato.gravitino.rel.TableCatalog;
 import com.datastrato.gravitino.rel.TableChange;
-import com.datastrato.gravitino.rel.expressions.FunctionExpression;
 import com.datastrato.gravitino.rel.expressions.FunctionExpression;
 import com.datastrato.gravitino.rel.expressions.NamedReference;
 import com.datastrato.gravitino.rel.expressions.distributions.Distribution;
@@ -1157,7 +1156,7 @@
     Assertions.assertEquals(expectedFileFormat, loadTable.properties().get(DEFAULT_FILE_FORMAT));
   }
 
-<<<<<<< HEAD
+
     @Test
     public void testTableSortOrder() {
         Column[] columns = createColumns();
@@ -1232,9 +1231,7 @@
         Assertions.assertDoesNotThrow(() -> tableCatalog.dropTable(tableIdentifier));
     }
 
-=======
->>>>>>> 1db59d75
-  protected static void assertionsTableInfo(
+    protected static void assertionsTableInfo(
       String tableName,
       String tableComment,
       List<Column> columns,
