/*
 * Copyright 2023 Datastrato Pvt Ltd.
 * This software is licensed under the Apache License version 2.
 */
package com.datastrato.gravitino.catalog.lakehouse.iceberg.converter;

import com.datastrato.gravitino.catalog.lakehouse.iceberg.IcebergColumn;
import com.datastrato.gravitino.catalog.lakehouse.iceberg.IcebergTable;
import com.datastrato.gravitino.meta.AuditInfo;
import com.datastrato.gravitino.rel.Column;
import com.datastrato.gravitino.rel.expressions.sorts.SortOrder;
import com.datastrato.gravitino.rel.types.Types.ByteType;
import com.datastrato.gravitino.rel.types.Types.ShortType;
import com.google.common.collect.Maps;
import java.time.Instant;
import java.util.Arrays;
import java.util.List;
import java.util.Map;
import java.util.stream.Collectors;
import org.apache.commons.lang3.ArrayUtils;
import org.apache.commons.lang3.RandomStringUtils;
import org.apache.iceberg.Schema;
import org.apache.iceberg.types.Type;
import org.apache.iceberg.types.Types;
import org.junit.jupiter.api.Assertions;
import org.junit.jupiter.api.Test;

/** Test class for {@link ConvertUtil}. */
public class TestConvertUtil extends TestBaseConvert {
  @Test
  void testToIcebergSchema() {
    Column[] columns = createColumns("col_1", "col_2", "col_3", "col_4");
    String col5Name = "col_5";
    IcebergColumn col5 =
        new IcebergColumn.Builder()
            .withName(col5Name)
            .withType(
                com.datastrato.gravitino.rel.types.Types.MapType.valueNullable(
                    com.datastrato.gravitino.rel.types.Types.ListType.nullable(
                        com.datastrato.gravitino.rel.types.Types.TimestampType.withTimeZone()),
                    com.datastrato.gravitino.rel.types.Types.MapType.valueNullable(
                        com.datastrato.gravitino.rel.types.Types.StringType.get(),
                        com.datastrato.gravitino.rel.types.Types.DateType.get())))
            .withComment(TEST_COMMENT)
            .build();
    columns = ArrayUtils.add(columns, col5);
    SortOrder[] sortOrder = createSortOrder("col_1", "col_2", "col_3", "col_4", "col_5");
    IcebergTable icebergTable =
        new IcebergTable.Builder()
            .withName(TEST_NAME)
            .withAuditInfo(
                AuditInfo.builder().withCreator(TEST_NAME).withCreateTime(Instant.now()).build())
            .withProperties(Maps.newHashMap())
            .withSortOrders(sortOrder)
            .withColumns(columns)
            .withComment(TEST_COMMENT)
            .build();
    Schema icebergSchema = ConvertUtil.toIcebergSchema(icebergTable);
    List<Types.NestedField> nestedFields = icebergSchema.columns();
    Assertions.assertEquals(nestedFields.size(), columns.length);

    Map<String, Column> columnByName =
        Arrays.stream(columns).collect(Collectors.toMap(Column::name, v -> v));
    for (Types.NestedField nestedField : nestedFields) {
      Assertions.assertTrue(columnByName.containsKey(nestedField.name()));
      Column column = columnByName.get(nestedField.name());
      Assertions.assertEquals(column.comment(), nestedField.doc());
      checkType(nestedField.type(), column.dataType());
    }

    Types.NestedField col5Field = icebergSchema.findField(col5Name);
    Assertions.assertNotNull(col5Field);
    Assertions.assertFalse(col5Field.type().isStructType());
    Assertions.assertTrue(col5Field.type().isNestedType());
    Assertions.assertTrue(col5Field.type().isMapType());
    Types.MapType mapType = col5Field.type().asMapType();
    Assertions.assertTrue(mapType.keyType().isListType());
    Assertions.assertFalse(mapType.keyType().asListType().elementType().isNestedType());
    Assertions.assertTrue(mapType.valueType().isMapType());
    Assertions.assertTrue(mapType.valueType().asMapType().keyType().isPrimitiveType());
    Assertions.assertTrue(mapType.valueType().asMapType().valueType().isPrimitiveType());
  }

  @Test
<<<<<<< HEAD
  void testToPrimitiveType() {
=======
  public void testToPrimitiveType() {
    ByteType byteType = ByteType.get();
>>>>>>> 6d5bb647
    IllegalArgumentException exception =
        Assertions.assertThrows(
            IllegalArgumentException.class, () -> ConvertUtil.toIcebergType(true, byteType));
    Assertions.assertTrue(
        exception
            .getMessage()
            .contains("Iceberg do not support Byte and Short Type, use Integer instead"));

    ShortType shortType = ShortType.get();
    exception =
        Assertions.assertThrows(
            IllegalArgumentException.class, () -> ConvertUtil.toIcebergType(true, shortType));
    Assertions.assertTrue(
        exception
            .getMessage()
            .contains("Iceberg do not support Byte and Short Type, use Integer instead"));

    Assertions.assertTrue(
        ConvertUtil.toIcebergType(true, com.datastrato.gravitino.rel.types.Types.BooleanType.get())
            instanceof Types.BooleanType);
    Assertions.assertTrue(
        ConvertUtil.toIcebergType(true, com.datastrato.gravitino.rel.types.Types.StringType.get())
            instanceof Types.StringType);
    Assertions.assertTrue(
        ConvertUtil.toIcebergType(true, com.datastrato.gravitino.rel.types.Types.IntegerType.get())
            instanceof Types.IntegerType);
    Assertions.assertTrue(
        ConvertUtil.toIcebergType(true, com.datastrato.gravitino.rel.types.Types.LongType.get())
            instanceof Types.LongType);
    Assertions.assertTrue(
        ConvertUtil.toIcebergType(true, com.datastrato.gravitino.rel.types.Types.FloatType.get())
            instanceof Types.FloatType);
    Assertions.assertTrue(
        ConvertUtil.toIcebergType(true, com.datastrato.gravitino.rel.types.Types.DoubleType.get())
            instanceof Types.DoubleType);
    Assertions.assertTrue(
        ConvertUtil.toIcebergType(true, com.datastrato.gravitino.rel.types.Types.DateType.get())
            instanceof Types.DateType);
    Assertions.assertTrue(
        ConvertUtil.toIcebergType(true, com.datastrato.gravitino.rel.types.Types.TimeType.get())
            instanceof Types.TimeType);
    Assertions.assertTrue(
        ConvertUtil.toIcebergType(true, com.datastrato.gravitino.rel.types.Types.BinaryType.get())
            instanceof Types.BinaryType);
    Assertions.assertTrue(
        ConvertUtil.toIcebergType(true, com.datastrato.gravitino.rel.types.Types.UUIDType.get())
            instanceof Types.UUIDType);

    Type timestampTZ =
        ConvertUtil.toIcebergType(
            true, com.datastrato.gravitino.rel.types.Types.TimestampType.withTimeZone());
    Assertions.assertTrue(timestampTZ instanceof Types.TimestampType);
    Assertions.assertTrue(((Types.TimestampType) timestampTZ).shouldAdjustToUTC());

    Type timestamp =
        ConvertUtil.toIcebergType(
            true, com.datastrato.gravitino.rel.types.Types.TimestampType.withoutTimeZone());
    Assertions.assertTrue(timestamp instanceof Types.TimestampType);
    Assertions.assertFalse(((Types.TimestampType) timestamp).shouldAdjustToUTC());

    Type decimalType =
        ConvertUtil.toIcebergType(
            true, com.datastrato.gravitino.rel.types.Types.DecimalType.of(9, 2));
    Assertions.assertTrue(decimalType instanceof Types.DecimalType);
    Assertions.assertEquals(9, ((Types.DecimalType) decimalType).precision());
    Assertions.assertEquals(2, ((Types.DecimalType) decimalType).scale());

    Type fixedCharType =
        ConvertUtil.toIcebergType(true, com.datastrato.gravitino.rel.types.Types.FixedType.of(9));
    Assertions.assertTrue(fixedCharType instanceof Types.FixedType);
    Assertions.assertEquals(9, ((Types.FixedType) fixedCharType).length());

    com.datastrato.gravitino.rel.types.Type mapType =
        com.datastrato.gravitino.rel.types.Types.MapType.of(
            com.datastrato.gravitino.rel.types.Types.StringType.get(),
            com.datastrato.gravitino.rel.types.Types.IntegerType.get(),
            true);
    Type convertedMapType = ConvertUtil.toIcebergType(true, mapType);
    Assertions.assertTrue(convertedMapType instanceof Types.MapType);
    Assertions.assertTrue(((Types.MapType) convertedMapType).keyType() instanceof Types.StringType);
    Assertions.assertTrue(
        ((Types.MapType) convertedMapType).valueType() instanceof Types.IntegerType);

    Type listType =
        ConvertUtil.toIcebergType(
            true,
            com.datastrato.gravitino.rel.types.Types.ListType.of(
                com.datastrato.gravitino.rel.types.Types.FloatType.get(), true));
    Assertions.assertTrue(listType instanceof Types.ListType);
    Assertions.assertTrue(listType.asListType().elementType() instanceof Types.FloatType);
  }

  @Test
  void testFormIcebergType() {
    Assertions.assertTrue(
        ConvertUtil.formIcebergType(Types.StringType.get())
            instanceof com.datastrato.gravitino.rel.types.Types.StringType);
    Assertions.assertTrue(
        ConvertUtil.formIcebergType(Types.BinaryType.get())
            instanceof com.datastrato.gravitino.rel.types.Types.BinaryType);
    Assertions.assertTrue(
        ConvertUtil.formIcebergType(Types.TimeType.get())
            instanceof com.datastrato.gravitino.rel.types.Types.TimeType);
    Assertions.assertTrue(
        ConvertUtil.formIcebergType(Types.TimestampType.withoutZone())
            instanceof com.datastrato.gravitino.rel.types.Types.TimestampType);
    Assertions.assertTrue(
        ConvertUtil.formIcebergType(Types.TimestampType.withZone())
            instanceof com.datastrato.gravitino.rel.types.Types.TimestampType);
    Assertions.assertTrue(
        ConvertUtil.formIcebergType(Types.DoubleType.get())
            instanceof com.datastrato.gravitino.rel.types.Types.DoubleType);
    Assertions.assertTrue(
        ConvertUtil.formIcebergType(Types.FloatType.get())
            instanceof com.datastrato.gravitino.rel.types.Types.FloatType);
    Assertions.assertTrue(
        ConvertUtil.formIcebergType(Types.IntegerType.get())
            instanceof com.datastrato.gravitino.rel.types.Types.IntegerType);
    Assertions.assertTrue(
        ConvertUtil.formIcebergType(Types.LongType.get())
            instanceof com.datastrato.gravitino.rel.types.Types.LongType);
    Assertions.assertTrue(
        ConvertUtil.formIcebergType(Types.UUIDType.get())
            instanceof com.datastrato.gravitino.rel.types.Types.UUIDType);
    Assertions.assertTrue(
        ConvertUtil.formIcebergType(Types.DateType.get())
            instanceof com.datastrato.gravitino.rel.types.Types.DateType);

    com.datastrato.gravitino.rel.types.Type decimalType =
        ConvertUtil.formIcebergType(Types.DecimalType.of(9, 2));
    Assertions.assertTrue(
        decimalType instanceof com.datastrato.gravitino.rel.types.Types.DecimalType);
    Assertions.assertEquals(
        9, ((com.datastrato.gravitino.rel.types.Types.DecimalType) decimalType).precision());
    Assertions.assertEquals(
        2, ((com.datastrato.gravitino.rel.types.Types.DecimalType) decimalType).scale());

    com.datastrato.gravitino.rel.types.Type fixedType =
        ConvertUtil.formIcebergType(Types.FixedType.ofLength(2));
    Assertions.assertTrue(fixedType instanceof com.datastrato.gravitino.rel.types.Types.FixedType);
    Assertions.assertEquals(
        2, ((com.datastrato.gravitino.rel.types.Types.FixedType) fixedType).length());

    Types.MapType mapType =
        Types.MapType.ofOptional(1, 2, Types.StringType.get(), Types.IntegerType.get());
    com.datastrato.gravitino.rel.types.Type gravitinoMapType = ConvertUtil.formIcebergType(mapType);
    Assertions.assertTrue(
        gravitinoMapType instanceof com.datastrato.gravitino.rel.types.Types.MapType);
    Assertions.assertTrue(
        ((com.datastrato.gravitino.rel.types.Types.MapType) gravitinoMapType).keyType()
            instanceof com.datastrato.gravitino.rel.types.Types.StringType);
    Assertions.assertTrue(
        ((com.datastrato.gravitino.rel.types.Types.MapType) gravitinoMapType).valueType()
            instanceof com.datastrato.gravitino.rel.types.Types.IntegerType);

    Types.ListType listType = Types.ListType.ofOptional(1, Types.StringType.get());
    com.datastrato.gravitino.rel.types.Type gravitinoListType =
        ConvertUtil.formIcebergType(listType);
    Assertions.assertTrue(
        gravitinoListType instanceof com.datastrato.gravitino.rel.types.Types.ListType);
    Assertions.assertTrue(
        ((com.datastrato.gravitino.rel.types.Types.ListType) gravitinoListType).elementType()
            instanceof com.datastrato.gravitino.rel.types.Types.StringType);

    Types.StructType structTypeInside =
        Types.StructType.of(
            Types.NestedField.optional(
                2, "integer_type_inside", Types.IntegerType.get(), "integer type"),
            Types.NestedField.optional(
                3, "string_type_inside", Types.StringType.get(), "string type"));
    Types.StructType structType =
        Types.StructType.of(
            Types.NestedField.optional(0, "integer_type", Types.IntegerType.get(), "integer type"),
            Types.NestedField.optional(1, "struct_type", structTypeInside, "struct type inside"));
    com.datastrato.gravitino.rel.types.Type gravitinoStructType =
        ConvertUtil.formIcebergType(structType);
    // check for type
    Assertions.assertTrue(
        (gravitinoStructType) instanceof com.datastrato.gravitino.rel.types.Types.StructType);
    Assertions.assertTrue(
        ((com.datastrato.gravitino.rel.types.Types.StructType) gravitinoStructType)
                .fields()[0].type()
            instanceof com.datastrato.gravitino.rel.types.Types.IntegerType);
    Assertions.assertTrue(
        ((com.datastrato.gravitino.rel.types.Types.StructType)
                    ((com.datastrato.gravitino.rel.types.Types.StructType) gravitinoStructType)
                        .fields()[1].type())
                .fields()[0].type()
            instanceof com.datastrato.gravitino.rel.types.Types.IntegerType);
    Assertions.assertTrue(
        ((com.datastrato.gravitino.rel.types.Types.StructType)
                    ((com.datastrato.gravitino.rel.types.Types.StructType) gravitinoStructType)
                        .fields()[1].type())
                .fields()[1].type()
            instanceof com.datastrato.gravitino.rel.types.Types.StringType);
    // check for name
    Assertions.assertEquals(
        structType.fields().get(0).name(),
        ((com.datastrato.gravitino.rel.types.Types.StructType) gravitinoStructType)
            .fields()[0].name());
    Assertions.assertEquals(
        structType.fields().get(1).name(),
        ((com.datastrato.gravitino.rel.types.Types.StructType) gravitinoStructType)
            .fields()[1].name());
    Assertions.assertEquals(
        structTypeInside.fields().get(0).name(),
        ((com.datastrato.gravitino.rel.types.Types.StructType)
                ((com.datastrato.gravitino.rel.types.Types.StructType) gravitinoStructType)
                    .fields()[1].type())
            .fields()[0].name());
    Assertions.assertEquals(
        structTypeInside.fields().get(1).name(),
        ((com.datastrato.gravitino.rel.types.Types.StructType)
                ((com.datastrato.gravitino.rel.types.Types.StructType) gravitinoStructType)
                    .fields()[1].type())
            .fields()[1].name());
    // check for comment
    Assertions.assertEquals(
        structType.fields().get(0).doc(),
        ((com.datastrato.gravitino.rel.types.Types.StructType) gravitinoStructType)
            .fields()[0].comment());
    Assertions.assertEquals(
        structType.fields().get(1).doc(),
        ((com.datastrato.gravitino.rel.types.Types.StructType) gravitinoStructType)
            .fields()[1].comment());
    Assertions.assertEquals(
        structTypeInside.fields().get(0).doc(),
        ((com.datastrato.gravitino.rel.types.Types.StructType)
                ((com.datastrato.gravitino.rel.types.Types.StructType) gravitinoStructType)
                    .fields()[1].type())
            .fields()[0].comment());
    Assertions.assertEquals(
        structTypeInside.fields().get(1).doc(),
        ((com.datastrato.gravitino.rel.types.Types.StructType)
                ((com.datastrato.gravitino.rel.types.Types.StructType) gravitinoStructType)
                    .fields()[1].type())
            .fields()[1].comment());
    // check for nullable
    Assertions.assertEquals(
        structType.fields().get(0).isOptional(),
        ((com.datastrato.gravitino.rel.types.Types.StructType) gravitinoStructType)
            .fields()[0].nullable());
    Assertions.assertEquals(
        structType.fields().get(1).isOptional(),
        ((com.datastrato.gravitino.rel.types.Types.StructType) gravitinoStructType)
            .fields()[1].nullable());
    Assertions.assertEquals(
        structTypeInside.fields().get(0).isOptional(),
        ((com.datastrato.gravitino.rel.types.Types.StructType)
                ((com.datastrato.gravitino.rel.types.Types.StructType) gravitinoStructType)
                    .fields()[1].type())
            .fields()[0].nullable());
    Assertions.assertEquals(
        structTypeInside.fields().get(1).isOptional(),
        ((com.datastrato.gravitino.rel.types.Types.StructType)
                ((com.datastrato.gravitino.rel.types.Types.StructType) gravitinoStructType)
                    .fields()[1].type())
            .fields()[1].nullable());
  }

  @Test
  void testFromNestedField() {
    String colName = RandomStringUtils.randomAlphabetic(10);
    String doc = RandomStringUtils.randomAlphabetic(20);
    Types.NestedField colField =
        Types.NestedField.optional(1, colName, Types.IntegerType.get(), doc);
    IcebergColumn icebergColumn = ConvertUtil.fromNestedField(colField);
    Assertions.assertEquals(icebergColumn.name(), colName);
    Assertions.assertTrue(icebergColumn.nullable());
    Assertions.assertEquals(icebergColumn.comment(), doc);
    Assertions.assertTrue(
        icebergColumn.dataType() instanceof com.datastrato.gravitino.rel.types.Types.IntegerType);

    colName = RandomStringUtils.randomAlphabetic(10);
    doc = RandomStringUtils.randomAlphabetic(20);
    colField = Types.NestedField.required(1, colName, Types.StringType.get(), doc);
    icebergColumn = ConvertUtil.fromNestedField(colField);
    Assertions.assertEquals(icebergColumn.name(), colName);
    Assertions.assertFalse(icebergColumn.nullable());
    Assertions.assertEquals(icebergColumn.comment(), doc);
    Assertions.assertTrue(
        icebergColumn.dataType() instanceof com.datastrato.gravitino.rel.types.Types.StringType);

    colName = RandomStringUtils.randomAlphabetic(10);
    doc = RandomStringUtils.randomAlphabetic(20);
    colField = Types.NestedField.required(1, colName, Types.DateType.get(), doc);
    icebergColumn = ConvertUtil.fromNestedField(colField);
    Assertions.assertEquals(icebergColumn.name(), colName);
    Assertions.assertFalse(icebergColumn.nullable());
    Assertions.assertEquals(icebergColumn.comment(), doc);
    Assertions.assertTrue(
        icebergColumn.dataType() instanceof com.datastrato.gravitino.rel.types.Types.DateType);

    colName = RandomStringUtils.randomAlphabetic(10);
    doc = RandomStringUtils.randomAlphabetic(20);
    colField =
        Types.NestedField.required(
            1,
            colName,
            Types.MapType.ofOptional(
                1,
                2,
                Types.ListType.ofOptional(3, Types.StringType.get()),
                Types.DecimalType.of(13, 1)),
            doc);
    icebergColumn = ConvertUtil.fromNestedField(colField);
    Assertions.assertEquals(icebergColumn.name(), colName);
    Assertions.assertFalse(icebergColumn.nullable());
    Assertions.assertEquals(icebergColumn.comment(), doc);
    Assertions.assertTrue(
        icebergColumn.dataType() instanceof com.datastrato.gravitino.rel.types.Types.MapType);
  }

  private static void checkType(Type type, com.datastrato.gravitino.rel.types.Type expected) {
    com.datastrato.gravitino.rel.types.Type actual = ConvertUtil.formIcebergType(type);
    checkType(actual, expected);
  }

  private static void checkType(
      com.datastrato.gravitino.rel.types.Type actual,
      com.datastrato.gravitino.rel.types.Type expected) {
    if (actual instanceof com.datastrato.gravitino.rel.types.Types.MapType) {
      Assertions.assertTrue(expected instanceof com.datastrato.gravitino.rel.types.Types.MapType);
      checkType(
          ((com.datastrato.gravitino.rel.types.Types.MapType) actual).keyType(),
          ((com.datastrato.gravitino.rel.types.Types.MapType) expected).keyType());
      checkType(
          ((com.datastrato.gravitino.rel.types.Types.MapType) actual).valueType(),
          ((com.datastrato.gravitino.rel.types.Types.MapType) expected).valueType());
    } else if (actual instanceof com.datastrato.gravitino.rel.types.Types.ListType) {
      Assertions.assertTrue(expected instanceof com.datastrato.gravitino.rel.types.Types.ListType);
      checkType(
          ((com.datastrato.gravitino.rel.types.Types.ListType) actual).elementType(),
          ((com.datastrato.gravitino.rel.types.Types.ListType) expected).elementType());
    } else {
      Assertions.assertEquals(expected.getClass(), actual.getClass());
    }
  }
}<|MERGE_RESOLUTION|>--- conflicted
+++ resolved
@@ -82,12 +82,8 @@
   }
 
   @Test
-<<<<<<< HEAD
   void testToPrimitiveType() {
-=======
-  public void testToPrimitiveType() {
     ByteType byteType = ByteType.get();
->>>>>>> 6d5bb647
     IllegalArgumentException exception =
         Assertions.assertThrows(
             IllegalArgumentException.class, () -> ConvertUtil.toIcebergType(true, byteType));
