--- conflicted
+++ resolved
@@ -32,12 +32,8 @@
 
 public final class DorisUtils {
   private static final Logger LOGGER = LoggerFactory.getLogger(DorisUtils.class);
-<<<<<<< HEAD
-  private static final String PARTITION_BY = "PARTITION BY";
-=======
   private static final Pattern PARTITION_INFO_PATTERN =
       Pattern.compile("PARTITION BY \\b(LIST|RANGE)\\b\\((.+)\\)");
->>>>>>> 04294623
   private static final String LIST_PARTITION = "LIST";
   private static final String RANGE_PARTITION = "RANGE";
 
@@ -86,25 +82,12 @@
     try {
       String[] lines = createTableSql.split("\n");
       for (String line : lines) {
-<<<<<<< HEAD
-        if (line.contains(PARTITION_BY)) {
-          String partitionInfoString = line.substring(PARTITION_BY.length() + 1);
-          int partitionColumnIndex = partitionInfoString.indexOf("(");
-          String partitionType =
-              partitionInfoString.substring(0, partitionColumnIndex).toUpperCase();
-          String[] columns =
-              Arrays.stream(
-                      partitionInfoString
-                          .substring(partitionColumnIndex + 1, partitionInfoString.length() - 1)
-                          .split(", "))
-=======
         Matcher matcher = PARTITION_INFO_PATTERN.matcher(line.trim());
         if (matcher.matches()) {
           String partitionType = matcher.group(1);
           String partitionInfoString = matcher.group(2);
           String[] columns =
               Arrays.stream(partitionInfoString.split(", "))
->>>>>>> 04294623
                   .map(s -> s.substring(1, s.length() - 1))
                   .toArray(String[]::new);
           if (LIST_PARTITION.equals(partitionType)) {
@@ -113,12 +96,6 @@
             return Optional.of(Transforms.list(filedNames));
           } else if (RANGE_PARTITION.equals(partitionType)) {
             return Optional.of(Transforms.range(new String[] {columns[0]}));
-<<<<<<< HEAD
-          } else {
-            throw new RuntimeException(
-                "Cannot extract partition type from SQL:\n" + createTableSql);
-=======
->>>>>>> 04294623
           }
         }
       }
