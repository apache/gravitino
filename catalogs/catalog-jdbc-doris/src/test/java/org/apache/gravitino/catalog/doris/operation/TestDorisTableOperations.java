--- conflicted
+++ resolved
@@ -688,8 +688,6 @@
     sql = DorisTableOperations.deleteIndexDefinition(load, deleteIndex3);
     Assertions.assertEquals("DROP INDEX uk_2", sql);
   }
-<<<<<<< HEAD
-=======
 
   @Test
   public void testCalculateDatetimePrecision() {
@@ -741,5 +739,4 @@
         operationsWithOldDriver.calculateDatetimePrecision("DATETIME", 26, 0),
         "DATETIME type should return null for unsupported driver version");
   }
->>>>>>> d09a2e1c
 }