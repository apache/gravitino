/*
 * Licensed to the Apache Software Foundation (ASF) under one
 * or more contributor license agreements.  See the NOTICE file
 * distributed with this work for additional information
 * regarding copyright ownership.  The ASF licenses this file
 * to you under the Apache License, Version 2.0 (the
 * "License"); you may not use this file except in compliance
 * with the License.  You may obtain a copy of the License at
 *
 *  http://www.apache.org/licenses/LICENSE-2.0
 *
 * Unless required by applicable law or agreed to in writing,
 * software distributed under the License is distributed on an
 * "AS IS" BASIS, WITHOUT WARRANTIES OR CONDITIONS OF ANY
 * KIND, either express or implied.  See the License for the
 * specific language governing permissions and limitations
 * under the License.
 */

package com.datastrato.gravitino.catalog.jdbc.operation;

import com.datastrato.gravitino.catalog.jdbc.JdbcColumn;
import com.datastrato.gravitino.catalog.jdbc.JdbcTable;
import com.datastrato.gravitino.catalog.jdbc.converter.JdbcColumnDefaultValueConverter;
import com.datastrato.gravitino.catalog.jdbc.converter.JdbcExceptionConverter;
import com.datastrato.gravitino.catalog.jdbc.converter.JdbcTypeConverter;
import com.datastrato.gravitino.exceptions.NoSuchSchemaException;
import com.datastrato.gravitino.exceptions.NoSuchTableException;
import com.datastrato.gravitino.exceptions.TableAlreadyExistsException;
import com.datastrato.gravitino.rel.TableChange;
import com.datastrato.gravitino.rel.expressions.distributions.Distribution;
import com.datastrato.gravitino.rel.expressions.transforms.Transform;
import com.datastrato.gravitino.rel.indexes.Index;
import java.util.List;
import java.util.Map;
import javax.sql.DataSource;

public interface TableOperation {

  /**
   * Initializes the table operations.
   *
   * @param dataSource The data source to use for the operations.
   * @param exceptionMapper The exception mapper to use for the operations.
   * @param jdbcTypeConverter The type converter to use for the operations.
   * @param conf The configuration to use for the operations.
   */
  void initialize(
      DataSource dataSource,
      JdbcExceptionConverter exceptionMapper,
      JdbcTypeConverter jdbcTypeConverter,
      JdbcColumnDefaultValueConverter jdbcColumnDefaultValueConverter,
      Map<String, String> conf);

  /**
   * @param databaseName The name of the database.
   * @param tableName The name of the table.
   * @param columns The columns of the table.
   * @param comment The comment of the table.
   * @param properties The properties of the table.
   * @param partitioning The partitioning of the table.
   * @param indexes The indexes of the table.
   */
  void create(
      String databaseName,
      String tableName,
      JdbcColumn[] columns,
      String comment,
      Map<String, String> properties,
      Transform[] partitioning,
      Distribution distribution,
      Index[] indexes)
      throws TableAlreadyExistsException;

  /**
   * @param databaseName The name of the database.
   * @param tableName The name of the table.
   * @return true if the table is successfully dropped; false if the table does not exist.
   */
  boolean drop(String databaseName, String tableName);

  /**
   * @param databaseName The name of the database.
   * @return A list of table names in the database.
   */
  List<String> listTables(String databaseName) throws NoSuchSchemaException;

  /**
   * @param databaseName The name of the database.
   * @param tableName The name of the table.
   * @return information object of the JDBC table.
   * @throws NoSuchTableException
   */
  JdbcTable load(String databaseName, String tableName) throws NoSuchTableException;

  /**
   * @param databaseName The name of the database.
   * @param oldTableName The name of the table to rename.
   * @param newTableName The new name of the table.
   */
  void rename(String databaseName, String oldTableName, String newTableName)
      throws NoSuchTableException;

  /**
   * @param databaseName The name of the database.
   * @param tableName The name of the table.
   * @param changes The changes to apply to the table.
   */
  void alterTable(String databaseName, String tableName, TableChange... changes)
      throws NoSuchTableException;

  /**
   * @param databaseName The name of the database.
   * @param tableName The name of the table.
   */
<<<<<<< HEAD
  void purge(String databaseName, String tableName) throws NoSuchTableException;

  default JdbcTablePartitionOperations createJdbcTablePartitionOperations(
      String databaseName, String tableName) {
    throw new UnsupportedOperationException("Table partition operation is not supported yet");
  }
=======
  boolean purge(String databaseName, String tableName);
>>>>>>> b7554295
}<|MERGE_RESOLUTION|>--- conflicted
+++ resolved
@@ -113,14 +113,10 @@
    * @param databaseName The name of the database.
    * @param tableName The name of the table.
    */
-<<<<<<< HEAD
-  void purge(String databaseName, String tableName) throws NoSuchTableException;
+  boolean purge(String databaseName, String tableName);
 
   default JdbcTablePartitionOperations createJdbcTablePartitionOperations(
       String databaseName, String tableName) {
     throw new UnsupportedOperationException("Table partition operation is not supported yet");
   }
-=======
-  boolean purge(String databaseName, String tableName);
->>>>>>> b7554295
 }