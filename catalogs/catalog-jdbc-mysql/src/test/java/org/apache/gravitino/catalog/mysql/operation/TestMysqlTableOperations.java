/*
 * Licensed to the Apache Software Foundation (ASF) under one
 * or more contributor license agreements.  See the NOTICE file
 * distributed with this work for additional information
 * regarding copyright ownership.  The ASF licenses this file
 * to you under the Apache License, Version 2.0 (the
 * "License"); you may not use this file except in compliance
 * with the License.  You may obtain a copy of the License at
 *
 *  http://www.apache.org/licenses/LICENSE-2.0
 *
 * Unless required by applicable law or agreed to in writing,
 * software distributed under the License is distributed on an
 * "AS IS" BASIS, WITHOUT WARRANTIES OR CONDITIONS OF ANY
 * KIND, either express or implied.  See the License for the
 * specific language governing permissions and limitations
 * under the License.
 */
package org.apache.gravitino.catalog.mysql.operation;

import static org.apache.gravitino.catalog.mysql.MysqlTablePropertiesMetadata.MYSQL_AUTO_INCREMENT_OFFSET_KEY;
import static org.apache.gravitino.catalog.mysql.MysqlTablePropertiesMetadata.MYSQL_ENGINE_KEY;

import java.time.LocalDateTime;
import java.util.ArrayList;
import java.util.Arrays;
import java.util.Collections;
import java.util.HashMap;
import java.util.List;
import java.util.Map;
import java.util.stream.Collectors;
import org.apache.commons.lang3.RandomStringUtils;
import org.apache.commons.lang3.StringUtils;
import org.apache.gravitino.catalog.jdbc.JdbcColumn;
import org.apache.gravitino.catalog.jdbc.JdbcTable;
import org.apache.gravitino.exceptions.GravitinoRuntimeException;
import org.apache.gravitino.rel.Column;
import org.apache.gravitino.rel.TableChange;
import org.apache.gravitino.rel.expressions.distributions.Distributions;
import org.apache.gravitino.rel.expressions.literals.Literals;
import org.apache.gravitino.rel.expressions.transforms.Transforms;
import org.apache.gravitino.rel.indexes.Index;
import org.apache.gravitino.rel.indexes.Indexes;
import org.apache.gravitino.rel.types.Decimal;
import org.apache.gravitino.rel.types.Type;
import org.apache.gravitino.rel.types.Types;
import org.apache.gravitino.utils.RandomNameUtils;
import org.junit.jupiter.api.Assertions;
import org.junit.jupiter.api.Tag;
import org.junit.jupiter.api.Test;

@Tag("gravitino-docker-test")
public class TestMysqlTableOperations extends TestMysql {
  private static final Type VARCHAR = Types.VarCharType.of(255);
  private static final Type INT = Types.IntegerType.get();

  @Test
  public void testOperationTable() {
    String tableName = RandomStringUtils.randomAlphabetic(16) + "_op_table";
    String tableComment = "test_comment";
    List<JdbcColumn> columns = new ArrayList<>();
    columns.add(
        JdbcColumn.builder()
            .withName("col_1")
            .withType(VARCHAR)
            .withComment("test_comment")
            .withNullable(true)
            .build());
    columns.add(
        JdbcColumn.builder()
            .withName("col_2")
            .withType(INT)
            .withNullable(false)
            .withComment("set primary key")
            .build());
    columns.add(
        JdbcColumn.builder()
            .withName("col_3")
            .withType(INT)
            .withNullable(true)
            .withDefaultValue(Literals.NULL)
            .build());
    columns.add(
        JdbcColumn.builder()
            .withName("col_4")
            .withType(VARCHAR)
            .withDefaultValue(Literals.of("hello world", VARCHAR))
            .withNullable(false)
            .build());
    Map<String, String> properties = new HashMap<>();
    properties.put(MYSQL_AUTO_INCREMENT_OFFSET_KEY, "10");

    Index[] indexes = new Index[] {Indexes.unique("test", new String[][] {{"col_1"}, {"col_2"}})};
    // create table
    TABLE_OPERATIONS.create(
        TEST_DB_NAME.toString(),
        tableName,
        columns.toArray(new JdbcColumn[0]),
        tableComment,
        properties,
        null,
        Distributions.NONE,
        indexes);

    // list table
    List<String> tables = TABLE_OPERATIONS.listTables(TEST_DB_NAME.toString());
    Assertions.assertTrue(tables.contains(tableName));

    // load table
    JdbcTable load = TABLE_OPERATIONS.load(TEST_DB_NAME.toString(), tableName);
    assertionsTableInfo(
        tableName, tableComment, columns, properties, indexes, Transforms.EMPTY_TRANSFORM, load);

    // rename table
    String newName = "new_table";
    Assertions.assertDoesNotThrow(
        () -> TABLE_OPERATIONS.rename(TEST_DB_NAME.toString(), tableName, newName));
    Assertions.assertDoesNotThrow(() -> TABLE_OPERATIONS.load(TEST_DB_NAME.toString(), newName));

    // alter table
    JdbcColumn newColumn =
        JdbcColumn.builder()
            .withName("col_5")
            .withType(VARCHAR)
            .withComment("new_add")
            .withNullable(true)
            .withDefaultValue(Literals.of("hello test", VARCHAR))
            .build();
    TABLE_OPERATIONS.alterTable(
        TEST_DB_NAME.toString(),
        newName,
        TableChange.addColumn(
            new String[] {newColumn.name()},
            newColumn.dataType(),
            newColumn.comment(),
            TableChange.ColumnPosition.after("col_1"),
            newColumn.defaultValue()),
        TableChange.setProperty(MYSQL_ENGINE_KEY, "InnoDB"));
    properties.put(MYSQL_ENGINE_KEY, "InnoDB");
    load = TABLE_OPERATIONS.load(TEST_DB_NAME.toString(), newName);
    List<JdbcColumn> alterColumns =
        new ArrayList<JdbcColumn>() {
          {
            add(columns.get(0));
            add(newColumn);
            add(columns.get(1));
            add(columns.get(2));
            add(columns.get(3));
          }
        };
    assertionsTableInfo(
        newName, tableComment, alterColumns, properties, indexes, Transforms.EMPTY_TRANSFORM, load);

    // Detect unsupported properties
    TableChange setProperty = TableChange.setProperty(MYSQL_ENGINE_KEY, "ABC");
    GravitinoRuntimeException gravitinoRuntimeException =
        Assertions.assertThrows(
            GravitinoRuntimeException.class,
            () -> TABLE_OPERATIONS.alterTable(TEST_DB_NAME.toString(), newName, setProperty));
    Assertions.assertTrue(
        StringUtils.contains(
            gravitinoRuntimeException.getMessage(), "Unknown storage engine 'ABC'"));

    // delete column
    TABLE_OPERATIONS.alterTable(
        TEST_DB_NAME.toString(),
        newName,
        TableChange.deleteColumn(new String[] {newColumn.name()}, true));
    load = TABLE_OPERATIONS.load(TEST_DB_NAME.toString(), newName);
    assertionsTableInfo(
        newName, tableComment, columns, properties, indexes, Transforms.EMPTY_TRANSFORM, load);

    TableChange deleteColumn = TableChange.deleteColumn(new String[] {newColumn.name()}, false);
    IllegalArgumentException illegalArgumentException =
        Assertions.assertThrows(
            IllegalArgumentException.class,
            () -> TABLE_OPERATIONS.alterTable(TEST_DB_NAME.toString(), newName, deleteColumn));
    Assertions.assertEquals(
        "Delete column does not exist: " + newColumn.name(), illegalArgumentException.getMessage());
    Assertions.assertDoesNotThrow(
        () ->
            TABLE_OPERATIONS.alterTable(
                TEST_DB_NAME.toString(),
                newName,
                TableChange.deleteColumn(new String[] {newColumn.name()}, true)));

    TABLE_OPERATIONS.alterTable(
        TEST_DB_NAME.toString(),
        newName,
        TableChange.deleteColumn(new String[] {newColumn.name()}, true));
    Assertions.assertTrue(
        TABLE_OPERATIONS.drop(TEST_DB_NAME.toString(), newName), "table should be dropped");
    Assertions.assertFalse(
        TABLE_OPERATIONS.drop(TEST_DB_NAME.toString(), newName), "table should be non-existent");
  }

  @Test
  public void testAlterTable() {
    String tableName = RandomStringUtils.randomAlphabetic(16) + "_al_table";
    String tableComment = "test_comment";
    List<JdbcColumn> columns = new ArrayList<>();
    JdbcColumn col_1 =
        JdbcColumn.builder()
            .withName("col_1")
            .withType(INT)
            .withComment("id")
            .withNullable(false)
            .build();
    columns.add(col_1);
    JdbcColumn col_2 =
        JdbcColumn.builder()
            .withName("col_2")
            .withType(VARCHAR)
            .withComment("name")
            .withDefaultValue(Literals.of("hello world", VARCHAR))
            .withNullable(false)
            .build();
    columns.add(col_2);
    JdbcColumn col_3 =
        JdbcColumn.builder()
            .withName("col_3")
            .withType(VARCHAR)
            .withComment("name")
            .withDefaultValue(Literals.NULL)
            .build();
    // `col_1` int NOT NULL COMMENT 'id' ,
    // `col_2` varchar(255) NOT NULL DEFAULT 'hello world' COMMENT 'name' ,
    // `col_3` varchar(255) NULL DEFAULT NULL COMMENT 'name' ,
    columns.add(col_3);
    Map<String, String> properties = new HashMap<>();

    Index[] indexes =
        new Index[] {
          Indexes.createMysqlPrimaryKey(new String[][] {{"col_1"}, {"col_2"}}),
          Indexes.unique("uk_2", new String[][] {{"col_1"}, {"col_2"}})
        };
    // create table
    TABLE_OPERATIONS.create(
        TEST_DB_NAME.toString(),
        tableName,
        columns.toArray(new JdbcColumn[0]),
        tableComment,
        properties,
        null,
        Distributions.NONE,
        indexes);
    JdbcTable load = TABLE_OPERATIONS.load(TEST_DB_NAME.toString(), tableName);
    assertionsTableInfo(
        tableName, tableComment, columns, properties, indexes, Transforms.EMPTY_TRANSFORM, load);

    TABLE_OPERATIONS.alterTable(
        TEST_DB_NAME.toString(),
        tableName,
        TableChange.updateColumnType(new String[] {col_1.name()}, VARCHAR));

    load = TABLE_OPERATIONS.load(TEST_DB_NAME.toString(), tableName);

    // After modifying the type, some attributes of the corresponding column are not
    // supported.
    columns.clear();
    col_1 =
        JdbcColumn.builder()
            .withName(col_1.name())
            .withType(VARCHAR)
            .withComment(col_1.comment())
            .withNullable(col_1.nullable())
            .withDefaultValue(col_1.defaultValue())
            .build();
    columns.add(col_1);
    columns.add(col_2);
    columns.add(col_3);
    assertionsTableInfo(
        tableName, tableComment, columns, properties, indexes, Transforms.EMPTY_TRANSFORM, load);

    String newComment = "new_comment";
    // update table comment and column comment
    // `col_1` int NOT NULL COMMENT 'id' ,
    // `col_2` varchar(255) NOT NULL DEFAULT 'hello world' COMMENT 'new_comment' ,
    // `col_3` varchar(255) NULL DEFAULT NULL COMMENT 'name' ,
    TABLE_OPERATIONS.alterTable(
        TEST_DB_NAME.toString(),
        tableName,
        TableChange.updateColumnType(new String[] {col_1.name()}, INT),
        TableChange.updateColumnComment(new String[] {col_2.name()}, newComment));
    load = TABLE_OPERATIONS.load(TEST_DB_NAME.toString(), tableName);

    columns.clear();
    col_1 =
        JdbcColumn.builder()
            .withName(col_1.name())
            .withType(INT)
            .withComment(col_1.comment())
            .withAutoIncrement(col_1.autoIncrement())
            .withNullable(col_1.nullable())
            .withDefaultValue(col_1.defaultValue())
            .build();
    col_2 =
        JdbcColumn.builder()
            .withName(col_2.name())
            .withType(col_2.dataType())
            .withComment(newComment)
            .withAutoIncrement(col_2.autoIncrement())
            .withNullable(col_2.nullable())
            .withDefaultValue(col_2.defaultValue())
            .build();
    columns.add(col_1);
    columns.add(col_2);
    columns.add(col_3);
    assertionsTableInfo(
        tableName, tableComment, columns, properties, indexes, Transforms.EMPTY_TRANSFORM, load);

    String newColName_1 = "new_col_1";
    String newColName_2 = "new_col_2";
    // rename column
    // update table comment and column comment
    // `new_col_1` int NOT NULL COMMENT 'id' ,
    // `new_col_2` varchar(255) NOT NULL DEFAULT 'hello world' COMMENT 'new_comment'
    // ,
    // `col_3` varchar(255) NULL DEFAULT NULL COMMENT 'name' ,
    TABLE_OPERATIONS.alterTable(
        TEST_DB_NAME.toString(),
        tableName,
        TableChange.renameColumn(new String[] {col_1.name()}, newColName_1),
        TableChange.renameColumn(new String[] {col_2.name()}, newColName_2));

    load = TABLE_OPERATIONS.load(TEST_DB_NAME.toString(), tableName);

    columns.clear();
    col_1 =
        JdbcColumn.builder()
            .withName(newColName_1)
            .withType(col_1.dataType())
            .withComment(col_1.comment())
            .withAutoIncrement(col_1.autoIncrement())
            .withNullable(col_1.nullable())
            .withDefaultValue(col_1.defaultValue())
            .build();
    col_2 =
        JdbcColumn.builder()
            .withName(newColName_2)
            .withType(col_2.dataType())
            .withComment(col_2.comment())
            .withAutoIncrement(col_2.autoIncrement())
            .withNullable(col_2.nullable())
            .withDefaultValue(col_2.defaultValue())
            .build();
    columns.add(col_1);
    columns.add(col_2);
    columns.add(col_3);
    assertionsTableInfo(
        tableName, tableComment, columns, properties, indexes, Transforms.EMPTY_TRANSFORM, load);

    newComment = "txt3";
    String newCol2Comment = "xxx";
    // update column position 、comment and add column、set table properties
    // `new_col_2` varchar(255) NOT NULL DEFAULT 'hello world' COMMENT 'xxx' ,
    // `new_col_1` int NOT NULL COMMENT 'id' ,
    // `col_3` varchar(255) NULL DEFAULT NULL COMMENT 'name' ,
    // `col_4` varchar(255) NOT NULL COMMENT 'txt4' ,
    // `col_5` varchar(255) COMMENT 'hello world' DEFAULT 'hello world' ,
    TABLE_OPERATIONS.alterTable(
        TEST_DB_NAME.toString(),
        tableName,
        TableChange.updateColumnPosition(
            new String[] {newColName_1}, TableChange.ColumnPosition.after(newColName_2)),
        TableChange.updateComment(newComment),
        TableChange.addColumn(new String[] {"col_4"}, VARCHAR, "txt4", false),
        TableChange.updateColumnComment(new String[] {newColName_2}, newCol2Comment),
        TableChange.addColumn(
            new String[] {"col_5"}, VARCHAR, "txt5", Literals.of("hello world", VARCHAR)));
    load = TABLE_OPERATIONS.load(TEST_DB_NAME.toString(), tableName);

    columns.clear();

    columns.add(
        JdbcColumn.builder()
            .withName(col_2.name())
            .withType(col_2.dataType())
            .withComment(newCol2Comment)
            .withAutoIncrement(col_2.autoIncrement())
            .withDefaultValue(col_2.defaultValue())
            .withNullable(col_2.nullable())
            .build());
    columns.add(col_1);
    columns.add(col_3);
    columns.add(
        JdbcColumn.builder()
            .withName("col_4")
            .withType(VARCHAR)
            .withComment("txt4")
            .withDefaultValue(Column.DEFAULT_VALUE_NOT_SET)
            .withNullable(false)
            .build());
    columns.add(
        JdbcColumn.builder()
            .withName("col_5")
            .withType(VARCHAR)
            .withComment("txt5")
            .withDefaultValue(Literals.of("hello world", VARCHAR))
            .withNullable(true)
            .build());
    assertionsTableInfo(
        tableName, newComment, columns, properties, indexes, Transforms.EMPTY_TRANSFORM, load);

    // `new_col_2` varchar(255) NOT NULL DEFAULT 'hello world' COMMENT 'xxx' ,
    // `col_3` varchar(255) NULL DEFAULT NULL COMMENT 'name' ,
    // `col_4` varchar(255) NULL COMMENT 'txt4' ,
    // `col_5` varchar(255) COMMENT 'hello world' DEFAULT 'hello world' ,
    // `new_col_1` int NOT NULL COMMENT 'id' ,
    TABLE_OPERATIONS.alterTable(
        TEST_DB_NAME.toString(),
        tableName,
        TableChange.updateColumnPosition(new String[] {columns.get(1).name()}, null),
        TableChange.updateColumnNullability(
            new String[] {columns.get(3).name()}, !columns.get(3).nullable()));

    load = TABLE_OPERATIONS.load(TEST_DB_NAME.toString(), tableName);
    col_1 = columns.remove(1);
    JdbcColumn col3 = columns.remove(1);
    JdbcColumn col_4 = columns.remove(1);
    JdbcColumn col_5 = columns.remove(1);
    columns.clear();

    columns.add(
        JdbcColumn.builder()
            .withName("new_col_2")
            .withType(VARCHAR)
            .withNullable(false)
            .withComment("xxx")
            .withDefaultValue(Literals.of("hello world", VARCHAR))
            .build());
    columns.add(col3);
    columns.add(
        JdbcColumn.builder()
            .withName(col_4.name())
            .withType(col_4.dataType())
            .withNullable(!col_4.nullable())
            .withComment(col_4.comment())
            .withDefaultValue(col_4.defaultValue())
            .build());
    columns.add(col_5);
    columns.add(col_1);

    assertionsTableInfo(
        tableName, newComment, columns, properties, indexes, Transforms.EMPTY_TRANSFORM, load);

    TableChange updateColumn =
        TableChange.updateColumnNullability(new String[] {col3.name()}, !col3.nullable());
    IllegalArgumentException exception =
        Assertions.assertThrows(
            IllegalArgumentException.class,
            () -> TABLE_OPERATIONS.alterTable(TEST_DB_NAME.toString(), tableName, updateColumn));
    Assertions.assertTrue(
        exception.getMessage().contains("with null default value cannot be changed to not null"));
  }

  @Test
  public void testAlterTableUpdateColumnDefaultValue() {
    String tableName = RandomNameUtils.genRandomName("properties_table_");
    String tableComment = "test_comment";
    List<JdbcColumn> columns = new ArrayList<>();
    columns.add(
        JdbcColumn.builder()
            .withName("col_1")
            .withType(Types.DecimalType.of(10, 2))
            .withComment("test_decimal")
            .withNullable(false)
            .withDefaultValue(Literals.decimalLiteral(Decimal.of("0.00", 10, 2)))
            .build());
    columns.add(
        JdbcColumn.builder()
            .withName("col_2")
            .withType(Types.LongType.get())
            .withNullable(false)
            .withDefaultValue(Literals.longLiteral(0L))
            .withComment("long type")
            .build());
    columns.add(
        JdbcColumn.builder()
            .withName("col_3")
            .withType(Types.TimestampType.withoutTimeZone(0))
            // MySQL 5.7 doesn't support nullable timestamp
            .withNullable(false)
            .withComment("timestamp")
            .withDefaultValue(Literals.timestampLiteral(LocalDateTime.parse("2013-01-01T00:00:00")))
            .build());
    columns.add(
        JdbcColumn.builder()
            .withName("col_4")
            .withType(Types.VarCharType.of(255))
            .withNullable(false)
            .withComment("varchar")
            .withDefaultValue(Literals.of("hello", Types.VarCharType.of(255)))
            .build());
    Map<String, String> properties = new HashMap<>();

    Index[] indexes =
        new Index[] {
          Indexes.createMysqlPrimaryKey(new String[][] {{"col_2"}}),
          Indexes.unique("uk_col_4", new String[][] {{"col_4"}})
        };
    // create table
    TABLE_OPERATIONS.create(
        TEST_DB_NAME.toString(),
        tableName,
        columns.toArray(new JdbcColumn[0]),
        tableComment,
        properties,
        null,
        Distributions.NONE,
        indexes);

    JdbcTable loaded = TABLE_OPERATIONS.load(TEST_DB_NAME.toString(), tableName);
    assertionsTableInfo(
        tableName, tableComment, columns, properties, indexes, Transforms.EMPTY_TRANSFORM, loaded);

    TABLE_OPERATIONS.alterTable(
        TEST_DB_NAME.toString(),
        tableName,
        TableChange.updateColumnDefaultValue(
            new String[] {columns.get(0).name()},
            Literals.decimalLiteral(Decimal.of("1.23", 10, 2))),
        TableChange.updateColumnDefaultValue(
            new String[] {columns.get(1).name()}, Literals.longLiteral(1L)),
        TableChange.updateColumnDefaultValue(
            new String[] {columns.get(2).name()},
            Literals.timestampLiteral(LocalDateTime.parse("2024-04-01T00:00:00"))),
        TableChange.updateColumnDefaultValue(
            new String[] {columns.get(3).name()}, Literals.of("world", Types.VarCharType.of(255))));

    loaded = TABLE_OPERATIONS.load(TEST_DB_NAME.toString(), tableName);
    Assertions.assertEquals(
        Literals.decimalLiteral(Decimal.of("1.234", 10, 2)), loaded.columns()[0].defaultValue());
    Assertions.assertEquals(Literals.longLiteral(1L), loaded.columns()[1].defaultValue());
    Assertions.assertEquals(
        Literals.timestampLiteral(LocalDateTime.parse("2024-04-01T00:00:00")),
        loaded.columns()[2].defaultValue());
    Assertions.assertEquals(
        Literals.of("world", Types.VarCharType.of(255)), loaded.columns()[3].defaultValue());
  }

  @Test
  public void testCreateAndLoadTable() {
    String tableName = RandomStringUtils.randomAlphabetic(16) + "_cl_table";
    String tableComment = "test_comment";
    List<JdbcColumn> columns = new ArrayList<>();
    columns.add(
        JdbcColumn.builder()
            .withName("col_1")
            .withType(Types.DecimalType.of(10, 2))
            .withComment("test_decimal")
            .withNullable(false)
            .withDefaultValue(Literals.decimalLiteral(Decimal.of("0.00", 10, 2)))
            .build());
    columns.add(
        JdbcColumn.builder()
            .withName("col_2")
            .withType(Types.LongType.get())
            .withNullable(false)
            .withDefaultValue(Literals.longLiteral(0L))
            .withComment("long type")
            .build());
    columns.add(
        JdbcColumn.builder()
            .withName("col_3")
            .withType(Types.TimestampType.withoutTimeZone(0))
            // MySQL 5.7 doesn't support nullable timestamp
            .withNullable(false)
            .withComment("timestamp")
            .withDefaultValue(Literals.timestampLiteral(LocalDateTime.parse("2013-01-01T00:00:00")))
            .build());
    columns.add(
        JdbcColumn.builder()
            .withName("col_4")
            .withType(Types.DateType.get())
            .withNullable(true)
            .withComment("date")
            .withDefaultValue(Column.DEFAULT_VALUE_NOT_SET)
            .build());
    Map<String, String> properties = new HashMap<>();

    Index[] indexes =
        new Index[] {
          Indexes.createMysqlPrimaryKey(new String[][] {{"col_2"}}),
          Indexes.unique("uk_col_4", new String[][] {{"col_4"}})
        };
    // create table
    TABLE_OPERATIONS.create(
        TEST_DB_NAME.toString(),
        tableName,
        columns.toArray(new JdbcColumn[0]),
        tableComment,
        properties,
        null,
        Distributions.NONE,
        indexes);

    JdbcTable loaded = TABLE_OPERATIONS.load(TEST_DB_NAME.toString(), tableName);
    assertionsTableInfo(
        tableName, tableComment, columns, properties, indexes, Transforms.EMPTY_TRANSFORM, loaded);
  }

  @Test
  public void testCreateAllTypeTable() {
    String tableName = RandomNameUtils.genRandomName("type_table_");
    String tableComment = "test_comment";
    List<JdbcColumn> columns = new ArrayList<>();
    columns.add(
        JdbcColumn.builder()
            .withName("col_1")
            .withType(Types.ByteType.get())
            .withNullable(false)
            .build());
    columns.add(
        JdbcColumn.builder()
            .withName("col_2")
            .withType(Types.ShortType.get())
            .withNullable(true)
            .build());
    columns.add(JdbcColumn.builder().withName("col_3").withType(INT).withNullable(false).build());
    columns.add(
        JdbcColumn.builder()
            .withName("col_4")
            .withType(Types.LongType.get())
            .withNullable(false)
            .build());
    columns.add(
        JdbcColumn.builder()
            .withName("col_5")
            .withType(Types.FloatType.get())
            .withNullable(false)
            .build());
    columns.add(
        JdbcColumn.builder()
            .withName("col_6")
            .withType(Types.DoubleType.get())
            .withNullable(false)
            .build());
    columns.add(
        JdbcColumn.builder()
            .withName("col_7")
            .withType(Types.DateType.get())
            .withNullable(false)
            .build());
    columns.add(
        JdbcColumn.builder()
            .withName("col_8")
            .withType(Types.TimeType.of(0))
            .withNullable(false)
            .build());
    columns.add(
        JdbcColumn.builder()
            .withName("col_9")
            .withType(Types.TimestampType.withoutTimeZone(0))
            .withNullable(false)
            .build());
    columns.add(
        JdbcColumn.builder().withName("col_10").withType(Types.DecimalType.of(10, 2)).build());
    columns.add(
        JdbcColumn.builder().withName("col_11").withType(VARCHAR).withNullable(false).build());
    columns.add(
        JdbcColumn.builder()
            .withName("col_12")
            .withType(Types.FixedCharType.of(10))
            .withNullable(false)
            .build());
    columns.add(
        JdbcColumn.builder()
            .withName("col_13")
            .withType(Types.StringType.get())
            .withNullable(false)
            .build());
    columns.add(
        JdbcColumn.builder()
            .withName("col_14")
            .withType(Types.BinaryType.get())
            .withNullable(false)
            .build());
    columns.add(
        JdbcColumn.builder()
            .withName("col_15")
            .withType(Types.FixedCharType.of(10))
            .withNullable(false)
            .build());

    // create table
    TABLE_OPERATIONS.create(
        TEST_DB_NAME.toString(),
        tableName,
        columns.toArray(new JdbcColumn[0]),
        tableComment,
        Collections.emptyMap(),
        null,
        Distributions.NONE,
        Indexes.EMPTY_INDEXES);

    JdbcTable load = TABLE_OPERATIONS.load(TEST_DB_NAME.toString(), tableName);
    assertionsTableInfo(
        tableName,
        tableComment,
        columns,
        Collections.emptyMap(),
        null,
        Transforms.EMPTY_TRANSFORM,
        load);
  }

  @Test
  public void testCreateNotSupportTypeTable() {
    String tableName = RandomNameUtils.genRandomName("type_table_");
    String tableComment = "test_comment";
    List<JdbcColumn> columns = new ArrayList<>();
    List<Type> notSupportType =
        Arrays.asList(
            Types.FixedType.of(10),
            Types.IntervalDayType.get(),
            Types.IntervalYearType.get(),
            Types.UUIDType.get(),
            Types.ListType.of(Types.DateType.get(), true),
            Types.MapType.of(Types.StringType.get(), Types.IntegerType.get(), true),
            Types.UnionType.of(Types.IntegerType.get()),
            Types.StructType.of(
                Types.StructType.Field.notNullField("col_1", Types.IntegerType.get())));

    for (Type type : notSupportType) {
      columns.clear();
      columns.add(
          JdbcColumn.builder().withName("col_1").withType(type).withNullable(false).build());

      JdbcColumn[] jdbcCols = columns.toArray(new JdbcColumn[0]);
      Map<String, String> emptyMap = Collections.emptyMap();
      IllegalArgumentException illegalArgumentException =
          Assertions.assertThrows(
              IllegalArgumentException.class,
              () -> {
                TABLE_OPERATIONS.create(
                    TEST_DB_NAME.toString(),
                    tableName,
                    jdbcCols,
                    tableComment,
                    emptyMap,
                    null,
                    Distributions.NONE,
                    Indexes.EMPTY_INDEXES);
              });
      Assertions.assertTrue(
          illegalArgumentException
              .getMessage()
              .contains(
                  String.format(
                      "Couldn't convert Gravitino type %s to MySQL type", type.simpleString())));
    }
  }

  @Test
  public void testCreateMultipleTables() {
    String test_table_1 = "test_table_1";
    TABLE_OPERATIONS.create(
        TEST_DB_NAME.toString(),
        test_table_1,
        new JdbcColumn[] {
          JdbcColumn.builder()
              .withName("col_1")
              .withType(Types.DecimalType.of(10, 2))
              .withComment("test_decimal")
              .withNullable(false)
              .withDefaultValue(Literals.decimalLiteral(Decimal.of("0.00")))
              .build()
        },
        "test_comment",
        null,
        null,
        Distributions.NONE,
        Indexes.EMPTY_INDEXES);

    String testDb = "test_db_2";

    DATABASE_OPERATIONS.create(testDb, null, null);
    List<String> tables = TABLE_OPERATIONS.listTables(testDb);
    Assertions.assertFalse(tables.contains(test_table_1));

    String test_table_2 = "test_table_2";
    TABLE_OPERATIONS.create(
        testDb,
        test_table_2,
        new JdbcColumn[] {
          JdbcColumn.builder()
              .withName("col_1")
              .withType(Types.DecimalType.of(10, 2))
              .withComment("test_decimal")
              .withNullable(false)
              .withDefaultValue(Literals.decimalLiteral(Decimal.of("0.00")))
              .build()
        },
        "test_comment",
        null,
        null,
        Distributions.NONE,
        Indexes.EMPTY_INDEXES);

    tables = TABLE_OPERATIONS.listTables(TEST_DB_NAME.toString());
    Assertions.assertFalse(tables.contains(test_table_2));
  }

  @Test
  public void testLoadTableDefaultProperties() {
    String test_table_1 = RandomNameUtils.genRandomName("properties_table_");
    TABLE_OPERATIONS.create(
        TEST_DB_NAME.toString(),
        test_table_1,
        new JdbcColumn[] {
          JdbcColumn.builder()
              .withName("col_1")
              .withType(Types.DecimalType.of(10, 2))
              .withComment("test_decimal")
              .withNullable(false)
              .build()
        },
        "test_comment",
        null,
        null,
        Distributions.NONE,
        Indexes.EMPTY_INDEXES);
    JdbcTable load = TABLE_OPERATIONS.load(TEST_DB_NAME.toString(), test_table_1);
    Assertions.assertEquals("InnoDB", load.properties().get(MYSQL_ENGINE_KEY));
  }

  @Test
  public void testAutoIncrement() {
    String tableName = "test_increment_table_1";
    String comment = "test_comment";
    Map<String, String> properties =
        new HashMap<String, String>() {
          {
            put(MYSQL_AUTO_INCREMENT_OFFSET_KEY, "10");
          }
        };
    JdbcColumn[] columns = {
      JdbcColumn.builder()
          .withName("col_1")
          .withType(Types.LongType.get())
          .withComment("id")
          .withAutoIncrement(true)
          .withNullable(false)
          .build(),
      JdbcColumn.builder()
          .withName("col_2")
          .withType(Types.VarCharType.of(255))
          .withComment("city")
          .withNullable(false)
          .build(),
      JdbcColumn.builder()
          .withName("col_3")
          .withType(Types.VarCharType.of(255))
          .withComment("name")
          .withNullable(false)
          .build()
    };
    // Test create increment key for unique index.
    Index[] indexes =
        new Index[] {
          Indexes.createMysqlPrimaryKey(new String[][] {{"col_2"}}),
          Indexes.unique("uk_1", new String[][] {{"col_1"}})
        };
    TABLE_OPERATIONS.create(
        TEST_DB_NAME.toString(),
        tableName,
        columns,
        comment,
        properties,
        null,
        Distributions.NONE,
        indexes);

    JdbcTable table = TABLE_OPERATIONS.load(TEST_DB_NAME.toString(), tableName);
    assertionsTableInfo(
        tableName,
        comment,
        Arrays.stream(columns).collect(Collectors.toList()),
        properties,
        indexes,
        Transforms.EMPTY_TRANSFORM,
        table);
    TABLE_OPERATIONS.drop(TEST_DB_NAME.toString(), tableName);

    // Test create increment key for primary index.
    indexes =
        new Index[] {
          Indexes.createMysqlPrimaryKey(new String[][] {{"col_1"}}),
          Indexes.unique("uk_2", new String[][] {{"col_2"}})
        };
    TABLE_OPERATIONS.create(
        TEST_DB_NAME.toString(),
        tableName,
        columns,
        comment,
        properties,
        null,
        Distributions.NONE,
        indexes);

    table = TABLE_OPERATIONS.load(TEST_DB_NAME.toString(), tableName);
    assertionsTableInfo(
        tableName,
        comment,
        Arrays.stream(columns).collect(Collectors.toList()),
        properties,
        indexes,
        Transforms.EMPTY_TRANSFORM,
        table);
    TABLE_OPERATIONS.drop(TEST_DB_NAME.toString(), tableName);

    // Test create increment key for col_1 + col_3 uk.
    indexes = new Index[] {Indexes.unique("uk_2_3", new String[][] {{"col_1"}, {"col_3"}})};
    TABLE_OPERATIONS.create(
        TEST_DB_NAME.toString(),
        tableName,
        columns,
        comment,
        properties,
        null,
        Distributions.NONE,
        indexes);

    table = TABLE_OPERATIONS.load(TEST_DB_NAME.toString(), tableName);
    assertionsTableInfo(
        tableName,
        comment,
        Arrays.stream(columns).collect(Collectors.toList()),
        properties,
        indexes,
        Transforms.EMPTY_TRANSFORM,
        table);
    TABLE_OPERATIONS.drop(TEST_DB_NAME.toString(), tableName);

    // Test create auto increment fail
    IllegalArgumentException exception =
        Assertions.assertThrows(
            IllegalArgumentException.class,
            () ->
                TABLE_OPERATIONS.create(
                    TEST_DB_NAME.toString(),
                    tableName,
                    columns,
                    comment,
                    properties,
                    null,
                    Distributions.NONE,
                    Indexes.EMPTY_INDEXES));
    Assertions.assertTrue(
        StringUtils.contains(
            exception.getMessage(),
            "Incorrect table definition; there can be only one auto column and it must be defined as a key"));

    // Test create many auto increment col
    JdbcColumn[] newColumns = {
      columns[0],
      columns[1],
      columns[2],
      JdbcColumn.builder()
          .withName("col_4")
          .withType(Types.IntegerType.get())
          .withComment("test_id")
          .withAutoIncrement(true)
          .withNullable(false)
          .build()
    };

    final Index[] primaryIndex =
        new Index[] {Indexes.createMysqlPrimaryKey(new String[][] {{"col_1"}, {"col_4"}})};
    exception =
        Assertions.assertThrows(
            IllegalArgumentException.class,
            () ->
                TABLE_OPERATIONS.create(
                    TEST_DB_NAME.toString(),
                    tableName,
                    newColumns,
                    comment,
                    properties,
                    null,
                    Distributions.NONE,
                    primaryIndex));
    Assertions.assertTrue(
        StringUtils.contains(
            exception.getMessage(),
            "Only one column can be auto-incremented. There are multiple auto-increment columns in your table: [col_1,col_4]"));
  }

  @Test
  public void testAppendIndexesBuilder() {
    Index[] indexes =
        new Index[] {
          Indexes.createMysqlPrimaryKey(new String[][] {{"col_2"}, {"col_1"}}),
          Indexes.unique("uk_col_4", new String[][] {{"col_4"}}),
          Indexes.unique("uk_col_5", new String[][] {{"col_4"}, {"col_5"}}),
          Indexes.unique("uk_col_6", new String[][] {{"col_4"}, {"col_5"}, {"col_6"}})
        };
    StringBuilder sql = new StringBuilder();
    MysqlTableOperations.appendIndexesSql(indexes, sql);
    String expectedStr =
        ",\n"
            + "CONSTRAINT PRIMARY KEY (`col_2`, `col_1`),\n"
            + "CONSTRAINT `uk_col_4` UNIQUE (`col_4`),\n"
            + "CONSTRAINT `uk_col_5` UNIQUE (`col_4`, `col_5`),\n"
            + "CONSTRAINT `uk_col_6` UNIQUE (`col_4`, `col_5`, `col_6`)";
    Assertions.assertEquals(expectedStr, sql.toString());

    indexes =
        new Index[] {
          Indexes.unique("uk_1", new String[][] {{"col_4"}}),
          Indexes.unique("uk_2", new String[][] {{"col_4"}, {"col_3"}}),
          Indexes.createMysqlPrimaryKey(new String[][] {{"col_2"}, {"col_1"}, {"col_3"}}),
          Indexes.unique("uk_3", new String[][] {{"col_4"}, {"col_5"}, {"col_6"}, {"col_7"}})
        };
    sql = new StringBuilder();
    MysqlTableOperations.appendIndexesSql(indexes, sql);
    expectedStr =
        ",\n"
            + "CONSTRAINT `uk_1` UNIQUE (`col_4`),\n"
            + "CONSTRAINT `uk_2` UNIQUE (`col_4`, `col_3`),\n"
            + "CONSTRAINT PRIMARY KEY (`col_2`, `col_1`, `col_3`),\n"
            + "CONSTRAINT `uk_3` UNIQUE (`col_4`, `col_5`, `col_6`, `col_7`)";
    Assertions.assertEquals(expectedStr, sql.toString());
  }

  @Test
  public void testOperationIndexDefinition() {
    TableChange.AddIndex failIndex =
        new TableChange.AddIndex(Index.IndexType.PRIMARY_KEY, "pk_1", new String[][] {{"col_1"}});
    IllegalArgumentException illegalArgumentException =
        Assertions.assertThrows(
            IllegalArgumentException.class,
            () -> MysqlTableOperations.addIndexDefinition(failIndex));
    Assertions.assertTrue(
        illegalArgumentException
            .getMessage()
            .contains("Primary key name must be PRIMARY in MySQL"));

    TableChange.AddIndex successIndex =
        new TableChange.AddIndex(
            Index.IndexType.UNIQUE_KEY, "uk_1", new String[][] {{"col_1"}, {"col_2"}});
    String sql = MysqlTableOperations.addIndexDefinition(successIndex);
    Assertions.assertEquals("ADD UNIQUE INDEX `uk_1` (`col_1`, `col_2`)", sql);

    successIndex =
        new TableChange.AddIndex(
            Index.IndexType.PRIMARY_KEY,
            Indexes.DEFAULT_MYSQL_PRIMARY_KEY_NAME,
            new String[][] {{"col_1"}, {"col_2"}});
    sql = MysqlTableOperations.addIndexDefinition(successIndex);
    Assertions.assertEquals("ADD PRIMARY KEY  (`col_1`, `col_2`)", sql);

    String tableName = RandomStringUtils.randomAlphabetic(16) + "_op_table";
    String tableComment = "test_comment";
    List<JdbcColumn> columns = new ArrayList<>();
    columns.add(
        JdbcColumn.builder()
            .withName("col_1")
            .withType(INT)
            .withComment("id")
            .withNullable(false)
            .build());
    columns.add(
        JdbcColumn.builder()
            .withName("col_2")
            .withType(INT)
            .withNullable(true)
            .withDefaultValue(Literals.NULL)
            .build());
    Map<String, String> properties = new HashMap<>();
    properties.put(MYSQL_AUTO_INCREMENT_OFFSET_KEY, "10");

    Index[] indexes = new Index[] {Indexes.unique("uk_2", new String[][] {{"col_1"}})};
    // create table
    TABLE_OPERATIONS.create(
        TEST_DB_NAME.toString(),
        tableName,
        columns.toArray(new JdbcColumn[0]),
        tableComment,
        properties,
        null,
        Distributions.NONE,
        indexes);

    // load table
    JdbcTable load = TABLE_OPERATIONS.load(TEST_DB_NAME.toString(), tableName);

    // If ifExists is set to true then the code should not throw an exception if the index doesn't
    // exist.
    TableChange.DeleteIndex deleteIndex = new TableChange.DeleteIndex("uk_1", true);
    sql = MysqlTableOperations.deleteIndexDefinition(load, deleteIndex);
    Assertions.assertEquals("DROP INDEX `uk_1`", sql);

    // The index existence check should only verify existence when ifExists is false, preventing
    // failures when dropping non-existent indexes.
    TableChange.DeleteIndex deleteIndex2 = new TableChange.DeleteIndex("uk_1", false);
    IllegalArgumentException thrown =
        Assertions.assertThrows(
            IllegalArgumentException.class,
            () -> MysqlTableOperations.deleteIndexDefinition(load, deleteIndex2));
    Assertions.assertEquals("Index does not exist", thrown.getMessage());

    TableChange.DeleteIndex deleteIndex3 = new TableChange.DeleteIndex("uk_2", false);
    sql = MysqlTableOperations.deleteIndexDefinition(load, deleteIndex3);
    Assertions.assertEquals("DROP INDEX `uk_2`", sql);
<<<<<<< HEAD
=======
  }

  @Test
  public void testCalculateDatetimePrecision() {
    Assertions.assertNull(
        TABLE_OPERATIONS.calculateDatetimePrecision("DATE", 10, 0),
        "DATE type should return 0 precision");

    Assertions.assertEquals(
        1,
        TABLE_OPERATIONS.calculateDatetimePrecision("TIME", 10, 0),
        "TIME type should return 0 precision");

    Assertions.assertEquals(
        3,
        TABLE_OPERATIONS.calculateDatetimePrecision("TIMESTAMP", 23, 0),
        "TIMESTAMP type should return 0 precision");

    Assertions.assertEquals(
        6,
        TABLE_OPERATIONS.calculateDatetimePrecision("DATETIME", 26, 0),
        "TIMESTAMP type should return 0 precision");

    Assertions.assertEquals(
        0,
        TABLE_OPERATIONS.calculateDatetimePrecision("timestamp", 19, 0),
        "Lower case type name should work");

    Assertions.assertNull(
        TABLE_OPERATIONS.calculateDatetimePrecision("VARCHAR", 50, 0),
        "Non-datetime type should return 0 precision");
  }

  @Test
  public void testCalculateDatetimePrecisionWithUnsupportedDriverVersion() {
    MysqlTableOperations operationsWithOldDriver =
        new MysqlTableOperations() {
          @Override
          public String getMySQLDriverVersion() {
            return "mysql-connector-java-8.0.11 (Revision: a0ca826f5cdf51a98356fdfb1bf251eb042f80bf)";
          }

          @Override
          public boolean isMySQLDriverVersionSupported(String driverVersion) {
            return false; // Simulate old driver
          }
        };

    Assertions.assertNull(
        operationsWithOldDriver.calculateDatetimePrecision("TIMESTAMP", 26, 0),
        "TIMESTAMP type should return null for unsupported driver version");

    Assertions.assertNull(
        operationsWithOldDriver.calculateDatetimePrecision("DATETIME", 26, 0),
        "DATETIME type should return null for unsupported driver version");

    Assertions.assertNull(
        operationsWithOldDriver.calculateDatetimePrecision("TIME", 16, 0),
        "TIME type should return null for unsupported driver version");
>>>>>>> d09a2e1c
  }
}<|MERGE_RESOLUTION|>--- conflicted
+++ resolved
@@ -1104,8 +1104,6 @@
     TableChange.DeleteIndex deleteIndex3 = new TableChange.DeleteIndex("uk_2", false);
     sql = MysqlTableOperations.deleteIndexDefinition(load, deleteIndex3);
     Assertions.assertEquals("DROP INDEX `uk_2`", sql);
-<<<<<<< HEAD
-=======
   }
 
   @Test
@@ -1165,6 +1163,5 @@
     Assertions.assertNull(
         operationsWithOldDriver.calculateDatetimePrecision("TIME", 16, 0),
         "TIME type should return null for unsupported driver version");
->>>>>>> d09a2e1c
   }
 }