--- conflicted
+++ resolved
@@ -28,10 +28,7 @@
 import java.util.HashSet;
 import java.util.List;
 import java.util.Map;
-<<<<<<< HEAD
-=======
 import java.util.Optional;
->>>>>>> d09a2e1c
 import java.util.Set;
 import org.apache.gravitino.Catalog;
 import org.apache.gravitino.Entity;
@@ -454,11 +451,7 @@
         modelVersionEntity.aliases() == null
             ? Lists.newArrayList()
             : Lists.newArrayList(modelVersionEntity.aliases());
-<<<<<<< HEAD
-    String entityUri = modelVersionEntity.uri();
-=======
     String entityUri = modelVersionEntity.uris().get(ModelVersion.URI_NAME_UNKNOWN);
->>>>>>> d09a2e1c
     Map<String, String> entityProperties =
         modelVersionEntity.properties() == null
             ? Maps.newHashMap()
@@ -505,11 +498,7 @@
         .withModelIdentifier(entityModelIdentifier)
         .withAliases(entityAliases)
         .withComment(entityComment)
-<<<<<<< HEAD
-        .withUri(entityUri)
-=======
         .withUris(ImmutableMap.of(ModelVersion.URI_NAME_UNKNOWN, entityUri))
->>>>>>> d09a2e1c
         .withProperties(entityProperties)
         .withAuditInfo(
             AuditInfo.builder()
