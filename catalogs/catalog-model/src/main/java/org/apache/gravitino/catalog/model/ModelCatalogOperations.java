--- conflicted
+++ resolved
@@ -431,11 +431,7 @@
         modelVersionEntity.aliases() == null
             ? Lists.newArrayList()
             : Lists.newArrayList(modelVersionEntity.aliases());
-<<<<<<< HEAD
-    String entityUri = modelVersionEntity.uri();
-=======
     String entityUri = modelVersionEntity.uris().get(ModelVersion.URI_NAME_UNKNOWN);
->>>>>>> b2616001
     Map<String, String> entityProperties =
         modelVersionEntity.properties() == null
             ? Maps.newHashMap()
@@ -482,11 +478,7 @@
         .withModelIdentifier(entityModelIdentifier)
         .withAliases(entityAliases)
         .withComment(entityComment)
-<<<<<<< HEAD
-        .withUri(entityUri)
-=======
         .withUris(ImmutableMap.of(ModelVersion.URI_NAME_UNKNOWN, entityUri))
->>>>>>> b2616001
         .withProperties(entityProperties)
         .withAuditInfo(
             AuditInfo.builder()
