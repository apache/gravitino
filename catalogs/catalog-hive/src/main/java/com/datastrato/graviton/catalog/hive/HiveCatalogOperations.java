--- conflicted
+++ resolved
@@ -4,12 +4,9 @@
  */
 package com.datastrato.graviton.catalog.hive;
 
-<<<<<<< HEAD
+import static com.datastrato.graviton.catalog.BaseCatalog.CATALOG_BYPASS_PREFIX;
 import static com.datastrato.graviton.catalog.hive.HiveCatalogPropertiesMeta.CATALOG_CLIENT_POOL_MAXSIZE;
 import static com.datastrato.graviton.catalog.hive.HiveCatalogPropertiesMeta.DEFAULT_CATALOG_CLIENT_POOL_MAXSIZE;
-=======
-import static com.datastrato.graviton.catalog.BaseCatalog.CATALOG_BYPASS_PREFIX;
->>>>>>> 97d31e87
 import static com.datastrato.graviton.catalog.hive.HiveTable.SUPPORT_TABLE_TYPES;
 import static com.datastrato.graviton.catalog.hive.HiveTablePropertiesMetadata.COMMENT;
 import static com.datastrato.graviton.catalog.hive.HiveTablePropertiesMetadata.TABLE_TYPE;
@@ -97,10 +94,6 @@
     conf.forEach(hadoopConf::set);
     hiveConf = new HiveConf(hadoopConf, HiveCatalogOperations.class);
 
-<<<<<<< HEAD
-    this.clientPool = new HiveClientPool(getCatalogClientPoolMaxsize(conf), hiveConf);
-=======
-    // Overwrite hive conf with graviton conf if exists
     conf.forEach(
         (key, value) -> {
           if (key.startsWith(CATALOG_BYPASS_PREFIX)) {
@@ -109,9 +102,7 @@
           }
         });
 
-    // todo(xun): add hive client pool size in config
-    this.clientPool = new HiveClientPool(1, hiveConf);
->>>>>>> 97d31e87
+    this.clientPool = new HiveClientPool(getCatalogClientPoolMaxsize(conf), hiveConf);
 
     this.tablePropertiesMetadata = new HiveTablePropertiesMetadata();
     this.catalogPropertiesMetadata = new HiveCatalogPropertiesMeta();
