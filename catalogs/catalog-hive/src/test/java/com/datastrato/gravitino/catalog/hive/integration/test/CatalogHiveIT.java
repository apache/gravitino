/*
 * Copyright 2023 Datastrato Pvt Ltd.
 * This software is licensed under the Apache License version 2.
 */
package com.datastrato.gravitino.catalog.hive.integration.test;

import static com.datastrato.gravitino.catalog.hive.HiveCatalogPropertiesMeta.METASTORE_URIS;
import static com.datastrato.gravitino.catalog.hive.HiveTablePropertiesMetadata.COMMENT;
import static com.datastrato.gravitino.catalog.hive.HiveTablePropertiesMetadata.EXTERNAL;
import static com.datastrato.gravitino.catalog.hive.HiveTablePropertiesMetadata.FORMAT;
import static com.datastrato.gravitino.catalog.hive.HiveTablePropertiesMetadata.IGNORE_KEY_OUTPUT_FORMAT_CLASS;
import static com.datastrato.gravitino.catalog.hive.HiveTablePropertiesMetadata.INPUT_FORMAT;
import static com.datastrato.gravitino.catalog.hive.HiveTablePropertiesMetadata.LOCATION;
import static com.datastrato.gravitino.catalog.hive.HiveTablePropertiesMetadata.NUM_FILES;
import static com.datastrato.gravitino.catalog.hive.HiveTablePropertiesMetadata.OPENCSV_SERDE_CLASS;
import static com.datastrato.gravitino.catalog.hive.HiveTablePropertiesMetadata.OUTPUT_FORMAT;
import static com.datastrato.gravitino.catalog.hive.HiveTablePropertiesMetadata.SERDE_LIB;
import static com.datastrato.gravitino.catalog.hive.HiveTablePropertiesMetadata.TABLE_TYPE;
import static com.datastrato.gravitino.catalog.hive.HiveTablePropertiesMetadata.TEXT_INPUT_FORMAT_CLASS;
import static com.datastrato.gravitino.catalog.hive.HiveTablePropertiesMetadata.TOTAL_SIZE;
import static com.datastrato.gravitino.catalog.hive.HiveTablePropertiesMetadata.TRANSIENT_LAST_DDL_TIME;
import static com.datastrato.gravitino.catalog.hive.HiveTablePropertiesMetadata.TableType.EXTERNAL_TABLE;
import static com.datastrato.gravitino.catalog.hive.HiveTablePropertiesMetadata.TableType.MANAGED_TABLE;
import static org.apache.hadoop.hive.serde.serdeConstants.DATE_TYPE_NAME;
import static org.apache.hadoop.hive.serde.serdeConstants.INT_TYPE_NAME;
import static org.apache.hadoop.hive.serde.serdeConstants.STRING_TYPE_NAME;
import static org.apache.hadoop.hive.serde.serdeConstants.TINYINT_TYPE_NAME;
import static org.junit.jupiter.api.Assertions.assertThrows;

import com.datastrato.gravitino.Catalog;
import com.datastrato.gravitino.CatalogChange;
import com.datastrato.gravitino.MetalakeChange;
import com.datastrato.gravitino.NameIdentifier;
import com.datastrato.gravitino.Schema;
import com.datastrato.gravitino.SchemaChange;
import com.datastrato.gravitino.SupportsSchemas;
import com.datastrato.gravitino.auth.AuthConstants;
import com.datastrato.gravitino.catalog.hive.HiveCatalogOperations;
import com.datastrato.gravitino.catalog.hive.HiveClientPool;
import com.datastrato.gravitino.catalog.hive.HiveSchemaPropertiesMetadata;
import com.datastrato.gravitino.catalog.hive.HiveTablePropertiesMetadata;
import com.datastrato.gravitino.catalog.hive.HiveTablePropertiesMetadata.TableType;
import com.datastrato.gravitino.client.GravitinoMetalake;
import com.datastrato.gravitino.connector.BaseCatalog;
import com.datastrato.gravitino.exceptions.NoSuchCatalogException;
import com.datastrato.gravitino.exceptions.NoSuchMetalakeException;
import com.datastrato.gravitino.exceptions.NoSuchSchemaException;
import com.datastrato.gravitino.exceptions.NoSuchTableException;
import com.datastrato.gravitino.integration.test.container.ContainerSuite;
import com.datastrato.gravitino.integration.test.container.HiveContainer;
import com.datastrato.gravitino.integration.test.util.AbstractIT;
import com.datastrato.gravitino.integration.test.util.GravitinoITUtils;
import com.datastrato.gravitino.rel.Column;
import com.datastrato.gravitino.rel.Table;
import com.datastrato.gravitino.rel.TableCatalog;
import com.datastrato.gravitino.rel.TableChange;
import com.datastrato.gravitino.rel.expressions.NamedReference;
import com.datastrato.gravitino.rel.expressions.distributions.Distribution;
import com.datastrato.gravitino.rel.expressions.distributions.Distributions;
import com.datastrato.gravitino.rel.expressions.distributions.Strategy;
import com.datastrato.gravitino.rel.expressions.literals.Literal;
import com.datastrato.gravitino.rel.expressions.literals.Literals;
import com.datastrato.gravitino.rel.expressions.sorts.NullOrdering;
import com.datastrato.gravitino.rel.expressions.sorts.SortDirection;
import com.datastrato.gravitino.rel.expressions.sorts.SortOrder;
import com.datastrato.gravitino.rel.expressions.sorts.SortOrders;
import com.datastrato.gravitino.rel.expressions.transforms.Transform;
import com.datastrato.gravitino.rel.expressions.transforms.Transforms;
import com.datastrato.gravitino.rel.partitions.IdentityPartition;
import com.datastrato.gravitino.rel.partitions.Partition;
import com.datastrato.gravitino.rel.partitions.Partitions;
import com.datastrato.gravitino.rel.types.Types;
import com.google.common.collect.ImmutableMap;
import com.google.common.collect.Maps;
import java.io.IOException;
import java.time.LocalDate;
import java.util.ArrayList;
import java.util.Arrays;
import java.util.Collections;
import java.util.List;
import java.util.Locale;
import java.util.Map;
import java.util.Set;
import java.util.stream.Collectors;
import org.apache.hadoop.conf.Configuration;
import org.apache.hadoop.fs.FileStatus;
import org.apache.hadoop.fs.FileSystem;
import org.apache.hadoop.fs.Path;
import org.apache.hadoop.hive.conf.HiveConf;
import org.apache.hadoop.hive.metastore.api.Database;
import org.apache.hadoop.hive.metastore.api.FieldSchema;
import org.apache.hadoop.hive.metastore.api.NoSuchObjectException;
import org.apache.spark.sql.SparkSession;
import org.apache.thrift.TException;
import org.junit.jupiter.api.AfterAll;
import org.junit.jupiter.api.AfterEach;
import org.junit.jupiter.api.Assertions;
import org.junit.jupiter.api.BeforeAll;
import org.junit.jupiter.api.Tag;
import org.junit.jupiter.api.Test;
import org.slf4j.Logger;
import org.slf4j.LoggerFactory;

@Tag("gravitino-docker-it")
public class CatalogHiveIT extends AbstractIT {
  private static final Logger LOG = LoggerFactory.getLogger(CatalogHiveIT.class);
  public static final String metalakeName =
      GravitinoITUtils.genRandomName("CatalogHiveIT_metalake");
  public static final String catalogName = GravitinoITUtils.genRandomName("CatalogHiveIT_catalog");
  public static final String SCHEMA_PREFIX = "CatalogHiveIT_schema";
  public static final String schemaName = GravitinoITUtils.genRandomName(SCHEMA_PREFIX);
  public static final String TABLE_PREFIX = "CatalogHiveIT_table";
  public static final String tableName = GravitinoITUtils.genRandomName(TABLE_PREFIX);
  public static final String ALTER_TABLE_NAME = "alert_table_name";
  public static final String TABLE_COMMENT = "table_comment";
  public static final String HIVE_COL_NAME1 = "hive_col_name1";
  public static final String HIVE_COL_NAME2 = "hive_col_name2";
  public static final String HIVE_COL_NAME3 = "hive_col_name3";
  private static String HIVE_METASTORE_URIS;
  private static final String provider = "hive";
  private static final ContainerSuite containerSuite = ContainerSuite.getInstance();
  private static HiveClientPool hiveClientPool;
  private static GravitinoMetalake metalake;
  private static Catalog catalog;
  private static SparkSession sparkSession;
  private static FileSystem hdfs;
  private static final String SELECT_ALL_TEMPLATE = "SELECT * FROM %s.%s";

  private static String getInsertWithoutPartitionSql(
      String dbName, String tableName, String values) {
    return String.format("INSERT INTO %s.%s VALUES (%s)", dbName, tableName, values);
  }

  private static String getInsertWithPartitionSql(
      String dbName, String tableName, String partitionExpressions, String values) {
    return String.format(
        "INSERT INTO %s.%s PARTITION (%s) VALUES (%s)",
        dbName, tableName, partitionExpressions, values);
  }

  private static final Map<String, String> typeConstant =
      ImmutableMap.of(
          TINYINT_TYPE_NAME,
          "1",
          INT_TYPE_NAME,
          "2",
          DATE_TYPE_NAME,
          "'2023-01-01'",
          STRING_TYPE_NAME,
          "'gravitino_it_test'");

  @BeforeAll
  public static void startup() throws Exception {
    containerSuite.startHiveContainer();

    HIVE_METASTORE_URIS =
        String.format(
            "thrift://%s:%d",
            containerSuite.getHiveContainer().getContainerIpAddress(),
            HiveContainer.HIVE_METASTORE_PORT);

    HiveConf hiveConf = new HiveConf();
    hiveConf.set(HiveConf.ConfVars.METASTOREURIS.varname, HIVE_METASTORE_URIS);

    // Check if hive client can connect to hive metastore
    hiveClientPool = new HiveClientPool(1, hiveConf);
    List<String> dbs = hiveClientPool.run(client -> client.getAllDatabases());
    Assertions.assertFalse(dbs.isEmpty());

    sparkSession =
        SparkSession.builder()
            .master("local[1]")
            .appName("Hive Catalog integration test")
            .config("hive.metastore.uris", HIVE_METASTORE_URIS)
            .config(
                "spark.sql.warehouse.dir",
                String.format(
                    "hdfs://%s:%d/user/hive/warehouse",
                    containerSuite.getHiveContainer().getContainerIpAddress(),
                    HiveContainer.HDFS_DEFAULTFS_PORT))
            .config("spark.sql.storeAssignmentPolicy", "LEGACY")
            .config("mapreduce.input.fileinputformat.input.dir.recursive", "true")
            .enableHiveSupport()
            .getOrCreate();

    Configuration conf = new Configuration();
    conf.set(
        "fs.defaultFS",
        String.format(
            "hdfs://%s:%d",
            containerSuite.getHiveContainer().getContainerIpAddress(),
            HiveContainer.HDFS_DEFAULTFS_PORT));
    hdfs = FileSystem.get(conf);

    createMetalake();
    createCatalog();
    createSchema();
  }

  @AfterAll
  public static void stop() throws IOException {
<<<<<<< HEAD
=======
    Arrays.stream(catalog.asSchemas().listSchemas())
        .filter(schema -> !schema.equals("default"))
        .forEach(
            (schema -> {
              catalog.asSchemas().dropSchema(schema, true);
            }));
    Arrays.stream(metalake.listCatalogs())
        .forEach(
            (ident -> {
              metalake.dropCatalog(ident.name());
            }));
>>>>>>> 9f2c90d7
    if (client != null) {
      Arrays.stream(catalog.asSchemas().listSchemas())
          .filter(ident -> !ident.name().equals("default"))
          .forEach(
              (ident -> {
                catalog.asSchemas().dropSchema(ident.name(), true);
              }));
      Arrays.stream(metalake.listCatalogs())
          .forEach(
              (ident -> {
                metalake.dropCatalog(ident.name());
              }));
      client.dropMetalake(metalakeName);
    }
    if (hiveClientPool != null) {
      hiveClientPool.close();
    }

    if (sparkSession != null) {
      sparkSession.close();
    }

    if (hdfs != null) {
      hdfs.close();
    }
    try {
      closer.close();
    } catch (Exception e) {
      LOG.error("Failed to close CloseableGroup", e);
    }

    AbstractIT.customConfigs.clear();
    AbstractIT.client = null;
  }

  @AfterEach
  public void resetSchema() throws TException, InterruptedException {
    catalog.asSchemas().dropSchema(schemaName, true);
    assertThrows(
        NoSuchObjectException.class,
        () -> hiveClientPool.run(client -> client.getDatabase(schemaName)));
    createSchema();
  }

  private static void createMetalake() {
    GravitinoMetalake[] gravitinoMetalakes = client.listMetalakes();
    Assertions.assertEquals(0, gravitinoMetalakes.length);

    GravitinoMetalake createdMetalake =
        client.createMetalake(metalakeName, "comment", Collections.emptyMap());
    GravitinoMetalake loadMetalake = client.loadMetalake(metalakeName);
    Assertions.assertEquals(createdMetalake, loadMetalake);

    metalake = loadMetalake;
  }

  private static void createCatalog() {
    Map<String, String> properties = Maps.newHashMap();
    properties.put(METASTORE_URIS, HIVE_METASTORE_URIS);

    metalake.createCatalog(catalogName, Catalog.Type.RELATIONAL, provider, "comment", properties);

    catalog = metalake.loadCatalog(catalogName);
  }

  private static void createSchema() throws TException, InterruptedException {
    NameIdentifier ident = NameIdentifier.of(metalakeName, catalogName, schemaName);
    Map<String, String> properties = Maps.newHashMap();
    properties.put("key1", "val1");
    properties.put("key2", "val2");
    properties.put(
        "location",
        String.format(
            "hdfs://%s:%d/user/hive/warehouse/%s.db",
            containerSuite.getHiveContainer().getContainerIpAddress(),
            HiveContainer.HDFS_DEFAULTFS_PORT,
            schemaName.toLowerCase()));
    String comment = "comment";

    catalog.asSchemas().createSchema(ident.name(), comment, properties);
    Schema loadSchema = catalog.asSchemas().loadSchema(ident.name());
    Assertions.assertEquals(schemaName.toLowerCase(), loadSchema.name());
    Assertions.assertEquals(comment, loadSchema.comment());
    Assertions.assertEquals("val1", loadSchema.properties().get("key1"));
    Assertions.assertEquals("val2", loadSchema.properties().get("key2"));
    Assertions.assertNotNull(loadSchema.properties().get(HiveSchemaPropertiesMetadata.LOCATION));

    // Directly get database from hive metastore to verify the schema creation
    Database database = hiveClientPool.run(client -> client.getDatabase(schemaName));
    Assertions.assertEquals(schemaName.toLowerCase(), database.getName());
    Assertions.assertEquals(comment, database.getDescription());
    Assertions.assertEquals("val1", database.getParameters().get("key1"));
    Assertions.assertEquals("val2", database.getParameters().get("key2"));
  }

  private Column[] createColumns() {
    Column col1 = Column.of(HIVE_COL_NAME1, Types.ByteType.get(), "col_1_comment");
    Column col2 = Column.of(HIVE_COL_NAME2, Types.DateType.get(), "col_2_comment");
    Column col3 = Column.of(HIVE_COL_NAME3, Types.StringType.get(), "col_3_comment");
    return new Column[] {col1, col2, col3};
  }

  private void checkTableReadWrite(org.apache.hadoop.hive.metastore.api.Table table) {
    String dbName = table.getDbName();
    String tableName = table.getTableName();
    long count = sparkSession.sql(String.format(SELECT_ALL_TEMPLATE, dbName, tableName)).count();
    String values =
        table.getSd().getCols().stream()
            .map(f -> typeConstant.get(f.getType()))
            .map(Object::toString)
            .collect(Collectors.joining(","));
    if (table.getPartitionKeys().isEmpty()) {
      sparkSession.sql(getInsertWithoutPartitionSql(dbName, tableName, values));
    } else {
      String partitionExpressions =
          table.getPartitionKeys().stream()
              .map(f -> f.getName() + "=" + typeConstant.get(f.getType()))
              .collect(Collectors.joining(","));
      sparkSession.sql(getInsertWithPartitionSql(dbName, tableName, partitionExpressions, values));
    }
    Assertions.assertEquals(
        count + 1, sparkSession.sql(String.format(SELECT_ALL_TEMPLATE, dbName, tableName)).count());
    // Assert HDFS owner
    Path tableDirectory = new Path(table.getSd().getLocation());
    FileStatus[] fileStatuses;
    try {
      fileStatuses = hdfs.listStatus(tableDirectory);
    } catch (IOException e) {
      LOG.warn("Failed to list status of table directory", e);
      throw new RuntimeException(e);
    }
    Assertions.assertTrue(fileStatuses.length > 0);
    for (FileStatus fileStatus : fileStatuses) {
      Assertions.assertEquals("datastrato", fileStatus.getOwner());
    }
  }

  private Map<String, String> createProperties() {
    Map<String, String> properties = Maps.newHashMap();
    properties.put("key1", "val1");
    properties.put("key2", "val2");
    return properties;
  }

  @Test
  public void testCreateHiveTableWithDistributionAndSortOrder()
      throws TException, InterruptedException {
    // Create table from Gravitino API
    Column[] columns = createColumns();

    NameIdentifier nameIdentifier =
        NameIdentifier.of(metalakeName, catalogName, schemaName, tableName);

    Distribution distribution =
        Distributions.of(Strategy.EVEN, 10, NamedReference.field(HIVE_COL_NAME1));

    final SortOrder[] sortOrders =
        new SortOrder[] {
          SortOrders.of(
              NamedReference.field(HIVE_COL_NAME2),
              SortDirection.DESCENDING,
              NullOrdering.NULLS_FIRST)
        };

    Map<String, String> properties = createProperties();
    Table createdTable =
        catalog
            .asTableCatalog()
            .createTable(
                nameIdentifier,
                columns,
                TABLE_COMMENT,
                properties,
                Transforms.EMPTY_TRANSFORM,
                distribution,
                sortOrders);

    // Directly get table from hive metastore to check if the table is created successfully.
    org.apache.hadoop.hive.metastore.api.Table hiveTab =
        hiveClientPool.run(client -> client.getTable(schemaName, tableName));
    properties
        .keySet()
        .forEach(
            key -> Assertions.assertEquals(properties.get(key), hiveTab.getParameters().get(key)));
    assertTableEquals(createdTable, hiveTab);
    checkTableReadWrite(hiveTab);

    // test null partition
    resetSchema();
    Table createdTable1 =
        catalog
            .asTableCatalog()
            .createTable(nameIdentifier, columns, TABLE_COMMENT, properties, (Transform[]) null);

    // Directly get table from hive metastore to check if the table is created successfully.
    org.apache.hadoop.hive.metastore.api.Table hiveTable1 =
        hiveClientPool.run(client -> client.getTable(schemaName, tableName));
    properties
        .keySet()
        .forEach(
            key ->
                Assertions.assertEquals(properties.get(key), hiveTable1.getParameters().get(key)));
    assertTableEquals(createdTable1, hiveTable1);
    checkTableReadWrite(hiveTable1);

    // Test bad request
    // Bad name in distribution
    final Distribution badDistribution =
        Distributions.of(Strategy.EVEN, 10, NamedReference.field(HIVE_COL_NAME1 + "bad_name"));
    TableCatalog tableCatalog = catalog.asTableCatalog();
    Assertions.assertThrows(
        Exception.class,
        () -> {
          tableCatalog.createTable(
              nameIdentifier,
              columns,
              TABLE_COMMENT,
              properties,
              Transforms.EMPTY_TRANSFORM,
              badDistribution,
              sortOrders);
        });

    final SortOrder[] badSortOrders =
        new SortOrder[] {
          SortOrders.of(
              NamedReference.field(HIVE_COL_NAME2 + "bad_name"),
              SortDirection.DESCENDING,
              NullOrdering.NULLS_FIRST)
        };

    Assertions.assertThrows(
        Exception.class,
        () -> {
          tableCatalog.createTable(
              nameIdentifier,
              columns,
              TABLE_COMMENT,
              properties,
              Transforms.EMPTY_TRANSFORM,
              distribution,
              badSortOrders);
        });
  }

  @Test
  public void testCreateHiveTable() throws TException, InterruptedException {
    // Create table from Gravitino API
    Column[] columns = createColumns();

    NameIdentifier nameIdentifier =
        NameIdentifier.of(metalakeName, catalogName, schemaName, tableName);
    Map<String, String> properties = createProperties();
    Table createdTable =
        catalog
            .asTableCatalog()
            .createTable(
                nameIdentifier, columns, TABLE_COMMENT, properties, Transforms.EMPTY_TRANSFORM);

    // Directly get table from hive metastore to check if the table is created successfully.
    org.apache.hadoop.hive.metastore.api.Table hiveTab =
        hiveClientPool.run(client -> client.getTable(schemaName, tableName));
    properties
        .keySet()
        .forEach(
            key -> Assertions.assertEquals(properties.get(key), hiveTab.getParameters().get(key)));
    assertTableEquals(createdTable, hiveTab);
    checkTableReadWrite(hiveTab);

    // test null comment
    resetSchema();
    createdTable =
        catalog
            .asTableCatalog()
            .createTable(nameIdentifier, columns, null, properties, Transforms.EMPTY_TRANSFORM);
    org.apache.hadoop.hive.metastore.api.Table hiveTab2 =
        hiveClientPool.run(client -> client.getTable(schemaName, tableName));
    assertTableEquals(createdTable, hiveTab2);
    checkTableReadWrite(hiveTab);

    // test null partition
    resetSchema();
    Table createdTable1 =
        catalog
            .asTableCatalog()
            .createTable(nameIdentifier, columns, TABLE_COMMENT, properties, (Transform[]) null);

    // Directly get table from hive metastore to check if the table is created successfully.
    org.apache.hadoop.hive.metastore.api.Table hiveTable1 =
        hiveClientPool.run(client -> client.getTable(schemaName, tableName));
    properties
        .keySet()
        .forEach(
            key ->
                Assertions.assertEquals(properties.get(key), hiveTable1.getParameters().get(key)));
    assertTableEquals(createdTable1, hiveTable1);
    checkTableReadWrite(hiveTable1);

    // test column not null
    Column illegalColumn =
        Column.of("not_null_column", Types.StringType.get(), "not null column", false, false, null);
    IllegalArgumentException exception =
        assertThrows(
            IllegalArgumentException.class,
            () ->
                catalog
                    .asTableCatalog()
                    .createTable(
                        nameIdentifier,
                        new Column[] {illegalColumn},
                        TABLE_COMMENT,
                        properties,
                        Transforms.EMPTY_TRANSFORM));
    Assertions.assertTrue(
        exception
            .getMessage()
            .contains(
                "The NOT NULL constraint for column is only supported since Hive 3.0, "
                    + "but the current Gravitino Hive catalog only supports Hive 2.x"));

    // test column default value
    Column withDefault =
        Column.of(
            "default_column", Types.StringType.get(), "default column", true, false, Literals.NULL);
    exception =
        assertThrows(
            IllegalArgumentException.class,
            () ->
                catalog
                    .asTableCatalog()
                    .createTable(
                        nameIdentifier,
                        new Column[] {withDefault},
                        TABLE_COMMENT,
                        properties,
                        Transforms.EMPTY_TRANSFORM));
    Assertions.assertTrue(
        exception
            .getMessage()
            .contains(
                "The DEFAULT constraint for column is only supported since Hive 3.0, "
                    + "but the current Gravitino Hive catalog only supports Hive 2.x"),
        "The exception message is: " + exception.getMessage());
  }

  @Test
  public void testHiveTableProperties() throws TException, InterruptedException {
    Column[] columns = createColumns();
    NameIdentifier nameIdentifier =
        NameIdentifier.of(metalakeName, catalogName, schemaName, tableName);
    // test default properties
    Table createdTable =
        catalog
            .asTableCatalog()
            .createTable(
                nameIdentifier,
                columns,
                TABLE_COMMENT,
                ImmutableMap.of(),
                Transforms.EMPTY_TRANSFORM);
    HiveTablePropertiesMetadata tablePropertiesMetadata = new HiveTablePropertiesMetadata();
    org.apache.hadoop.hive.metastore.api.Table actualTable =
        hiveClientPool.run(client -> client.getTable(schemaName, tableName));
    assertDefaultTableProperties(createdTable, actualTable);
    checkTableReadWrite(actualTable);

    // test set properties
    String table2 = GravitinoITUtils.genRandomName(TABLE_PREFIX);
    Table createdTable2 =
        catalog
            .asTableCatalog()
            .createTable(
                NameIdentifier.of(metalakeName, catalogName, schemaName, table2),
                columns,
                TABLE_COMMENT,
                ImmutableMap.of(
                    TABLE_TYPE,
                    "external_table",
                    LOCATION,
                    String.format(
                        "hdfs://%s:%d/tmp",
                        containerSuite.getHiveContainer().getContainerIpAddress(),
                        HiveContainer.HDFS_DEFAULTFS_PORT),
                    FORMAT,
                    "textfile",
                    SERDE_LIB,
                    OPENCSV_SERDE_CLASS),
                Transforms.EMPTY_TRANSFORM);
    org.apache.hadoop.hive.metastore.api.Table actualTable2 =
        hiveClientPool.run(client -> client.getTable(schemaName, table2));

    Assertions.assertEquals(
        OPENCSV_SERDE_CLASS, actualTable2.getSd().getSerdeInfo().getSerializationLib());
    Assertions.assertEquals(TEXT_INPUT_FORMAT_CLASS, actualTable2.getSd().getInputFormat());
    Assertions.assertEquals(IGNORE_KEY_OUTPUT_FORMAT_CLASS, actualTable2.getSd().getOutputFormat());
    Assertions.assertEquals(EXTERNAL_TABLE.name(), actualTable2.getTableType());
    Assertions.assertEquals(table2.toLowerCase(), actualTable2.getSd().getSerdeInfo().getName());
    Assertions.assertEquals(TABLE_COMMENT, actualTable2.getParameters().get(COMMENT));
    Assertions.assertEquals(
        ((Boolean) tablePropertiesMetadata.getDefaultValue(EXTERNAL)).toString().toUpperCase(),
        actualTable.getParameters().get(EXTERNAL));
    Assertions.assertTrue(actualTable2.getSd().getLocation().endsWith("/tmp"));
    Assertions.assertNotNull(createdTable2.properties().get(TRANSIENT_LAST_DDL_TIME));
    Assertions.assertNotNull(createdTable2.properties().get(NUM_FILES));
    Assertions.assertNotNull(createdTable2.properties().get(TOTAL_SIZE));
    checkTableReadWrite(actualTable2);

    // test alter properties exception
    TableCatalog tableCatalog = catalog.asTableCatalog();
    NameIdentifier id = NameIdentifier.of(metalakeName, catalogName, schemaName, tableName);
    TableChange change = TableChange.setProperty(TRANSIENT_LAST_DDL_TIME, "1234");
    IllegalArgumentException exception =
        assertThrows(
            IllegalArgumentException.class,
            () -> {
              tableCatalog.alterTable(id, change);
            });
    Assertions.assertTrue(exception.getMessage().contains("cannot be set"));
  }

  @Test
  public void testHiveSchemaProperties() throws TException, InterruptedException {
    // test LOCATION property
    NameIdentifier schemaIdent =
        NameIdentifier.of(metalakeName, catalogName, GravitinoITUtils.genRandomName(SCHEMA_PREFIX));
    Map<String, String> properties = Maps.newHashMap();
    String expectedSchemaLocation =
        String.format(
            "hdfs://%s:%d/tmp",
            containerSuite.getHiveContainer().getContainerIpAddress(),
            HiveContainer.HDFS_DEFAULTFS_PORT);

    properties.put(HiveSchemaPropertiesMetadata.LOCATION, expectedSchemaLocation);
    catalog.asSchemas().createSchema(schemaIdent.name(), "comment", properties);

    Database actualSchema = hiveClientPool.run(client -> client.getDatabase(schemaIdent.name()));
    String actualSchemaLocation = actualSchema.getLocationUri();
    Assertions.assertTrue(actualSchemaLocation.endsWith(expectedSchemaLocation));

    NameIdentifier tableIdent =
        NameIdentifier.of(
            metalakeName,
            catalogName,
            schemaIdent.name(),
            GravitinoITUtils.genRandomName(TABLE_PREFIX));
    catalog
        .asTableCatalog()
        .createTable(
            tableIdent,
            createColumns(),
            TABLE_COMMENT,
            ImmutableMap.of(),
            Transforms.EMPTY_TRANSFORM);
    org.apache.hadoop.hive.metastore.api.Table actualTable =
        hiveClientPool.run(client -> client.getTable(schemaIdent.name(), tableIdent.name()));
    String actualTableLocation = actualTable.getSd().getLocation();
    // use `tableIdent.name().toLowerCase()` because HMS will convert table name to lower
    String expectedTableLocation = expectedSchemaLocation + "/" + tableIdent.name().toLowerCase();
    Assertions.assertTrue(actualTableLocation.endsWith(expectedTableLocation));
    checkTableReadWrite(actualTable);
  }

  @Test
  public void testCreatePartitionedHiveTable() throws TException, InterruptedException {
    // Create table from Gravitino API
    Column[] columns = createColumns();

    NameIdentifier nameIdentifier =
        NameIdentifier.of(metalakeName, catalogName, schemaName, tableName);
    Map<String, String> properties = createProperties();
    Table createdTable =
        catalog
            .asTableCatalog()
            .createTable(
                nameIdentifier,
                columns,
                TABLE_COMMENT,
                properties,
                new Transform[] {
                  Transforms.identity(columns[1].name()), Transforms.identity(columns[2].name())
                });

    // Directly get table from hive metastore to check if the table is created successfully.
    org.apache.hadoop.hive.metastore.api.Table hiveTab =
        hiveClientPool.run(client -> client.getTable(schemaName, tableName));
    properties
        .keySet()
        .forEach(
            key -> Assertions.assertEquals(properties.get(key), hiveTab.getParameters().get(key)));
    assertTableEquals(createdTable, hiveTab);
    checkTableReadWrite(hiveTab);

    // test exception
    TableCatalog tableCatalog = catalog.asTableCatalog();
    Transform[] transforms =
        new Transform[] {
          Transforms.identity(columns[0].name()), Transforms.identity(columns[1].name())
        };
    RuntimeException exception =
        assertThrows(
            RuntimeException.class,
            () -> {
              tableCatalog.createTable(
                  nameIdentifier, columns, TABLE_COMMENT, properties, transforms);
            });
    Assertions.assertTrue(
        exception
            .getMessage()
            .contains("The partition field must be placed at the end of the columns in order"));
  }

  @Test
  public void testListPartitionNames() throws TException, InterruptedException {
    // test empty partitions
    Column[] columns = createColumns();
    NameIdentifier nameIdentifier =
        NameIdentifier.of(metalakeName, catalogName, schemaName, tableName);
    Table nonPartitionedTable =
        catalog
            .asTableCatalog()
            .createTable(
                nameIdentifier,
                columns,
                TABLE_COMMENT,
                ImmutableMap.of(),
                Transforms.EMPTY_TRANSFORM);
    String[] result = nonPartitionedTable.supportPartitions().listPartitionNames();
    Assertions.assertEquals(0, result.length);

    // test partitioned table
    Table createdTable = preparePartitionedTable();

    String[] partitionNames = createdTable.supportPartitions().listPartitionNames();
    Assertions.assertArrayEquals(
        new String[] {"hive_col_name2=2023-01-01/hive_col_name3=gravitino_it_test"},
        partitionNames);
  }

  @Test
  public void testListPartitions() throws TException, InterruptedException {
    // test empty partitions
    Column[] columns = createColumns();
    NameIdentifier nameIdentifier =
        NameIdentifier.of(metalakeName, catalogName, schemaName, tableName);
    Table nonPartitionedTable =
        catalog
            .asTableCatalog()
            .createTable(
                nameIdentifier,
                columns,
                TABLE_COMMENT,
                ImmutableMap.of(),
                Transforms.EMPTY_TRANSFORM);
    Partition[] result = nonPartitionedTable.supportPartitions().listPartitions();
    Assertions.assertEquals(0, result.length);

    // test partitioned table
    Table createdTable = preparePartitionedTable();
    String insertTemplate =
        "INSERT INTO TABLE %s.%s "
            + "PARTITION (hive_col_name2='2023-01-02', hive_col_name3='gravitino_it_test2') "
            + "VALUES %s, %s";
    sparkSession.sql(String.format(insertTemplate, schemaName, createdTable.name(), "(1)", "(2)"));

    // update partition stats
    String partition1 = "hive_col_name2='2023-01-01', hive_col_name3='gravitino_it_test'";
    String partition2 = "hive_col_name2='2023-01-02', hive_col_name3='gravitino_it_test2'";
    sparkSession.sql(
        String.format(
            "ANALYZE TABLE %s.%s PARTITION (%s) COMPUTE STATISTICS",
            schemaName, createdTable.name(), partition1));
    sparkSession.sql(
        String.format(
            "ANALYZE TABLE %s.%s PARTITION (%s) COMPUTE STATISTICS",
            schemaName, createdTable.name(), partition2));

    Partition[] partitions = createdTable.supportPartitions().listPartitions();
    Assertions.assertEquals(2, partitions.length);
    String partition1Name = "hive_col_name2=2023-01-01/hive_col_name3=gravitino_it_test";
    String partition2Name = "hive_col_name2=2023-01-02/hive_col_name3=gravitino_it_test2";
    Set<String> partitionNames =
        Arrays.stream(partitions).map(Partition::name).collect(Collectors.toSet());
    Assertions.assertTrue(partitionNames.contains(partition1Name));
    Assertions.assertTrue(partitionNames.contains(partition2Name));
    for (Partition partition : partitions) {
      if (partition.name().equals(partition1Name)) {
        Assertions.assertEquals("1", partition.properties().get("spark.sql.statistics.numRows"));
      } else if (partition.name().equals(partition2Name)) {
        Assertions.assertEquals("2", partition.properties().get("spark.sql.statistics.numRows"));
      }
    }
  }

  @Test
  public void testGetPartition() throws TException, InterruptedException {
    Table createdTable = preparePartitionedTable();

    String[] partitionNames = createdTable.supportPartitions().listPartitionNames();
    Assertions.assertEquals(1, partitionNames.length);
    IdentityPartition partition =
        (IdentityPartition) createdTable.supportPartitions().getPartition(partitionNames[0]);

    Assertions.assertEquals(
        "hive_col_name2=2023-01-01/hive_col_name3=gravitino_it_test", partition.name());

    // Directly get partition from hive metastore
    org.apache.hadoop.hive.metastore.api.Partition hivePartition =
        hiveClientPool.run(
            client -> client.getPartition(schemaName, createdTable.name(), partition.name()));
    Assertions.assertEquals(
        partition.values()[0].value().toString(), hivePartition.getValues().get(0));
    Assertions.assertEquals(
        partition.values()[1].value().toString(), hivePartition.getValues().get(1));
    Assertions.assertNotNull(partition.properties());
    Assertions.assertEquals(partition.properties(), hivePartition.getParameters());
  }

  @Test
  public void testAddPartition() throws TException, InterruptedException {
    Table createdTable = preparePartitionedTable();

    // add partition "hive_col_name2=2023-01-02/hive_col_name3=gravitino_it_test2"
    String[] field1 = new String[] {"hive_col_name2"};
    String[] field2 = new String[] {"hive_col_name3"};
    Literal<?> literal1 = Literals.dateLiteral(LocalDate.parse("2023-01-02"));
    Literal<?> literal2 = Literals.stringLiteral("gravitino_it_test2");

    Partition identity =
        Partitions.identity(new String[][] {field1, field2}, new Literal<?>[] {literal1, literal2});
    IdentityPartition partitionAdded =
        (IdentityPartition) createdTable.supportPartitions().addPartition(identity);

    // Directly get partition from hive metastore to check if the partition is created successfully.
    org.apache.hadoop.hive.metastore.api.Partition partitionGot =
        hiveClientPool.run(
            client -> client.getPartition(schemaName, createdTable.name(), partitionAdded.name()));
    Assertions.assertEquals(
        partitionAdded.values()[0].value().toString(), partitionGot.getValues().get(0));
    Assertions.assertEquals(
        partitionAdded.values()[1].value().toString(), partitionGot.getValues().get(1));
    Assertions.assertEquals(partitionAdded.properties(), partitionGot.getParameters());

    // test the new partition can be read and write successfully by dynamic partition
    String selectTemplate =
        "SELECT * FROM %s.%s WHERE hive_col_name2 = '2023-01-02' AND hive_col_name3 = 'gravitino_it_test2'";
    long count =
        sparkSession.sql(String.format(selectTemplate, schemaName, createdTable.name())).count();
    Assertions.assertEquals(0, count);

    String insertTemplate =
        "INSERT INTO TABLE %s.%s PARTITION (hive_col_name2='2023-01-02', hive_col_name3) VALUES (%s, %s)";
    sparkSession.sql(
        String.format(
            insertTemplate, schemaName, createdTable.name(), "1", "'gravitino_it_test2'"));
    count =
        sparkSession.sql(String.format(selectTemplate, schemaName, createdTable.name())).count();
    Assertions.assertEquals(1, count);

    // test the new partition can be read and write successfully by static partition
    String insertTemplate2 =
        "INSERT INTO TABLE %s.%s PARTITION (hive_col_name2='2023-01-02', hive_col_name3='gravitino_it_test2') VALUES (%s)";
    sparkSession.sql(String.format(insertTemplate2, schemaName, createdTable.name(), "2"));
    count =
        sparkSession.sql(String.format(selectTemplate, schemaName, createdTable.name())).count();
    Assertions.assertEquals(2, count);
  }

  @Test
  public void testDropPartition() throws TException, InterruptedException, IOException {
    Table createdTable = preparePartitionedTable();

    // add partition "hive_col_name2=2023-01-02/hive_col_name3=gravitino_it_test2"
    String[] field1 = new String[] {"hive_col_name2"};
    String[] field2 = new String[] {"hive_col_name3"};
    Literal<?> literal1 = Literals.dateLiteral(LocalDate.parse("2023-01-02"));
    Literal<?> literal2 = Literals.stringLiteral("gravitino_it_test2");
    Partition identity =
        Partitions.identity(new String[][] {field1, field2}, new Literal<?>[] {literal1, literal2});
    IdentityPartition partitionAdded =
        (IdentityPartition) createdTable.supportPartitions().addPartition(identity);
    // Directly get partition from hive metastore to check if the partition is created successfully.
    org.apache.hadoop.hive.metastore.api.Partition partitionGot =
        hiveClientPool.run(
            client -> client.getPartition(schemaName, createdTable.name(), partitionAdded.name()));
    Assertions.assertEquals(
        partitionAdded.values()[0].value().toString(), partitionGot.getValues().get(0));
    Assertions.assertEquals(
        partitionAdded.values()[1].value().toString(), partitionGot.getValues().get(1));
    Assertions.assertEquals(partitionAdded.properties(), partitionGot.getParameters());

    // test drop partition "hive_col_name2=2023-01-02/hive_col_name3=gravitino_it_test2"
    boolean dropRes1 = createdTable.supportPartitions().dropPartition(partitionAdded.name());
    Assertions.assertTrue(dropRes1);
    Assertions.assertThrows(
        NoSuchObjectException.class,
        () ->
            hiveClientPool.run(
                client ->
                    client.getPartition(schemaName, createdTable.name(), partitionAdded.name())));
    org.apache.hadoop.hive.metastore.api.Table hiveTab =
        hiveClientPool.run(client -> client.getTable(schemaName, createdTable.name()));
    Path partitionDirectory = new Path(hiveTab.getSd().getLocation() + identity.name());
    Assertions.assertFalse(
        hdfs.exists(partitionDirectory), "The partition directory should not exist");

    // add partition "hive_col_name2=2024-01-02/hive_col_name3=gravitino_it_test2"
    String[] field3 = new String[] {"hive_col_name2"};
    String[] field4 = new String[] {"hive_col_name3"};
    Literal<?> literal3 = Literals.dateLiteral(LocalDate.parse("2024-01-02"));
    Literal<?> literal4 = Literals.stringLiteral("gravitino_it_test2");
    Partition identity1 =
        Partitions.identity(new String[][] {field3, field4}, new Literal<?>[] {literal3, literal4});
    IdentityPartition partitionAdded1 =
        (IdentityPartition) createdTable.supportPartitions().addPartition(identity1);

    // Directly get partition from hive metastore to check if the partition is created successfully.
    org.apache.hadoop.hive.metastore.api.Partition partitionGot1 =
        hiveClientPool.run(
            client -> client.getPartition(schemaName, createdTable.name(), partitionAdded1.name()));
    Assertions.assertEquals(
        partitionAdded1.values()[0].value().toString(), partitionGot1.getValues().get(0));
    Assertions.assertEquals(
        partitionAdded1.values()[1].value().toString(), partitionGot1.getValues().get(1));
    Assertions.assertEquals(partitionAdded1.properties(), partitionGot1.getParameters());

    // add partition "hive_col_name2=2024-01-02/hive_col_name3=gravitino_it_test3"
    String[] field5 = new String[] {"hive_col_name2"};
    String[] field6 = new String[] {"hive_col_name3"};
    Literal<?> literal5 = Literals.dateLiteral(LocalDate.parse("2024-01-02"));
    Literal<?> literal6 = Literals.stringLiteral("gravitino_it_test3");
    Partition identity2 =
        Partitions.identity(new String[][] {field5, field6}, new Literal<?>[] {literal5, literal6});
    IdentityPartition partitionAdded2 =
        (IdentityPartition) createdTable.supportPartitions().addPartition(identity2);
    // Directly get partition from hive metastore to check if the partition is created successfully.
    org.apache.hadoop.hive.metastore.api.Partition partitionGot2 =
        hiveClientPool.run(
            client -> client.getPartition(schemaName, createdTable.name(), partitionAdded2.name()));
    Assertions.assertEquals(
        partitionAdded2.values()[0].value().toString(), partitionGot2.getValues().get(0));
    Assertions.assertEquals(
        partitionAdded2.values()[1].value().toString(), partitionGot2.getValues().get(1));
    Assertions.assertEquals(partitionAdded2.properties(), partitionGot2.getParameters());

    // test drop partition "hive_col_name2=2024-01-02"
    boolean dropRes2 = createdTable.supportPartitions().dropPartition("hive_col_name2=2024-01-02");
    Assertions.assertTrue(dropRes2);
    Assertions.assertThrows(
        NoSuchObjectException.class,
        () ->
            hiveClientPool.run(
                client ->
                    client.getPartition(schemaName, createdTable.name(), partitionAdded1.name())));
    Path partitionDirectory1 = new Path(hiveTab.getSd().getLocation() + identity1.name());
    Assertions.assertFalse(
        hdfs.exists(partitionDirectory1), "The partition directory should not exist");
    Assertions.assertThrows(
        NoSuchObjectException.class,
        () ->
            hiveClientPool.run(
                client ->
                    client.getPartition(schemaName, createdTable.name(), partitionAdded2.name())));
    Path partitionDirectory2 = new Path(hiveTab.getSd().getLocation() + identity2.name());
    Assertions.assertFalse(
        hdfs.exists(partitionDirectory2), "The partition directory should not exist");

    // test no-exist partition with ifExist=false
    Assertions.assertFalse(createdTable.supportPartitions().dropPartition(partitionAdded.name()));
  }

  @Test
  public void testPurgePartition()
      throws InterruptedException, UnsupportedOperationException, TException {
    Table createdTable = preparePartitionedTable();
    Assertions.assertThrows(
        UnsupportedOperationException.class,
        () -> createdTable.supportPartitions().purgePartition("testPartition"));
  }

  private Table preparePartitionedTable() throws TException, InterruptedException {
    Column[] columns = createColumns();

    NameIdentifier nameIdentifier =
        NameIdentifier.of(
            metalakeName, catalogName, schemaName, GravitinoITUtils.genRandomName(TABLE_PREFIX));
    Map<String, String> properties = createProperties();
    Table table =
        catalog
            .asTableCatalog()
            .createTable(
                nameIdentifier,
                columns,
                TABLE_COMMENT,
                properties,
                new Transform[] {
                  Transforms.identity(columns[1].name()), Transforms.identity(columns[2].name())
                });
    org.apache.hadoop.hive.metastore.api.Table actualTable =
        hiveClientPool.run(client -> client.getTable(schemaName, table.name()));
    checkTableReadWrite(actualTable);
    return table;
  }

  private void assertTableEquals(
      Table createdTable, org.apache.hadoop.hive.metastore.api.Table hiveTab) {
    Distribution distribution = createdTable.distribution();
    SortOrder[] sortOrders = createdTable.sortOrder();

    List<FieldSchema> actualColumns = new ArrayList<>();
    actualColumns.addAll(hiveTab.getSd().getCols());
    actualColumns.addAll(hiveTab.getPartitionKeys());
    Assertions.assertEquals(schemaName.toLowerCase(), hiveTab.getDbName());
    Assertions.assertEquals(tableName.toLowerCase(), hiveTab.getTableName());
    Assertions.assertEquals("MANAGED_TABLE", hiveTab.getTableType());
    Assertions.assertEquals(createdTable.comment(), hiveTab.getParameters().get("comment"));

    Assertions.assertEquals(HIVE_COL_NAME1, actualColumns.get(0).getName());
    Assertions.assertEquals("tinyint", actualColumns.get(0).getType());
    Assertions.assertEquals("col_1_comment", actualColumns.get(0).getComment());

    Assertions.assertEquals(HIVE_COL_NAME2, actualColumns.get(1).getName());
    Assertions.assertEquals("date", actualColumns.get(1).getType());
    Assertions.assertEquals("col_2_comment", actualColumns.get(1).getComment());

    Assertions.assertEquals(HIVE_COL_NAME3, actualColumns.get(2).getName());
    Assertions.assertEquals("string", actualColumns.get(2).getType());
    Assertions.assertEquals("col_3_comment", actualColumns.get(2).getComment());

    Assertions.assertEquals(
        distribution == null ? 0 : distribution.number(), hiveTab.getSd().getNumBuckets());

    List<String> resultDistributionCols =
        distribution == null
            ? Collections.emptyList()
            : Arrays.stream(distribution.expressions())
                .map(t -> ((NamedReference.FieldReference) t).fieldName()[0])
                .collect(Collectors.toList());
    Assertions.assertEquals(resultDistributionCols, hiveTab.getSd().getBucketCols());

    for (int i = 0; i < sortOrders.length; i++) {
      Assertions.assertEquals(
          sortOrders[i].direction() == SortDirection.ASCENDING ? 1 : 0,
          hiveTab.getSd().getSortCols().get(i).getOrder());
      Assertions.assertEquals(
          ((NamedReference.FieldReference) sortOrders[i].expression()).fieldName()[0],
          hiveTab.getSd().getSortCols().get(i).getCol());
    }
    Assertions.assertNotNull(createdTable.partitioning());
    Assertions.assertEquals(createdTable.partitioning().length, hiveTab.getPartitionKeys().size());
    List<String> partitionKeys =
        Arrays.stream(createdTable.partitioning())
            .map(p -> ((Transform.SingleFieldTransform) p).fieldName()[0])
            .collect(Collectors.toList());
    List<String> hivePartitionKeys =
        hiveTab.getPartitionKeys().stream().map(FieldSchema::getName).collect(Collectors.toList());
    Assertions.assertEquals(partitionKeys, hivePartitionKeys);
  }

  @Test
  void testAlterUnknownTable() {
    NameIdentifier identifier = NameIdentifier.of(metalakeName, catalogName, schemaName, "unknown");
    TableCatalog tableCatalog = catalog.asTableCatalog();
    TableChange change = TableChange.updateComment("new_comment");
    Assertions.assertThrows(
        NoSuchTableException.class,
        () -> {
          tableCatalog.alterTable(identifier, change);
        });
  }

  @Test
  public void testAlterHiveTable() throws TException, InterruptedException {
    Column[] columns = createColumns();
    Table createdTable =
        catalog
            .asTableCatalog()
            .createTable(
                NameIdentifier.of(metalakeName, catalogName, schemaName, tableName),
                columns,
                TABLE_COMMENT,
                createProperties(),
                new Transform[] {Transforms.identity(columns[2].name())});
    Assertions.assertNull(createdTable.auditInfo().lastModifier());
    Assertions.assertEquals(AuthConstants.ANONYMOUS_USER, createdTable.auditInfo().creator());
    Table alteredTable =
        catalog
            .asTableCatalog()
            .alterTable(
                NameIdentifier.of(metalakeName, catalogName, schemaName, tableName),
                TableChange.rename(ALTER_TABLE_NAME),
                TableChange.updateComment(TABLE_COMMENT + "_new"),
                TableChange.removeProperty("key1"),
                TableChange.setProperty("key2", "val2_new"),
                TableChange.addColumn(
                    new String[] {"col_4"},
                    Types.StringType.get(),
                    null,
                    TableChange.ColumnPosition.after(columns[1].name())),
                TableChange.renameColumn(new String[] {HIVE_COL_NAME2}, "col_2_new"),
                TableChange.updateColumnComment(new String[] {HIVE_COL_NAME1}, "comment_new"),
                TableChange.updateColumnType(
                    new String[] {HIVE_COL_NAME1}, Types.IntegerType.get()));
    Assertions.assertEquals(AuthConstants.ANONYMOUS_USER, alteredTable.auditInfo().creator());
    Assertions.assertEquals(AuthConstants.ANONYMOUS_USER, alteredTable.auditInfo().lastModifier());
    // Direct get table from hive metastore to check if the table is altered successfully.
    org.apache.hadoop.hive.metastore.api.Table hiveTab =
        hiveClientPool.run(client -> client.getTable(schemaName, ALTER_TABLE_NAME));
    Assertions.assertEquals(schemaName.toLowerCase(), hiveTab.getDbName());
    Assertions.assertEquals(ALTER_TABLE_NAME, hiveTab.getTableName());
    Assertions.assertEquals("val2_new", hiveTab.getParameters().get("key2"));

    Assertions.assertEquals(HIVE_COL_NAME1, hiveTab.getSd().getCols().get(0).getName());
    Assertions.assertEquals("int", hiveTab.getSd().getCols().get(0).getType());
    Assertions.assertEquals("comment_new", hiveTab.getSd().getCols().get(0).getComment());

    Assertions.assertEquals("col_2_new", hiveTab.getSd().getCols().get(1).getName());
    Assertions.assertEquals("date", hiveTab.getSd().getCols().get(1).getType());
    Assertions.assertEquals("col_2_comment", hiveTab.getSd().getCols().get(1).getComment());

    Assertions.assertEquals("col_4", hiveTab.getSd().getCols().get(2).getName());
    Assertions.assertEquals("string", hiveTab.getSd().getCols().get(2).getType());
    Assertions.assertNull(hiveTab.getSd().getCols().get(2).getComment());

    Assertions.assertEquals(1, hiveTab.getPartitionKeys().size());
    Assertions.assertEquals(columns[2].name(), hiveTab.getPartitionKeys().get(0).getName());
    assertDefaultTableProperties(alteredTable, hiveTab);
    checkTableReadWrite(hiveTab);

    // test alter partition column exception
    TableCatalog tableCatalog = catalog.asTableCatalog();
    NameIdentifier id = NameIdentifier.of(metalakeName, catalogName, schemaName, ALTER_TABLE_NAME);
    TableChange updateType =
        TableChange.updateColumnType(new String[] {HIVE_COL_NAME3}, Types.IntegerType.get());
    RuntimeException exception =
        assertThrows(
            RuntimeException.class,
            () -> {
              tableCatalog.alterTable(id, updateType);
            });
    Assertions.assertTrue(exception.getMessage().contains("Cannot alter partition column"));

    // test add column with default value exception
    TableChange withDefaultValue =
        TableChange.addColumn(
            new String[] {"col_3"}, Types.ByteType.get(), "comment", Literals.NULL);
    exception =
        Assertions.assertThrows(
            IllegalArgumentException.class, () -> tableCatalog.alterTable(id, withDefaultValue));
    Assertions.assertTrue(
        exception
            .getMessage()
            .contains(
                "The DEFAULT constraint for column is only supported since Hive 3.0, "
                    + "but the current Gravitino Hive catalog only supports Hive 2.x"),
        "The exception message is: " + exception.getMessage());

    // test alter column nullability exception
    TableChange alterColumnNullability =
        TableChange.updateColumnNullability(new String[] {HIVE_COL_NAME1}, false);
    exception =
        assertThrows(
            IllegalArgumentException.class,
            () -> tableCatalog.alterTable(id, alterColumnNullability));
    Assertions.assertTrue(
        exception
            .getMessage()
            .contains(
                "The NOT NULL constraint for column is only supported since Hive 3.0,"
                    + " but the current Gravitino Hive catalog only supports Hive 2.x. Illegal column: hive_col_name1"));

    // test update column default value exception
    TableChange updateDefaultValue =
        TableChange.updateColumnDefaultValue(new String[] {HIVE_COL_NAME1}, Literals.NULL);
    exception =
        assertThrows(
            IllegalArgumentException.class, () -> tableCatalog.alterTable(id, updateDefaultValue));
    Assertions.assertTrue(
        exception
            .getMessage()
            .contains(
                "The DEFAULT constraint for column is only supported since Hive 3.0, "
                    + "but the current Gravitino Hive catalog only supports Hive 2.x"),
        "The exception message is: " + exception.getMessage());

    // test updateColumnPosition exception
    Column col1 = Column.of("name", Types.StringType.get(), "comment");
    Column col2 = Column.of("address", Types.StringType.get(), "comment");
    Column col3 = Column.of("date_of_birth", Types.DateType.get(), "comment");

    Column[] newColumns = new Column[] {col1, col2, col3};
    NameIdentifier tableIdentifier =
        NameIdentifier.of(
            metalakeName,
            catalogName,
            schemaName,
            GravitinoITUtils.genRandomName("CatalogHiveIT_table"));
    catalog
        .asTableCatalog()
        .createTable(
            tableIdentifier,
            newColumns,
            TABLE_COMMENT,
            ImmutableMap.of(),
            Transforms.EMPTY_TRANSFORM,
            Distributions.NONE,
            new SortOrder[0]);

    TableChange updatePos =
        TableChange.updateColumnPosition(
            new String[] {"date_of_birth"}, TableChange.ColumnPosition.first());
    exception =
        assertThrows(
            IllegalArgumentException.class,
            () -> tableCatalog.alterTable(tableIdentifier, updatePos));
    Assertions.assertTrue(
        exception
            .getMessage()
            .contains(
                "please ensure that the type of the new column position is compatible with the old one"));
  }

  private void assertDefaultTableProperties(
      Table gravitinoReturnTable, org.apache.hadoop.hive.metastore.api.Table actualTable) {
    HiveTablePropertiesMetadata tablePropertiesMetadata = new HiveTablePropertiesMetadata();
    Assertions.assertEquals(
        tablePropertiesMetadata.getDefaultValue(SERDE_LIB),
        actualTable.getSd().getSerdeInfo().getSerializationLib());
    Assertions.assertEquals(
        tablePropertiesMetadata.getDefaultValue(INPUT_FORMAT),
        actualTable.getSd().getInputFormat());
    Assertions.assertEquals(
        tablePropertiesMetadata.getDefaultValue(OUTPUT_FORMAT),
        actualTable.getSd().getOutputFormat());
    Assertions.assertEquals(
        ((TableType) tablePropertiesMetadata.getDefaultValue(TABLE_TYPE)).name(),
        actualTable.getTableType());
    Assertions.assertEquals(tableName.toLowerCase(), actualTable.getSd().getSerdeInfo().getName());
    Assertions.assertEquals(
        ((Boolean) tablePropertiesMetadata.getDefaultValue(EXTERNAL)).toString().toUpperCase(),
        actualTable.getParameters().get(EXTERNAL));
    Assertions.assertNotNull(actualTable.getParameters().get(COMMENT));
    Assertions.assertNotNull(actualTable.getSd().getLocation());
    Assertions.assertNotNull(gravitinoReturnTable.properties().get(TRANSIENT_LAST_DDL_TIME));
  }

  @Test
  public void testDropHiveTable() {
    catalog
        .asTableCatalog()
        .createTable(
            NameIdentifier.of(metalakeName, catalogName, schemaName, tableName),
            createColumns(),
            TABLE_COMMENT,
            createProperties(),
            Transforms.EMPTY_TRANSFORM);
    catalog
        .asTableCatalog()
        .dropTable(NameIdentifier.of(metalakeName, catalogName, schemaName, ALTER_TABLE_NAME));

    // Directly get table from hive metastore to check if the table is dropped successfully.
    assertThrows(
        NoSuchObjectException.class,
        () -> hiveClientPool.run(client -> client.getTable(schemaName, ALTER_TABLE_NAME)));
  }

  @Test
  public void testAlterSchema() throws TException, InterruptedException {
    NameIdentifier ident = NameIdentifier.of(metalakeName, catalogName, schemaName);

    GravitinoMetalake metalake = client.loadMetalake(metalakeName);
    Catalog catalog = metalake.loadCatalog(catalogName);
    Schema schema = catalog.asSchemas().loadSchema(ident.name());
    Assertions.assertNull(schema.auditInfo().lastModifier());
    Assertions.assertEquals(AuthConstants.ANONYMOUS_USER, schema.auditInfo().creator());
    schema =
        catalog
            .asSchemas()
            .alterSchema(
                ident.name(),
                SchemaChange.removeProperty("key1"),
                SchemaChange.setProperty("key2", "val2-alter"));

    Assertions.assertEquals(AuthConstants.ANONYMOUS_USER, schema.auditInfo().lastModifier());
    Assertions.assertEquals(AuthConstants.ANONYMOUS_USER, schema.auditInfo().creator());

    Map<String, String> properties2 = catalog.asSchemas().loadSchema(ident.name()).properties();
    Assertions.assertFalse(properties2.containsKey("key1"));
    Assertions.assertEquals("val2-alter", properties2.get("key2"));

    Database database = hiveClientPool.run(client -> client.getDatabase(schemaName));
    Map<String, String> properties3 = database.getParameters();
    Assertions.assertFalse(properties3.containsKey("key1"));
    Assertions.assertEquals("val2-alter", properties3.get("key2"));
  }

  @Test
  void testLoadEntityWithSamePrefix() {
    GravitinoMetalake metalake = client.loadMetalake(metalakeName);
    Catalog catalog = metalake.loadCatalog(catalogName);
    Assertions.assertNotNull(catalog);

    for (int i = 1; i < metalakeName.length(); i++) {
      // We can't get the metalake by prefix
      final int length = i;
      final NameIdentifier id = NameIdentifier.of(metalakeName.substring(0, length));
      Assertions.assertThrows(NoSuchMetalakeException.class, () -> client.loadMetalake(id.name()));
    }
    final NameIdentifier idA = NameIdentifier.of(metalakeName + "a");
    Assertions.assertThrows(NoSuchMetalakeException.class, () -> client.loadMetalake(idA.name()));

    for (int i = 1; i < catalogName.length(); i++) {
      // We can't get the catalog by prefix
      final int length = i;
      final NameIdentifier id = NameIdentifier.of(metalakeName, catalogName.substring(0, length));
      Assertions.assertThrows(NoSuchCatalogException.class, () -> metalake.loadCatalog(id.name()));
    }

    // We can't load the catalog.
    final NameIdentifier idB = NameIdentifier.of(metalakeName, catalogName + "a");
    Assertions.assertThrows(NoSuchCatalogException.class, () -> metalake.loadCatalog(idB.name()));

    SupportsSchemas schemas = catalog.asSchemas();

    for (int i = 1; i < schemaName.length(); i++) {
      // We can't get the schema by prefix
      final int length = i;
      final NameIdentifier id =
          NameIdentifier.of(metalakeName, catalogName, schemaName.substring(0, length));
      Assertions.assertThrows(NoSuchSchemaException.class, () -> schemas.loadSchema(id.name()));
    }

    NameIdentifier idC = NameIdentifier.of(metalakeName, catalogName, schemaName + "a");
    Assertions.assertThrows(NoSuchSchemaException.class, () -> schemas.loadSchema(idC.name()));

    TableCatalog tableCatalog = catalog.asTableCatalog();

    for (int i = 1; i < tableName.length(); i++) {
      // We can't get the table by prefix
      final int length = i;
      final NameIdentifier id =
          NameIdentifier.of(metalakeName, catalogName, schemaName, tableName.substring(0, length));
      Assertions.assertThrows(NoSuchTableException.class, () -> tableCatalog.loadTable(id));
    }

    NameIdentifier idD = NameIdentifier.of(metalakeName, catalogName, schemaName, tableName + "a");
    Assertions.assertThrows(NoSuchTableException.class, () -> tableCatalog.loadTable(idD));
  }

  @Test
  void testAlterEntityName() {
    String metalakeName = GravitinoITUtils.genRandomName("CatalogHiveIT_metalake");
    client.createMetalake(metalakeName, "", ImmutableMap.of());
    final GravitinoMetalake metalake = client.loadMetalake(metalakeName);
    String newMetalakeName = GravitinoITUtils.genRandomName("CatalogHiveIT_metalake_new");

    // Test rename metalake
    NameIdentifier id = NameIdentifier.of(metalakeName);
    NameIdentifier newId = NameIdentifier.of(newMetalakeName);
    for (int i = 0; i < 2; i++) {
      Assertions.assertThrows(
          NoSuchMetalakeException.class, () -> client.loadMetalake(newId.name()));
      client.alterMetalake(id.name(), MetalakeChange.rename(newMetalakeName));
      client.loadMetalake(newId.name());
      Assertions.assertThrows(NoSuchMetalakeException.class, () -> client.loadMetalake(id.name()));

      client.alterMetalake(newId.name(), MetalakeChange.rename(metalakeName));
      client.loadMetalake(id.name());
      Assertions.assertThrows(
          NoSuchMetalakeException.class, () -> client.loadMetalake(newId.name()));
    }

    String catalogName = GravitinoITUtils.genRandomName("CatalogHiveIT_catalog");
    metalake.createCatalog(
        catalogName,
        Catalog.Type.RELATIONAL,
        provider,
        "comment",
        ImmutableMap.of(METASTORE_URIS, HIVE_METASTORE_URIS));

    Catalog catalog = metalake.loadCatalog(catalogName);
    // Test rename catalog
    String newCatalogName = GravitinoITUtils.genRandomName("CatalogHiveIT_catalog_new");
    NameIdentifier newId2 = NameIdentifier.of(metalakeName, newMetalakeName);
    NameIdentifier oldId = NameIdentifier.of(metalakeName, catalogName);
    for (int i = 0; i < 2; i++) {
      Assertions.assertThrows(
          NoSuchCatalogException.class, () -> metalake.loadCatalog(newId2.name()));
      metalake.alterCatalog(catalogName, CatalogChange.rename(newCatalogName));
      metalake.loadCatalog(newCatalogName);
      Assertions.assertThrows(
          NoSuchCatalogException.class, () -> metalake.loadCatalog(oldId.name()));

      metalake.alterCatalog(newCatalogName, CatalogChange.rename(catalogName));
      catalog = metalake.loadCatalog(oldId.name());
      Assertions.assertThrows(
          NoSuchCatalogException.class, () -> metalake.loadCatalog(newId2.name()));
    }

    // Schema does not have the rename operation.
    final String schemaName = GravitinoITUtils.genRandomName("CatalogHiveIT_schema");
    catalog.asSchemas().createSchema(schemaName, "", ImmutableMap.of());

    final Catalog cata = catalog;
    // Now try to rename table
    final String tableName = GravitinoITUtils.genRandomName("CatalogHiveIT_table");
    final String newTableName = GravitinoITUtils.genRandomName("CatalogHiveIT_table_new");
    Column[] columns = createColumns();
    catalog
        .asTableCatalog()
        .createTable(
            NameIdentifier.of(metalakeName, catalogName, schemaName, tableName),
            columns,
            TABLE_COMMENT,
            createProperties(),
            Transforms.EMPTY_TRANSFORM);

    NameIdentifier id3 = NameIdentifier.of(metalakeName, catalogName, schemaName, newTableName);
    NameIdentifier id4 = NameIdentifier.of(metalakeName, catalogName, schemaName, tableName);
    TableChange newRename = TableChange.rename(newTableName);
    TableChange oldRename = TableChange.rename(tableName);
    TableCatalog tableCatalog = catalog.asTableCatalog();
    TableCatalog tableCata = cata.asTableCatalog();

    for (int i = 0; i < 2; i++) {
      // The table to be renamed does not exist
      Assertions.assertThrows(NoSuchTableException.class, () -> tableCata.loadTable(id3));
      tableCatalog.alterTable(id4, newRename);
      Table table = tableCatalog.loadTable(id3);
      Assertions.assertNotNull(table);

      // Old Table should not exist anymore.
      Assertions.assertThrows(NoSuchTableException.class, () -> tableCata.loadTable(id4));

      tableCatalog.alterTable(id3, oldRename);
      table = catalog.asTableCatalog().loadTable(id4);
      Assertions.assertNotNull(table);
    }
  }

  @Test
  void testDropAndRename() {
    String metalakeName1 = GravitinoITUtils.genRandomName("CatalogHiveIT_metalake1");
    String metalakeName2 = GravitinoITUtils.genRandomName("CatalogHiveIT_metalake2");

    client.createMetalake(metalakeName1, "comment", Collections.emptyMap());
    client.createMetalake(metalakeName2, "comment", Collections.emptyMap());

    client.dropMetalake(metalakeName1);
    client.dropMetalake(metalakeName2);

    client.createMetalake(metalakeName1, "comment", Collections.emptyMap());

    client.alterMetalake(metalakeName1, MetalakeChange.rename(metalakeName2));

    client.loadMetalake(metalakeName2);

    Assertions.assertThrows(
        NoSuchMetalakeException.class,
        () -> {
          client.loadMetalake(metalakeName1);
        });
  }

  @Test
  public void testDropHiveManagedTable() throws TException, InterruptedException, IOException {
    Column[] columns = createColumns();
    catalog
        .asTableCatalog()
        .createTable(
            NameIdentifier.of(metalakeName, catalogName, schemaName, tableName),
            columns,
            TABLE_COMMENT,
            createProperties(),
            new Transform[] {Transforms.identity(columns[2].name())});
    // Directly get table from hive metastore to check if the table is created successfully.
    org.apache.hadoop.hive.metastore.api.Table hiveTab =
        hiveClientPool.run(client -> client.getTable(schemaName, tableName));
    checkTableReadWrite(hiveTab);
    Assertions.assertEquals(MANAGED_TABLE.name(), hiveTab.getTableType());
    Path tableDirectory = new Path(hiveTab.getSd().getLocation());
    catalog
        .asTableCatalog()
        .dropTable(NameIdentifier.of(metalakeName, catalogName, schemaName, tableName));
    Boolean existed = hiveClientPool.run(client -> client.tableExists(schemaName, tableName));
    Assertions.assertFalse(existed, "The hive table should not exist");
    Assertions.assertFalse(hdfs.exists(tableDirectory), "The table directory should not exist");
  }

  @Test
  public void testDropHiveExternalTable() throws TException, InterruptedException, IOException {
    Column[] columns = createColumns();
    catalog
        .asTableCatalog()
        .createTable(
            NameIdentifier.of(metalakeName, catalogName, schemaName, tableName),
            columns,
            TABLE_COMMENT,
            ImmutableMap.of(TABLE_TYPE, EXTERNAL_TABLE.name().toLowerCase(Locale.ROOT)),
            new Transform[] {Transforms.identity(columns[2].name())});
    // Directly get table from hive metastore to check if the table is created successfully.
    org.apache.hadoop.hive.metastore.api.Table hiveTab =
        hiveClientPool.run(client -> client.getTable(schemaName, tableName));
    checkTableReadWrite(hiveTab);
    Assertions.assertEquals(EXTERNAL_TABLE.name(), hiveTab.getTableType());
    catalog
        .asTableCatalog()
        .dropTable(NameIdentifier.of(metalakeName, catalogName, schemaName, tableName));

    Boolean existed = hiveClientPool.run(client -> client.tableExists(schemaName, tableName));
    Assertions.assertFalse(existed, "The table should be not exist");
    Path tableDirectory = new Path(hiveTab.getSd().getLocation());
    Assertions.assertTrue(
        hdfs.listStatus(tableDirectory).length > 0, "The table should not be empty");
  }

  @Test
  public void testPurgeHiveManagedTable() throws TException, InterruptedException, IOException {
    Column[] columns = createColumns();
    catalog
        .asTableCatalog()
        .createTable(
            NameIdentifier.of(metalakeName, catalogName, schemaName, tableName),
            columns,
            TABLE_COMMENT,
            createProperties(),
            new Transform[] {Transforms.identity(columns[2].name())});
    // Directly get table from hive metastore to check if the table is created successfully.
    org.apache.hadoop.hive.metastore.api.Table hiveTab =
        hiveClientPool.run(client -> client.getTable(schemaName, tableName));
    checkTableReadWrite(hiveTab);
    Assertions.assertEquals(MANAGED_TABLE.name(), hiveTab.getTableType());
    catalog
        .asTableCatalog()
        .purgeTable(NameIdentifier.of(metalakeName, catalogName, schemaName, tableName));
    Boolean existed = hiveClientPool.run(client -> client.tableExists(schemaName, tableName));
    Assertions.assertFalse(existed, "The hive table should not exist");
    Path tableDirectory = new Path(hiveTab.getSd().getLocation());
    Assertions.assertFalse(hdfs.exists(tableDirectory), "The table directory should not exist");
    Path trashDirectory = hdfs.getTrashRoot(tableDirectory);
    Assertions.assertFalse(hdfs.exists(trashDirectory), "The trash should not exist");
  }

  @Test
  public void testPurgeHiveExternalTable() throws TException, InterruptedException, IOException {
    Column[] columns = createColumns();
    catalog
        .asTableCatalog()
        .createTable(
            NameIdentifier.of(metalakeName, catalogName, schemaName, tableName),
            columns,
            TABLE_COMMENT,
            ImmutableMap.of(TABLE_TYPE, EXTERNAL_TABLE.name().toLowerCase(Locale.ROOT)),
            new Transform[] {Transforms.identity(columns[2].name())});
    // Directly get table from hive metastore to check if the table is created successfully.
    org.apache.hadoop.hive.metastore.api.Table hiveTab =
        hiveClientPool.run(client -> client.getTable(schemaName, tableName));
    checkTableReadWrite(hiveTab);
    Assertions.assertEquals(EXTERNAL_TABLE.name(), hiveTab.getTableType());
    TableCatalog tableCatalog = catalog.asTableCatalog();
    NameIdentifier id = NameIdentifier.of(metalakeName, catalogName, schemaName, tableName);
    Assertions.assertThrows(
        UnsupportedOperationException.class,
        () -> {
          tableCatalog.purgeTable(id);
        },
        "Can't purge a external hive table");

    Boolean existed = hiveClientPool.run(client -> client.tableExists(schemaName, tableName));
    Assertions.assertTrue(existed, "The table should be still exist");
    Path tableDirectory = new Path(hiveTab.getSd().getLocation());
    Assertions.assertTrue(
        hdfs.listStatus(tableDirectory).length > 0, "The table should not be empty");
  }

  @Test
  public void testRemoveNonExistTable() throws TException, InterruptedException {
    Column[] columns = createColumns();
    catalog
        .asTableCatalog()
        .createTable(
            NameIdentifier.of(metalakeName, catalogName, schemaName, tableName),
            columns,
            TABLE_COMMENT,
            ImmutableMap.of(TABLE_TYPE, EXTERNAL_TABLE.name().toLowerCase(Locale.ROOT)),
            new Transform[] {Transforms.identity(columns[2].name())});

    // Directly drop table from hive metastore.
    hiveClientPool.run(
        client -> {
          client.dropTable(schemaName, tableName, true, false, false);
          return null;
        });

    // Drop table from catalog, drop non-exist table should return false;
    Assertions.assertFalse(
        catalog
            .asTableCatalog()
            .dropTable(NameIdentifier.of(metalakeName, catalogName, schemaName, tableName)),
        "The table should not be found in the catalog");

    Assertions.assertFalse(
        catalog
            .asTableCatalog()
            .tableExists(NameIdentifier.of(metalakeName, catalogName, schemaName, tableName)),
        "The table should not be found in the catalog");
  }

  @Test
  public void testPurgeNonExistTable() throws TException, InterruptedException {
    Column[] columns = createColumns();
    catalog
        .asTableCatalog()
        .createTable(
            NameIdentifier.of(metalakeName, catalogName, schemaName, tableName),
            columns,
            TABLE_COMMENT,
            ImmutableMap.of(TABLE_TYPE, EXTERNAL_TABLE.name().toLowerCase(Locale.ROOT)),
            new Transform[] {Transforms.identity(columns[2].name())});

    // Directly drop table from hive metastore.
    hiveClientPool.run(
        client -> {
          client.dropTable(schemaName, tableName, true, false, true);
          return null;
        });

    // Drop table from catalog, drop non-exist table should return false;
    Assertions.assertFalse(
        catalog
            .asTableCatalog()
            .purgeTable(NameIdentifier.of(metalakeName, catalogName, schemaName, tableName)),
        "The table should not be found in the catalog");

    Assertions.assertFalse(
        catalog
            .asTableCatalog()
            .tableExists(NameIdentifier.of(metalakeName, catalogName, schemaName, tableName)),
        "The table should not be found in the catalog");
  }

  @Test
  void testCustomCatalogOperations() {
    String catalogName = "custom_catalog";
    Assertions.assertDoesNotThrow(
        () -> createCatalogWithCustomOperation(catalogName, HiveCatalogOperations.class.getName()));
    Assertions.assertThrowsExactly(
        RuntimeException.class,
        () ->
            createCatalogWithCustomOperation(
                catalogName + "_not_exists", "com.datastrato.gravitino.catalog.not.exists"));
  }

  private static void createCatalogWithCustomOperation(String catalogName, String customImpl) {
    Map<String, String> properties = Maps.newHashMap();
    properties.put(METASTORE_URIS, HIVE_METASTORE_URIS);
    properties.put(BaseCatalog.CATALOG_OPERATION_IMPL, customImpl);

    Catalog catalog =
        metalake.createCatalog(
            catalogName, Catalog.Type.RELATIONAL, provider, "comment", properties);
    catalog.asSchemas().listSchemas();
  }
}<|MERGE_RESOLUTION|>--- conflicted
+++ resolved
@@ -199,26 +199,12 @@
 
   @AfterAll
   public static void stop() throws IOException {
-<<<<<<< HEAD
-=======
-    Arrays.stream(catalog.asSchemas().listSchemas())
-        .filter(schema -> !schema.equals("default"))
-        .forEach(
-            (schema -> {
-              catalog.asSchemas().dropSchema(schema, true);
-            }));
-    Arrays.stream(metalake.listCatalogs())
-        .forEach(
-            (ident -> {
-              metalake.dropCatalog(ident.name());
-            }));
->>>>>>> 9f2c90d7
     if (client != null) {
       Arrays.stream(catalog.asSchemas().listSchemas())
-          .filter(ident -> !ident.name().equals("default"))
+          .filter(schema -> !schema.equals("default"))
           .forEach(
-              (ident -> {
-                catalog.asSchemas().dropSchema(ident.name(), true);
+              (schema -> {
+                catalog.asSchemas().dropSchema(schema, true);
               }));
       Arrays.stream(metalake.listCatalogs())
           .forEach(
