--- conflicted
+++ resolved
@@ -161,12 +161,7 @@
           STRING_TYPE_NAME,
           "'gravitino_it_test'");
 
-<<<<<<< HEAD
-  @BeforeAll
-  public void startup() throws Exception {
-=======
   protected void startNecessaryContainer() {
->>>>>>> 3c5d20f8
     containerSuite.startHiveContainer();
 
     HIVE_METASTORE_URIS =
