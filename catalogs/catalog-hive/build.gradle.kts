/*
 * Licensed to the Apache Software Foundation (ASF) under one
 * or more contributor license agreements.  See the NOTICE file
 * distributed with this work for additional information
 * regarding copyright ownership.  The ASF licenses this file
 * to you under the Apache License, Version 2.0 (the
 * "License"); you may not use this file except in compliance
 * with the License.  You may obtain a copy of the License at
 *
 *  http://www.apache.org/licenses/LICENSE-2.0
 *
 * Unless required by applicable law or agreed to in writing,
 * software distributed under the License is distributed on an
 * "AS IS" BASIS, WITHOUT WARRANTIES OR CONDITIONS OF ANY
 * KIND, either express or implied.  See the License for the
 * specific language governing permissions and limitations
 * under the License.
 */
description = "catalog-hive"

plugins {
  `maven-publish`
  id("java")
  id("idea")
}

val scalaVersion: String = project.properties["scalaVersion"] as? String ?: extra["defaultScalaVersion"].toString()
val sparkVersion: String = libs.versions.spark34.get()
val icebergVersion: String = libs.versions.iceberg.get()
val scalaCollectionCompatVersion: String = libs.versions.scala.collection.compat.get()

dependencies {
  implementation(project(":api"))
  implementation(project(":core"))

  implementation(libs.caffeine)
  implementation(libs.guava)
  implementation(libs.hive2.exec) {
    artifact {
      classifier = "core"
    }
    exclude("com.google.code.findbugs", "jsr305")
    exclude("com.google.protobuf")
    exclude("org.apache.avro")
    exclude("org.apache.calcite")
    exclude("org.apache.calcite.avatica")
    exclude("org.apache.curator")
    exclude("org.apache.hadoop", "hadoop-yarn-server-resourcemanager")
    exclude("org.apache.logging.log4j")
    exclude("org.apache.zookeeper")
    exclude("org.eclipse.jetty.aggregate", "jetty-all")
    exclude("org.eclipse.jetty.orbit", "javax.servlet")
    exclude("org.openjdk.jol")
    exclude("org.pentaho")
    exclude("org.slf4j")
  }
  implementation(libs.hive2.metastore) {
    exclude("co.cask.tephra")
    exclude("com.github.joshelser")
    exclude("com.google.code.findbugs", "jsr305")
    exclude("com.google.code.findbugs", "sr305")
    exclude("com.tdunning", "json")
    exclude("com.zaxxer", "HikariCP")
    exclude("io.dropwizard.metricss")
    exclude("javax.transaction", "transaction-api")
    exclude("org.apache.avro")
    exclude("org.apache.curator")
    exclude("org.apache.hadoop", "hadoop-yarn-server-resourcemanager")
    exclude("org.apache.hbase")
    exclude("org.apache.logging.log4j")
    exclude("org.apache.parquet", "parquet-hadoop-bundle")
    exclude("org.apache.zookeeper")
    exclude("org.eclipse.jetty.aggregate", "jetty-all")
    exclude("org.eclipse.jetty.orbit", "javax.servlet")
    exclude("org.openjdk.jol")
    exclude("org.slf4j")
  }

  implementation(libs.hadoop2.common) {
    exclude("*")
  }
  implementation(libs.hadoop2.mapreduce.client.core) {
    exclude("*")
  }
  implementation(libs.slf4j.api)

  compileOnly(libs.immutables.value)
  compileOnly(libs.lombok)

  annotationProcessor(libs.immutables.value)
  annotationProcessor(libs.lombok)

  testImplementation(project(":common"))
  testImplementation(project(":clients:client-java"))
  testImplementation(project(":integration-test-common", "testArtifacts"))
  testImplementation(project(":server"))
  testImplementation(project(":server-common"))

  testImplementation(libs.bundles.jetty)
  testImplementation(libs.bundles.jersey)
  testImplementation(libs.bundles.log4j)
  testImplementation(libs.hadoop2.hdfs)
  testImplementation(libs.hive2.common) {
    exclude("org.eclipse.jetty.aggregate", "jetty-all")
    exclude("org.eclipse.jetty.orbit", "javax.servlet")
  }
  testImplementation(libs.junit.jupiter.api)
  testImplementation(libs.mockito.core)
  testImplementation(libs.mysql.driver)

  testImplementation("org.apache.spark:spark-hive_$scalaVersion:$sparkVersion") {
    exclude("org.apache.hadoop")
  }
  testImplementation("org.scala-lang.modules:scala-collection-compat_$scalaVersion:$scalaCollectionCompatVersion")
  testImplementation("org.apache.spark:spark-sql_$scalaVersion:$sparkVersion") {
    exclude("org.apache.avro")
    exclude("org.apache.hadoop")
    exclude("org.apache.zookeeper")
    exclude("io.dropwizard.metrics")
    exclude("org.rocksdb")
  }
  testImplementation(libs.slf4j.api)
  testImplementation(libs.testcontainers)
  testImplementation(libs.testcontainers.mysql)

  testRuntimeOnly(libs.junit.jupiter.engine)
}

tasks {
  val runtimeJars by registering(Copy::class) {
    from(configurations.runtimeClasspath)
    into("build/libs")
  }

  val copyCatalogLibs by registering(Copy::class) {
    dependsOn("jar", "runtimeJars")
    from("build/libs")
    into("$rootDir/distribution/package/catalogs/hive/libs")
  }

  val copyCatalogConfig by registering(Copy::class) {
    from("src/main/resources")
    into("$rootDir/distribution/package/catalogs/hive/conf")

    include("hive.conf")
    include("hive-site.xml.template")

    rename { original ->
      if (original.endsWith(".template")) {
        original.replace(".template", "")
      } else {
        original
      }
    }

    exclude { details ->
      details.file.isDirectory()
    }
  }

  register("copyLibAndConfig", Copy::class) {
    dependsOn(copyCatalogConfig, copyCatalogLibs)
  }
}

tasks.test {
  val skipUTs = project.hasProperty("skipTests")
  if (skipUTs) {
    // Only run integration tests
    include("**/integration/**")
  }

  val skipITs = project.hasProperty("skipITs")
  if (skipITs) {
    // Exclude integration tests
    exclude("**/integration/**")
  } else {
    dependsOn(tasks.jar)

    doFirst {
<<<<<<< HEAD
      environment("GRAVITINO_CI_HIVE_DOCKER_IMAGE", "datastrato/gravitino-ci-hive:0.1.12")
=======
      environment("GRAVITINO_CI_HIVE_DOCKER_IMAGE", "datastrato/gravitino-ci-hive:0.1.13")
>>>>>>> 2a2a1908
      environment("GRAVITINO_CI_KERBEROS_HIVE_DOCKER_IMAGE", "datastrato/gravitino-ci-kerberos-hive:0.1.4")
    }

    val init = project.extra.get("initIntegrationTest") as (Test) -> Unit
    init(this)
  }
}

tasks.getByName("generateMetadataFileForMavenJavaPublication") {
  dependsOn("runtimeJars")
}<|MERGE_RESOLUTION|>--- conflicted
+++ resolved
@@ -178,12 +178,8 @@
     dependsOn(tasks.jar)
 
     doFirst {
-<<<<<<< HEAD
-      environment("GRAVITINO_CI_HIVE_DOCKER_IMAGE", "datastrato/gravitino-ci-hive:0.1.12")
-=======
       environment("GRAVITINO_CI_HIVE_DOCKER_IMAGE", "datastrato/gravitino-ci-hive:0.1.13")
->>>>>>> 2a2a1908
-      environment("GRAVITINO_CI_KERBEROS_HIVE_DOCKER_IMAGE", "datastrato/gravitino-ci-kerberos-hive:0.1.4")
+      environment("GRAVITINO_CI_KERBEROS_HIVE_DOCKER_IMAGE", "datastrato/gravitino-ci-kerberos-hive:0.1.5")
     }
 
     val init = project.extra.get("initIntegrationTest") as (Test) -> Unit
