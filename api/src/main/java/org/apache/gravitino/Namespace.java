/*
 * Licensed to the Apache Software Foundation (ASF) under one
 * or more contributor license agreements.  See the NOTICE file
 * distributed with this work for additional information
 * regarding copyright ownership.  The ASF licenses this file
 * to you under the Apache License, Version 2.0 (the
 * "License"); you may not use this file except in compliance
 * with the License.  You may obtain a copy of the License at
 *
 *  http://www.apache.org/licenses/LICENSE-2.0
 *
 * Unless required by applicable law or agreed to in writing,
 * software distributed under the License is distributed on an
 * "AS IS" BASIS, WITHOUT WARRANTIES OR CONDITIONS OF ANY
 * KIND, either express or implied.  See the License for the
 * specific language governing permissions and limitations
 * under the License.
 */
package org.apache.gravitino;

import com.google.common.base.Joiner;
import com.google.common.base.Preconditions;
import com.google.errorprone.annotations.FormatMethod;
import com.google.errorprone.annotations.FormatString;
import java.util.Arrays;
import org.apache.commons.lang3.StringUtils;
import org.apache.gravitino.exceptions.IllegalNamespaceException;

/**
 * A namespace is a sequence of levels separated by dots. It's used to identify a metalake, a
 * catalog or a schema. For example, "metalake1", "metalake1.catalog1" and
 * "metalake1.catalog1.schema1" are all valid namespaces.
 */
public class Namespace {

  private static final Namespace EMPTY = new Namespace(new String[0]);
  private static final Joiner DOT = Joiner.on('.');

  private final String[] levels;

  /**
   * Get an empty namespace.
   *
   * @return An empty namespace
   */
  public static Namespace empty() {
    return EMPTY;
  }

  /**
   * Create a namespace with the given levels.
   *
   * @param levels The levels of the namespace
   * @return A namespace with the given levels
   */
  public static Namespace of(String... levels) {
    check(levels != null, "Cannot create a namespace with null levels");
    if (levels.length == 0) {
      return empty();
    }

    for (String level : levels) {
      check(
          level != null && !level.isEmpty(), "Cannot create a namespace with null or empty level");
    }

    return new Namespace(levels);
  }

  /**
   * Create a namespace with the given string with levels separated by dots.
   *
   * @param namespace The namespace string
   * @return A namespace with the given levels
   */
  public static Namespace fromString(String namespace) {
    Preconditions.checkArgument(namespace != null, "Cannot create a namespace with null input");
    Preconditions.checkArgument(!namespace.endsWith("."), "Cannot create a namespace end with dot");
<<<<<<< HEAD
=======
    Preconditions.checkArgument(
        !namespace.startsWith("."), "Cannot create a namespace starting with a dot");
    Preconditions.checkArgument(
        !namespace.contains(".."), "Cannot create a namespace with an empty level");
>>>>>>> d09a2e1c
    if (StringUtils.isBlank(namespace)) {
      return empty();
    }
    return Namespace.of(namespace.split("\\."));
  }

  private Namespace(String[] levels) {
    this.levels = levels;
  }

  /**
   * Get the levels of the namespace.
   *
   * @return The levels of the namespace
   */
  public String[] levels() {
    return levels;
  }

  /**
   * Get the level at the given position.
   *
   * @param pos The position of the level
   * @return The level at the given position
   */
  public String level(int pos) {
    check(pos >= 0 && pos < levels.length, "Invalid level position");
    return levels[pos];
  }

  /**
   * Get the length of the namespace.
   *
   * @return The length of the namespace.
   */
  public int length() {
    return levels.length;
  }

  /**
   * Check if the namespace is empty.
   *
   * @return True if the namespace is empty, false otherwise.
   */
  public boolean isEmpty() {
    return levels.length == 0;
  }

  @Override
  public boolean equals(Object other) {
    if (!(other instanceof Namespace)) {
      return false;
    }

    Namespace otherNamespace = (Namespace) other;
    return Arrays.equals(levels, otherNamespace.levels);
  }

  @Override
  public int hashCode() {
    return Arrays.hashCode(levels);
  }

  @Override
  public String toString() {
    return DOT.join(levels);
  }

  /**
   * Check the given condition is true. Throw an {@link IllegalNamespaceException} if it's not.
   *
   * @param expression The expression to check.
   * @param message The message to throw.
   * @param args The arguments to the message.
   */
  @FormatMethod
  public static void check(boolean expression, @FormatString String message, Object... args) {
    if (!expression) {
      throw new IllegalNamespaceException(message, args);
    }
  }
}<|MERGE_RESOLUTION|>--- conflicted
+++ resolved
@@ -76,13 +76,10 @@
   public static Namespace fromString(String namespace) {
     Preconditions.checkArgument(namespace != null, "Cannot create a namespace with null input");
     Preconditions.checkArgument(!namespace.endsWith("."), "Cannot create a namespace end with dot");
-<<<<<<< HEAD
-=======
     Preconditions.checkArgument(
         !namespace.startsWith("."), "Cannot create a namespace starting with a dot");
     Preconditions.checkArgument(
         !namespace.contains(".."), "Cannot create a namespace with an empty level");
->>>>>>> d09a2e1c
     if (StringUtils.isBlank(namespace)) {
       return empty();
     }
