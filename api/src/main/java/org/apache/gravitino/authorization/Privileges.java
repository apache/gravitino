/*
 * Licensed to the Apache Software Foundation (ASF) under one
 * or more contributor license agreements.  See the NOTICE file
 * distributed with this work for additional information
 * regarding copyright ownership.  The ASF licenses this file
 * to you under the Apache License, Version 2.0 (the
 * "License"); you may not use this file except in compliance
 * with the License.  You may obtain a copy of the License at
 *
 *  http://www.apache.org/licenses/LICENSE-2.0
 *
 * Unless required by applicable law or agreed to in writing,
 * software distributed under the License is distributed on an
 * "AS IS" BASIS, WITHOUT WARRANTIES OR CONDITIONS OF ANY
 * KIND, either express or implied.  See the License for the
 * specific language governing permissions and limitations
 * under the License.
 */
package org.apache.gravitino.authorization;

import com.google.common.collect.Sets;
import java.util.Objects;
import java.util.Set;
import org.apache.gravitino.MetadataObject;

/** The helper class for {@link Privilege}. */
public class Privileges {

  private static final Set<MetadataObject.Type> TABLE_SUPPORTED_TYPES =
      Sets.immutableEnumSet(
          MetadataObject.Type.METALAKE,
          MetadataObject.Type.CATALOG,
          MetadataObject.Type.SCHEMA,
          MetadataObject.Type.TABLE);

  private static final Set<MetadataObject.Type> MODEL_SUPPORTED_TYPES =
      Sets.immutableEnumSet(
          MetadataObject.Type.METALAKE,
          MetadataObject.Type.CATALOG,
          MetadataObject.Type.SCHEMA,
          MetadataObject.Type.MODEL);

  private static final Set<MetadataObject.Type> TOPIC_SUPPORTED_TYPES =
      Sets.immutableEnumSet(
          MetadataObject.Type.METALAKE,
          MetadataObject.Type.CATALOG,
          MetadataObject.Type.SCHEMA,
          MetadataObject.Type.TOPIC);
  private static final Set<MetadataObject.Type> SCHEMA_SUPPORTED_TYPES =
      Sets.immutableEnumSet(
          MetadataObject.Type.METALAKE, MetadataObject.Type.CATALOG, MetadataObject.Type.SCHEMA);

  private static final Set<MetadataObject.Type> FILESET_SUPPORTED_TYPES =
      Sets.immutableEnumSet(
          MetadataObject.Type.METALAKE,
          MetadataObject.Type.CATALOG,
          MetadataObject.Type.SCHEMA,
          MetadataObject.Type.FILESET);

  /**
   * Returns the Privilege with allow condition from the string representation.
   *
   * @param privilege The string representation of the privilege.
   * @return The Privilege.
   */
  public static Privilege allow(String privilege) {
    Privilege.Name name = Privilege.Name.valueOf(privilege);
    return allow(name);
  }

  /**
   * Returns the Privilege with allow condition from the `Privilege.Name`.
   *
   * @param name The `Privilege.Name` of the privilege.
   * @return The Privilege.
   */
  public static Privilege allow(Privilege.Name name) {
    switch (name) {
        // Catalog
      case CREATE_CATALOG:
        return CreateCatalog.allow();
      case USE_CATALOG:
        return UseCatalog.allow();

        // Schema
      case CREATE_SCHEMA:
        return CreateSchema.allow();
      case USE_SCHEMA:
        return UseSchema.allow();

        // Table
      case CREATE_TABLE:
        return CreateTable.allow();
      case MODIFY_TABLE:
        return ModifyTable.allow();
      case SELECT_TABLE:
        return SelectTable.allow();

        // Fileset
      case CREATE_FILESET:
        return CreateFileset.allow();
      case WRITE_FILESET:
        return WriteFileset.allow();
      case READ_FILESET:
        return ReadFileset.allow();

        // Topic
      case CREATE_TOPIC:
        return CreateTopic.allow();
      case PRODUCE_TOPIC:
        return ProduceTopic.allow();
      case CONSUME_TOPIC:
        return ConsumeTopic.allow();

        // User
      case MANAGE_USERS:
        return ManageUsers.allow();

        // Group
      case MANAGE_GROUPS:
        return ManageGroups.allow();

        // Role
      case CREATE_ROLE:
        return CreateRole.allow();
      case MANAGE_GRANTS:
        return ManageGrants.allow();

        //  Model
      case CREATE_MODEL:
        return CreateModel.allow();
      case CREATE_MODEL_VERSION:
        return CreateModelVersion.allow();
      case USE_MODEL:
        return UseModel.allow();
      case CREATE_TAG:
        return CreateTag.allow();
<<<<<<< HEAD
=======
      case APPLY_TAG:
        return ApplyTag.allow();
>>>>>>> 4b4a1916
      default:
        throw new IllegalArgumentException("Doesn't support the privilege: " + name);
    }
  }

  /**
   * Returns the Privilege with deny condition from the string representation.
   *
   * @param privilege The string representation of the privilege.
   * @return The Privilege.
   */
  public static Privilege deny(String privilege) {
    Privilege.Name name = Privilege.Name.valueOf(privilege);
    return deny(name);
  }

  /**
   * Returns the Privilege with deny condition from the `Privilege.Name`.
   *
   * @param name The `Privilege.Name` of the privilege.
   * @return The Privilege.
   */
  public static Privilege deny(Privilege.Name name) {
    switch (name) {
        // Catalog
      case CREATE_CATALOG:
        return CreateCatalog.deny();
      case USE_CATALOG:
        return UseCatalog.deny();

        // Schema
      case CREATE_SCHEMA:
        return CreateSchema.deny();
      case USE_SCHEMA:
        return UseSchema.deny();

        // Table
      case CREATE_TABLE:
        return CreateTable.deny();
      case MODIFY_TABLE:
        return ModifyTable.deny();
      case SELECT_TABLE:
        return SelectTable.deny();

        // Fileset
      case CREATE_FILESET:
        return CreateFileset.deny();
      case WRITE_FILESET:
        return WriteFileset.deny();
      case READ_FILESET:
        return ReadFileset.deny();

        // Topic
      case CREATE_TOPIC:
        return CreateTopic.deny();
      case PRODUCE_TOPIC:
        return ProduceTopic.deny();
      case CONSUME_TOPIC:
        return ConsumeTopic.deny();

        // User
      case MANAGE_USERS:
        return ManageUsers.deny();

        // Group
      case MANAGE_GROUPS:
        return ManageGroups.deny();

        // Role
      case CREATE_ROLE:
        return CreateRole.deny();
      case MANAGE_GRANTS:
        return ManageGrants.deny();

        // Model
      case CREATE_MODEL:
        return CreateModel.deny();
      case CREATE_MODEL_VERSION:
        return CreateModelVersion.deny();
      case USE_MODEL:
        return UseModel.deny();
      case CREATE_TAG:
        return CreateTag.deny();
      case APPLY_TAG:
        return ApplyTag.deny();
      default:
        throw new IllegalArgumentException("Doesn't support the privilege: " + name);
    }
  }

  /**
   * Abstract class representing a generic privilege.
   *
   * @param <T> the type of the privilege
   */
  public abstract static class GenericPrivilege<T extends GenericPrivilege<T>>
      implements Privilege {
    private final Condition condition;
    private final Name name;

    /**
     * Constructor for GenericPrivilege.
     *
     * @param condition the condition of the privilege
     * @param name the name of the privilege
     */
    protected GenericPrivilege(Condition condition, Name name) {
      this.condition = condition;
      this.name = name;
    }

    @Override
    public Name name() {
      return name;
    }

    @Override
    public Condition condition() {
      return condition;
    }

    @Override
    public String simpleString() {
      return condition.name() + " " + name.name().toLowerCase().replace('_', ' ');
    }

    @Override
    public boolean equals(Object o) {
      if (this == o) return true;
      if (!(o instanceof GenericPrivilege)) return false;
      GenericPrivilege<?> that = (GenericPrivilege<?>) o;
      return condition == that.condition && name == that.name;
    }

    @Override
    public int hashCode() {
      return Objects.hash(condition, name);
    }
  }

  /** The privilege to create a catalog. */
  public static class CreateCatalog extends GenericPrivilege<CreateCatalog> {
    private static final CreateCatalog ALLOW_INSTANCE =
        new CreateCatalog(Condition.ALLOW, Name.CREATE_CATALOG);
    private static final CreateCatalog DENY_INSTANCE =
        new CreateCatalog(Condition.DENY, Name.CREATE_CATALOG);

    private CreateCatalog(Condition condition, Name name) {
      super(condition, name);
    }

    /**
     * @return The instance with allow condition of the privilege.
     */
    public static CreateCatalog allow() {
      return ALLOW_INSTANCE;
    }

    /**
     * @return The instance with deny condition of the privilege.
     */
    public static CreateCatalog deny() {
      return DENY_INSTANCE;
    }

    @Override
    public boolean canBindTo(MetadataObject.Type type) {
      return type == MetadataObject.Type.METALAKE;
    }
  }

  /** The privilege to use a catalog. */
  public static class UseCatalog extends GenericPrivilege<UseCatalog> {
    private static final UseCatalog ALLOW_INSTANCE =
        new UseCatalog(Condition.ALLOW, Name.USE_CATALOG);
    private static final UseCatalog DENY_INSTANCE =
        new UseCatalog(Condition.DENY, Name.USE_CATALOG);

    private UseCatalog(Condition condition, Name name) {
      super(condition, name);
    }

    /**
     * @return The instance with allow condition of the privilege.
     */
    public static UseCatalog allow() {
      return ALLOW_INSTANCE;
    }

    /**
     * @return The instance with deny condition of the privilege.
     */
    public static UseCatalog deny() {
      return DENY_INSTANCE;
    }

    @Override
    public boolean canBindTo(MetadataObject.Type type) {
      return type == MetadataObject.Type.METALAKE || type == MetadataObject.Type.CATALOG;
    }
  }

  /** The privilege to use a schema. */
  public static class UseSchema extends GenericPrivilege<UseSchema> {
    private static final UseSchema ALLOW_INSTANCE = new UseSchema(Condition.ALLOW, Name.USE_SCHEMA);
    private static final UseSchema DENY_INSTANCE = new UseSchema(Condition.DENY, Name.USE_SCHEMA);

    private UseSchema(Condition condition, Name name) {
      super(condition, name);
    }

    /**
     * @return The instance with allow condition of the privilege.
     */
    public static UseSchema allow() {
      return ALLOW_INSTANCE;
    }

    /**
     * @return The instance with deny condition of the privilege.
     */
    public static UseSchema deny() {
      return DENY_INSTANCE;
    }

    @Override
    public boolean canBindTo(MetadataObject.Type type) {
      return SCHEMA_SUPPORTED_TYPES.contains(type);
    }
  }

  /** The privilege to create a schema. */
  public static class CreateSchema extends GenericPrivilege<CreateSchema> {
    private static final CreateSchema ALLOW_INSTANCE =
        new CreateSchema(Condition.ALLOW, Name.CREATE_SCHEMA);
    private static final CreateSchema DENY_INSTANCE =
        new CreateSchema(Condition.DENY, Name.CREATE_SCHEMA);

    private CreateSchema(Condition condition, Name name) {
      super(condition, name);
    }

    /**
     * @return The instance with allow condition of the privilege.
     */
    public static CreateSchema allow() {
      return ALLOW_INSTANCE;
    }

    /**
     * @return The instance with deny condition of the privilege.
     */
    public static CreateSchema deny() {
      return DENY_INSTANCE;
    }

    @Override
    public boolean canBindTo(MetadataObject.Type type) {
      return type == MetadataObject.Type.METALAKE || type == MetadataObject.Type.CATALOG;
    }
  }

  /** The privilege to create a table. */
  public static class CreateTable extends GenericPrivilege<CreateTable> {
    private static final CreateTable ALLOW_INSTANCE =
        new CreateTable(Condition.ALLOW, Name.CREATE_TABLE);
    private static final CreateTable DENY_INSTANCE =
        new CreateTable(Condition.DENY, Name.CREATE_TABLE);

    private CreateTable(Condition condition, Name name) {
      super(condition, name);
    }

    /**
     * @return The instance with allow condition of the privilege.
     */
    public static CreateTable allow() {
      return ALLOW_INSTANCE;
    }

    /**
     * @return The instance with deny condition of the privilege.
     */
    public static CreateTable deny() {
      return DENY_INSTANCE;
    }

    @Override
    public boolean canBindTo(MetadataObject.Type type) {
      return SCHEMA_SUPPORTED_TYPES.contains(type);
    }
  }

  /** The privilege to select data from a table. */
  public static class SelectTable extends GenericPrivilege<SelectTable> {
    private static final SelectTable ALLOW_INSTANCE =
        new SelectTable(Condition.ALLOW, Name.SELECT_TABLE);
    private static final SelectTable DENY_INSTANCE =
        new SelectTable(Condition.DENY, Name.SELECT_TABLE);

    private SelectTable(Condition condition, Name name) {
      super(condition, name);
    }

    /**
     * @return The instance with allow condition of the privilege.
     */
    public static SelectTable allow() {
      return ALLOW_INSTANCE;
    }

    /**
     * @return The instance with deny condition of the privilege.
     */
    public static SelectTable deny() {
      return DENY_INSTANCE;
    }

    @Override
    public boolean canBindTo(MetadataObject.Type type) {
      return TABLE_SUPPORTED_TYPES.contains(type);
    }
  }

  /** The privilege to write data to a table or modify the table schema. */
  public static class ModifyTable extends GenericPrivilege<ModifyTable> {
    private static final ModifyTable ALLOW_INSTANCE =
        new ModifyTable(Condition.ALLOW, Name.MODIFY_TABLE);
    private static final ModifyTable DENY_INSTANCE =
        new ModifyTable(Condition.DENY, Name.MODIFY_TABLE);

    private ModifyTable(Condition condition, Name name) {
      super(condition, name);
    }

    /**
     * @return The instance with allow condition of the privilege.
     */
    public static ModifyTable allow() {
      return ALLOW_INSTANCE;
    }

    /**
     * @return The instance with deny condition of the privilege.
     */
    public static ModifyTable deny() {
      return DENY_INSTANCE;
    }

    @Override
    public boolean canBindTo(MetadataObject.Type type) {
      return TABLE_SUPPORTED_TYPES.contains(type);
    }
  }

  /** The privilege to create a fileset. */
  public static class CreateFileset extends GenericPrivilege<CreateFileset> {
    private static final CreateFileset ALLOW_INSTANCE =
        new CreateFileset(Condition.ALLOW, Name.CREATE_FILESET);
    private static final CreateFileset DENY_INSTANCE =
        new CreateFileset(Condition.DENY, Name.CREATE_FILESET);

    private CreateFileset(Condition condition, Name name) {
      super(condition, name);
    }

    /**
     * @return The instance with allow condition of the privilege.
     */
    public static CreateFileset allow() {
      return ALLOW_INSTANCE;
    }

    /**
     * @return The instance with deny condition of the privilege.
     */
    public static CreateFileset deny() {
      return DENY_INSTANCE;
    }

    @Override
    public boolean canBindTo(MetadataObject.Type type) {
      return SCHEMA_SUPPORTED_TYPES.contains(type);
    }
  }

  /** The privilege to read a fileset. */
  public static class ReadFileset extends GenericPrivilege<ReadFileset> {
    private static final ReadFileset ALLOW_INSTANCE =
        new ReadFileset(Condition.ALLOW, Name.READ_FILESET);
    private static final ReadFileset DENY_INSTANCE =
        new ReadFileset(Condition.DENY, Name.READ_FILESET);

    private ReadFileset(Condition condition, Name name) {
      super(condition, name);
    }

    /**
     * @return The instance with allow condition of the privilege.
     */
    public static ReadFileset allow() {
      return ALLOW_INSTANCE;
    }

    /**
     * @return The instance with deny condition of the privilege.
     */
    public static ReadFileset deny() {
      return DENY_INSTANCE;
    }

    @Override
    public boolean canBindTo(MetadataObject.Type type) {
      return FILESET_SUPPORTED_TYPES.contains(type);
    }
  }

  /** The privilege to write a fileset. */
  public static class WriteFileset extends GenericPrivilege<WriteFileset> {
    private static final WriteFileset ALLOW_INSTANCE =
        new WriteFileset(Condition.ALLOW, Name.WRITE_FILESET);
    private static final WriteFileset DENY_INSTANCE =
        new WriteFileset(Condition.DENY, Name.WRITE_FILESET);

    private WriteFileset(Condition condition, Name name) {
      super(condition, name);
    }

    /**
     * @return The instance with allow condition of the privilege.
     */
    public static WriteFileset allow() {
      return ALLOW_INSTANCE;
    }

    /**
     * @return The instance with deny condition of the privilege.
     */
    public static WriteFileset deny() {
      return DENY_INSTANCE;
    }

    @Override
    public boolean canBindTo(MetadataObject.Type type) {
      return FILESET_SUPPORTED_TYPES.contains(type);
    }
  }

  /** The privilege to create a topic. */
  public static class CreateTopic extends GenericPrivilege<CreateTopic> {
    private static final CreateTopic ALLOW_INSTANCE =
        new CreateTopic(Condition.ALLOW, Name.CREATE_TOPIC);
    private static final CreateTopic DENY_INSTANCE =
        new CreateTopic(Condition.DENY, Name.CREATE_TOPIC);

    private CreateTopic(Condition condition, Name name) {
      super(condition, name);
    }

    /**
     * @return The instance with allow condition of the privilege.
     */
    public static CreateTopic allow() {
      return ALLOW_INSTANCE;
    }

    /**
     * @return The instance with deny condition of the privilege.
     */
    public static CreateTopic deny() {
      return DENY_INSTANCE;
    }

    @Override
    public boolean canBindTo(MetadataObject.Type type) {
      return SCHEMA_SUPPORTED_TYPES.contains(type);
    }
  }

  /** The privilege to consume from a topic. */
  public static class ConsumeTopic extends GenericPrivilege<ConsumeTopic> {
    private static final ConsumeTopic ALLOW_INSTANCE =
        new ConsumeTopic(Condition.ALLOW, Name.CONSUME_TOPIC);
    private static final ConsumeTopic DENY_INSTANCE =
        new ConsumeTopic(Condition.DENY, Name.CONSUME_TOPIC);

    private ConsumeTopic(Condition condition, Name name) {
      super(condition, name);
    }

    /**
     * @return The instance with allow condition of the privilege.
     */
    public static ConsumeTopic allow() {
      return ALLOW_INSTANCE;
    }

    /**
     * @return The instance with deny condition of the privilege.
     */
    public static ConsumeTopic deny() {
      return DENY_INSTANCE;
    }

    @Override
    public boolean canBindTo(MetadataObject.Type type) {
      return TOPIC_SUPPORTED_TYPES.contains(type);
    }
  }

  /** The privilege to produce to a topic. */
  public static class ProduceTopic extends GenericPrivilege<ProduceTopic> {
    private static final ProduceTopic ALLOW_INSTANCE =
        new ProduceTopic(Condition.ALLOW, Name.PRODUCE_TOPIC);
    private static final ProduceTopic DENY_INSTANCE =
        new ProduceTopic(Condition.DENY, Name.PRODUCE_TOPIC);

    private ProduceTopic(Condition condition, Name name) {
      super(condition, name);
    }

    /**
     * @return The instance with allow condition of the privilege.
     */
    public static ProduceTopic allow() {
      return ALLOW_INSTANCE;
    }

    /**
     * @return The instance with deny condition of the privilege.
     */
    public static ProduceTopic deny() {
      return DENY_INSTANCE;
    }

    @Override
    public boolean canBindTo(MetadataObject.Type type) {
      return TOPIC_SUPPORTED_TYPES.contains(type);
    }
  }

  /** The privilege to manage users. */
  public static class ManageUsers extends GenericPrivilege<ManageUsers> {
    private static final ManageUsers ALLOW_INSTANCE =
        new ManageUsers(Condition.ALLOW, Name.MANAGE_USERS);
    private static final ManageUsers DENY_INSTANCE =
        new ManageUsers(Condition.DENY, Name.MANAGE_USERS);

    private ManageUsers(Condition condition, Name name) {
      super(condition, name);
    }

    /**
     * @return The instance with allow condition of the privilege.
     */
    public static ManageUsers allow() {
      return ALLOW_INSTANCE;
    }

    /**
     * @return The instance with deny condition of the privilege.
     */
    public static ManageUsers deny() {
      return DENY_INSTANCE;
    }

    @Override
    public boolean canBindTo(MetadataObject.Type type) {
      return type == MetadataObject.Type.METALAKE;
    }
  }

  /** The privilege to manage groups. */
  public static class ManageGroups extends GenericPrivilege<ManageGroups> {
    private static final ManageGroups ALLOW_INSTANCE =
        new ManageGroups(Condition.ALLOW, Name.MANAGE_GROUPS);
    private static final ManageGroups DENY_INSTANCE =
        new ManageGroups(Condition.DENY, Name.MANAGE_GROUPS);

    private ManageGroups(Condition condition, Name name) {
      super(condition, name);
    }

    /**
     * @return The instance with allow condition of the privilege.
     */
    public static ManageGroups allow() {
      return ALLOW_INSTANCE;
    }

    /**
     * @return The instance with deny condition of the privilege.
     */
    public static ManageGroups deny() {
      return DENY_INSTANCE;
    }

    @Override
    public boolean canBindTo(MetadataObject.Type type) {
      return type == MetadataObject.Type.METALAKE;
    }
  }

  /** The privilege to create a role. */
  public static class CreateRole extends GenericPrivilege<CreateRole> {
    private static final CreateRole ALLOW_INSTANCE =
        new CreateRole(Condition.ALLOW, Name.CREATE_ROLE);
    private static final CreateRole DENY_INSTANCE =
        new CreateRole(Condition.DENY, Name.CREATE_ROLE);

    private CreateRole(Condition condition, Name name) {
      super(condition, name);
    }

    /**
     * @return The instance with allow condition of the privilege.
     */
    public static CreateRole allow() {
      return ALLOW_INSTANCE;
    }

    /**
     * @return The instance with deny condition of the privilege.
     */
    public static CreateRole deny() {
      return DENY_INSTANCE;
    }

    @Override
    public boolean canBindTo(MetadataObject.Type type) {
      return type == MetadataObject.Type.METALAKE;
    }
  }

  /** The privilege to grant or revoke a role for the user or the group. */
  public static class ManageGrants extends GenericPrivilege<ManageGrants> {
    private static final ManageGrants ALLOW_INSTANCE =
        new ManageGrants(Condition.ALLOW, Name.MANAGE_GRANTS);
    private static final ManageGrants DENY_INSTANCE =
        new ManageGrants(Condition.DENY, Name.MANAGE_GRANTS);

    private ManageGrants(Condition condition, Name name) {
      super(condition, name);
    }

    /**
     * @return The instance with allow condition of the privilege.
     */
    public static ManageGrants allow() {
      return ALLOW_INSTANCE;
    }

    /**
     * @return The instance with deny condition of the privilege.
     */
    public static ManageGrants deny() {
      return DENY_INSTANCE;
    }

    @Override
    public boolean canBindTo(MetadataObject.Type type) {
      return type == MetadataObject.Type.METALAKE;
    }
  }

  /** The privilege to create a model */
  public static class CreateModel extends GenericPrivilege<CreateModel> {
    private static final CreateModel ALLOW_INSTANCE =
        new CreateModel(Condition.ALLOW, Name.CREATE_MODEL);
    private static final CreateModel DENY_INSTANCE =
        new CreateModel(Condition.DENY, Name.CREATE_MODEL);

    private CreateModel(Condition condition, Name name) {
      super(condition, name);
    }

    /**
     * @return The instance with allow condition of the privilege.
     */
    public static CreateModel allow() {
      return ALLOW_INSTANCE;
    }

    /**
     * @return The instance with deny condition of the privilege.
     */
    public static CreateModel deny() {
      return DENY_INSTANCE;
    }

    @Override
    public boolean canBindTo(MetadataObject.Type type) {
      return SCHEMA_SUPPORTED_TYPES.contains(type);
    }
  }

  /** The privilege to view the metadata of the model and download all the model versions */
  public static class UseModel extends GenericPrivilege<UseModel> {
    private static final UseModel ALLOW_INSTANCE = new UseModel(Condition.ALLOW, Name.USE_MODEL);
    private static final UseModel DENY_INSTANCE = new UseModel(Condition.DENY, Name.USE_MODEL);

    private UseModel(Condition condition, Name name) {
      super(condition, name);
    }

    /**
     * @return The instance with allow condition of the privilege.
     */
    public static UseModel allow() {
      return ALLOW_INSTANCE;
    }

    /**
     * @return The instance with deny condition of the privilege.
     */
    public static UseModel deny() {
      return DENY_INSTANCE;
    }

    @Override
    public boolean canBindTo(MetadataObject.Type type) {
      return MODEL_SUPPORTED_TYPES.contains(type);
    }
  }

  /** The privilege to create a model version */
  public static class CreateModelVersion extends GenericPrivilege<CreateModelVersion> {
    private static final CreateModelVersion ALLOW_INSTANCE =
        new CreateModelVersion(Condition.ALLOW, Name.CREATE_MODEL_VERSION);
    private static final CreateModelVersion DENY_INSTANCE =
        new CreateModelVersion(Condition.DENY, Name.CREATE_MODEL_VERSION);

    private CreateModelVersion(Condition condition, Name name) {
      super(condition, name);
    }

    /**
     * @return The instance with allow condition of the privilege.
     */
    public static CreateModelVersion allow() {
      return ALLOW_INSTANCE;
    }

    /**
     * @return The instance with deny condition of the privilege.
     */
    public static CreateModelVersion deny() {
      return DENY_INSTANCE;
    }

    @Override
    public boolean canBindTo(MetadataObject.Type type) {
      return MODEL_SUPPORTED_TYPES.contains(type);
    }
  }

  /** The privilege to create a tag */
  public static class CreateTag extends GenericPrivilege<CreateTag> {
    private static final CreateTag ALLOW_INSTANCE = new CreateTag(Condition.ALLOW, Name.CREATE_TAG);
    private static final CreateTag DENY_INSTANCE = new CreateTag(Condition.DENY, Name.CREATE_TAG);

    /**
     * Constructor for GenericPrivilege.
     *
     * @param condition the condition of the privilege
     * @param name the name of the privilege
     */
    protected CreateTag(Condition condition, Name name) {
      super(condition, name);
    }

    /**
     * @return The instance with allow condition of the privilege.
     */
    public static CreateTag allow() {
      return ALLOW_INSTANCE;
    }

    /**
     * @return The instance with deny condition of the privilege.
     */
    public static CreateTag deny() {
      return DENY_INSTANCE;
    }

    @Override
    public boolean canBindTo(MetadataObject.Type type) {
      return type == MetadataObject.Type.METALAKE;
    }
  }
<<<<<<< HEAD
=======

  /** The privilege to apply tag to object. */
  public static final class ApplyTag extends GenericPrivilege<ApplyTag> {

    private static final ApplyTag ALLOW_INSTANCE = new ApplyTag(Condition.ALLOW, Name.CREATE_TAG);
    private static final ApplyTag DENY_INSTANCE = new ApplyTag(Condition.DENY, Name.CREATE_TAG);

    /**
     * Constructor for GenericPrivilege.
     *
     * @param condition the condition of the privilege
     * @param name the name of the privilege
     */
    ApplyTag(Condition condition, Name name) {
      super(condition, name);
    }

    /**
     * @return The instance with allow condition of the privilege.
     */
    public static ApplyTag allow() {
      return ALLOW_INSTANCE;
    }

    /**
     * @return The instance with deny condition of the privilege.
     */
    public static ApplyTag deny() {
      return DENY_INSTANCE;
    }

    @Override
    public boolean canBindTo(MetadataObject.Type type) {
      return type == MetadataObject.Type.METALAKE || type == MetadataObject.Type.TAG;
    }
  }
>>>>>>> 4b4a1916
}<|MERGE_RESOLUTION|>--- conflicted
+++ resolved
@@ -135,11 +135,8 @@
         return UseModel.allow();
       case CREATE_TAG:
         return CreateTag.allow();
-<<<<<<< HEAD
-=======
       case APPLY_TAG:
         return ApplyTag.allow();
->>>>>>> 4b4a1916
       default:
         throw new IllegalArgumentException("Doesn't support the privilege: " + name);
     }
@@ -930,8 +927,6 @@
       return type == MetadataObject.Type.METALAKE;
     }
   }
-<<<<<<< HEAD
-=======
 
   /** The privilege to apply tag to object. */
   public static final class ApplyTag extends GenericPrivilege<ApplyTag> {
@@ -968,5 +963,4 @@
       return type == MetadataObject.Type.METALAKE || type == MetadataObject.Type.TAG;
     }
   }
->>>>>>> 4b4a1916
 }