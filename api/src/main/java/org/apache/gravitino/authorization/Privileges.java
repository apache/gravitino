/*
 * Licensed to the Apache Software Foundation (ASF) under one
 * or more contributor license agreements.  See the NOTICE file
 * distributed with this work for additional information
 * regarding copyright ownership.  The ASF licenses this file
 * to you under the Apache License, Version 2.0 (the
 * "License"); you may not use this file except in compliance
 * with the License.  You may obtain a copy of the License at
 *
 *  http://www.apache.org/licenses/LICENSE-2.0
 *
 * Unless required by applicable law or agreed to in writing,
 * software distributed under the License is distributed on an
 * "AS IS" BASIS, WITHOUT WARRANTIES OR CONDITIONS OF ANY
 * KIND, either express or implied.  See the License for the
 * specific language governing permissions and limitations
 * under the License.
 */
package org.apache.gravitino.authorization;

import com.google.common.collect.Sets;
import java.util.Objects;
import java.util.Set;
<<<<<<< HEAD
import org.apache.gravitino.Catalog;
=======
>>>>>>> f600041b
import org.apache.gravitino.MetadataObject;

/** The helper class for {@link Privilege}. */
public class Privileges {

  private static final Set<MetadataObject.Type> TABLE_SUPPORTED_TYPES =
      Sets.immutableEnumSet(
          MetadataObject.Type.METALAKE,
          MetadataObject.Type.CATALOG,
          MetadataObject.Type.SCHEMA,
          MetadataObject.Type.TABLE);
  private static final Set<MetadataObject.Type> TOPIC_SUPPORTED_TYPES =
      Sets.immutableEnumSet(
          MetadataObject.Type.METALAKE,
          MetadataObject.Type.CATALOG,
          MetadataObject.Type.SCHEMA,
          MetadataObject.Type.TOPIC);
  private static final Set<MetadataObject.Type> SCHEMA_SUPPORTED_TYPES =
      Sets.immutableEnumSet(
          MetadataObject.Type.METALAKE, MetadataObject.Type.CATALOG, MetadataObject.Type.SCHEMA);

  private static final Set<MetadataObject.Type> FILESET_SUPPORTED_TYPES =
      Sets.immutableEnumSet(
          MetadataObject.Type.METALAKE,
          MetadataObject.Type.CATALOG,
          MetadataObject.Type.SCHEMA,
          MetadataObject.Type.FILESET);

  /**
   * Returns the Privilege with allow condition from the string representation.
   *
   * @param privilege The string representation of the privilege.
   * @return The Privilege.
   */
  public static Privilege allow(String privilege) {
    Privilege.Name name = Privilege.Name.valueOf(privilege);
    return allow(name);
  }

  /**
   * Returns the Privilege with allow condition from the `Privilege.Name`.
   *
   * @param name The `Privilege.Name` of the privilege.
   * @return The Privilege.
   */
  public static Privilege allow(Privilege.Name name) {
    switch (name) {
        // Catalog
      case CREATE_CATALOG:
        return CreateCatalog.allow();
      case USE_CATALOG:
        return UseCatalog.allow();

        // Schema
      case CREATE_SCHEMA:
        return CreateSchema.allow();
      case USE_SCHEMA:
        return UseSchema.allow();

        // Table
      case CREATE_TABLE:
        return CreateTable.allow();
      case MODIFY_TABLE:
        return ModifyTable.allow();
      case SELECT_TABLE:
        return SelectTable.allow();

        // Fileset
      case CREATE_FILESET:
        return CreateFileset.allow();
      case WRITE_FILESET:
        return WriteFileset.allow();
      case READ_FILESET:
        return ReadFileset.allow();

        // Topic
      case CREATE_TOPIC:
        return CreateTopic.allow();
      case PRODUCE_TOPIC:
        return ProduceTopic.allow();
      case CONSUME_TOPIC:
        return ConsumeTopic.allow();

        // User
      case MANAGE_USERS:
        return ManageUsers.allow();

        // Group
      case MANAGE_GROUPS:
        return ManageGroups.allow();

        // Role
      case CREATE_ROLE:
        return CreateRole.allow();
      case MANAGE_GRANTS:
        return ManageGrants.allow();

      default:
        throw new IllegalArgumentException("Doesn't support the privilege: " + name);
    }
  }

  /**
   * Returns the Privilege with deny condition from the string representation.
   *
   * @param privilege The string representation of the privilege.
   * @return The Privilege.
   */
  public static Privilege deny(String privilege) {
    Privilege.Name name = Privilege.Name.valueOf(privilege);
    return deny(name);
  }

  /**
   * Returns the Privilege with deny condition from the `Privilege.Name`.
   *
   * @param name The `Privilege.Name` of the privilege.
   * @return The Privilege.
   */
  public static Privilege deny(Privilege.Name name) {
    switch (name) {
        // Catalog
      case CREATE_CATALOG:
        return CreateCatalog.deny();
      case USE_CATALOG:
        return UseCatalog.deny();

        // Schema
      case CREATE_SCHEMA:
        return CreateSchema.deny();
      case USE_SCHEMA:
        return UseSchema.deny();

        // Table
      case CREATE_TABLE:
        return CreateTable.deny();
      case MODIFY_TABLE:
        return ModifyTable.deny();
      case SELECT_TABLE:
        return SelectTable.deny();

        // Fileset
      case CREATE_FILESET:
        return CreateFileset.deny();
      case WRITE_FILESET:
        return WriteFileset.deny();
      case READ_FILESET:
        return ReadFileset.deny();

        // Topic
      case CREATE_TOPIC:
        return CreateTopic.deny();
      case PRODUCE_TOPIC:
        return ProduceTopic.deny();
      case CONSUME_TOPIC:
        return ConsumeTopic.deny();

        // User
      case MANAGE_USERS:
        return ManageUsers.deny();

        // Group
      case MANAGE_GROUPS:
        return ManageGroups.deny();

        // Role
      case CREATE_ROLE:
        return CreateRole.deny();
      case MANAGE_GRANTS:
        return ManageGrants.deny();

      default:
        throw new IllegalArgumentException("Doesn't support the privilege: " + name);
    }
  }

  /**
   * Abstract class representing a generic privilege.
   *
   * @param <T> the type of the privilege
   */
  public abstract static class GenericPrivilege<T extends GenericPrivilege<T>>
      implements Privilege {
    private final Condition condition;
    private final Name name;

    /**
     * Constructor for GenericPrivilege.
     *
     * @param condition the condition of the privilege
     * @param name the name of the privilege
     */
    protected GenericPrivilege(Condition condition, Name name) {
      this.condition = condition;
      this.name = name;
    }

    @Override
    public Name name() {
      return name;
    }

    @Override
    public Condition condition() {
      return condition;
    }

    @Override
    public String simpleString() {
      return condition.name() + " " + name.name().toLowerCase().replace('_', ' ');
    }

    @Override
    public boolean equals(Object o) {
      if (this == o) return true;
      if (!(o instanceof GenericPrivilege)) return false;
      GenericPrivilege<?> that = (GenericPrivilege<?>) o;
      return condition == that.condition && name == that.name;
    }

    @Override
    public int hashCode() {
      return Objects.hash(condition, name);
    }
  }

  /** The privilege to create a catalog. */
  public static class CreateCatalog extends GenericPrivilege<CreateCatalog> {
    private static final CreateCatalog ALLOW_INSTANCE =
        new CreateCatalog(Condition.ALLOW, Name.CREATE_CATALOG);
    private static final CreateCatalog DENY_INSTANCE =
        new CreateCatalog(Condition.DENY, Name.CREATE_CATALOG);

    private CreateCatalog(Condition condition, Name name) {
      super(condition, name);
    }

    /** @return The instance with allow condition of the privilege. */
    public static CreateCatalog allow() {
      return ALLOW_INSTANCE;
    }

    /** @return The instance with deny condition of the privilege. */
    public static CreateCatalog deny() {
      return DENY_INSTANCE;
    }

    @Override
<<<<<<< HEAD
    public boolean supportsMetadataObjectType(MetadataObject.Type type) {
=======
    public boolean canBindTo(MetadataObject.Type type) {
>>>>>>> f600041b
      return type == MetadataObject.Type.METALAKE;
    }
  }

  /** The privilege to use a catalog. */
  public static class UseCatalog extends GenericPrivilege<UseCatalog> {
    private static final UseCatalog ALLOW_INSTANCE =
        new UseCatalog(Condition.ALLOW, Name.USE_CATALOG);
    private static final UseCatalog DENY_INSTANCE =
        new UseCatalog(Condition.DENY, Name.USE_CATALOG);

    private UseCatalog(Condition condition, Name name) {
      super(condition, name);
    }

    /** @return The instance with allow condition of the privilege. */
    public static UseCatalog allow() {
      return ALLOW_INSTANCE;
    }

    /** @return The instance with deny condition of the privilege. */
    public static UseCatalog deny() {
      return DENY_INSTANCE;
    }

    @Override
<<<<<<< HEAD
    public boolean supportsMetadataObjectType(MetadataObject.Type type) {
=======
    public boolean canBindTo(MetadataObject.Type type) {
>>>>>>> f600041b
      return type == MetadataObject.Type.METALAKE || type == MetadataObject.Type.CATALOG;
    }
  }

  /** The privilege to use a schema. */
  public static class UseSchema extends GenericPrivilege<UseSchema> {
    private static final UseSchema ALLOW_INSTANCE = new UseSchema(Condition.ALLOW, Name.USE_SCHEMA);
    private static final UseSchema DENY_INSTANCE = new UseSchema(Condition.DENY, Name.USE_SCHEMA);

    private UseSchema(Condition condition, Name name) {
      super(condition, name);
    }

    /** @return The instance with allow condition of the privilege. */
    public static UseSchema allow() {
      return ALLOW_INSTANCE;
    }

    /** @return The instance with deny condition of the privilege. */
    public static UseSchema deny() {
      return DENY_INSTANCE;
    }

    @Override
<<<<<<< HEAD
    public boolean supportsMetadataObjectType(MetadataObject.Type type) {
      Set<MetadataObject.Type> supportedTypes =
          Sets.newHashSet(
              MetadataObject.Type.METALAKE,
              MetadataObject.Type.CATALOG,
              MetadataObject.Type.SCHEMA);
      return supportedTypes.contains(type);
=======
    public boolean canBindTo(MetadataObject.Type type) {
      return SCHEMA_SUPPORTED_TYPES.contains(type);
>>>>>>> f600041b
    }
  }

  /** The privilege to create a schema. */
  public static class CreateSchema extends GenericPrivilege<CreateSchema> {
    private static final CreateSchema ALLOW_INSTANCE =
        new CreateSchema(Condition.ALLOW, Name.CREATE_SCHEMA);
    private static final CreateSchema DENY_INSTANCE =
        new CreateSchema(Condition.DENY, Name.CREATE_SCHEMA);

    private CreateSchema(Condition condition, Name name) {
      super(condition, name);
    }

    /** @return The instance with allow condition of the privilege. */
    public static CreateSchema allow() {
      return ALLOW_INSTANCE;
    }

    /** @return The instance with deny condition of the privilege. */
    public static CreateSchema deny() {
      return DENY_INSTANCE;
    }

    @Override
<<<<<<< HEAD
    public boolean supportsMetadataObjectType(MetadataObject.Type type) {
=======
    public boolean canBindTo(MetadataObject.Type type) {
>>>>>>> f600041b
      return type == MetadataObject.Type.METALAKE || type == MetadataObject.Type.CATALOG;
    }
  }

  /** The privilege to create a table. */
  public static class CreateTable extends GenericPrivilege<CreateTable>
      implements Privilege.SupportsSpecificCatalog {
    private static final CreateTable ALLOW_INSTANCE =
        new CreateTable(Condition.ALLOW, Name.CREATE_TABLE);
    private static final CreateTable DENY_INSTANCE =
        new CreateTable(Condition.DENY, Name.CREATE_TABLE);

    private CreateTable(Condition condition, Name name) {
      super(condition, name);
    }

    /** @return The instance with allow condition of the privilege. */
    public static CreateTable allow() {
      return ALLOW_INSTANCE;
    }

    /** @return The instance with deny condition of the privilege. */
    public static CreateTable deny() {
      return DENY_INSTANCE;
    }

    @Override
<<<<<<< HEAD
    public boolean supportsMetadataObjectType(MetadataObject.Type type) {
      Set<MetadataObject.Type> supportedTypes =
          Sets.newHashSet(
              MetadataObject.Type.METALAKE,
              MetadataObject.Type.CATALOG,
              MetadataObject.Type.SCHEMA);
      return supportedTypes.contains(type);
    }

    @Override
    public Catalog.Type catalogType() {
      return Catalog.Type.RELATIONAL;
    }

    @Override
    public SupportsSpecificCatalog supportsSpecificCatalog() {
      return this;
=======
    public boolean canBindTo(MetadataObject.Type type) {
      return SCHEMA_SUPPORTED_TYPES.contains(type);
>>>>>>> f600041b
    }
  }

  /** The privilege to select data from a table. */
  public static class SelectTable extends GenericPrivilege<SelectTable>
      implements Privilege.SupportsSpecificCatalog {
    private static final SelectTable ALLOW_INSTANCE =
        new SelectTable(Condition.ALLOW, Name.SELECT_TABLE);
    private static final SelectTable DENY_INSTANCE =
        new SelectTable(Condition.DENY, Name.SELECT_TABLE);

    private SelectTable(Condition condition, Name name) {
      super(condition, name);
    }

    /** @return The instance with allow condition of the privilege. */
    public static SelectTable allow() {
      return ALLOW_INSTANCE;
    }

    /** @return The instance with deny condition of the privilege. */
    public static SelectTable deny() {
      return DENY_INSTANCE;
    }

    @Override
<<<<<<< HEAD
    public boolean supportsMetadataObjectType(MetadataObject.Type type) {
      Set<MetadataObject.Type> supportedTypes =
          Sets.newHashSet(
              MetadataObject.Type.METALAKE,
              MetadataObject.Type.CATALOG,
              MetadataObject.Type.SCHEMA,
              MetadataObject.Type.TABLE);
      return supportedTypes.contains(type);
    }

    @Override
    public Catalog.Type catalogType() {
      return Catalog.Type.RELATIONAL;
    }

    @Override
    public SupportsSpecificCatalog supportsSpecificCatalog() {
      return this;
=======
    public boolean canBindTo(MetadataObject.Type type) {
      return TABLE_SUPPORTED_TYPES.contains(type);
>>>>>>> f600041b
    }
  }

  /** The privilege to execute SQL `ALTER`, `INSERT`, `UPDATE`, or `DELETE` for a table. */
  public static class ModifyTable extends GenericPrivilege<ModifyTable>
      implements Privilege.SupportsSpecificCatalog {
    private static final ModifyTable ALLOW_INSTANCE =
        new ModifyTable(Condition.ALLOW, Name.MODIFY_TABLE);
    private static final ModifyTable DENY_INSTANCE =
        new ModifyTable(Condition.DENY, Name.MODIFY_TABLE);

    private ModifyTable(Condition condition, Name name) {
      super(condition, name);
    }

    /** @return The instance with allow condition of the privilege. */
    public static ModifyTable allow() {
      return ALLOW_INSTANCE;
    }

    /** @return The instance with deny condition of the privilege. */
    public static ModifyTable deny() {
      return DENY_INSTANCE;
    }

    @Override
<<<<<<< HEAD
    public boolean supportsMetadataObjectType(MetadataObject.Type type) {
      Set<MetadataObject.Type> supportedTypes =
          Sets.newHashSet(
              MetadataObject.Type.METALAKE,
              MetadataObject.Type.CATALOG,
              MetadataObject.Type.SCHEMA,
              MetadataObject.Type.TABLE);
      return supportedTypes.contains(type);
    }

    @Override
    public Catalog.Type catalogType() {
      return Catalog.Type.RELATIONAL;
    }

    @Override
    public SupportsSpecificCatalog supportsSpecificCatalog() {
      return this;
=======
    public boolean canBindTo(MetadataObject.Type type) {
      return TABLE_SUPPORTED_TYPES.contains(type);
>>>>>>> f600041b
    }
  }

  /** The privilege to create a fileset. */
  public static class CreateFileset extends GenericPrivilege<CreateFileset>
      implements Privilege.SupportsSpecificCatalog {
    private static final CreateFileset ALLOW_INSTANCE =
        new CreateFileset(Condition.ALLOW, Name.CREATE_FILESET);
    private static final CreateFileset DENY_INSTANCE =
        new CreateFileset(Condition.DENY, Name.CREATE_FILESET);

    private CreateFileset(Condition condition, Name name) {
      super(condition, name);
    }

    /** @return The instance with allow condition of the privilege. */
    public static CreateFileset allow() {
      return ALLOW_INSTANCE;
    }

    /** @return The instance with deny condition of the privilege. */
    public static CreateFileset deny() {
      return DENY_INSTANCE;
    }

    @Override
<<<<<<< HEAD
    public boolean supportsMetadataObjectType(MetadataObject.Type type) {
      Set<MetadataObject.Type> supportedTypes =
          Sets.newHashSet(
              MetadataObject.Type.METALAKE,
              MetadataObject.Type.CATALOG,
              MetadataObject.Type.SCHEMA);
      return supportedTypes.contains(type);
    }

    @Override
    public Catalog.Type catalogType() {
      return Catalog.Type.FILESET;
    }

    @Override
    public SupportsSpecificCatalog supportsSpecificCatalog() {
      return this;
=======
    public boolean canBindTo(MetadataObject.Type type) {
      return SCHEMA_SUPPORTED_TYPES.contains(type);
>>>>>>> f600041b
    }
  }

  /** The privilege to read a fileset. */
  public static class ReadFileset extends GenericPrivilege<ReadFileset>
      implements Privilege.SupportsSpecificCatalog {
    private static final ReadFileset ALLOW_INSTANCE =
        new ReadFileset(Condition.ALLOW, Name.READ_FILESET);
    private static final ReadFileset DENY_INSTANCE =
        new ReadFileset(Condition.DENY, Name.READ_FILESET);

    private ReadFileset(Condition condition, Name name) {
      super(condition, name);
    }

    /** @return The instance with allow condition of the privilege. */
    public static ReadFileset allow() {
      return ALLOW_INSTANCE;
    }

    /** @return The instance with deny condition of the privilege. */
    public static ReadFileset deny() {
      return DENY_INSTANCE;
    }

    @Override
<<<<<<< HEAD
    public boolean supportsMetadataObjectType(MetadataObject.Type type) {
      Set<MetadataObject.Type> supportedTypes =
          Sets.newHashSet(
              MetadataObject.Type.METALAKE,
              MetadataObject.Type.CATALOG,
              MetadataObject.Type.SCHEMA,
              MetadataObject.Type.FILESET);
      return supportedTypes.contains(type);
    }

    @Override
    public Catalog.Type catalogType() {
      return Catalog.Type.FILESET;
    }

    @Override
    public SupportsSpecificCatalog supportsSpecificCatalog() {
      return this;
=======
    public boolean canBindTo(MetadataObject.Type type) {
      return FILESET_SUPPORTED_TYPES.contains(type);
>>>>>>> f600041b
    }
  }

  /** The privilege to write a fileset. */
  public static class WriteFileset extends GenericPrivilege<WriteFileset>
      implements Privilege.SupportsSpecificCatalog {
    private static final WriteFileset ALLOW_INSTANCE =
        new WriteFileset(Condition.ALLOW, Name.WRITE_FILESET);
    private static final WriteFileset DENY_INSTANCE =
        new WriteFileset(Condition.DENY, Name.WRITE_FILESET);

    private WriteFileset(Condition condition, Name name) {
      super(condition, name);
    }

    /** @return The instance with allow condition of the privilege. */
    public static WriteFileset allow() {
      return ALLOW_INSTANCE;
    }

    /** @return The instance with deny condition of the privilege. */
    public static WriteFileset deny() {
      return DENY_INSTANCE;
    }

    @Override
<<<<<<< HEAD
    public boolean supportsMetadataObjectType(MetadataObject.Type type) {
      Set<MetadataObject.Type> supportedTypes =
          Sets.newHashSet(
              MetadataObject.Type.METALAKE,
              MetadataObject.Type.CATALOG,
              MetadataObject.Type.SCHEMA,
              MetadataObject.Type.FILESET);
      return supportedTypes.contains(type);
    }

    @Override
    public Catalog.Type catalogType() {
      return Catalog.Type.FILESET;
    }

    @Override
    public SupportsSpecificCatalog supportsSpecificCatalog() {
      return this;
=======
    public boolean canBindTo(MetadataObject.Type type) {
      return FILESET_SUPPORTED_TYPES.contains(type);
>>>>>>> f600041b
    }
  }

  /** The privilege to create a topic. */
  public static class CreateTopic extends GenericPrivilege<CreateTopic>
      implements Privilege.SupportsSpecificCatalog {
    private static final CreateTopic ALLOW_INSTANCE =
        new CreateTopic(Condition.ALLOW, Name.CREATE_TOPIC);
    private static final CreateTopic DENY_INSTANCE =
        new CreateTopic(Condition.DENY, Name.CREATE_TOPIC);

    private CreateTopic(Condition condition, Name name) {
      super(condition, name);
    }

    /** @return The instance with allow condition of the privilege. */
    public static CreateTopic allow() {
      return ALLOW_INSTANCE;
    }

    /** @return The instance with deny condition of the privilege. */
    public static CreateTopic deny() {
      return DENY_INSTANCE;
    }

    @Override
<<<<<<< HEAD
    public boolean supportsMetadataObjectType(MetadataObject.Type type) {
      Set<MetadataObject.Type> supportedTypes =
          Sets.newHashSet(
              MetadataObject.Type.METALAKE,
              MetadataObject.Type.CATALOG,
              MetadataObject.Type.SCHEMA);
      return supportedTypes.contains(type);
    }

    @Override
    public Catalog.Type catalogType() {
      return Catalog.Type.MESSAGING;
    }

    @Override
    public SupportsSpecificCatalog supportsSpecificCatalog() {
      return this;
=======
    public boolean canBindTo(MetadataObject.Type type) {
      return SCHEMA_SUPPORTED_TYPES.contains(type);
>>>>>>> f600041b
    }
  }

  /** The privilege to consume from a topic. */
  public static class ConsumeTopic extends GenericPrivilege<ConsumeTopic>
      implements Privilege.SupportsSpecificCatalog {
    private static final ConsumeTopic ALLOW_INSTANCE =
        new ConsumeTopic(Condition.ALLOW, Name.CONSUME_TOPIC);
    private static final ConsumeTopic DENY_INSTANCE =
        new ConsumeTopic(Condition.DENY, Name.CONSUME_TOPIC);

    private ConsumeTopic(Condition condition, Name name) {
      super(condition, name);
    }

    /** @return The instance with allow condition of the privilege. */
    public static ConsumeTopic allow() {
      return ALLOW_INSTANCE;
    }

    /** @return The instance with deny condition of the privilege. */
    public static ConsumeTopic deny() {
      return DENY_INSTANCE;
    }

    @Override
<<<<<<< HEAD
    public boolean supportsMetadataObjectType(MetadataObject.Type type) {
      Set<MetadataObject.Type> supportedTypes =
          Sets.newHashSet(
              MetadataObject.Type.METALAKE,
              MetadataObject.Type.CATALOG,
              MetadataObject.Type.SCHEMA,
              MetadataObject.Type.TOPIC);
      return supportedTypes.contains(type);
    }

    @Override
    public Catalog.Type catalogType() {
      return Catalog.Type.MESSAGING;
    }

    @Override
    public SupportsSpecificCatalog supportsSpecificCatalog() {
      return this;
=======
    public boolean canBindTo(MetadataObject.Type type) {
      return TOPIC_SUPPORTED_TYPES.contains(type);
>>>>>>> f600041b
    }
  }

  /** The privilege to produce to a topic. */
  public static class ProduceTopic extends GenericPrivilege<ProduceTopic>
      implements Privilege.SupportsSpecificCatalog {
    private static final ProduceTopic ALLOW_INSTANCE =
        new ProduceTopic(Condition.ALLOW, Name.PRODUCE_TOPIC);
    private static final ProduceTopic DENY_INSTANCE =
        new ProduceTopic(Condition.DENY, Name.PRODUCE_TOPIC);

    private ProduceTopic(Condition condition, Name name) {
      super(condition, name);
    }

    /** @return The instance with allow condition of the privilege. */
    public static ProduceTopic allow() {
      return ALLOW_INSTANCE;
    }

    /** @return The instance with deny condition of the privilege. */
    public static ProduceTopic deny() {
      return DENY_INSTANCE;
    }

    @Override
<<<<<<< HEAD
    public boolean supportsMetadataObjectType(MetadataObject.Type type) {
      Set<MetadataObject.Type> supportedTypes =
          Sets.newHashSet(
              MetadataObject.Type.METALAKE,
              MetadataObject.Type.CATALOG,
              MetadataObject.Type.SCHEMA,
              MetadataObject.Type.TOPIC);
      return supportedTypes.contains(type);
    }

    @Override
    public Catalog.Type catalogType() {
      return Catalog.Type.MESSAGING;
    }

    @Override
    public SupportsSpecificCatalog supportsSpecificCatalog() {
      return this;
=======
    public boolean canBindTo(MetadataObject.Type type) {
      return TOPIC_SUPPORTED_TYPES.contains(type);
>>>>>>> f600041b
    }
  }

  /** The privilege to manage users. */
  public static class ManageUsers extends GenericPrivilege<ManageUsers> {
    private static final ManageUsers ALLOW_INSTANCE =
        new ManageUsers(Condition.ALLOW, Name.MANAGE_USERS);
    private static final ManageUsers DENY_INSTANCE =
        new ManageUsers(Condition.DENY, Name.MANAGE_USERS);

    private ManageUsers(Condition condition, Name name) {
      super(condition, name);
    }

    /** @return The instance with allow condition of the privilege. */
    public static ManageUsers allow() {
      return ALLOW_INSTANCE;
    }

    /** @return The instance with deny condition of the privilege. */
    public static ManageUsers deny() {
      return DENY_INSTANCE;
    }

    @Override
<<<<<<< HEAD
    public boolean supportsMetadataObjectType(MetadataObject.Type type) {
=======
    public boolean canBindTo(MetadataObject.Type type) {
>>>>>>> f600041b
      return type == MetadataObject.Type.METALAKE;
    }
  }

  /** The privilege to manage groups. */
  public static class ManageGroups extends GenericPrivilege<ManageGroups> {
    private static final ManageGroups ALLOW_INSTANCE =
        new ManageGroups(Condition.ALLOW, Name.MANAGE_GROUPS);
    private static final ManageGroups DENY_INSTANCE =
        new ManageGroups(Condition.DENY, Name.MANAGE_GROUPS);

    private ManageGroups(Condition condition, Name name) {
      super(condition, name);
    }

    /** @return The instance with allow condition of the privilege. */
    public static ManageGroups allow() {
      return ALLOW_INSTANCE;
    }

    /** @return The instance with deny condition of the privilege. */
    public static ManageGroups deny() {
      return DENY_INSTANCE;
    }

    @Override
<<<<<<< HEAD
    public boolean supportsMetadataObjectType(MetadataObject.Type type) {
=======
    public boolean canBindTo(MetadataObject.Type type) {
>>>>>>> f600041b
      return type == MetadataObject.Type.METALAKE;
    }
  }

  /** The privilege to create a role. */
  public static class CreateRole extends GenericPrivilege<CreateRole> {
    private static final CreateRole ALLOW_INSTANCE =
        new CreateRole(Condition.ALLOW, Name.CREATE_ROLE);
    private static final CreateRole DENY_INSTANCE =
        new CreateRole(Condition.DENY, Name.CREATE_ROLE);

    private CreateRole(Condition condition, Name name) {
      super(condition, name);
    }

    /** @return The instance with allow condition of the privilege. */
    public static CreateRole allow() {
      return ALLOW_INSTANCE;
    }

    /** @return The instance with deny condition of the privilege. */
    public static CreateRole deny() {
      return DENY_INSTANCE;
    }

    @Override
<<<<<<< HEAD
    public boolean supportsMetadataObjectType(MetadataObject.Type type) {
=======
    public boolean canBindTo(MetadataObject.Type type) {
>>>>>>> f600041b
      return type == MetadataObject.Type.METALAKE;
    }
  }

  /** The privilege to grant or revoke a role for the user or the group. */
  public static class ManageGrants extends GenericPrivilege<ManageGrants> {
    private static final ManageGrants ALLOW_INSTANCE =
        new ManageGrants(Condition.ALLOW, Name.MANAGE_GRANTS);
    private static final ManageGrants DENY_INSTANCE =
        new ManageGrants(Condition.DENY, Name.MANAGE_GRANTS);

    private ManageGrants(Condition condition, Name name) {
      super(condition, name);
    }

    /** @return The instance with allow condition of the privilege. */
    public static ManageGrants allow() {
      return ALLOW_INSTANCE;
    }

    /** @return The instance with deny condition of the privilege. */
    public static ManageGrants deny() {
      return DENY_INSTANCE;
    }

    @Override
<<<<<<< HEAD
    public boolean supportsMetadataObjectType(MetadataObject.Type type) {
=======
    public boolean canBindTo(MetadataObject.Type type) {
>>>>>>> f600041b
      return type == MetadataObject.Type.METALAKE;
    }
  }
}<|MERGE_RESOLUTION|>--- conflicted
+++ resolved
@@ -21,10 +21,7 @@
 import com.google.common.collect.Sets;
 import java.util.Objects;
 import java.util.Set;
-<<<<<<< HEAD
 import org.apache.gravitino.Catalog;
-=======
->>>>>>> f600041b
 import org.apache.gravitino.MetadataObject;
 
 /** The helper class for {@link Privilege}. */
@@ -273,11 +270,7 @@
     }
 
     @Override
-<<<<<<< HEAD
-    public boolean supportsMetadataObjectType(MetadataObject.Type type) {
-=======
-    public boolean canBindTo(MetadataObject.Type type) {
->>>>>>> f600041b
+    public boolean canBindTo(MetadataObject.Type type) {
       return type == MetadataObject.Type.METALAKE;
     }
   }
@@ -303,12 +296,7 @@
       return DENY_INSTANCE;
     }
 
-    @Override
-<<<<<<< HEAD
-    public boolean supportsMetadataObjectType(MetadataObject.Type type) {
-=======
-    public boolean canBindTo(MetadataObject.Type type) {
->>>>>>> f600041b
+    public boolean canBindTo(MetadataObject.Type type) {
       return type == MetadataObject.Type.METALAKE || type == MetadataObject.Type.CATALOG;
     }
   }
@@ -333,18 +321,8 @@
     }
 
     @Override
-<<<<<<< HEAD
-    public boolean supportsMetadataObjectType(MetadataObject.Type type) {
-      Set<MetadataObject.Type> supportedTypes =
-          Sets.newHashSet(
-              MetadataObject.Type.METALAKE,
-              MetadataObject.Type.CATALOG,
-              MetadataObject.Type.SCHEMA);
-      return supportedTypes.contains(type);
-=======
     public boolean canBindTo(MetadataObject.Type type) {
       return SCHEMA_SUPPORTED_TYPES.contains(type);
->>>>>>> f600041b
     }
   }
 
@@ -370,18 +348,13 @@
     }
 
     @Override
-<<<<<<< HEAD
-    public boolean supportsMetadataObjectType(MetadataObject.Type type) {
-=======
-    public boolean canBindTo(MetadataObject.Type type) {
->>>>>>> f600041b
+    public boolean canBindTo(MetadataObject.Type type) {
       return type == MetadataObject.Type.METALAKE || type == MetadataObject.Type.CATALOG;
     }
   }
 
   /** The privilege to create a table. */
-  public static class CreateTable extends GenericPrivilege<CreateTable>
-      implements Privilege.SupportsSpecificCatalog {
+  public static class CreateTable extends GenericPrivilege<CreateTable> {
     private static final CreateTable ALLOW_INSTANCE =
         new CreateTable(Condition.ALLOW, Name.CREATE_TABLE);
     private static final CreateTable DENY_INSTANCE =
@@ -402,34 +375,13 @@
     }
 
     @Override
-<<<<<<< HEAD
-    public boolean supportsMetadataObjectType(MetadataObject.Type type) {
-      Set<MetadataObject.Type> supportedTypes =
-          Sets.newHashSet(
-              MetadataObject.Type.METALAKE,
-              MetadataObject.Type.CATALOG,
-              MetadataObject.Type.SCHEMA);
-      return supportedTypes.contains(type);
-    }
-
-    @Override
-    public Catalog.Type catalogType() {
-      return Catalog.Type.RELATIONAL;
-    }
-
-    @Override
-    public SupportsSpecificCatalog supportsSpecificCatalog() {
-      return this;
-=======
     public boolean canBindTo(MetadataObject.Type type) {
       return SCHEMA_SUPPORTED_TYPES.contains(type);
->>>>>>> f600041b
     }
   }
 
   /** The privilege to select data from a table. */
-  public static class SelectTable extends GenericPrivilege<SelectTable>
-      implements Privilege.SupportsSpecificCatalog {
+  public static class SelectTable extends GenericPrivilege<SelectTable> {
     private static final SelectTable ALLOW_INSTANCE =
         new SelectTable(Condition.ALLOW, Name.SELECT_TABLE);
     private static final SelectTable DENY_INSTANCE =
@@ -450,35 +402,13 @@
     }
 
     @Override
-<<<<<<< HEAD
-    public boolean supportsMetadataObjectType(MetadataObject.Type type) {
-      Set<MetadataObject.Type> supportedTypes =
-          Sets.newHashSet(
-              MetadataObject.Type.METALAKE,
-              MetadataObject.Type.CATALOG,
-              MetadataObject.Type.SCHEMA,
-              MetadataObject.Type.TABLE);
-      return supportedTypes.contains(type);
-    }
-
-    @Override
-    public Catalog.Type catalogType() {
-      return Catalog.Type.RELATIONAL;
-    }
-
-    @Override
-    public SupportsSpecificCatalog supportsSpecificCatalog() {
-      return this;
-=======
     public boolean canBindTo(MetadataObject.Type type) {
       return TABLE_SUPPORTED_TYPES.contains(type);
->>>>>>> f600041b
     }
   }
 
   /** The privilege to execute SQL `ALTER`, `INSERT`, `UPDATE`, or `DELETE` for a table. */
-  public static class ModifyTable extends GenericPrivilege<ModifyTable>
-      implements Privilege.SupportsSpecificCatalog {
+  public static class ModifyTable extends GenericPrivilege<ModifyTable> {
     private static final ModifyTable ALLOW_INSTANCE =
         new ModifyTable(Condition.ALLOW, Name.MODIFY_TABLE);
     private static final ModifyTable DENY_INSTANCE =
@@ -499,35 +429,13 @@
     }
 
     @Override
-<<<<<<< HEAD
-    public boolean supportsMetadataObjectType(MetadataObject.Type type) {
-      Set<MetadataObject.Type> supportedTypes =
-          Sets.newHashSet(
-              MetadataObject.Type.METALAKE,
-              MetadataObject.Type.CATALOG,
-              MetadataObject.Type.SCHEMA,
-              MetadataObject.Type.TABLE);
-      return supportedTypes.contains(type);
-    }
-
-    @Override
-    public Catalog.Type catalogType() {
-      return Catalog.Type.RELATIONAL;
-    }
-
-    @Override
-    public SupportsSpecificCatalog supportsSpecificCatalog() {
-      return this;
-=======
     public boolean canBindTo(MetadataObject.Type type) {
       return TABLE_SUPPORTED_TYPES.contains(type);
->>>>>>> f600041b
     }
   }
 
   /** The privilege to create a fileset. */
-  public static class CreateFileset extends GenericPrivilege<CreateFileset>
-      implements Privilege.SupportsSpecificCatalog {
+  public static class CreateFileset extends GenericPrivilege<CreateFileset> {
     private static final CreateFileset ALLOW_INSTANCE =
         new CreateFileset(Condition.ALLOW, Name.CREATE_FILESET);
     private static final CreateFileset DENY_INSTANCE =
@@ -548,34 +456,13 @@
     }
 
     @Override
-<<<<<<< HEAD
-    public boolean supportsMetadataObjectType(MetadataObject.Type type) {
-      Set<MetadataObject.Type> supportedTypes =
-          Sets.newHashSet(
-              MetadataObject.Type.METALAKE,
-              MetadataObject.Type.CATALOG,
-              MetadataObject.Type.SCHEMA);
-      return supportedTypes.contains(type);
-    }
-
-    @Override
-    public Catalog.Type catalogType() {
-      return Catalog.Type.FILESET;
-    }
-
-    @Override
-    public SupportsSpecificCatalog supportsSpecificCatalog() {
-      return this;
-=======
     public boolean canBindTo(MetadataObject.Type type) {
       return SCHEMA_SUPPORTED_TYPES.contains(type);
->>>>>>> f600041b
     }
   }
 
   /** The privilege to read a fileset. */
-  public static class ReadFileset extends GenericPrivilege<ReadFileset>
-      implements Privilege.SupportsSpecificCatalog {
+  public static class ReadFileset extends GenericPrivilege<ReadFileset> {
     private static final ReadFileset ALLOW_INSTANCE =
         new ReadFileset(Condition.ALLOW, Name.READ_FILESET);
     private static final ReadFileset DENY_INSTANCE =
@@ -596,35 +483,13 @@
     }
 
     @Override
-<<<<<<< HEAD
-    public boolean supportsMetadataObjectType(MetadataObject.Type type) {
-      Set<MetadataObject.Type> supportedTypes =
-          Sets.newHashSet(
-              MetadataObject.Type.METALAKE,
-              MetadataObject.Type.CATALOG,
-              MetadataObject.Type.SCHEMA,
-              MetadataObject.Type.FILESET);
-      return supportedTypes.contains(type);
-    }
-
-    @Override
-    public Catalog.Type catalogType() {
-      return Catalog.Type.FILESET;
-    }
-
-    @Override
-    public SupportsSpecificCatalog supportsSpecificCatalog() {
-      return this;
-=======
     public boolean canBindTo(MetadataObject.Type type) {
       return FILESET_SUPPORTED_TYPES.contains(type);
->>>>>>> f600041b
     }
   }
 
   /** The privilege to write a fileset. */
-  public static class WriteFileset extends GenericPrivilege<WriteFileset>
-      implements Privilege.SupportsSpecificCatalog {
+  public static class WriteFileset extends GenericPrivilege<WriteFileset> {
     private static final WriteFileset ALLOW_INSTANCE =
         new WriteFileset(Condition.ALLOW, Name.WRITE_FILESET);
     private static final WriteFileset DENY_INSTANCE =
@@ -645,35 +510,13 @@
     }
 
     @Override
-<<<<<<< HEAD
-    public boolean supportsMetadataObjectType(MetadataObject.Type type) {
-      Set<MetadataObject.Type> supportedTypes =
-          Sets.newHashSet(
-              MetadataObject.Type.METALAKE,
-              MetadataObject.Type.CATALOG,
-              MetadataObject.Type.SCHEMA,
-              MetadataObject.Type.FILESET);
-      return supportedTypes.contains(type);
-    }
-
-    @Override
-    public Catalog.Type catalogType() {
-      return Catalog.Type.FILESET;
-    }
-
-    @Override
-    public SupportsSpecificCatalog supportsSpecificCatalog() {
-      return this;
-=======
     public boolean canBindTo(MetadataObject.Type type) {
       return FILESET_SUPPORTED_TYPES.contains(type);
->>>>>>> f600041b
     }
   }
 
   /** The privilege to create a topic. */
-  public static class CreateTopic extends GenericPrivilege<CreateTopic>
-      implements Privilege.SupportsSpecificCatalog {
+  public static class CreateTopic extends GenericPrivilege<CreateTopic> {
     private static final CreateTopic ALLOW_INSTANCE =
         new CreateTopic(Condition.ALLOW, Name.CREATE_TOPIC);
     private static final CreateTopic DENY_INSTANCE =
@@ -694,34 +537,13 @@
     }
 
     @Override
-<<<<<<< HEAD
-    public boolean supportsMetadataObjectType(MetadataObject.Type type) {
-      Set<MetadataObject.Type> supportedTypes =
-          Sets.newHashSet(
-              MetadataObject.Type.METALAKE,
-              MetadataObject.Type.CATALOG,
-              MetadataObject.Type.SCHEMA);
-      return supportedTypes.contains(type);
-    }
-
-    @Override
-    public Catalog.Type catalogType() {
-      return Catalog.Type.MESSAGING;
-    }
-
-    @Override
-    public SupportsSpecificCatalog supportsSpecificCatalog() {
-      return this;
-=======
     public boolean canBindTo(MetadataObject.Type type) {
       return SCHEMA_SUPPORTED_TYPES.contains(type);
->>>>>>> f600041b
     }
   }
 
   /** The privilege to consume from a topic. */
-  public static class ConsumeTopic extends GenericPrivilege<ConsumeTopic>
-      implements Privilege.SupportsSpecificCatalog {
+  public static class ConsumeTopic extends GenericPrivilege<ConsumeTopic> {
     private static final ConsumeTopic ALLOW_INSTANCE =
         new ConsumeTopic(Condition.ALLOW, Name.CONSUME_TOPIC);
     private static final ConsumeTopic DENY_INSTANCE =
@@ -742,35 +564,13 @@
     }
 
     @Override
-<<<<<<< HEAD
-    public boolean supportsMetadataObjectType(MetadataObject.Type type) {
-      Set<MetadataObject.Type> supportedTypes =
-          Sets.newHashSet(
-              MetadataObject.Type.METALAKE,
-              MetadataObject.Type.CATALOG,
-              MetadataObject.Type.SCHEMA,
-              MetadataObject.Type.TOPIC);
-      return supportedTypes.contains(type);
-    }
-
-    @Override
-    public Catalog.Type catalogType() {
-      return Catalog.Type.MESSAGING;
-    }
-
-    @Override
-    public SupportsSpecificCatalog supportsSpecificCatalog() {
-      return this;
-=======
     public boolean canBindTo(MetadataObject.Type type) {
       return TOPIC_SUPPORTED_TYPES.contains(type);
->>>>>>> f600041b
     }
   }
 
   /** The privilege to produce to a topic. */
-  public static class ProduceTopic extends GenericPrivilege<ProduceTopic>
-      implements Privilege.SupportsSpecificCatalog {
+  public static class ProduceTopic extends GenericPrivilege<ProduceTopic> {
     private static final ProduceTopic ALLOW_INSTANCE =
         new ProduceTopic(Condition.ALLOW, Name.PRODUCE_TOPIC);
     private static final ProduceTopic DENY_INSTANCE =
@@ -791,29 +591,8 @@
     }
 
     @Override
-<<<<<<< HEAD
-    public boolean supportsMetadataObjectType(MetadataObject.Type type) {
-      Set<MetadataObject.Type> supportedTypes =
-          Sets.newHashSet(
-              MetadataObject.Type.METALAKE,
-              MetadataObject.Type.CATALOG,
-              MetadataObject.Type.SCHEMA,
-              MetadataObject.Type.TOPIC);
-      return supportedTypes.contains(type);
-    }
-
-    @Override
-    public Catalog.Type catalogType() {
-      return Catalog.Type.MESSAGING;
-    }
-
-    @Override
-    public SupportsSpecificCatalog supportsSpecificCatalog() {
-      return this;
-=======
     public boolean canBindTo(MetadataObject.Type type) {
       return TOPIC_SUPPORTED_TYPES.contains(type);
->>>>>>> f600041b
     }
   }
 
@@ -839,11 +618,7 @@
     }
 
     @Override
-<<<<<<< HEAD
-    public boolean supportsMetadataObjectType(MetadataObject.Type type) {
-=======
-    public boolean canBindTo(MetadataObject.Type type) {
->>>>>>> f600041b
+    public boolean canBindTo(MetadataObject.Type type) {
       return type == MetadataObject.Type.METALAKE;
     }
   }
@@ -870,11 +645,7 @@
     }
 
     @Override
-<<<<<<< HEAD
-    public boolean supportsMetadataObjectType(MetadataObject.Type type) {
-=======
-    public boolean canBindTo(MetadataObject.Type type) {
->>>>>>> f600041b
+    public boolean canBindTo(MetadataObject.Type type) {
       return type == MetadataObject.Type.METALAKE;
     }
   }
@@ -901,11 +672,7 @@
     }
 
     @Override
-<<<<<<< HEAD
-    public boolean supportsMetadataObjectType(MetadataObject.Type type) {
-=======
-    public boolean canBindTo(MetadataObject.Type type) {
->>>>>>> f600041b
+    public boolean canBindTo(MetadataObject.Type type) {
       return type == MetadataObject.Type.METALAKE;
     }
   }
@@ -932,11 +699,7 @@
     }
 
     @Override
-<<<<<<< HEAD
-    public boolean supportsMetadataObjectType(MetadataObject.Type type) {
-=======
-    public boolean canBindTo(MetadataObject.Type type) {
->>>>>>> f600041b
+    public boolean canBindTo(MetadataObject.Type type) {
       return type == MetadataObject.Type.METALAKE;
     }
   }
