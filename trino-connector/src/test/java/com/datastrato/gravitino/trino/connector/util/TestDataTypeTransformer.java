--- conflicted
+++ resolved
@@ -110,25 +110,6 @@
 
   @Test
   public void testGetTrinoType() {
-<<<<<<< HEAD
-    assertEquals(dataTypeTransformer.getTrinoType(Types.BooleanType.get()), BooleanType.BOOLEAN);
-
-    assertEquals(dataTypeTransformer.getTrinoType(Types.ByteType.get()), TinyintType.TINYINT);
-    assertEquals(
-        dataTypeTransformer.getTrinoType(Types.ByteType.unsigned()), SmallintType.SMALLINT);
-    assertEquals(dataTypeTransformer.getTrinoType(Types.ShortType.get()), SmallintType.SMALLINT);
-    assertEquals(dataTypeTransformer.getTrinoType(Types.ShortType.unsigned()), IntegerType.INTEGER);
-    assertEquals(dataTypeTransformer.getTrinoType(Types.IntegerType.get()), IntegerType.INTEGER);
-    assertEquals(dataTypeTransformer.getTrinoType(Types.LongType.get()), BigintType.BIGINT);
-    assertEquals(dataTypeTransformer.getTrinoType(Types.IntegerType.unsigned()), BigintType.BIGINT);
-    assertEquals(
-        dataTypeTransformer.getTrinoType(Types.LongType.unsigned()),
-        DecimalType.createDecimalType(20, 0));
-
-    assertEquals(dataTypeTransformer.getTrinoType(Types.FloatType.get()), RealType.REAL);
-    assertEquals(dataTypeTransformer.getTrinoType(Types.DoubleType.get()), DoubleType.DOUBLE);
-    assertEquals(
-=======
     Assertions.assertEquals(
         dataTypeTransformer.getTrinoType(Types.BooleanType.get()), BooleanType.BOOLEAN);
 
@@ -145,9 +126,18 @@
     Assertions.assertEquals(
         dataTypeTransformer.getTrinoType(Types.DoubleType.get()), DoubleType.DOUBLE);
     Assertions.assertEquals(
->>>>>>> a2398e6b
         dataTypeTransformer.getTrinoType(Types.DecimalType.of(10, 2)),
         DecimalType.createDecimalType(10, 2));
+
+    Assertions.assertEquals(
+        dataTypeTransformer.getTrinoType(Types.ByteType.unsigned()), SmallintType.SMALLINT);
+    Assertions.assertEquals(
+        dataTypeTransformer.getTrinoType(Types.ShortType.unsigned()), IntegerType.INTEGER);
+    Assertions.assertEquals(
+        dataTypeTransformer.getTrinoType(Types.IntegerType.unsigned()), BigintType.BIGINT);
+    Assertions.assertEquals(
+        dataTypeTransformer.getTrinoType(Types.LongType.unsigned()),
+        DecimalType.createDecimalType(20, 0));
 
     Assertions.assertEquals(
         dataTypeTransformer.getTrinoType(Types.FixedCharType.of(10)), CharType.createCharType(10));
