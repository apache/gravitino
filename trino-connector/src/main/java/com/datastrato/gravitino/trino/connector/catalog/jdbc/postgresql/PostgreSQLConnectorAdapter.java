/*
 * Copyright 2023 Datastrato Pvt Ltd.
 * This software is licensed under the Apache License version 2.
 */
package com.datastrato.gravitino.trino.connector.catalog.jdbc.postgresql;

import static com.datastrato.gravitino.trino.connector.GravitinoConnectorPluginManager.CONNECTOR_POSTGRESQL;
import static java.util.Collections.emptyList;

import com.datastrato.gravitino.catalog.property.PropertyConverter;
import com.datastrato.gravitino.trino.connector.catalog.CatalogConnectorAdapter;
import com.datastrato.gravitino.trino.connector.catalog.CatalogConnectorMetadataAdapter;
import com.datastrato.gravitino.trino.connector.catalog.jdbc.JDBCCatalogPropertyConverter;
import com.datastrato.gravitino.trino.connector.metadata.GravitinoCatalog;
import io.trino.spi.connector.Connector;
import java.util.HashMap;
import java.util.Map;
<<<<<<< HEAD
=======
import org.apache.commons.lang3.NotImplementedException;
>>>>>>> 30ef6061

/** Transforming PostgreSQL connector configuration and components into Gravitino connector. */
public class PostgreSQLConnectorAdapter implements CatalogConnectorAdapter {
  private final PropertyConverter catalogConverter;

  public PostgreSQLConnectorAdapter() {
    this.catalogConverter = new JDBCCatalogPropertyConverter();
  }

  @Override
  public Map<String, String> buildInternalConnectorConfig(GravitinoCatalog catalog)
      throws Exception {
    Map<String, String> config = new HashMap<>();
<<<<<<< HEAD
=======
    config.put("connector.name", "postgresql");

>>>>>>> 30ef6061
    Map<String, String> properties =
        catalogConverter.gravitinoToEngineProperties(catalog.getProperties());
    config.putAll(properties);
    return config;
  }

  @Override
<<<<<<< HEAD
  public String internalConnectorName() {
    return CONNECTOR_POSTGRESQL;
=======
  public Connector buildInternalConnector(Map<String, String> config) throws Exception {
    throw new NotImplementedException();
>>>>>>> 30ef6061
  }

  @Override
  public CatalogConnectorMetadataAdapter getMetadataAdapter() {
    // TODO yuhui Need to improve schema table and column properties
    return new PostgreSQLMetadataAdapter(getSchemaProperties(), getTableProperties(), emptyList());
  }
}<|MERGE_RESOLUTION|>--- conflicted
+++ resolved
@@ -12,13 +12,7 @@
 import com.datastrato.gravitino.trino.connector.catalog.CatalogConnectorMetadataAdapter;
 import com.datastrato.gravitino.trino.connector.catalog.jdbc.JDBCCatalogPropertyConverter;
 import com.datastrato.gravitino.trino.connector.metadata.GravitinoCatalog;
-import io.trino.spi.connector.Connector;
-import java.util.HashMap;
 import java.util.Map;
-<<<<<<< HEAD
-=======
-import org.apache.commons.lang3.NotImplementedException;
->>>>>>> 30ef6061
 
 /** Transforming PostgreSQL connector configuration and components into Gravitino connector. */
 public class PostgreSQLConnectorAdapter implements CatalogConnectorAdapter {
@@ -31,26 +25,12 @@
   @Override
   public Map<String, String> buildInternalConnectorConfig(GravitinoCatalog catalog)
       throws Exception {
-    Map<String, String> config = new HashMap<>();
-<<<<<<< HEAD
-=======
-    config.put("connector.name", "postgresql");
-
->>>>>>> 30ef6061
-    Map<String, String> properties =
-        catalogConverter.gravitinoToEngineProperties(catalog.getProperties());
-    config.putAll(properties);
-    return config;
+    return catalogConverter.gravitinoToEngineProperties(catalog.getProperties());
   }
 
   @Override
-<<<<<<< HEAD
   public String internalConnectorName() {
     return CONNECTOR_POSTGRESQL;
-=======
-  public Connector buildInternalConnector(Map<String, String> config) throws Exception {
-    throw new NotImplementedException();
->>>>>>> 30ef6061
   }
 
   @Override
