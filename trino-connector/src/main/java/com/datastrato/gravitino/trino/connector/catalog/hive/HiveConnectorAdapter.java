/*
 * Copyright 2023 Datastrato Pvt Ltd.
 * This software is licensed under the Apache License version 2.
 */
package com.datastrato.gravitino.trino.connector.catalog.hive;

import com.datastrato.catalog.property.PropertyConverter;
import com.datastrato.gravitino.trino.connector.catalog.CatalogConnectorAdapter;
import com.datastrato.gravitino.trino.connector.catalog.CatalogConnectorMetadataAdapter;
import com.datastrato.gravitino.trino.connector.catalog.HasPropertyMeta;
import com.datastrato.gravitino.trino.connector.metadata.GravitinoCatalog;
import com.google.common.collect.Maps;
import io.trino.spi.session.PropertyMetadata;
import java.util.Collections;
import java.util.HashMap;
import java.util.List;
import java.util.Map;
import org.slf4j.Logger;
import org.slf4j.LoggerFactory;

/** Transforming Hive connector configuration and components into Gravitino connector. */
public class HiveConnectorAdapter implements CatalogConnectorAdapter {

  private static final Logger LOG = LoggerFactory.getLogger(HiveConnectorAdapter.class);
  private final HasPropertyMeta propertyMetadata;
  private final PropertyConverter catalogConverter;

  public HiveConnectorAdapter() {
    this.propertyMetadata = new HivePropertyMeta();
    this.catalogConverter = new HiveCatalogPropertyConverter();
  }

  public Map<String, Object> buildInternalConnectorConfig(GravitinoCatalog catalog)
      throws Exception {
    Map<String, Object> config = new HashMap<>();
    config.put("catalogHandle", catalog.getName() + ":normal:default");
    config.put("connectorName", "hive");

    Map<String, Object> properties = new HashMap<>();
    properties.put("hive.metastore.uri", catalog.getRequiredProperty("metastore.uris"));
    Map<String, String> trinoProperty =
<<<<<<< HEAD
        catalogConverter.fromGravitinoProperties(catalog.getProperties());
=======
        catalogConverter.gravitinoToEngineProperties(catalog.getProperties());
>>>>>>> 26bb2101

    // Trino only supports properties that define in catalogPropertyMeta, the name of entries in
    // catalogPropertyMeta is in the format of "catalogName_propertyName", so we need to replace
    // '_' with '.' to align with the name in trino.
    Map<String, PropertyMetadata<?>> catalogPropertyMeta =
        Maps.uniqueIndex(
            propertyMetadata.getCatalogPropertyMeta(),
            propertyMetadata -> propertyMetadata.getName().replace("_", "."));

    trinoProperty.entrySet().stream()
        .filter(entry -> catalogPropertyMeta.containsKey(entry.getKey()))
        .forEach(entry -> properties.put(entry.getKey(), entry.getValue()));

    config.put("properties", properties);
    return config;
  }

  @Override
  public List<PropertyMetadata<?>> getTableProperties() {
    return propertyMetadata.getTablePropertyMetadata();
  }

  @Override
  public List<PropertyMetadata<?>> getSchemaProperties() {
    return propertyMetadata.getSchemaPropertyMetadata();
  }

  public CatalogConnectorMetadataAdapter getMetadataAdapter() {
    // TODO yuhui Need to improve schema table and column properties
    return new HiveMetadataAdapter(
        getSchemaProperties(), getTableProperties(), getColumnProperties());
  }

  @Override
  public List<PropertyMetadata<?>> getColumnProperties() {
    return Collections.emptyList();
  }
}<|MERGE_RESOLUTION|>--- conflicted
+++ resolved
@@ -39,11 +39,7 @@
     Map<String, Object> properties = new HashMap<>();
     properties.put("hive.metastore.uri", catalog.getRequiredProperty("metastore.uris"));
     Map<String, String> trinoProperty =
-<<<<<<< HEAD
-        catalogConverter.fromGravitinoProperties(catalog.getProperties());
-=======
         catalogConverter.gravitinoToEngineProperties(catalog.getProperties());
->>>>>>> 26bb2101
 
     // Trino only supports properties that define in catalogPropertyMeta, the name of entries in
     // catalogPropertyMeta is in the format of "catalogName_propertyName", so we need to replace
