/*
 * Copyright 2023 Datastrato Pvt Ltd.
 * This software is licensed under the Apache License version 2.
 */
package com.datastrato.gravitino.trino.connector.catalog.hive;

import com.datastrato.catalog.property.PropertyConverter;
import com.datastrato.gravitino.catalog.BasePropertiesMetadata;
import com.datastrato.gravitino.catalog.PropertyEntry;
import com.datastrato.gravitino.catalog.hive.HiveTablePropertiesMetadata;
import com.datastrato.gravitino.shaded.org.apache.commons.collections4.bidimap.TreeBidiMap;
import com.google.common.annotations.VisibleForTesting;
import com.google.common.collect.ImmutableMap;
import java.util.Map;

public class HiveTablePropertyConverter extends PropertyConverter {
  private final BasePropertiesMetadata hiveTablePropertiesMetadata =
      new HiveTablePropertiesMetadata();
  // Trino property key does not allow upper case character and '-', so we need to map it to
  // Gravitino
  @VisibleForTesting
  static final TreeBidiMap<String, String> TRINO_KEY_TO_GRAVITINO_KEY =
      new TreeBidiMap<>(
          new ImmutableMap.Builder<String, String>()
              .put("format", HiveTablePropertiesMetadata.FORMAT)
              .put("total_size", HiveTablePropertiesMetadata.TOTAL_SIZE)
              .put("num_files", HiveTablePropertiesMetadata.NUM_FILES)
              .put("external", HiveTablePropertiesMetadata.EXTERNAL)
              .put("location", HiveTablePropertiesMetadata.LOCATION)
              .put("table_type", HiveTablePropertiesMetadata.TABLE_TYPE)
              .put("input_format", HiveTablePropertiesMetadata.INPUT_FORMAT)
              .put("output_format", HiveTablePropertiesMetadata.OUTPUT_FORMAT)
              .put("serde_lib", HiveTablePropertiesMetadata.SERDE_LIB)
              .put("serde_name", HiveTablePropertiesMetadata.SERDE_NAME)
              .build());

  @Override
<<<<<<< HEAD
  public TreeBidiMap<String, String> engineToGravitino() {
=======
  public TreeBidiMap<String, String> engineToGravitinoMapping() {
>>>>>>> 26bb2101
    return TRINO_KEY_TO_GRAVITINO_KEY;
  }

  @Override
  public Map<String, PropertyEntry<?>> gravitinoPropertyMeta() {
    return hiveTablePropertiesMetadata.propertyEntries();
  }
}<|MERGE_RESOLUTION|>--- conflicted
+++ resolved
@@ -35,11 +35,7 @@
               .build());
 
   @Override
-<<<<<<< HEAD
-  public TreeBidiMap<String, String> engineToGravitino() {
-=======
   public TreeBidiMap<String, String> engineToGravitinoMapping() {
->>>>>>> 26bb2101
     return TRINO_KEY_TO_GRAVITINO_KEY;
   }
 
