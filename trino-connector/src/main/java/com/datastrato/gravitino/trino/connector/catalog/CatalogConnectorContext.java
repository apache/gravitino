--- conflicted
+++ resolved
@@ -4,12 +4,8 @@
  */
 package com.datastrato.gravitino.trino.connector.catalog;
 
-<<<<<<< HEAD
-import com.datastrato.gravitino.client.GravitinoMetaLake;
-=======
 import com.datastrato.gravitino.NameIdentifier;
 import com.datastrato.gravitino.client.GravitinoMetalake;
->>>>>>> 9a77dff6
 import com.datastrato.gravitino.trino.connector.GravitinoConnector;
 import com.datastrato.gravitino.trino.connector.metadata.GravitinoCatalog;
 import com.google.common.base.Preconditions;
@@ -24,13 +20,9 @@
  * connectors.
  */
 public class CatalogConnectorContext {
-<<<<<<< HEAD
 
   private final GravitinoCatalog catalog;
-  private final GravitinoMetaLake metalake;
-=======
   private final GravitinoMetalake metalake;
->>>>>>> 9a77dff6
 
   // Connector communicates with trino
   private final GravitinoConnector connector;
@@ -41,13 +33,8 @@
   private final CatalogConnectorAdapter adapter;
 
   public CatalogConnectorContext(
-<<<<<<< HEAD
       GravitinoCatalog catalog,
-      GravitinoMetaLake metalake,
-=======
-      NameIdentifier catalogName,
       GravitinoMetalake metalake,
->>>>>>> 9a77dff6
       Connector internalConnector,
       CatalogConnectorAdapter adapter) {
     this.catalog = catalog;
@@ -96,12 +83,8 @@
 
   static class Builder {
     private final CatalogConnectorAdapter connectorAdapter;
-<<<<<<< HEAD
-    private GravitinoMetaLake metalake;
-=======
     private NameIdentifier catalogName;
     private GravitinoMetalake metalake;
->>>>>>> 9a77dff6
     private Connector internalConnector;
     private GravitinoCatalog catalog;
 
