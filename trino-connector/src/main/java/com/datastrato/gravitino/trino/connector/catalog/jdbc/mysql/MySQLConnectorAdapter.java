/*
 * Copyright 2023 Datastrato Pvt Ltd.
 * This software is licensed under the Apache License version 2.
 */
package com.datastrato.gravitino.trino.connector.catalog.jdbc.mysql;

import static com.datastrato.gravitino.trino.connector.GravitinoConnectorPluginManager.CONNECTOR_MYSQL;
import static java.util.Collections.emptyList;

import com.datastrato.gravitino.catalog.property.PropertyConverter;
import com.datastrato.gravitino.trino.connector.catalog.CatalogConnectorAdapter;
import com.datastrato.gravitino.trino.connector.catalog.CatalogConnectorMetadataAdapter;
import com.datastrato.gravitino.trino.connector.catalog.HasPropertyMeta;
import com.datastrato.gravitino.trino.connector.catalog.jdbc.JDBCCatalogPropertyConverter;
import com.datastrato.gravitino.trino.connector.metadata.GravitinoCatalog;
import io.trino.spi.connector.Connector;
import io.trino.spi.session.PropertyMetadata;
import java.util.HashMap;
import java.util.List;
import java.util.Map;
<<<<<<< HEAD
=======
import org.apache.commons.lang3.NotImplementedException;
>>>>>>> 30ef6061

/** Transforming MySQL connector configuration and components into Gravitino connector. */
public class MySQLConnectorAdapter implements CatalogConnectorAdapter {

  private final PropertyConverter catalogConverter;
  private final HasPropertyMeta propertyMetadata;

  public MySQLConnectorAdapter() {
    this.catalogConverter = new JDBCCatalogPropertyConverter();
    this.propertyMetadata = new MySQLPropertyMeta();
  }

  @Override
  public Map<String, String> buildInternalConnectorConfig(GravitinoCatalog catalog)
      throws Exception {
    Map<String, String> config = new HashMap<>();
<<<<<<< HEAD
=======
    config.put("connector.name", "mysql");

>>>>>>> 30ef6061
    Map<String, String> properties =
        catalogConverter.gravitinoToEngineProperties(catalog.getProperties());
    config.putAll(properties);
    return config;
  }

  @Override
<<<<<<< HEAD
  public String internalConnectorName() {
    return CONNECTOR_MYSQL;
=======
  public Connector buildInternalConnector(Map<String, String> config) throws Exception {
    throw new NotImplementedException();
>>>>>>> 30ef6061
  }

  @Override
  public CatalogConnectorMetadataAdapter getMetadataAdapter() {
    // TODO yuhui Need to improve schema table and column properties
    return new MySQLMetadataAdapter(getSchemaProperties(), getTableProperties(), emptyList());
  }

  @Override
  public List<PropertyMetadata<?>> getTableProperties() {
    return propertyMetadata.getTablePropertyMetadata();
  }

  @Override
  public List<PropertyMetadata<?>> getColumnProperties() {
    return propertyMetadata.getColumnPropertyMetadata();
  }
}<|MERGE_RESOLUTION|>--- conflicted
+++ resolved
@@ -13,15 +13,9 @@
 import com.datastrato.gravitino.trino.connector.catalog.HasPropertyMeta;
 import com.datastrato.gravitino.trino.connector.catalog.jdbc.JDBCCatalogPropertyConverter;
 import com.datastrato.gravitino.trino.connector.metadata.GravitinoCatalog;
-import io.trino.spi.connector.Connector;
 import io.trino.spi.session.PropertyMetadata;
-import java.util.HashMap;
 import java.util.List;
 import java.util.Map;
-<<<<<<< HEAD
-=======
-import org.apache.commons.lang3.NotImplementedException;
->>>>>>> 30ef6061
 
 /** Transforming MySQL connector configuration and components into Gravitino connector. */
 public class MySQLConnectorAdapter implements CatalogConnectorAdapter {
@@ -37,26 +31,12 @@
   @Override
   public Map<String, String> buildInternalConnectorConfig(GravitinoCatalog catalog)
       throws Exception {
-    Map<String, String> config = new HashMap<>();
-<<<<<<< HEAD
-=======
-    config.put("connector.name", "mysql");
-
->>>>>>> 30ef6061
-    Map<String, String> properties =
-        catalogConverter.gravitinoToEngineProperties(catalog.getProperties());
-    config.putAll(properties);
-    return config;
+    return catalogConverter.gravitinoToEngineProperties(catalog.getProperties());
   }
 
   @Override
-<<<<<<< HEAD
   public String internalConnectorName() {
     return CONNECTOR_MYSQL;
-=======
-  public Connector buildInternalConnector(Map<String, String> config) throws Exception {
-    throw new NotImplementedException();
->>>>>>> 30ef6061
   }
 
   @Override
