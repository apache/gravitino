/*
 * Copyright 2023 Datastrato.
 * This software is licensed under the Apache License version 2.
 */
package com.datastrato.gravitino.trino.connector.catalog;

import com.datastrato.gravitino.trino.connector.metadata.GravitinoColumn;
import com.datastrato.gravitino.trino.connector.metadata.GravitinoSchema;
import com.datastrato.gravitino.trino.connector.metadata.GravitinoTable;
import com.datastrato.gravitino.trino.connector.util.GeneralDataTypeTransformer;
import io.trino.spi.connector.ColumnMetadata;
import io.trino.spi.connector.ConnectorTableMetadata;
import io.trino.spi.connector.ConnectorTableProperties;
import io.trino.spi.connector.SchemaTableName;
import io.trino.spi.session.PropertyMetadata;
import java.util.ArrayList;
import java.util.HashMap;
import java.util.List;
import java.util.Map;
import java.util.Optional;
import java.util.stream.Collectors;
import org.apache.commons.lang3.NotImplementedException;
import org.slf4j.Logger;
import org.slf4j.LoggerFactory;

/**
 * This interface is used to handle different parts of catalog metadata from different catalog
 * connectors.
 */
public class CatalogConnectorMetadataAdapter {

<<<<<<< HEAD
  private static final Logger LOGGER =
      LoggerFactory.getLogger(CatalogConnectorMetadataAdapter.class);
=======
  private static final Logger LOG = LoggerFactory.getLogger(CatalogConnectorMetadataAdapter.class);
>>>>>>> 4bd0bd99
  protected final List<PropertyMetadata<?>> schemaProperties;
  protected final List<PropertyMetadata<?>> tableProperties;
  protected final List<PropertyMetadata<?>> columnProperties;

  private final GeneralDataTypeTransformer dataTypeTransformer;

  protected CatalogConnectorMetadataAdapter(
      List<PropertyMetadata<?>> schemaProperties,
      List<PropertyMetadata<?>> tableProperties,
      List<PropertyMetadata<?>> columnProperties,
      GeneralDataTypeTransformer dataTypeTransformer) {
    this.schemaProperties = schemaProperties;
    this.tableProperties = tableProperties;
    this.columnProperties = columnProperties;
    this.dataTypeTransformer = dataTypeTransformer;
  }

  public Map<String, Object> getSchemaProperties(GravitinoSchema schema) {
    return toTrinoSchemaProperties(schema.getProperties());
  }

  public GeneralDataTypeTransformer getDataTypeTransformer() {
    return dataTypeTransformer;
  }

  /** Transform gravitino table metadata to trino ConnectorTableMetadata */
  public ConnectorTableMetadata getTableMetadata(GravitinoTable gravitinoTable) {
    SchemaTableName schemaTableName =
        new SchemaTableName(gravitinoTable.getSchemaName(), gravitinoTable.getName());
    ArrayList<ColumnMetadata> columnMetadataList = new ArrayList<>();
    for (GravitinoColumn column : gravitinoTable.getColumns()) {
      columnMetadataList.add(getColumnMetadata(column));
    }

    Map<String, Object> properties = toTrinoTableProperties(gravitinoTable.getProperties());
    return new ConnectorTableMetadata(
        schemaTableName, columnMetadataList, properties, Optional.of(gravitinoTable.getComment()));
  }

  /** Transform trino ConnectorTableMetadata to gravitino table metadata */
  public GravitinoTable createTable(ConnectorTableMetadata tableMetadata) {
    String tableName = tableMetadata.getTableSchema().getTable().getTableName();
    String schemaName = tableMetadata.getTableSchema().getTable().getSchemaName();
    String comment = tableMetadata.getComment().orElse("");
    Map<String, String> properties = toGravitinoTableProperties(tableMetadata.getProperties());

    List<GravitinoColumn> columns = new ArrayList<>();
    for (int i = 0; i < tableMetadata.getColumns().size(); i++) {
      ColumnMetadata column = tableMetadata.getColumns().get(i);
      columns.add(
          new GravitinoColumn(
              column.getName(),
              dataTypeTransformer.getGravitinoType(column.getType()),
              i,
              column.getComment(),
              column.isNullable()));
    }
    return new GravitinoTable(schemaName, tableName, columns, comment, properties);
  }

  /** Transform trino schema metadata to gravitino schema metadata */
  public GravitinoSchema createSchema(String schemaName, Map<String, Object> properties) {
    return new GravitinoSchema(schemaName, toGravitinoSchemaProperties(properties), "");
  }

  /** Transform gravitino column metadata to trino ColumnMetadata */
  public ColumnMetadata getColumnMetadata(GravitinoColumn column) {
    return ColumnMetadata.builder()
        .setName(column.getName())
        .setType(dataTypeTransformer.getTrinoType(column.getType()))
        .setComment(Optional.ofNullable(column.getComment()))
        .setNullable(column.isNullable())
        .setHidden(column.isHidden())
        .build();
  }

  /** Transform gravitino table properties to trino ConnectorTableProperties */
  public ConnectorTableProperties getTableProperties(GravitinoTable table) {
    throw new NotImplementedException();
  }

  /** Normalize gravitino attributes for trino */
  private Map<String, Object> normalizeProperties(
      Map<String, String> properties, List<PropertyMetadata<?>> propertyTemplate) {
    // TODO yuhui redo this function once gravitino table properties are supported..
    // Trino only supports properties defined in the propertyTemplate.
    Map<String, Object> validProperties = new HashMap<>();
    for (PropertyMetadata<?> propertyMetadata : propertyTemplate) {
      String name = propertyMetadata.getName();
      if (properties.containsKey(name)) {
        validProperties.put(name, properties.get(name));
      } else {
<<<<<<< HEAD
        LOGGER.warn("Property {} is not defined in trino, we will ignore it", name);
=======
        LOG.warn("Property {} is not defined in trino, we will ignore it", name);
>>>>>>> 4bd0bd99
      }
    }
    return validProperties;
  }

  /** Normalize gravitino table attributes for trino */
  public Map<String, Object> toTrinoTableProperties(Map<String, String> properties) {
    return normalizeProperties(properties, tableProperties);
  }

  /** Normalize gravitino schema attributes for trino */
  public Map<String, Object> toTrinoSchemaProperties(Map<String, String> properties) {
    return normalizeProperties(properties, schemaProperties);
  }

  /** Normalize trino table attributes for gravitino */
  public Map<String, String> toGravitinoTableProperties(Map<String, Object> properties) {
    return removeUnsetProperties(properties);
  }

  /** Normalize trino schema attributes for gravitino */
  public Map<String, String> toGravitinoSchemaProperties(Map<String, Object> properties) {
    return removeUnsetProperties(properties);
  }

  /** Remove trino unset attributes fro gravitino */
  private Map<String, String> removeUnsetProperties(Map<String, Object> properties) {
    return properties.entrySet().stream()
        .filter(e -> e.getValue() != null)
        .collect(Collectors.toMap(Map.Entry::getKey, e -> e.getValue().toString()));
  }

  public GravitinoColumn createColumn(ColumnMetadata column) {
    return new GravitinoColumn(
        column.getName(),
        dataTypeTransformer.getGravitinoType(column.getType()),
        -1,
        column.getComment(),
        column.isNullable());
  }
}<|MERGE_RESOLUTION|>--- conflicted
+++ resolved
@@ -29,12 +29,7 @@
  */
 public class CatalogConnectorMetadataAdapter {
 
-<<<<<<< HEAD
-  private static final Logger LOGGER =
-      LoggerFactory.getLogger(CatalogConnectorMetadataAdapter.class);
-=======
   private static final Logger LOG = LoggerFactory.getLogger(CatalogConnectorMetadataAdapter.class);
->>>>>>> 4bd0bd99
   protected final List<PropertyMetadata<?>> schemaProperties;
   protected final List<PropertyMetadata<?>> tableProperties;
   protected final List<PropertyMetadata<?>> columnProperties;
@@ -127,11 +122,7 @@
       if (properties.containsKey(name)) {
         validProperties.put(name, properties.get(name));
       } else {
-<<<<<<< HEAD
-        LOGGER.warn("Property {} is not defined in trino, we will ignore it", name);
-=======
         LOG.warn("Property {} is not defined in trino, we will ignore it", name);
->>>>>>> 4bd0bd99
       }
     }
     return validProperties;
