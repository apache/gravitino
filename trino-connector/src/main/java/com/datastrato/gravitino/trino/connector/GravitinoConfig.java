/*
 * Copyright 2023 Datastrato Pvt Ltd.
 * This software is licensed under the Apache License version 2.
 */
package com.datastrato.gravitino.trino.connector;

import static com.datastrato.gravitino.trino.connector.GravitinoErrorCode.GRAVITINO_MISSING_CONFIG;

import io.trino.spi.TrinoException;
import java.util.HashMap;
import java.util.Map;

public class GravitinoConfig {

<<<<<<< HEAD
  public static String GRAVITINO_DYNAMIC_CONNECTOR = "__gravitino.dynamic.connector";
  public static String GRAVITINO_DYNAMIC_CONNECTOR_CATALOG_CONFIG =
=======
  public static final String GRAVITINO_DYNAMIC_CONNECTOR = "__gravitino.dynamic.connector";
  public static final String GRAVITINO_DYNAMIC_CONNECTOR_CATALOG_CONFIG =
>>>>>>> 30ef6061
      "__gravitino.dynamic.connector.catalog.config";
  private static final Map<String, ConfigEntry> CONFIG_DEFINITIONS = new HashMap<>();

  private final Map<String, String> config;

  private static final ConfigEntry GRAVITINO_URI =
      new ConfigEntry(
          "gravitino.uri", "The uri of the gravitino web server", "http://localhost:8090", false);

  private static final ConfigEntry GRAVITINO_METALAKE =
      new ConfigEntry("gravitino.metalake", "The metalake name for used", "", true);

  private static final ConfigEntry GRAVITINO_SIMPLIFY_CATALOG_NAMES =
      new ConfigEntry(
          "gravitino.simplify-catalog-names",
          "Omit metalake prefix for catalog names",
          "true",
          false);

  public GravitinoConfig(Map<String, String> requiredConfig) {
    config = requiredConfig;
    for (Map.Entry<String, ConfigEntry> entry : CONFIG_DEFINITIONS.entrySet()) {
      ConfigEntry configDefinition = entry.getValue();
      if (configDefinition.isRequired && !config.containsKey(configDefinition.key)) {
        String message =
            String.format("Missing gravitino config, %s is required", configDefinition.key);
        throw new TrinoException(GRAVITINO_MISSING_CONFIG, message);
      }
    }
    if (isDynamicConnector() && !config.containsKey(GRAVITINO_DYNAMIC_CONNECTOR_CATALOG_CONFIG)) {
      throw new TrinoException(
          GRAVITINO_MISSING_CONFIG, "Incomplete Dynamic catalog connector config");
    }
  }

  public String getURI() {
    return config.getOrDefault(GRAVITINO_URI.key, GRAVITINO_URI.defaultValue);
  }

  public String getMetalake() {
    return config.getOrDefault(GRAVITINO_METALAKE.key, GRAVITINO_METALAKE.defaultValue);
  }

  public boolean simplifyCatalogNames() {
    return Boolean.parseBoolean(
        config.getOrDefault(
            GRAVITINO_SIMPLIFY_CATALOG_NAMES.key, GRAVITINO_SIMPLIFY_CATALOG_NAMES.defaultValue));
  }

  boolean isDynamicConnector() {
    // 'isDynamicConnector' indicates whether the connector is user-configured within Trino or
    // loaded from the Gravitino server.
    // When a connector is loaded via Trino configuration,
    // it is static and will always create an instance of GravitinoSystemConnector.
    // Otherwise, it is dynamically loaded from the Gravitino server,
    // in which case the connector's configuration is set to '__gravitino.dynamic.connector=true'.
    // It is dynamic and will create an instance of GravitinoConnector.
    return config.getOrDefault(GRAVITINO_DYNAMIC_CONNECTOR, "false").equals("true");
  }

  public String getCatalogConfig() {
    return config.get(GRAVITINO_DYNAMIC_CONNECTOR_CATALOG_CONFIG);
  }

  static class ConfigEntry {
    final String key;
    final String description;
    final String defaultValue;
    final boolean isRequired;

    ConfigEntry(String key, String description, String defaultValue, boolean isRequired) {
      this.key = key;
      this.description = description;
      this.defaultValue = defaultValue;
      this.isRequired = isRequired;

      CONFIG_DEFINITIONS.put(key, this);
    }
  }
}<|MERGE_RESOLUTION|>--- conflicted
+++ resolved
@@ -12,13 +12,8 @@
 
 public class GravitinoConfig {
 
-<<<<<<< HEAD
-  public static String GRAVITINO_DYNAMIC_CONNECTOR = "__gravitino.dynamic.connector";
-  public static String GRAVITINO_DYNAMIC_CONNECTOR_CATALOG_CONFIG =
-=======
   public static final String GRAVITINO_DYNAMIC_CONNECTOR = "__gravitino.dynamic.connector";
   public static final String GRAVITINO_DYNAMIC_CONNECTOR_CATALOG_CONFIG =
->>>>>>> 30ef6061
       "__gravitino.dynamic.connector.catalog.config";
   private static final Map<String, ConfigEntry> CONFIG_DEFINITIONS = new HashMap<>();
 
