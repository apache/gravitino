/*
 * Licensed to the Apache Software Foundation (ASF) under one
 * or more contributor license agreements.  See the NOTICE file
 * distributed with this work for additional information
 * regarding copyright ownership.  The ASF licenses this file
 * to you under the Apache License, Version 2.0 (the
 * "License"); you may not use this file except in compliance
 * with the License.  You may obtain a copy of the License at
 *
 *  http://www.apache.org/licenses/LICENSE-2.0
 *
 * Unless required by applicable law or agreed to in writing,
 * software distributed under the License is distributed on an
 * "AS IS" BASIS, WITHOUT WARRANTIES OR CONDITIONS OF ANY
 * KIND, either express or implied.  See the License for the
 * specific language governing permissions and limitations
 * under the License.
 */
package org.apache.gravitino.trino.connector.catalog;

import com.google.common.base.Preconditions;
import com.google.common.util.concurrent.ThreadFactoryBuilder;
import io.trino.spi.TrinoException;
import io.trino.spi.connector.Connector;
import io.trino.spi.connector.ConnectorContext;
import java.util.Arrays;
import java.util.HashSet;
import java.util.List;
import java.util.Map;
import java.util.Set;
import java.util.concurrent.ConcurrentHashMap;
import java.util.concurrent.Future;
import java.util.concurrent.ScheduledExecutorService;
import java.util.concurrent.ScheduledThreadPoolExecutor;
import java.util.concurrent.TimeUnit;
import java.util.stream.Collectors;
import org.apache.commons.lang3.NotImplementedException;
import org.apache.gravitino.Catalog;
import org.apache.gravitino.client.GravitinoAdminClient;
import org.apache.gravitino.client.GravitinoMetalake;
import org.apache.gravitino.exceptions.NoSuchMetalakeException;
import org.apache.gravitino.trino.connector.GravitinoConfig;
import org.apache.gravitino.trino.connector.GravitinoErrorCode;
import org.apache.gravitino.trino.connector.metadata.GravitinoCatalog;
import org.slf4j.Logger;
import org.slf4j.LoggerFactory;

/**
 * This class has the following main functions:
 *
 * <pre>
 * 1. Load catalogs from the Apache Gravitino server and create
 * catalog contexts.
 * 2. Manage all catalog context instances, which primarily handle communication
 * with Trino through Gravitino connectors and inner connectors related to the engine.
 * </pre>
 */
public class CatalogConnectorManager {
  private static final Logger LOG = LoggerFactory.getLogger(CatalogConnectorManager.class);

  private static final int NUMBER_EXECUTOR_THREAD = 1;
  private static final int LOAD_METALAKE_TIMEOUT = 60;

  private int metadataUpdateIntervalSecond = 10;

  private final ScheduledExecutorService executorService;
  private final CatalogRegister catalogRegister;
  private final CatalogConnectorFactory catalogConnectorFactory;

  private final ConcurrentHashMap<String, CatalogConnectorContext> catalogConnectors =
      new ConcurrentHashMap<>();

  private String targetMetalake;
  private final Map<String, GravitinoMetalake> metalakes = new ConcurrentHashMap<>();

  private GravitinoAdminClient gravitinoClient;
  private GravitinoConfig config;

  /**
   * Constructs a new CatalogConnectorManager with the specified catalog register and catalog
   * connector factory.
   *
   * @param catalogRegister the catalog register
   * @param catalogFactory the catalog connector factory
   */
  public CatalogConnectorManager(
      CatalogRegister catalogRegister, CatalogConnectorFactory catalogFactory) {
    this.catalogRegister = catalogRegister;
    this.catalogConnectorFactory = catalogFactory;
    this.executorService = createScheduledThreadPoolExecutor();
  }

  private static ScheduledThreadPoolExecutor createScheduledThreadPoolExecutor() {
    return new ScheduledThreadPoolExecutor(
        NUMBER_EXECUTOR_THREAD,
        new ThreadFactoryBuilder()
            .setDaemon(true)
            .setNameFormat("gravitino-connector-schedule-%d")
            .setUncaughtExceptionHandler(
                (thread, throwable) ->
                    LOG.warn("{} uncaught exception:", thread.getName(), throwable))
            .build());
  }

  /**
   * Configures the catalog connector manager with the specified Gravitino configuration and client.
   *
   * @param config the Gravitino configuration
   * @param client the Gravitino admin client
   */
  public void config(GravitinoConfig config, GravitinoAdminClient client) {
    this.config = Preconditions.checkNotNull(config, "config is not null");
    if (client == null) {
      this.gravitinoClient = GravitinoAdminClient.builder(config.getURI()).build();
    } else {
      this.gravitinoClient = client;
    }
    this.metadataUpdateIntervalSecond = Integer.parseInt(config.getMetadataRefreshIntervalSecond());
    this.targetMetalake = config.getMetalake();
  }

  /**
   * Starts the catalog connector manager with the specified Trino connector context.
   *
   * @param context the Trino connector context
   * @throws Exception if the catalog connector manager fails to start
   */
  public void start(ConnectorContext context) throws Exception {
    catalogRegister.init(context, config);
    if (catalogRegister.isCoordinator()) {
      executorService.scheduleWithFixedDelay(
          this::loadMetalake,
          metadataUpdateIntervalSecond,
          metadataUpdateIntervalSecond,
          TimeUnit.SECONDS);
    }

    LOG.info("Gravitino CatalogConnectorManager started.");
  }

  private void loadMetalake() {
    try {
      if (!catalogRegister.isTrinoStarted()) {
        LOG.info("Waiting for the Trino started.");
        return;
      }

      Set<String> usedMetalakes = new HashSet<>();
      if (config.singleMetalakeMode()) {
        usedMetalakes.add(targetMetalake);
        metalakes.computeIfAbsent(targetMetalake, this::retrieveMetalake);
      } else {
        GravitinoMetalake[] allMetalakes = gravitinoClient.listMetalakes();
        for (GravitinoMetalake metalake : allMetalakes) {
          usedMetalakes.add(metalake.name());
          metalakes.put(metalake.name(), metalake);
        }
      }

      for (String usedMetalake : usedMetalakes) {
        try {
          GravitinoMetalake metalake = metalakes.get(usedMetalake);
          LOG.debug("Load metalake: {}", usedMetalake);
          loadCatalogs(metalake);
        } catch (Exception e) {
          LOG.error("Load Metalake {} failed.", usedMetalake, e);
        }
      }
    } catch (Exception e) {
      LOG.error("Error when loading metalake", e);
      System.exit(-1);
    }
  }

<<<<<<< HEAD
=======
  /**
   * Retrieves a metalake by its name.
   *
   * @param metalakeName the name of the metalake
   * @return the metalake
   * @throws TrinoException if the metalake does not exist
   */
>>>>>>> d09a2e1c
  public GravitinoMetalake retrieveMetalake(String metalakeName) {
    try {
      return gravitinoClient.loadMetalake(metalakeName);
    } catch (NoSuchMetalakeException e) {
      throw new TrinoException(
          GravitinoErrorCode.GRAVITINO_METALAKE_NOT_EXISTS,
          "Metalake " + metalakeName + " not exists.");
    }
  }

  private void loadCatalogs(GravitinoMetalake metalake) {
    String[] catalogNames;
    try {
      catalogNames = metalake.listCatalogs();
    } catch (Exception e) {
      LOG.error("Failed to list catalogs in metalake {}.", metalake.name(), e);
      return;
    }

    LOG.debug(
        "Load metalake {}'s catalogs. catalogs: {}.",
        metalake.name(),
        Arrays.toString(catalogNames));

    // Delete those catalogs that have been deleted in Gravitino server
    Set<String> catalogNameStrings =
        Arrays.stream(catalogNames)
            .map(id -> config.singleMetalakeMode() ? id : getTrinoCatalogName(metalake.name(), id))
            .collect(Collectors.toSet());

    for (Map.Entry<String, CatalogConnectorContext> entry : catalogConnectors.entrySet()) {
      if (!catalogNameStrings.contains(entry.getKey())
          &&
          // Skip the catalog doesn't belong to this metalake.
          entry.getValue().getMetalake().name().equals(metalake.name())) {
        try {
          unloadCatalog(entry.getValue().getCatalog());
        } catch (Exception e) {
          LOG.error("Failed to remove catalog {}.", entry.getKey(), e);
        }
      }
    }

    // Load new catalogs belows to the metalake.
    Arrays.stream(catalogNames)
        .forEach(
            (String catalogName) -> {
              try {
                Catalog catalog = metalake.loadCatalog(catalogName);
                GravitinoCatalog gravitinoCatalog = new GravitinoCatalog(metalake.name(), catalog);
                if (catalogConnectors.containsKey(getTrinoCatalogName(gravitinoCatalog))) {
                  // Reload catalogs that have been updated in Gravitino server.
                  reloadCatalog(gravitinoCatalog);
                } else {
                  if (catalog.type() == Catalog.Type.RELATIONAL
                      && catalogConnectorFactory
                          .getSupportedCatalogProviders()
                          .contains(gravitinoCatalog.getProvider())) {
                    loadCatalog(gravitinoCatalog);
                  }
                }
              } catch (Exception e) {
                LOG.error(
                    "Failed to load metalake {}'s catalog {}.", metalake.name(), catalogName, e);
              }
            });
  }

  private void reloadCatalog(GravitinoCatalog catalog) {
    String catalogFullName = getTrinoCatalogName(catalog);
    GravitinoCatalog oldCatalog = catalogConnectors.get(catalogFullName).getCatalog();
    if (catalog.getLastModifiedTime() <= oldCatalog.getLastModifiedTime()) {
      return;
    }

    catalogRegister.unregisterCatalog(catalogFullName);
    catalogConnectors.remove(catalogFullName);

    loadCatalogImpl(catalog);
    LOG.info("Update catalog '{}' in metalake {} successfully.", catalog, catalog.getMetalake());
  }

  private void loadCatalog(GravitinoCatalog catalog) {
    loadCatalogImpl(catalog);
    LOG.info("Load catalog {} in metalake {} successfully.", catalog, catalog.getMetalake());
  }

  private void loadCatalogImpl(GravitinoCatalog catalog) {
    try {
      catalogRegister.registerCatalog(getTrinoCatalogName(catalog), catalog);
    } catch (Exception e) {
      String message =
          String.format("Failed to create internal catalog connector. The catalog is: %s", catalog);
      LOG.error(message, e);
      throw new TrinoException(
          GravitinoErrorCode.GRAVITINO_CREATE_INTERNAL_CONNECTOR_ERROR, message, e);
    }
  }

  private void unloadCatalog(GravitinoCatalog catalog) {
    String catalogFullName = getTrinoCatalogName(catalog);
    catalogRegister.unregisterCatalog(catalogFullName);
    catalogConnectors.remove(catalogFullName);
    LOG.info(
        "Remove catalog '{}' in metalake {} successfully.",
        catalog.getName(),
        catalog.getMetalake());
  }

  /**
   * Retrieves the catalog connector context for the specified catalog name.
   *
   * @param catalogName the name of the catalog
   * @return the catalog connector context
   */
  public CatalogConnectorContext getCatalogConnector(String catalogName) {
    return catalogConnectors.get(catalogName);
  }

  /**
   * Checks if a catalog connector exists for the specified catalog name.
   *
   * @param catalogName the name of the catalog
   * @return true if the catalog connector exists, false otherwise
   */
  public boolean catalogConnectorExist(String catalogName) {
    return catalogConnectors.containsKey(catalogName);
  }

  /**
   * Retrieves all catalogs managed by this connector manager.
   *
   * @return a list of Gravitino catalogs
   */
  public List<GravitinoCatalog> getCatalogs() {
    return catalogConnectors.values().stream().map(CatalogConnectorContext::getCatalog).toList();
  }

  /** Shuts down the catalog connector manager. */
  public void shutdown() {
    LOG.info("Gravitino CatalogConnectorManager shutdown.");
    throw new NotImplementedException();
  }

  /**
   * Retrieves the Trino catalog name for the specified metalake and catalog.
   *
   * @param metalake the name of the metalake
   * @param catalog the name of the catalog
   * @return the Trino catalog name
   */
  public String getTrinoCatalogName(String metalake, String catalog) {
    return config.singleMetalakeMode() ? catalog : String.format("\"%s.%s\"", metalake, catalog);
  }

  /**
   * Retrieves the Trino catalog name for the specified catalog.
   *
   * @param catalog the catalog
   * @return the Trino catalog name
   */
  public String getTrinoCatalogName(GravitinoCatalog catalog) {
    return getTrinoCatalogName(catalog.getMetalake(), catalog.getName());
  }

<<<<<<< HEAD
=======
  /**
   * Retrieves the set of metalakes that have been used.
   *
   * @return the set of metalakes
   */
>>>>>>> d09a2e1c
  public Set<String> getUsedMetalakes() {
    return metalakes.keySet();
  }

  /**
   * Creates a new connector for the specified catalog name.
   *
   * @param connectorName the name of the connector
   * @param config the Gravitino configuration
   * @param context the Trino connector context
   * @return the created connector
   */
  public Connector createConnector(
      String connectorName, GravitinoConfig config, ConnectorContext context) {
    try {
      String catalogConfig = config.getCatalogConfig();

      GravitinoCatalog catalog = GravitinoCatalog.fromJson(catalogConfig);
      CatalogConnectorContext.Builder builder =
          catalogConnectorFactory.createCatalogConnectorContextBuilder(catalog);
      builder
          .withMetalake(metalakes.computeIfAbsent(catalog.getMetalake(), this::retrieveMetalake))
          .withContext(context);

      CatalogConnectorContext connectorContext = builder.build();
      catalogConnectors.put(connectorName, connectorContext);
      LOG.info("Create connector {} successful", connectorName);
      return connectorContext.getConnector();
    } catch (Exception e) {
      LOG.error("Failed to create connector: {}", connectorName, e);
      throw new TrinoException(
          GravitinoErrorCode.GRAVITINO_OPERATION_FAILED,
          "Failed to create connector: " + connectorName,
          e);
    }
  }

  /**
   * Loads the metalake synchronously.
   *
   * @throws Exception if the metalake fails to load
   */
  public void loadMetalakeSync() throws Exception {
    Future<?> future = executorService.submit(this::loadMetalake);
    future.get(LOAD_METALAKE_TIMEOUT, TimeUnit.SECONDS);
  }

  /**
   * Retrieves the Gravitino metalake for the specified name.
   *
   * @param metalake the name of the metalake
   * @return the Gravitino metalake
   * @throws TrinoException if the metalake is not found
   */
  public GravitinoMetalake getMetalake(String metalake) {
    return metalakes.computeIfAbsent(metalake, this::retrieveMetalake);
  }
}<|MERGE_RESOLUTION|>--- conflicted
+++ resolved
@@ -172,8 +172,6 @@
     }
   }
 
-<<<<<<< HEAD
-=======
   /**
    * Retrieves a metalake by its name.
    *
@@ -181,7 +179,6 @@
    * @return the metalake
    * @throws TrinoException if the metalake does not exist
    */
->>>>>>> d09a2e1c
   public GravitinoMetalake retrieveMetalake(String metalakeName) {
     try {
       return gravitinoClient.loadMetalake(metalakeName);
@@ -347,14 +344,11 @@
     return getTrinoCatalogName(catalog.getMetalake(), catalog.getName());
   }
 
-<<<<<<< HEAD
-=======
   /**
    * Retrieves the set of metalakes that have been used.
    *
    * @return the set of metalakes
    */
->>>>>>> d09a2e1c
   public Set<String> getUsedMetalakes() {
     return metalakes.keySet();
   }
