--- conflicted
+++ resolved
@@ -172,6 +172,13 @@
     }
   }
 
+  /**
+   * Retrieves a metalake by its name.
+   *
+   * @param metalakeName the name of the metalake
+   * @return the metalake
+   * @throws TrinoException if the metalake does not exist
+   */
   public GravitinoMetalake retrieveMetalake(String metalakeName) {
     try {
       return gravitinoClient.loadMetalake(metalakeName);
@@ -334,27 +341,11 @@
     return getTrinoCatalogName(catalog.getMetalake(), catalog.getName());
   }
 
-<<<<<<< HEAD
-  /**
-   * Adds a metalake to the catalog connector manager.
-   *
-   * @param metalake the name of the metalake
-   */
-  public void addMetalake(String metalake) {
-    if (config.simplifyCatalogNames() && usedMetalakes.size() > 1)
-      throw new TrinoException(
-          GravitinoErrorCode.GRAVITINO_MISSING_CONFIG,
-          "Multiple metalakes are not supported when setting gravitino.simplify-catalog-names = true");
-    usedMetalakes.add(metalake);
-  }
-
   /**
    * Retrieves the set of metalakes that have been used.
    *
    * @return the set of metalakes
    */
-=======
->>>>>>> 671ae2da
   public Set<String> getUsedMetalakes() {
     return metalakes.keySet();
   }
