#
# Licensed to the Apache Software Foundation (ASF) under one
# or more contributor license agreements.  See the NOTICE file
# distributed with this work for additional information
# regarding copyright ownership.  The ASF licenses this file
# to you under the Apache License, Version 2.0 (the
# "License"); you may not use this file except in compliance
# with the License.  You may obtain a copy of the License at
#
#  http://www.apache.org/licenses/LICENSE-2.0
#
# Unless required by applicable law or agreed to in writing,
# software distributed under the License is distributed on an
# "AS IS" BASIS, WITHOUT WARRANTIES OR CONDITIONS OF ANY
# KIND, either express or implied.  See the License for the
# specific language governing permissions and limitations
# under the License.
#

org.gradle.parallel=true
# Build cache can be disabled with --no-build-cache option
org.gradle.caching=true
org.gradle.jvmargs=-Xmx4g

# version that is going to be updated automatically by releases
<<<<<<< HEAD
version = 0.10.0-SNAPSHOT
=======
version = 1.0.0-SNAPSHOT
>>>>>>> 6774dd22

# sonatype credentials
SONATYPE_USER = admin
SONATYPE_PASSWORD = password

# jdkVersion is used to specify the version of JDK to build and test Gravitino, current
# supported version is 8, 11, and 17.
jdkVersion = 8

# defaultScalaVersion is used to specify the version of Scala to build and test Gravitino
defaultScalaVersion = 2.12

# pythonVersion is used to specify the version of Python to build and test Gravitino python client.
pythonVersion = 3.8

# skipDockerTests is used to skip the tests that require Docker to be running.
skipDockerTests = true

# enableFuse is used to enable the fuse module in the build.
enableFuse = false<|MERGE_RESOLUTION|>--- conflicted
+++ resolved
@@ -23,11 +23,7 @@
 org.gradle.jvmargs=-Xmx4g
 
 # version that is going to be updated automatically by releases
-<<<<<<< HEAD
-version = 0.10.0-SNAPSHOT
-=======
 version = 1.0.0-SNAPSHOT
->>>>>>> 6774dd22
 
 # sonatype credentials
 SONATYPE_USER = admin
