--- conflicted
+++ resolved
@@ -23,11 +23,7 @@
 org.gradle.jvmargs=-Xmx4g
 
 # version that is going to be updated automatically by releases
-<<<<<<< HEAD
-version = 0.10.0-incubating-SNAPSHOT
-=======
 version = 0.10.0-SNAPSHOT
->>>>>>> 225e98dd
 
 # sonatype credentials
 SONATYPE_USER = admin
