#
# Licensed to the Apache Software Foundation (ASF) under one
# or more contributor license agreements.  See the NOTICE file
# distributed with this work for additional information
# regarding copyright ownership.  The ASF licenses this file
# to you under the Apache License, Version 2.0 (the
# "License"); you may not use this file except in compliance
# with the License.  You may obtain a copy of the License at
#
#  http://www.apache.org/licenses/LICENSE-2.0
#
# Unless required by applicable law or agreed to in writing,
# software distributed under the License is distributed on an
# "AS IS" BASIS, WITHOUT WARRANTIES OR CONDITIONS OF ANY
# KIND, either express or implied.  See the License for the
# specific language governing permissions and limitations
# under the License.
#

org.gradle.parallel=true
# Build cache can be disabled with --no-build-cache option
org.gradle.caching=true
org.gradle.jvmargs=-Xmx4g

# version that is going to be updated automatically by releases
<<<<<<< HEAD
version = 0.9.1
=======
version = 1.0.0-SNAPSHOT
>>>>>>> d09a2e1c

# sonatype credentials
SONATYPE_USER = admin
SONATYPE_PASSWORD = password

# jdkVersion is used to specify the version of JDK to build and test Gravitino, current
# supported version is 17.
jdkVersion = 17

# defaultScalaVersion is used to specify the version of Scala to build and test Gravitino
defaultScalaVersion = 2.12

# pythonVersion is used to specify the version of Python to build and test Gravitino python client.
pythonVersion = 3.8

# skipDockerTests is used to skip the tests that require Docker to be running.
skipDockerTests = true

# enableFuse is used to enable the fuse module in the build.
enableFuse = false<|MERGE_RESOLUTION|>--- conflicted
+++ resolved
@@ -23,11 +23,7 @@
 org.gradle.jvmargs=-Xmx4g
 
 # version that is going to be updated automatically by releases
-<<<<<<< HEAD
-version = 0.9.1
-=======
 version = 1.0.0-SNAPSHOT
->>>>>>> d09a2e1c
 
 # sonatype credentials
 SONATYPE_USER = admin
