--- conflicted
+++ resolved
@@ -40,11 +40,7 @@
 pythonVersion = 3.8
 
 # skipDockerTests is used to skip the tests that require Docker to be running.
-<<<<<<< HEAD
-skipDockerTests = false
-=======
 skipDockerTests = true
 
 # enableFuse is used to enable the fuse module in the build.
-enableFuse = false
->>>>>>> 848ba8e1
+enableFuse = false