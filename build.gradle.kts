--- conflicted
+++ resolved
@@ -1028,12 +1028,9 @@
       ":catalogs:catalog-lakehouse-iceberg:copyLibAndConfig",
       ":catalogs:catalog-lakehouse-paimon:copyLibAndConfig",
       ":catalogs:catalog-model:copyLibAndConfig",
-<<<<<<< HEAD
       ":catalogs:hive-metastore2-libs:copyLibs",
-      ":catalogs:hive-metastore3-libs:copyLibs"
-=======
+      ":catalogs:hive-metastore3-libs:copyLibs",
       ":catalogs:catalog-lakehouse-generic:copyLibAndConfig"
->>>>>>> 88b5d6a5
     )
   }
 
