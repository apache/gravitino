--- conflicted
+++ resolved
@@ -639,10 +639,6 @@
         from(projectDir.file("LICENSE.bin")) { into("package") }
         from(projectDir.file("NOTICE.bin")) { into("package") }
         from(projectDir.file("README.md")) { into("package") }
-<<<<<<< HEAD
-        from(projectDir.file("DISCLAIMER.txt")) { into("package") }
-=======
->>>>>>> 225e98dd
         from(projectDir.dir("web/web/licenses")) { into("package/web/licenses") }
         from(projectDir.dir("web/web/LICENSE.bin")) { into("package/web") }
         from(projectDir.dir("web/web/NOTICE.bin")) { into("package/web") }
