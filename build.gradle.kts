/*
 * Licensed to the Apache Software Foundation (ASF) under one
 * or more contributor license agreements.  See the NOTICE file
 * distributed with this work for additional information
 * regarding copyright ownership.  The ASF licenses this file
 * to you under the Apache License, Version 2.0 (the
 * "License"); you may not use this file except in compliance
 * with the License.  You may obtain a copy of the License at
 *
 *  http://www.apache.org/licenses/LICENSE-2.0
 *
 * Unless required by applicable law or agreed to in writing,
 * software distributed under the License is distributed on an
 * "AS IS" BASIS, WITHOUT WARRANTIES OR CONDITIONS OF ANY
 * KIND, either express or implied.  See the License for the
 * specific language governing permissions and limitations
 * under the License.
 */
import com.github.gradle.node.NodeExtension
import com.github.gradle.node.NodePlugin
import com.github.jk1.license.filter.DependencyFilter
import com.github.jk1.license.filter.LicenseBundleNormalizer
import com.github.jk1.license.render.InventoryHtmlReportRenderer
import com.github.jk1.license.render.ReportRenderer
import com.github.vlsi.gradle.dsl.configureEach
import net.ltgt.gradle.errorprone.errorprone
import org.gradle.api.tasks.testing.logging.TestExceptionFormat
import org.gradle.internal.hash.ChecksumService
import org.gradle.internal.os.OperatingSystem
import org.gradle.kotlin.dsl.support.serviceOf
import java.io.IOException
import java.util.Locale

Locale.setDefault(Locale.US)

plugins {
  `maven-publish`
  id("java")
  id("idea")
  id("jacoco")
  alias(libs.plugins.gradle.extensions)
  alias(libs.plugins.node) apply false

  // Spotless version < 6.19.0 (https://github.com/diffplug/spotless/issues/1819) has an issue
  // running against JDK21, but we cannot upgrade the spotless to 6.19.0 or later since it only
  // support JDK11+. So we don't support JDK21 and thrown an exception for now.
  if (JavaVersion.current() >= JavaVersion.VERSION_1_8 &&
    JavaVersion.current() <= JavaVersion.VERSION_17
  ) {
    alias(libs.plugins.spotless)
  } else {
    throw GradleException(
      "Gravitino Gradle toolchain current doesn't support " +
        "Java version: ${JavaVersion.current()}. Please use JDK8 to 17."
    )
  }

  alias(libs.plugins.publish)
  // Apply one top level rat plugin to perform any required license enforcement analysis
  alias(libs.plugins.rat)
  alias(libs.plugins.bom)
  alias(libs.plugins.dependencyLicenseReport)
  alias(libs.plugins.tasktree)
  alias(libs.plugins.errorprone)
}

if (extra["jdkVersion"] !in listOf("8", "11", "17")) {
  throw GradleException(
    "Gravitino current doesn't support building with " +
      "Java version: ${extra["jdkVersion"]}. Please use JDK8, 11 or 17."
  )
}

val scalaVersion: String = project.properties["scalaVersion"] as? String ?: extra["defaultScalaVersion"].toString()
if (scalaVersion !in listOf("2.12", "2.13")) {
  throw GradleException("Found unsupported Scala version: $scalaVersion")
}

project.extra["extraJvmArgs"] = if (extra["jdkVersion"] in listOf("8", "11")) {
  listOf()
} else {
  listOf(
    "-XX:+IgnoreUnrecognizedVMOptions",
    "--add-opens", "java.base/java.io=ALL-UNNAMED",
    "--add-opens", "java.base/java.lang.invoke=ALL-UNNAMED",
    "--add-opens", "java.base/java.lang.reflect=ALL-UNNAMED",
    "--add-opens", "java.base/java.lang=ALL-UNNAMED",
    "--add-opens", "java.base/java.math=ALL-UNNAMED",
    "--add-opens", "java.base/java.net=ALL-UNNAMED",
    "--add-opens", "java.base/java.nio=ALL-UNNAMED",
    "--add-opens", "java.base/java.text=ALL-UNNAMED",
    "--add-opens", "java.base/java.time=ALL-UNNAMED",
    "--add-opens", "java.base/java.util.concurrent.atomic=ALL-UNNAMED",
    "--add-opens", "java.base/java.util.concurrent=ALL-UNNAMED",
    "--add-opens", "java.base/java.util.regex=ALL-UNNAMED",
    "--add-opens", "java.base/java.util=ALL-UNNAMED",
    "--add-opens", "java.base/jdk.internal.ref=ALL-UNNAMED",
    "--add-opens", "java.base/jdk.internal.reflect=ALL-UNNAMED",
    "--add-opens", "java.sql/java.sql=ALL-UNNAMED",
    "--add-opens", "java.base/sun.util.calendar=ALL-UNNAMED",
    "--add-opens", "java.base/sun.nio.ch=ALL-UNNAMED",
    "--add-opens", "java.base/sun.nio.cs=ALL-UNNAMED",
    "--add-opens", "java.base/sun.security.action=ALL-UNNAMED",
    "--add-opens", "java.base/sun.util.calendar=ALL-UNNAMED",
    "--add-opens", "java.security.jgss/sun.security.krb5=ALL-UNNAMED",
    "--add-opens", "java.base/java.lang.reflect=ALL-UNNAMED"
  )
}

val pythonVersion: String = project.properties["pythonVersion"] as? String ?: project.extra["pythonVersion"].toString()
project.extra["pythonVersion"] = pythonVersion

licenseReport {
  renderers = arrayOf<ReportRenderer>(InventoryHtmlReportRenderer("report.html", "Backend"))
  filters = arrayOf<DependencyFilter>(LicenseBundleNormalizer())
}
repositories { mavenCentral() }

allprojects {
  // Gravitino Python client project didn't need to apply the Spotless plugin
  if (project.name == "client-python") {
    return@allprojects
  }

  apply(plugin = "com.diffplug.spotless")
  repositories {
    mavenCentral()
    mavenLocal()
  }

  plugins.withType<com.diffplug.gradle.spotless.SpotlessPlugin>().configureEach {
    configure<com.diffplug.gradle.spotless.SpotlessExtension> {
      java {
        // Fix the Google Java Format version to 1.7. Since JDK8 only support Google Java Format
        // 1.7, which is not compatible with JDK17. We will use a newer version when we upgrade to
        // JDK17.
        googleJavaFormat("1.7")
        removeUnusedImports()
        trimTrailingWhitespace()
        replaceRegex(
          "Remove wildcard imports",
          "import\\s+[^\\*\\s]+\\*;(\\r\\n|\\r|\\n)",
          "$1"
        )
        replaceRegex(
          "Remove static wildcard imports",
          "import\\s+(?:static\\s+)?[^*\\s]+\\*;(\\r\\n|\\r|\\n)",
          "$1"
        )

        targetExclude("**/build/**", "**/.pnpm/***")
      }

      kotlinGradle {
        target("*.gradle.kts")
        ktlint().editorConfigOverride(mapOf("indent_size" to 2))
      }
    }
  }

  val setTestEnvironment: (Test) -> Unit = { param ->
    param.doFirst {
      param.jvmArgs(project.property("extraJvmArgs") as List<*>)

      // Default use MiniGravitino to run integration tests
      param.environment("GRAVITINO_ROOT_DIR", project.rootDir.path)
      param.environment("IT_PROJECT_DIR", project.buildDir.path)
      // If the environment variable `HADOOP_USER_NAME` is not customized in submodule,
      // then set it to "anonymous"
      if (param.environment["HADOOP_USER_NAME"] == null) {
        param.environment("HADOOP_USER_NAME", "anonymous")
      }
      param.environment("HADOOP_HOME", "/tmp")
      param.environment("PROJECT_VERSION", project.version)

      // Gravitino CI Docker image
<<<<<<< HEAD
      param.environment("GRAVITINO_CI_HIVE_DOCKER_IMAGE", "apache/gravitino-ci:hive-0.1.16")
=======
      param.environment("GRAVITINO_CI_HIVE_DOCKER_IMAGE", "apache/gravitino-ci:hive-0.1.15")
>>>>>>> 7a42199a
      param.environment("GRAVITINO_CI_KERBEROS_HIVE_DOCKER_IMAGE", "apache/gravitino-ci:kerberos-hive-0.1.5")
      param.environment("GRAVITINO_CI_DORIS_DOCKER_IMAGE", "apache/gravitino-ci:doris-0.1.5")
      param.environment("GRAVITINO_CI_TRINO_DOCKER_IMAGE", "apache/gravitino-ci:trino-0.1.6")
      param.environment("GRAVITINO_CI_RANGER_DOCKER_IMAGE", "apache/gravitino-ci:ranger-0.1.1")
      param.environment("GRAVITINO_CI_KAFKA_DOCKER_IMAGE", "apache/kafka:3.7.0")
      param.environment("GRAVITINO_CI_LOCALSTACK_DOCKER_IMAGE", "localstack/localstack:latest")

      val dockerRunning = project.rootProject.extra["dockerRunning"] as? Boolean ?: false
      val macDockerConnector = project.rootProject.extra["macDockerConnector"] as? Boolean ?: false
      if (OperatingSystem.current().isMacOsX() &&
        dockerRunning &&
        macDockerConnector
      ) {
        param.environment("NEED_CREATE_DOCKER_NETWORK", "true")
      }

      // Change poll image pause time from 30s to 60s
      param.environment("TESTCONTAINERS_PULL_PAUSE_TIMEOUT", "60")
      val jdbcDatabase = project.properties["jdbcBackend"] as? String ?: "h2"
      param.environment("jdbcBackend", jdbcDatabase)

      val testMode = project.properties["testMode"] as? String ?: "embedded"
      param.systemProperty("gravitino.log.path", "build/${project.name}-integration-test.log")
      project.delete("build/${project.name}-integration-test.log")
      if (testMode == "deploy") {
        param.environment("GRAVITINO_HOME", project.rootDir.path + "/distribution/package")
        param.systemProperty("testMode", "deploy")
      } else if (testMode == "embedded") {
        param.environment("GRAVITINO_HOME", project.rootDir.path)
        param.environment("GRAVITINO_TEST", "true")
        param.environment("GRAVITINO_WAR", project.rootDir.path + "/web/web/dist/")
        param.systemProperty("testMode", "embedded")
      } else {
        throw GradleException("Gravitino integration tests only support [-PtestMode=embedded] or [-PtestMode=deploy] mode!")
      }

      param.useJUnitPlatform()
      val skipUTs = project.hasProperty("skipTests")
      if (skipUTs) {
        // Only run integration tests
        param.include("**/integration/test/**")
      }

      param.useJUnitPlatform {
        val dockerTest = project.rootProject.extra["dockerTest"] as? Boolean ?: false
        if (!dockerTest) {
          excludeTags("gravitino-docker-test")
        }
      }
    }
  }

  extra["initTestParam"] = setTestEnvironment
}

nexusPublishing {
  repositories {
    sonatype {
      nexusUrl.set(uri("https://s01.oss.sonatype.org/service/local/"))
      snapshotRepositoryUrl.set(uri("https://s01.oss.sonatype.org/content/repositories/snapshots/"))

      val sonatypeUser =
        System.getenv("SONATYPE_USER").takeUnless { it.isNullOrEmpty() }
          ?: extra["SONATYPE_USER"].toString()
      val sonatypePassword =
        System.getenv("SONATYPE_PASSWORD").takeUnless { it.isNullOrEmpty() }
          ?: extra["SONATYPE_PASSWORD"].toString()

      username.set(sonatypeUser)
      password.set(sonatypePassword)
    }
  }

  packageGroup.set("org.apache.gravitino")
}

subprojects {
  // Gravitino Python client project didn't need to apply the java plugin
  if (project.name == "client-python") {
    return@subprojects
  }

  apply(plugin = "jacoco")
  apply(plugin = "maven-publish")
  apply(plugin = "java")

  repositories {
    mavenCentral()
    mavenLocal()
  }

  java {
    toolchain {
      // Some JDK vendors like Homebrew installed OpenJDK 17 have problems in building trino-connector:
      // It will cause tests of Trino-connector hanging forever on macOS, to avoid this issue and
      // other vendor-related problems, Gravitino will use the specified AMAZON OpenJDK 17 to build
      // Trino-connector on macOS.
      if (project.name == "trino-connector") {
        if (OperatingSystem.current().isMacOsX) {
          vendor.set(JvmVendorSpec.AMAZON)
        }
        languageVersion.set(JavaLanguageVersion.of(17))
      } else {
        languageVersion.set(JavaLanguageVersion.of(extra["jdkVersion"].toString().toInt()))
        sourceCompatibility = JavaVersion.VERSION_1_8
        targetCompatibility = JavaVersion.VERSION_1_8
      }
    }
  }

  gradle.projectsEvaluated {
    tasks.withType<JavaCompile> {
      options.compilerArgs.addAll(
        arrayOf(
          "-Xlint:cast",
          "-Xlint:deprecation",
          "-Xlint:divzero",
          "-Xlint:empty",
          "-Xlint:fallthrough",
          "-Xlint:finally",
          "-Xlint:overrides",
          "-Xlint:static",
          "-Werror"
        )
      )
    }
  }

  if (project.name != "meta") {
    apply(plugin = "net.ltgt.errorprone")
    dependencies {
      errorprone("com.google.errorprone:error_prone_core:2.10.0")
    }

    tasks.withType<JavaCompile>().configureEach {
      options.errorprone.isEnabled.set(true)
      options.errorprone.disableWarningsInGeneratedCode.set(true)
      options.errorprone.disable(
        "AlmostJavadoc",
        "CanonicalDuration",
        "CheckReturnValue",
        "ComparableType",
        "ConstantOverflow",
        "DoubleBraceInitialization",
        "EqualsUnsafeCast",
        "EmptyBlockTag",
        "FutureReturnValueIgnored",
        "InconsistentCapitalization",
        "InconsistentHashCode",
        "JavaTimeDefaultTimeZone",
        "JdkObsolete",
        "LockNotBeforeTry",
        "MissingSummary",
        "MissingOverride",
        "MutableConstantField",
        "NonOverridingEquals",
        "ObjectEqualsForPrimitives",
        "OperatorPrecedence",
        "ReturnValueIgnored",
        "SameNameButDifferent",
        "StaticAssignmentInConstructor",
        "StringSplitter",
        "ThreadPriorityCheck",
        "ThrowIfUncheckedKnownChecked",
        "TypeParameterUnusedInFormals",
        "UnicodeEscape",
        "UnnecessaryParentheses",
        "UnsafeReflectiveConstructionCast",
        "UnusedMethod",
        "VariableNameSameAsType",
        "WaitNotInLoop"
      )
    }
  }

  tasks.withType<Javadoc> {
    options.encoding = "UTF-8"
    options.locale = "en_US"

    val projectName = project.name
    if (projectName == "common" || projectName == "api" || projectName == "client-java" || projectName == "client-cli" || projectName == "filesystem-hadoop3") {
      options {
        (this as CoreJavadocOptions).addStringOption("Xwerror", "-quiet")
        isFailOnError = true
      }
    }
  }

  val sourcesJar by tasks.registering(Jar::class) {
    from(sourceSets.named("main").get().allSource)
    archiveClassifier.set("sources")
  }

  val javadocJar by tasks.registering(Jar::class) {
    archiveClassifier.set("javadoc")
    from(tasks["javadoc"])
  }

  tasks.withType<Jar> {
    into("META-INF") {
      from(rootDir) {
        if (name == "sourcesJar") {
          include("LICENSE")
          include("NOTICE")
        } else {
          include("LICENSE.bin")
          rename("LICENSE.bin", "LICENSE")
          include("NOTICE.bin")
          rename("NOTICE.bin", "NOTICE")
        }
      }
    }
  }

  if (project.name in listOf("web", "docs")) {
    plugins.apply(NodePlugin::class)
    configure<NodeExtension> {
      version.set("20.9.0")
      pnpmVersion.set("9.x")
      nodeProjectDir.set(file("$rootDir/.node"))
      download.set(true)
    }
  }

  apply(plugin = "signing")
  publishing {
    publications {
      create<MavenPublication>("MavenJava") {
        if (project.name == "web" ||
          project.name == "docs" ||
          project.name == "integration-test" ||
          project.name == "integration-test-common"
        ) {
          setArtifacts(emptyList<Any>())
        } else {
          from(components["java"])
          artifact(sourcesJar)
          artifact(javadocJar)
        }

        artifactId = "${rootProject.name.lowercase()}-${project.name}"

        pom {
          name.set("Gravitino")
          description.set("Gravitino is a high-performance, geo-distributed and federated metadata lake.")
          url.set("https://gravitino.apache.org")
          licenses {
            license {
              name.set("The Apache Software License, Version 2.0")
              url.set("http://www.apache.org/licenses/LICENSE-2.0.txt")
            }
          }
          developers {
            developer {
              id.set("The Gravitino community")
              name.set("support")
              email.set("dev@gravitino.apache.org")
            }
          }
          scm {
            url.set("https://github.com/apache/gravitino")
            connection.set("scm:git:git://github.com/apache/gravitino.git")
          }
        }
      }
    }
  }

  configure<SigningExtension> {
    val taskNames = gradle.getStartParameter().getTaskNames()
    taskNames.forEach() {
      if (it.contains("publishToMavenLocal")) setRequired(false)
    }

    val gpgId = System.getenv("GPG_ID")
    val gpgSecretKey = System.getenv("GPG_PRIVATE_KEY")
    val gpgKeyPassword = System.getenv("GPG_PASSPHRASE")
    useInMemoryPgpKeys(gpgId, gpgSecretKey, gpgKeyPassword)
    sign(publishing.publications)
  }

  tasks.configureEach<Test> {
    if (project.name != "server-common") {
      val initTest = project.extra.get("initTestParam") as (Test) -> Unit
      initTest(this)
    }

    testLogging {
      exceptionFormat = TestExceptionFormat.FULL
      showExceptions = true
      showCauses = true
      showStackTraces = true
    }
    reports.html.outputLocation.set(file("${rootProject.projectDir}/build/reports/"))
    val skipTests = project.hasProperty("skipTests")
    if (!skipTests) {
      val extraArgs = project.property("extraJvmArgs") as List<String>
      jvmArgs = listOf("-Xmx4G") + extraArgs
      useJUnitPlatform()
      finalizedBy(tasks.getByName("jacocoTestReport"))
    }
  }

  tasks.withType<JacocoReport> {
    reports {
      csv.required.set(true)
      xml.required.set(true)
      html.required.set(true)
    }
  }

  tasks.register("allDeps", DependencyReportTask::class)

  group = "org.apache.gravitino"
  version = "$version"

  tasks.withType<Jar> {
    archiveBaseName.set("${rootProject.name.lowercase()}-${project.name}")
    if (project.name == "server") {
      from(sourceSets.main.get().resources)
      setDuplicatesStrategy(DuplicatesStrategy.INCLUDE)
    }

    if (project.name != "integration-test") {
      exclude("log4j2.properties")
      exclude("test/**")
    }
  }
}

tasks.rat {
  approvedLicense("Apache License Version 2.0")

  // Set input directory to that of the root project instead of the CWD. This
  // makes .gitignore rules (added below) work properly.
  inputDir.set(project.rootDir)

  val exclusions = mutableListOf(
    // Ignore files we track but do not need full headers
    "**/.github/**/*",
    "dev/docker/**/*.xml",
    "dev/docker/**/*.conf",
    "dev/docker/kerberos-hive/kadm5.acl",
    "**/*.log",
    "**/*.out",
    "**/trino-ci-testset",
    "**/licenses/*.txt",
    "**/licenses/*.md",
    "docs/**/*.md",
    "spark-connector/spark-common/src/test/resources/**",
    "web/web/.**",
    "web/web/next-env.d.ts",
    "web/web/dist/**/*",
    "web/web/node_modules/**/*",
    "web/web/src/lib/utils/axios/**/*",
    "web/web/src/lib/enums/httpEnum.js",
    "web/web/src/types/axios.d.ts",
    "web/web/yarn.lock",
    "web/web/package-lock.json",
    "web/web/pnpm-lock.yaml",
    "web/web/src/lib/icons/svg/**/*.svg",
    "**/LICENSE.*",
    "**/NOTICE.*",
    "DISCLAIMER_WIP.txt",
    "DISCLAIMER.txt",
    "ROADMAP.md",
    "clients/client-python/.pytest_cache/*",
    "clients/client-python/**/__pycache__",
    "clients/client-python/.venv/*",
    "clients/client-python/venv/*",
    "clients/client-python/apache_gravitino.egg-info/*",
    "clients/client-python/gravitino/utils/http_client.py",
    "clients/client-python/tests/unittests/htmlcov/*",
    "clients/client-python/tests/integration/htmlcov/*",
    "clients/client-python/docs/build",
    "clients/client-python/docs/source/generated",
    "clients/filesystem-fuse/Cargo.lock"
  )

  // Add .gitignore excludes to the Apache Rat exclusion list.
  val gitIgnore = project(":").file(".gitignore")
  if (gitIgnore.exists()) {
    val gitIgnoreExcludes = gitIgnore.readLines().filter {
      it.isNotEmpty() && !it.startsWith("#")
    }
    exclusions.addAll(gitIgnoreExcludes)
  }

  verbose.set(true)
  failOnError.set(true)
  setExcludes(exclusions)
}

tasks.check.get().dependsOn(tasks.rat)

tasks.cyclonedxBom {
  setIncludeConfigs(listOf("runtimeClasspath"))
}

jacoco {
  toolVersion = "0.8.10"
  reportsDirectory.set(layout.buildDirectory.dir("JacocoReport"))
}

tasks {
  val projectDir = layout.projectDirectory
  val outputDir = projectDir.dir("distribution")

  val compileDistribution by registering {
    dependsOn(":web:web:build", "copySubprojectDependencies", "copyCatalogLibAndConfigs", "copyAuthorizationLibAndConfigs", "copySubprojectLib", "iceberg:iceberg-rest-server:copyLibAndConfigs")

    group = "gravitino distribution"
    outputs.dir(projectDir.dir("distribution/package"))
    doLast {
      copy {
        from(projectDir.dir("conf")) { into("package/conf") }
        from(projectDir.dir("bin")) { into("package/bin") }
        from(projectDir.dir("web/web/build/libs/${rootProject.name}-web-$version.war")) { into("package/web") }
        from(projectDir.dir("scripts")) { into("package/scripts") }
        into(outputDir)
        rename { fileName ->
          fileName.replace(".template", "")
        }
        eachFile {
          if (name == "gravitino-env.sh") {
            filter { line ->
              line.replace("GRAVITINO_VERSION_PLACEHOLDER", "$version")
            }
          }
        }
        fileMode = 0b111101101
      }
      copy {
        from(projectDir.dir("licenses")) { into("package/licenses") }
        from(projectDir.file("LICENSE.bin")) { into("package") }
        from(projectDir.file("NOTICE.bin")) { into("package") }
        from(projectDir.file("README.md")) { into("package") }
        from(projectDir.file("DISCLAIMER_WIP.txt")) { into("package") }
        into(outputDir)
        rename { fileName ->
          fileName.replace(".bin", "")
        }
      }

      // Create the directory 'data' for storage.
      val directory = File("distribution/package/data")
      directory.mkdirs()
    }
  }

  val compileIcebergRESTServer by registering {
    dependsOn("iceberg:iceberg-rest-server:copyLibAndConfigsToStandalonePackage")
    group = "gravitino distribution"
    outputs.dir(projectDir.dir("distribution/${rootProject.name}-iceberg-rest-server"))
    doLast {
      copy {
        from(projectDir.dir("conf")) {
          include("${rootProject.name}-iceberg-rest-server.conf.template", "${rootProject.name}-env.sh.template", "log4j2.properties.template")
          into("${rootProject.name}-iceberg-rest-server/conf")
        }
        from(projectDir.dir("bin")) {
          include("common.sh", "${rootProject.name}-iceberg-rest-server.sh")
          into("${rootProject.name}-iceberg-rest-server/bin")
        }
        into(outputDir)
        rename { fileName ->
          fileName.replace(".template", "")
        }
        eachFile {
          if (name == "gravitino-env.sh") {
            filter { line ->
              line.replace("GRAVITINO_VERSION_PLACEHOLDER", "$version")
            }
          }
        }
        fileMode = 0b111101101
      }

      copy {
        from(projectDir.dir("licenses")) { into("${rootProject.name}-iceberg-rest-server/licenses") }
        from(projectDir.file("LICENSE.rest")) { into("${rootProject.name}-iceberg-rest-server") }
        from(projectDir.file("NOTICE.rest")) { into("${rootProject.name}-iceberg-rest-server") }
        from(projectDir.file("README.md")) { into("${rootProject.name}-iceberg-rest-server") }
        from(projectDir.file("DISCLAIMER_WIP.txt")) { into("${rootProject.name}-iceberg-rest-server") }
        into(outputDir)
        rename { fileName ->
          fileName.replace(".rest", "")
        }
      }
    }
  }

  val compileTrinoConnector by registering {
    dependsOn("trino-connector:trino-connector:copyLibs")
    group = "gravitino distribution"
    outputs.dir(projectDir.dir("distribution/${rootProject.name}-trino-connector"))
    doLast {
      copy {
        from(projectDir.dir("licenses")) { into("${rootProject.name}-trino-connector/licenses") }
        from(projectDir.file("LICENSE.bin")) { into("${rootProject.name}-trino-connector") }
        from(projectDir.file("NOTICE.bin")) { into("${rootProject.name}-trino-connector") }
        from(projectDir.file("README.md")) { into("${rootProject.name}-trino-connector") }
        from(projectDir.file("DISCLAIMER_WIP.txt")) { into("${rootProject.name}-trino-connector") }
        into(outputDir)
        rename { fileName ->
          fileName.replace(".bin", "")
        }
      }
    }
  }

  val assembleDistribution by registering(Tar::class) {
    dependsOn("assembleTrinoConnector", "assembleIcebergRESTServer")
    group = "gravitino distribution"
    finalizedBy("checksumDistribution")
    into("${rootProject.name}-$version-bin")
    from(compileDistribution.map { it.outputs.files.single() })
    compression = Compression.GZIP
    archiveFileName.set("${rootProject.name}-$version-bin.tar.gz")
    destinationDirectory.set(projectDir.dir("distribution"))
  }

  val assembleTrinoConnector by registering(Tar::class) {
    dependsOn("compileTrinoConnector")
    group = "gravitino distribution"
    finalizedBy("checksumTrinoConnector")
    into("${rootProject.name}-trino-connector-$version")
    from(compileTrinoConnector.map { it.outputs.files.single() })
    compression = Compression.GZIP
    archiveFileName.set("${rootProject.name}-trino-connector-$version.tar.gz")
    destinationDirectory.set(projectDir.dir("distribution"))
  }

  val assembleIcebergRESTServer by registering(Tar::class) {
    dependsOn("compileIcebergRESTServer")
    group = "gravitino distribution"
    finalizedBy("checksumIcebergRESTServerDistribution")
    into("${rootProject.name}-iceberg-rest-server-$version-bin")
    from(compileIcebergRESTServer.map { it.outputs.files.single() })
    compression = Compression.GZIP
    archiveFileName.set("${rootProject.name}-iceberg-rest-server-$version-bin.tar.gz")
    destinationDirectory.set(projectDir.dir("distribution"))
  }

  register("checksumIcebergRESTServerDistribution") {
    group = "gravitino distribution"
    dependsOn(assembleIcebergRESTServer)
    val archiveFile = assembleIcebergRESTServer.flatMap { it.archiveFile }
    val checksumFile = archiveFile.map { archive ->
      archive.asFile.let { it.resolveSibling("${it.name}.sha256") }
    }
    inputs.file(archiveFile)
    outputs.file(checksumFile)
    doLast {
      checksumFile.get().writeText(
        serviceOf<ChecksumService>().sha256(archiveFile.get().asFile).toString()
      )
    }
  }

  register("checksumDistribution") {
    group = "gravitino distribution"
    dependsOn(assembleDistribution, "checksumTrinoConnector", "checksumIcebergRESTServerDistribution")
    val archiveFile = assembleDistribution.flatMap { it.archiveFile }
    val checksumFile = archiveFile.map { archive ->
      archive.asFile.let { it.resolveSibling("${it.name}.sha256") }
    }
    inputs.file(archiveFile)
    outputs.file(checksumFile)
    doLast {
      checksumFile.get().writeText(
        serviceOf<ChecksumService>().sha256(archiveFile.get().asFile).toString()
      )
    }
  }

  register("checksumTrinoConnector") {
    group = "gravitino distribution"
    dependsOn(assembleTrinoConnector)
    val archiveFile = assembleTrinoConnector.flatMap { it.archiveFile }
    val checksumFile = archiveFile.map { archive ->
      archive.asFile.let { it.resolveSibling("${it.name}.sha256") }
    }
    inputs.file(archiveFile)
    outputs.file(checksumFile)
    doLast {
      checksumFile.get().writeText(
        serviceOf<ChecksumService>().sha256(archiveFile.get().asFile).toString()
      )
    }
  }

  val cleanDistribution by registering(Delete::class) {
    group = "gravitino distribution"
    delete(outputDir)
  }

  register("copySubprojectDependencies", Copy::class) {
    subprojects.forEach() {
      if (!it.name.startsWith("catalog") &&
        !it.name.startsWith("authorization") &&
        !it.name.startsWith("cli") &&
        !it.name.startsWith("client") && !it.name.startsWith("filesystem") && !it.name.startsWith("spark") && !it.name.startsWith("iceberg") && it.name != "trino-connector" &&
        it.name != "integration-test" && it.name != "bundled-catalog" && !it.name.startsWith("flink") &&
        it.name != "integration-test" && it.name != "hive-metastore-common" && !it.name.startsWith("flink") &&
        it.name != "gcp-bundle" && it.name != "aliyun-bundle" && it.name != "aws-bundle" && it.name != "azure-bundle"
      ) {
        from(it.configurations.runtimeClasspath)
        into("distribution/package/libs")
      }
    }
  }

  register("copySubprojectLib", Copy::class) {
    subprojects.forEach() {
      if (!it.name.startsWith("catalog") &&
        !it.name.startsWith("client") &&
        !it.name.startsWith("cli") &&
        !it.name.startsWith("authorization") &&
        !it.name.startsWith("filesystem") &&
        !it.name.startsWith("spark") &&
        !it.name.startsWith("iceberg") &&
        !it.name.startsWith("integration-test") &&
        !it.name.startsWith("flink") &&
        !it.name.startsWith("trino-connector") &&
        it.name != "bundled-catalog" &&
        it.name != "hive-metastore-common" && it.name != "gcp-bundle" &&
        it.name != "aliyun-bundle" && it.name != "aws-bundle" && it.name != "azure-bundle" &&
        it.name != "docs"
      ) {
        dependsOn("${it.name}:build")
        from("${it.name}/build/libs")
        into("distribution/package/libs")
        include("*.jar")
        setDuplicatesStrategy(DuplicatesStrategy.INCLUDE)
      }
    }
  }

  register("copyCatalogLibAndConfigs", Copy::class) {
    dependsOn(
      ":catalogs:catalog-hive:copyLibAndConfig",
      ":catalogs:catalog-lakehouse-iceberg:copyLibAndConfig",
      ":catalogs:catalog-lakehouse-paimon:copyLibAndConfig",
      "catalogs:catalog-lakehouse-hudi:copyLibAndConfig",
      ":catalogs:catalog-jdbc-doris:copyLibAndConfig",
      ":catalogs:catalog-jdbc-mysql:copyLibAndConfig",
      ":catalogs:catalog-jdbc-oceanbase:copyLibAndConfig",
      ":catalogs:catalog-jdbc-postgresql:copyLibAndConfig",
      ":catalogs:catalog-hadoop:copyLibAndConfig",
      ":catalogs:catalog-kafka:copyLibAndConfig"
    )
  }

  register("copyAuthorizationLibAndConfigs", Copy::class) {
    dependsOn(
      ":authorizations:authorization-ranger:copyLibAndConfig"
    )
  }

  clean {
    dependsOn(cleanDistribution)
  }
}

apply(plugin = "com.dorongold.task-tree")

project.extra["dockerTest"] = false
project.extra["dockerRunning"] = false
project.extra["macDockerConnector"] = false
project.extra["isOrbStack"] = false

// The following is to check the docker status and print the tip message
fun printDockerCheckInfo() {
  checkMacDockerConnector()
  checkDockerStatus()
  checkOrbStackStatus()

  val testMode = project.properties["testMode"] as? String ?: "embedded"
  if (testMode != "deploy" && testMode != "embedded") {
    return
  }
  val dockerRunning = project.extra["dockerRunning"] as? Boolean ?: false
  val macDockerConnector = project.extra["macDockerConnector"] as? Boolean ?: false
  val isOrbStack = project.extra["isOrbStack"] as? Boolean ?: false
  val skipDockerTests = if (extra["skipDockerTests"].toString().toBoolean()) {
    // Read the environment variable (SKIP_DOCKER_TESTS) when skipDockerTests is true
    // which means users can enable the docker tests by setting the gradle properties or the environment variable.
    System.getenv("SKIP_DOCKER_TESTS")?.toBoolean() ?: true
  } else {
    false
  }
  if (skipDockerTests) {
    project.extra["dockerTest"] = false
  } else if (OperatingSystem.current().isMacOsX() &&
    dockerRunning &&
    (macDockerConnector || isOrbStack)
  ) {
    project.extra["dockerTest"] = true
  } else if (OperatingSystem.current().isLinux() && dockerRunning) {
    project.extra["dockerTest"] = true
  }

  println("------------------ Check Docker environment ---------------------")
  println("Docker server status ............................................ [${if (dockerRunning) "running" else "\u001B[31mstop\u001B[0m"}]")
  if (OperatingSystem.current().isMacOsX()) {
    println("mac-docker-connector status ..................................... [${if (macDockerConnector) "running" else "\u001B[31mstop\u001B[0m"}]")
    println("OrbStack status ................................................. [${if (dockerRunning && isOrbStack) "yes" else "\u001B[31mno\u001B[0m"}]")
  }

  val dockerTest = project.extra["dockerTest"] as? Boolean ?: false
  if (dockerTest) {
    println("Using Docker container to run all tests ......................... [$testMode test]")
  } else {
    println("Run test cases without `gravitino-docker-test` tag .............. [$testMode test]")
  }
  println("-----------------------------------------------------------------")

  // Print help message if Docker server or mac-docker-connector is not running
  printDockerServerTip()
  printMacDockerTip()
}

fun printDockerServerTip() {
  val dockerRunning = project.extra["dockerRunning"] as? Boolean ?: false
  if (!dockerRunning) {
    val redColor = "\u001B[31m"
    val resetColor = "\u001B[0m"
    println("Tip: Please make sure to start the ${redColor}Docker server$resetColor before running the integration tests.")
  }
}

fun printMacDockerTip() {
  val macDockerConnector = project.extra["macDockerConnector"] as? Boolean ?: false
  val isOrbStack = project.extra["isOrbStack"] as? Boolean ?: false
  if (OperatingSystem.current().isMacOsX() && !macDockerConnector && !isOrbStack) {
    val redColor = "\u001B[31m"
    val resetColor = "\u001B[0m"
    println(
      "Tip: Please make sure to use ${redColor}OrbStack$resetColor or execute the " +
        "$redColor`dev/docker/tools/mac-docker-connector.sh`$resetColor script before running" +
        " the integration test on macOS."
    )
  }
}

fun checkMacDockerConnector() {
  if (!OperatingSystem.current().isMacOsX()) {
    // Only MacOs requires the use of `docker-connector`
    return
  }

  try {
    val processName = "docker-connector"
    val command = "pgrep -x -q $processName"

    val execResult = project.exec {
      commandLine("bash", "-c", command)
    }
    if (execResult.exitValue == 0) {
      project.extra["macDockerConnector"] = true
    }
  } catch (e: Exception) {
    println("checkContainerRunning command execution failed: ${e.message}")
  }
}

fun checkDockerStatus() {
  try {
    val process = ProcessBuilder("docker", "info").start()
    val exitCode = process.waitFor()

    if (exitCode == 0) {
      project.extra["dockerRunning"] = true
    } else {
      println("checkDockerStatus command execution failed with exit code $exitCode")
    }
  } catch (e: IOException) {
    println("checkDockerStatus command execution failed: ${e.message}")
  }
}

fun checkOrbStackStatus() {
  if (!OperatingSystem.current().isMacOsX()) {
    return
  }

  try {
    val process = ProcessBuilder("docker", "context", "show").start()
    val exitCode = process.waitFor()
    if (exitCode == 0) {
      val currentContext = process.inputStream.bufferedReader().readText()
      println("Current docker context is: $currentContext")
      project.extra["isOrbStack"] = currentContext.lowercase().contains("orbstack")
    } else {
      println("checkOrbStackStatus Command execution failed with exit code $exitCode")
    }
  } catch (e: IOException) {
    println("checkOrbStackStatus command execution failed: ${e.message}")
  }
}

printDockerCheckInfo()<|MERGE_RESOLUTION|>--- conflicted
+++ resolved
@@ -174,11 +174,7 @@
       param.environment("PROJECT_VERSION", project.version)
 
       // Gravitino CI Docker image
-<<<<<<< HEAD
       param.environment("GRAVITINO_CI_HIVE_DOCKER_IMAGE", "apache/gravitino-ci:hive-0.1.16")
-=======
-      param.environment("GRAVITINO_CI_HIVE_DOCKER_IMAGE", "apache/gravitino-ci:hive-0.1.15")
->>>>>>> 7a42199a
       param.environment("GRAVITINO_CI_KERBEROS_HIVE_DOCKER_IMAGE", "apache/gravitino-ci:kerberos-hive-0.1.5")
       param.environment("GRAVITINO_CI_DORIS_DOCKER_IMAGE", "apache/gravitino-ci:doris-0.1.5")
       param.environment("GRAVITINO_CI_TRINO_DOCKER_IMAGE", "apache/gravitino-ci:trino-0.1.6")
