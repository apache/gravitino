--- conflicted
+++ resolved
@@ -779,12 +779,9 @@
         !it.name.startsWith("client") && !it.name.startsWith("filesystem") && !it.name.startsWith("spark") && !it.name.startsWith("iceberg") && it.name != "trino-connector" &&
         it.name != "integration-test" && it.name != "bundled-catalog" && !it.name.startsWith("flink") &&
         it.name != "integration-test" && it.name != "hive-metastore-common" && !it.name.startsWith("flink") &&
-<<<<<<< HEAD
         it.name != "gcp-bundle" && it.name != "aliyun-bundle" && it.name != "aws-bundle" && it.name != "azure-bundle" &&
-        it.name != "aws-core" && it.name != "gcp-core" && it.name != "azure-core" && it.name != "aliyun-core"
-=======
-        it.name != "gcp-bundle" && it.name != "aliyun-bundle" && it.name != "aws-bundle" && it.name != "azure-bundle" && it.name != "hadoop-common"
->>>>>>> 1d926264
+        it.name != "aws-core" && it.name != "gcp-core" && it.name != "azure-core" && it.name != "aliyun-core" &&
+        it.name != "hadoop-common"
       ) {
         from(it.configurations.runtimeClasspath)
         into("distribution/package/libs")
@@ -807,12 +804,8 @@
         it.name != "bundled-catalog" &&
         it.name != "hive-metastore-common" && it.name != "gcp-bundle" &&
         it.name != "aliyun-bundle" && it.name != "aws-bundle" && it.name != "azure-bundle" &&
-<<<<<<< HEAD
-        it.name != "docs" && it.name != "aws-core" && it.name != "gcp-core" && it.name != "azure-core" && it.name != "aliyun-core"
-
-=======
-        it.name != "hadoop-common" && it.name != "docs"
->>>>>>> 1d926264
+        it.name != "docs" && it.name != "aws-core" && it.name != "gcp-core" && it.name != "azure-core" && it.name != "aliyun-core" &&
+        it.name != "hadoop-common"
       ) {
         dependsOn("${it.name}:build")
         from("${it.name}/build/libs")
