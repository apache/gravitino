/*
 * Licensed to the Apache Software Foundation (ASF) under one
 * or more contributor license agreements.  See the NOTICE file
 * distributed with this work for additional information
 * regarding copyright ownership.  The ASF licenses this file
 * to you under the Apache License, Version 2.0 (the
 * "License"); you may not use this file except in compliance
 * with the License.  You may obtain a copy of the License at
 *
 *  http://www.apache.org/licenses/LICENSE-2.0
 *
 * Unless required by applicable law or agreed to in writing,
 * software distributed under the License is distributed on an
 * "AS IS" BASIS, WITHOUT WARRANTIES OR CONDITIONS OF ANY
 * KIND, either express or implied.  See the License for the
 * specific language governing permissions and limitations
 * under the License.
 */
import com.github.gradle.node.NodeExtension
import com.github.gradle.node.NodePlugin
import com.github.jk1.license.filter.DependencyFilter
import com.github.jk1.license.filter.LicenseBundleNormalizer
import com.github.jk1.license.render.InventoryHtmlReportRenderer
import com.github.jk1.license.render.ReportRenderer
import com.github.vlsi.gradle.dsl.configureEach
import net.ltgt.gradle.errorprone.errorprone
import org.gradle.api.tasks.testing.logging.TestExceptionFormat
import org.gradle.internal.hash.ChecksumService
import org.gradle.internal.os.OperatingSystem
import org.gradle.kotlin.dsl.support.serviceOf
import java.io.IOException
import java.util.Locale

Locale.setDefault(Locale.US)

plugins {
  `maven-publish`
  id("java")
  id("idea")
  id("jacoco")
  alias(libs.plugins.gradle.extensions)
  alias(libs.plugins.node) apply false

  // Spotless version < 6.19.0 (https://github.com/diffplug/spotless/issues/1819) has an issue
  // running against JDK21, but we cannot upgrade the spotless to 6.19.0 or later since it only
  // support JDK11+. So we don't support JDK21 and thrown an exception for now.
  if (JavaVersion.current() >= JavaVersion.VERSION_1_8 &&
    JavaVersion.current() <= JavaVersion.VERSION_17
  ) {
    alias(libs.plugins.spotless)
  } else {
    throw GradleException(
      "Gravitino Gradle toolchain current doesn't support " +
        "Java version: ${JavaVersion.current()}. Please use JDK8 to 17."
    )
  }

  alias(libs.plugins.publish)
  // Apply one top level rat plugin to perform any required license enforcement analysis
  alias(libs.plugins.rat)
  alias(libs.plugins.bom)
  alias(libs.plugins.dependencyLicenseReport)
  alias(libs.plugins.tasktree)
  alias(libs.plugins.errorprone)
}

if (extra["jdkVersion"] !in listOf("8", "11", "17")) {
  throw GradleException(
    "Gravitino current doesn't support building with " +
      "Java version: ${extra["jdkVersion"]}. Please use JDK8, 11 or 17."
  )
}

val scalaVersion: String = project.properties["scalaVersion"] as? String ?: extra["defaultScalaVersion"].toString()
if (scalaVersion !in listOf("2.12", "2.13")) {
  throw GradleException("Found unsupported Scala version: $scalaVersion")
}

project.extra["extraJvmArgs"] = if (extra["jdkVersion"] in listOf("8", "11")) {
  listOf()
} else {
  listOf(
    "-XX:+IgnoreUnrecognizedVMOptions",
    "--add-opens", "java.base/java.io=ALL-UNNAMED",
    "--add-opens", "java.base/java.lang.invoke=ALL-UNNAMED",
    "--add-opens", "java.base/java.lang.reflect=ALL-UNNAMED",
    "--add-opens", "java.base/java.lang=ALL-UNNAMED",
    "--add-opens", "java.base/java.math=ALL-UNNAMED",
    "--add-opens", "java.base/java.net=ALL-UNNAMED",
    "--add-opens", "java.base/java.nio=ALL-UNNAMED",
    "--add-opens", "java.base/java.text=ALL-UNNAMED",
    "--add-opens", "java.base/java.time=ALL-UNNAMED",
    "--add-opens", "java.base/java.util.concurrent.atomic=ALL-UNNAMED",
    "--add-opens", "java.base/java.util.concurrent=ALL-UNNAMED",
    "--add-opens", "java.base/java.util.regex=ALL-UNNAMED",
    "--add-opens", "java.base/java.util=ALL-UNNAMED",
    "--add-opens", "java.base/jdk.internal.ref=ALL-UNNAMED",
    "--add-opens", "java.base/jdk.internal.reflect=ALL-UNNAMED",
    "--add-opens", "java.sql/java.sql=ALL-UNNAMED",
    "--add-opens", "java.base/sun.util.calendar=ALL-UNNAMED",
    "--add-opens", "java.base/sun.nio.ch=ALL-UNNAMED",
    "--add-opens", "java.base/sun.nio.cs=ALL-UNNAMED",
    "--add-opens", "java.base/sun.security.action=ALL-UNNAMED",
    "--add-opens", "java.base/sun.util.calendar=ALL-UNNAMED",
    "--add-opens", "java.security.jgss/sun.security.krb5=ALL-UNNAMED",
    "--add-opens", "java.base/java.lang.reflect=ALL-UNNAMED"
  )
}

val pythonVersion: String = project.properties["pythonVersion"] as? String ?: project.extra["pythonVersion"].toString()
project.extra["pythonVersion"] = pythonVersion

licenseReport {
  renderers = arrayOf<ReportRenderer>(InventoryHtmlReportRenderer("report.html", "Backend"))
  filters = arrayOf<DependencyFilter>(LicenseBundleNormalizer())
}
repositories { mavenCentral() }

allprojects {
  // Gravitino Python client project didn't need to apply the Spotless plugin
  if (project.name == "client-python") {
    return@allprojects
  }

  apply(plugin = "com.diffplug.spotless")
  repositories {
    mavenCentral()
    mavenLocal()
  }

  plugins.withType<com.diffplug.gradle.spotless.SpotlessPlugin>().configureEach {
    configure<com.diffplug.gradle.spotless.SpotlessExtension> {
      java {
        // Fix the Google Java Format version to 1.7. Since JDK8 only support Google Java Format
        // 1.7, which is not compatible with JDK17. We will use a newer version when we upgrade to
        // JDK17.
        googleJavaFormat("1.7")
        removeUnusedImports()
        trimTrailingWhitespace()
        replaceRegex(
          "Remove wildcard imports",
          "import\\s+[^\\*\\s]+\\*;(\\r\\n|\\r|\\n)",
          "$1"
        )
        replaceRegex(
          "Remove static wildcard imports",
          "import\\s+(?:static\\s+)?[^*\\s]+\\*;(\\r\\n|\\r|\\n)",
          "$1"
        )

        targetExclude("**/build/**", "**/.pnpm/***")
      }

      kotlinGradle {
        target("*.gradle.kts")
        ktlint().editorConfigOverride(mapOf("indent_size" to 2))
      }
    }
  }

  val setTestEnvironment: (Test) -> Unit = { param ->
    param.doFirst {
      param.jvmArgs(project.property("extraJvmArgs") as List<*>)

      // Default use MiniGravitino to run integration tests
      param.environment("GRAVITINO_ROOT_DIR", project.rootDir.path)
      param.environment("IT_PROJECT_DIR", project.buildDir.path)
      // If the environment variable `HADOOP_USER_NAME` is not customized in submodule,
      // then set it to "anonymous"
      if (param.environment["HADOOP_USER_NAME"] == null) {
        param.environment("HADOOP_USER_NAME", "anonymous")
      }
      param.environment("HADOOP_HOME", "/tmp")
      param.environment("PROJECT_VERSION", project.version)

      // Gravitino CI Docker image
      param.environment("GRAVITINO_CI_HIVE_DOCKER_IMAGE", "apache/gravitino-ci:hive-0.1.15")
      param.environment("GRAVITINO_CI_KERBEROS_HIVE_DOCKER_IMAGE", "apache/gravitino-ci:kerberos-hive-0.1.5")
      param.environment("GRAVITINO_CI_DORIS_DOCKER_IMAGE", "apache/gravitino-ci:doris-0.1.5")
      param.environment("GRAVITINO_CI_TRINO_DOCKER_IMAGE", "apache/gravitino-ci:trino-0.1.6")
      param.environment("GRAVITINO_CI_RANGER_DOCKER_IMAGE", "apache/gravitino-ci:ranger-0.1.1")
      param.environment("GRAVITINO_CI_KAFKA_DOCKER_IMAGE", "apache/kafka:3.7.0")
      param.environment("GRAVITINO_CI_LOCALSTACK_DOCKER_IMAGE", "localstack/localstack:latest")

      val dockerRunning = project.rootProject.extra["dockerRunning"] as? Boolean ?: false
      val macDockerConnector = project.rootProject.extra["macDockerConnector"] as? Boolean ?: false
      if (OperatingSystem.current().isMacOsX() &&
        dockerRunning &&
        macDockerConnector
      ) {
        param.environment("NEED_CREATE_DOCKER_NETWORK", "true")
      }

      // Change poll image pause time from 30s to 60s
      param.environment("TESTCONTAINERS_PULL_PAUSE_TIMEOUT", "60")
      val jdbcDatabase = project.properties["jdbcBackend"] as? String ?: "h2"
      param.environment("jdbcBackend", jdbcDatabase)

      val testMode = project.properties["testMode"] as? String ?: "embedded"
      param.systemProperty("gravitino.log.path", "build/${project.name}-integration-test.log")
      project.delete("build/${project.name}-integration-test.log")
      if (testMode == "deploy") {
        param.environment("GRAVITINO_HOME", project.rootDir.path + "/distribution/package")
        param.systemProperty("testMode", "deploy")
      } else if (testMode == "embedded") {
        param.environment("GRAVITINO_HOME", project.rootDir.path)
        param.environment("GRAVITINO_TEST", "true")
        param.environment("GRAVITINO_WAR", project.rootDir.path + "/web/web/dist/")
        param.systemProperty("testMode", "embedded")
      } else {
        throw GradleException("Gravitino integration tests only support [-PtestMode=embedded] or [-PtestMode=deploy] mode!")
      }

      param.useJUnitPlatform()
      val skipUTs = project.hasProperty("skipTests")
      if (skipUTs) {
        // Only run integration tests
        param.include("**/integration/test/**")
      }

      param.useJUnitPlatform {
        val dockerTest = project.rootProject.extra["dockerTest"] as? Boolean ?: false
        if (!dockerTest) {
          excludeTags("gravitino-docker-test")
        }
      }
    }
  }

  extra["initTestParam"] = setTestEnvironment
}

nexusPublishing {
  repositories {
    sonatype {
      nexusUrl.set(uri("https://s01.oss.sonatype.org/service/local/"))
      snapshotRepositoryUrl.set(uri("https://s01.oss.sonatype.org/content/repositories/snapshots/"))

      val sonatypeUser =
        System.getenv("SONATYPE_USER").takeUnless { it.isNullOrEmpty() }
          ?: extra["SONATYPE_USER"].toString()
      val sonatypePassword =
        System.getenv("SONATYPE_PASSWORD").takeUnless { it.isNullOrEmpty() }
          ?: extra["SONATYPE_PASSWORD"].toString()

      username.set(sonatypeUser)
      password.set(sonatypePassword)
    }
  }

  packageGroup.set("org.apache.gravitino")
}

subprojects {
  // Gravitino Python client project didn't need to apply the java plugin
  if (project.name == "client-python") {
    return@subprojects
  }

  apply(plugin = "jacoco")
  apply(plugin = "maven-publish")
  apply(plugin = "java")

  repositories {
    mavenCentral()
    mavenLocal()
  }

  java {
    toolchain {
      // Some JDK vendors like Homebrew installed OpenJDK 17 have problems in building trino-connector:
      // It will cause tests of Trino-connector hanging forever on macOS, to avoid this issue and
      // other vendor-related problems, Gravitino will use the specified AMAZON OpenJDK 17 to build
      // Trino-connector on macOS.
      if (project.name == "trino-connector") {
        if (OperatingSystem.current().isMacOsX) {
          vendor.set(JvmVendorSpec.AMAZON)
        }
        languageVersion.set(JavaLanguageVersion.of(17))
      } else {
        languageVersion.set(JavaLanguageVersion.of(extra["jdkVersion"].toString().toInt()))
        sourceCompatibility = JavaVersion.VERSION_1_8
        targetCompatibility = JavaVersion.VERSION_1_8
      }
    }
  }

  gradle.projectsEvaluated {
    tasks.withType<JavaCompile> {
      options.compilerArgs.addAll(
        arrayOf(
          "-Xlint:cast",
          "-Xlint:deprecation",
          "-Xlint:divzero",
          "-Xlint:empty",
          "-Xlint:fallthrough",
          "-Xlint:finally",
          "-Xlint:overrides",
          "-Xlint:static",
          "-Werror"
        )
      )
    }
  }

  if (project.name != "meta") {
    apply(plugin = "net.ltgt.errorprone")
    dependencies {
      errorprone("com.google.errorprone:error_prone_core:2.10.0")
    }

    tasks.withType<JavaCompile>().configureEach {
      options.errorprone.isEnabled.set(true)
      options.errorprone.disableWarningsInGeneratedCode.set(true)
      options.errorprone.disable(
        "AlmostJavadoc",
        "CanonicalDuration",
        "CheckReturnValue",
        "ComparableType",
        "ConstantOverflow",
        "DoubleBraceInitialization",
        "EqualsUnsafeCast",
        "EmptyBlockTag",
        "FutureReturnValueIgnored",
        "InconsistentCapitalization",
        "InconsistentHashCode",
        "JavaTimeDefaultTimeZone",
        "JdkObsolete",
        "LockNotBeforeTry",
        "MissingSummary",
        "MissingOverride",
        "MutableConstantField",
        "NonOverridingEquals",
        "ObjectEqualsForPrimitives",
        "OperatorPrecedence",
        "ReturnValueIgnored",
        "SameNameButDifferent",
        "StaticAssignmentInConstructor",
        "StringSplitter",
        "ThreadPriorityCheck",
        "ThrowIfUncheckedKnownChecked",
        "TypeParameterUnusedInFormals",
        "UnicodeEscape",
        "UnnecessaryParentheses",
        "UnsafeReflectiveConstructionCast",
        "UnusedMethod",
        "VariableNameSameAsType",
        "WaitNotInLoop"
      )
    }
  }

  tasks.withType<Javadoc> {
    options.encoding = "UTF-8"
    options.locale = "en_US"

    val projectName = project.name
    if (projectName == "common" || projectName == "api" || projectName == "client-java" || projectName == "client-cli" || projectName == "filesystem-hadoop3") {
      options {
        (this as CoreJavadocOptions).addStringOption("Xwerror", "-quiet")
        isFailOnError = true
      }
    }
  }

  val sourcesJar by tasks.registering(Jar::class) {
    from(sourceSets.named("main").get().allSource)
    archiveClassifier.set("sources")
  }

  val javadocJar by tasks.registering(Jar::class) {
    archiveClassifier.set("javadoc")
    from(tasks["javadoc"])
  }

  tasks.withType<Jar> {
    into("META-INF") {
      from(rootDir) {
        if (name == "sourcesJar") {
          include("LICENSE")
          include("NOTICE")
        } else {
          include("LICENSE.bin")
          rename("LICENSE.bin", "LICENSE")
          include("NOTICE.bin")
          rename("NOTICE.bin", "NOTICE")
        }
      }
    }
  }

  if (project.name in listOf("web", "docs")) {
    plugins.apply(NodePlugin::class)
    configure<NodeExtension> {
      version.set("20.9.0")
      pnpmVersion.set("9.x")
      nodeProjectDir.set(file("$rootDir/.node"))
      download.set(true)
    }
  }

  apply(plugin = "signing")
  publishing {
    publications {
      create<MavenPublication>("MavenJava") {
        if (project.name == "web" ||
          project.name == "docs" ||
          project.name == "integration-test" ||
          project.name == "integration-test-common"
        ) {
          setArtifacts(emptyList<Any>())
        } else {
          from(components["java"])
          artifact(sourcesJar)
          artifact(javadocJar)
        }

        artifactId = "${rootProject.name.lowercase()}-${project.name}"

        pom {
          name.set("Gravitino")
          description.set("Gravitino is a high-performance, geo-distributed and federated metadata lake.")
          url.set("https://gravitino.apache.org")
          licenses {
            license {
              name.set("The Apache Software License, Version 2.0")
              url.set("http://www.apache.org/licenses/LICENSE-2.0.txt")
            }
          }
          developers {
            developer {
              id.set("The Gravitino community")
              name.set("support")
              email.set("dev@gravitino.apache.org")
            }
          }
          scm {
            url.set("https://github.com/apache/gravitino")
            connection.set("scm:git:git://github.com/apache/gravitino.git")
          }
        }
      }
    }
  }

  configure<SigningExtension> {
    val taskNames = gradle.getStartParameter().getTaskNames()
    taskNames.forEach() {
      if (it.contains("publishToMavenLocal")) setRequired(false)
    }

    val gpgId = System.getenv("GPG_ID")
    val gpgSecretKey = System.getenv("GPG_PRIVATE_KEY")
    val gpgKeyPassword = System.getenv("GPG_PASSPHRASE")
    useInMemoryPgpKeys(gpgId, gpgSecretKey, gpgKeyPassword)
    sign(publishing.publications)
  }

  tasks.configureEach<Test> {
    if (project.name != "server-common") {
      val initTest = project.extra.get("initTestParam") as (Test) -> Unit
      initTest(this)
    }

    testLogging {
      exceptionFormat = TestExceptionFormat.FULL
      showExceptions = true
      showCauses = true
      showStackTraces = true
    }
    reports.html.outputLocation.set(file("${rootProject.projectDir}/build/reports/"))
    val skipTests = project.hasProperty("skipTests")
    if (!skipTests) {
      val extraArgs = project.property("extraJvmArgs") as List<String>
      jvmArgs = listOf("-Xmx4G") + extraArgs
      useJUnitPlatform()
      finalizedBy(tasks.getByName("jacocoTestReport"))
    }
  }

  tasks.withType<JacocoReport> {
    reports {
      csv.required.set(true)
      xml.required.set(true)
      html.required.set(true)
    }
  }

  tasks.register("allDeps", DependencyReportTask::class)

  group = "org.apache.gravitino"
  version = "$version"

  tasks.withType<Jar> {
    archiveBaseName.set("${rootProject.name.lowercase()}-${project.name}")
    if (project.name == "server") {
      from(sourceSets.main.get().resources)
      setDuplicatesStrategy(DuplicatesStrategy.INCLUDE)
    }

    if (project.name != "integration-test") {
      exclude("log4j2.properties")
      exclude("test/**")
    }
  }
}

tasks.rat {
  approvedLicense("Apache License Version 2.0")

  // Set input directory to that of the root project instead of the CWD. This
  // makes .gitignore rules (added below) work properly.
  inputDir.set(project.rootDir)

  val exclusions = mutableListOf(
    // Ignore files we track but do not need full headers
    "**/.github/**/*",
    "dev/docker/**/*.xml",
    "dev/docker/**/*.conf",
    "dev/docker/kerberos-hive/kadm5.acl",
    "**/*.log",
    "**/*.out",
    "**/trino-ci-testset",
    "**/licenses/*.txt",
    "**/licenses/*.md",
    "docs/**/*.md",
    "spark-connector/spark-common/src/test/resources/**",
    "web/web/.**",
    "web/web/next-env.d.ts",
    "web/web/dist/**/*",
    "web/web/node_modules/**/*",
    "web/web/src/lib/utils/axios/**/*",
    "web/web/src/lib/enums/httpEnum.js",
    "web/web/src/types/axios.d.ts",
    "web/web/yarn.lock",
    "web/web/package-lock.json",
    "web/web/pnpm-lock.yaml",
    "web/web/src/lib/icons/svg/**/*.svg",
    "**/LICENSE.*",
    "**/NOTICE.*",
    "DISCLAIMER_WIP.txt",
    "DISCLAIMER.txt",
    "ROADMAP.md",
    "clients/client-python/.pytest_cache/*",
    "clients/client-python/**/__pycache__",
    "clients/client-python/.venv/*",
    "clients/client-python/venv/*",
    "clients/client-python/apache_gravitino.egg-info/*",
    "clients/client-python/gravitino/utils/http_client.py",
    "clients/client-python/tests/unittests/htmlcov/*",
    "clients/client-python/tests/integration/htmlcov/*",
    "clients/client-python/docs/build",
    "clients/client-python/docs/source/generated",
<<<<<<< HEAD
    "clients/filesystem-fuse/Cargo.lock",
    "clients/cli/src/main/resources/*.txt"
=======
    "clients/cli/src/main/resources/*.txt",
    "clients/filesystem-fuse/Cargo.lock"
>>>>>>> 8672ad73
  )

  // Add .gitignore excludes to the Apache Rat exclusion list.
  val gitIgnore = project(":").file(".gitignore")
  if (gitIgnore.exists()) {
    val gitIgnoreExcludes = gitIgnore.readLines().filter {
      it.isNotEmpty() && !it.startsWith("#")
    }
    exclusions.addAll(gitIgnoreExcludes)
  }

  verbose.set(true)
  failOnError.set(true)
  setExcludes(exclusions)
}

tasks.check.get().dependsOn(tasks.rat)

tasks.cyclonedxBom {
  setIncludeConfigs(listOf("runtimeClasspath"))
}

jacoco {
  toolVersion = "0.8.10"
  reportsDirectory.set(layout.buildDirectory.dir("JacocoReport"))
}

tasks {
  val projectDir = layout.projectDirectory
  val outputDir = projectDir.dir("distribution")

  val compileDistribution by registering {
    dependsOn(":web:web:build", "copySubprojectDependencies", "copyCatalogLibAndConfigs", "copyAuthorizationLibAndConfigs", "copySubprojectLib", "iceberg:iceberg-rest-server:copyLibAndConfigs")

    group = "gravitino distribution"
    outputs.dir(projectDir.dir("distribution/package"))
    doLast {
      copy {
        from(projectDir.dir("conf")) { into("package/conf") }
        from(projectDir.dir("bin")) { into("package/bin") }
        from(projectDir.dir("web/web/build/libs/${rootProject.name}-web-$version.war")) { into("package/web") }
        from(projectDir.dir("scripts")) { into("package/scripts") }
        into(outputDir)
        rename { fileName ->
          fileName.replace(".template", "")
        }
        eachFile {
          if (name == "gravitino-env.sh") {
            filter { line ->
              line.replace("GRAVITINO_VERSION_PLACEHOLDER", "$version")
            }
          }
        }
        fileMode = 0b111101101
      }
      copy {
        from(projectDir.dir("licenses")) { into("package/licenses") }
        from(projectDir.file("LICENSE.bin")) { into("package") }
        from(projectDir.file("NOTICE.bin")) { into("package") }
        from(projectDir.file("README.md")) { into("package") }
        from(projectDir.file("DISCLAIMER_WIP.txt")) { into("package") }
        into(outputDir)
        rename { fileName ->
          fileName.replace(".bin", "")
        }
      }

      // Create the directory 'data' for storage.
      val directory = File("distribution/package/data")
      directory.mkdirs()
    }
  }

  val compileIcebergRESTServer by registering {
    dependsOn("iceberg:iceberg-rest-server:copyLibAndConfigsToStandalonePackage")
    group = "gravitino distribution"
    outputs.dir(projectDir.dir("distribution/${rootProject.name}-iceberg-rest-server"))
    doLast {
      copy {
        from(projectDir.dir("conf")) {
          include("${rootProject.name}-iceberg-rest-server.conf.template", "${rootProject.name}-env.sh.template", "log4j2.properties.template")
          into("${rootProject.name}-iceberg-rest-server/conf")
        }
        from(projectDir.dir("bin")) {
          include("common.sh", "${rootProject.name}-iceberg-rest-server.sh")
          into("${rootProject.name}-iceberg-rest-server/bin")
        }
        into(outputDir)
        rename { fileName ->
          fileName.replace(".template", "")
        }
        eachFile {
          if (name == "gravitino-env.sh") {
            filter { line ->
              line.replace("GRAVITINO_VERSION_PLACEHOLDER", "$version")
            }
          }
        }
        fileMode = 0b111101101
      }

      copy {
        from(projectDir.dir("licenses")) { into("${rootProject.name}-iceberg-rest-server/licenses") }
        from(projectDir.file("LICENSE.rest")) { into("${rootProject.name}-iceberg-rest-server") }
        from(projectDir.file("NOTICE.rest")) { into("${rootProject.name}-iceberg-rest-server") }
        from(projectDir.file("README.md")) { into("${rootProject.name}-iceberg-rest-server") }
        from(projectDir.file("DISCLAIMER_WIP.txt")) { into("${rootProject.name}-iceberg-rest-server") }
        into(outputDir)
        rename { fileName ->
          fileName.replace(".rest", "")
        }
      }
    }
  }

  val compileTrinoConnector by registering {
    dependsOn("trino-connector:trino-connector:copyLibs")
    group = "gravitino distribution"
    outputs.dir(projectDir.dir("distribution/${rootProject.name}-trino-connector"))
    doLast {
      copy {
        from(projectDir.dir("licenses")) { into("${rootProject.name}-trino-connector/licenses") }
        from(projectDir.file("LICENSE.bin")) { into("${rootProject.name}-trino-connector") }
        from(projectDir.file("NOTICE.bin")) { into("${rootProject.name}-trino-connector") }
        from(projectDir.file("README.md")) { into("${rootProject.name}-trino-connector") }
        from(projectDir.file("DISCLAIMER_WIP.txt")) { into("${rootProject.name}-trino-connector") }
        into(outputDir)
        rename { fileName ->
          fileName.replace(".bin", "")
        }
      }
    }
  }

  val assembleDistribution by registering(Tar::class) {
    dependsOn("assembleTrinoConnector", "assembleIcebergRESTServer")
    group = "gravitino distribution"
    finalizedBy("checksumDistribution")
    into("${rootProject.name}-$version-bin")
    from(compileDistribution.map { it.outputs.files.single() })
    compression = Compression.GZIP
    archiveFileName.set("${rootProject.name}-$version-bin.tar.gz")
    destinationDirectory.set(projectDir.dir("distribution"))
  }

  val assembleTrinoConnector by registering(Tar::class) {
    dependsOn("compileTrinoConnector")
    group = "gravitino distribution"
    finalizedBy("checksumTrinoConnector")
    into("${rootProject.name}-trino-connector-$version")
    from(compileTrinoConnector.map { it.outputs.files.single() })
    compression = Compression.GZIP
    archiveFileName.set("${rootProject.name}-trino-connector-$version.tar.gz")
    destinationDirectory.set(projectDir.dir("distribution"))
  }

  val assembleIcebergRESTServer by registering(Tar::class) {
    dependsOn("compileIcebergRESTServer")
    group = "gravitino distribution"
    finalizedBy("checksumIcebergRESTServerDistribution")
    into("${rootProject.name}-iceberg-rest-server-$version-bin")
    from(compileIcebergRESTServer.map { it.outputs.files.single() })
    compression = Compression.GZIP
    archiveFileName.set("${rootProject.name}-iceberg-rest-server-$version-bin.tar.gz")
    destinationDirectory.set(projectDir.dir("distribution"))
  }

  register("checksumIcebergRESTServerDistribution") {
    group = "gravitino distribution"
    dependsOn(assembleIcebergRESTServer)
    val archiveFile = assembleIcebergRESTServer.flatMap { it.archiveFile }
    val checksumFile = archiveFile.map { archive ->
      archive.asFile.let { it.resolveSibling("${it.name}.sha256") }
    }
    inputs.file(archiveFile)
    outputs.file(checksumFile)
    doLast {
      checksumFile.get().writeText(
        serviceOf<ChecksumService>().sha256(archiveFile.get().asFile).toString()
      )
    }
  }

  register("checksumDistribution") {
    group = "gravitino distribution"
    dependsOn(assembleDistribution, "checksumTrinoConnector", "checksumIcebergRESTServerDistribution")
    val archiveFile = assembleDistribution.flatMap { it.archiveFile }
    val checksumFile = archiveFile.map { archive ->
      archive.asFile.let { it.resolveSibling("${it.name}.sha256") }
    }
    inputs.file(archiveFile)
    outputs.file(checksumFile)
    doLast {
      checksumFile.get().writeText(
        serviceOf<ChecksumService>().sha256(archiveFile.get().asFile).toString()
      )
    }
  }

  register("checksumTrinoConnector") {
    group = "gravitino distribution"
    dependsOn(assembleTrinoConnector)
    val archiveFile = assembleTrinoConnector.flatMap { it.archiveFile }
    val checksumFile = archiveFile.map { archive ->
      archive.asFile.let { it.resolveSibling("${it.name}.sha256") }
    }
    inputs.file(archiveFile)
    outputs.file(checksumFile)
    doLast {
      checksumFile.get().writeText(
        serviceOf<ChecksumService>().sha256(archiveFile.get().asFile).toString()
      )
    }
  }

  val cleanDistribution by registering(Delete::class) {
    group = "gravitino distribution"
    delete(outputDir)
  }

  register("copySubprojectDependencies", Copy::class) {
    subprojects.forEach() {
      if (!it.name.startsWith("catalog") &&
        !it.name.startsWith("authorization") &&
        !it.name.startsWith("cli") &&
        !it.name.startsWith("client") && !it.name.startsWith("filesystem") && !it.name.startsWith("spark") && !it.name.startsWith("iceberg") && it.name != "trino-connector" &&
        it.name != "integration-test" && it.name != "bundled-catalog" && !it.name.startsWith("flink") &&
        it.name != "integration-test" && it.name != "hive-metastore-common" && !it.name.startsWith("flink") &&
        it.name != "gcp-bundle" && it.name != "aliyun-bundle" && it.name != "aws-bundle" && it.name != "azure-bundle"
      ) {
        from(it.configurations.runtimeClasspath)
        into("distribution/package/libs")
      }
    }
  }

  register("copySubprojectLib", Copy::class) {
    subprojects.forEach() {
      if (!it.name.startsWith("catalog") &&
        !it.name.startsWith("client") &&
        !it.name.startsWith("cli") &&
        !it.name.startsWith("authorization") &&
        !it.name.startsWith("filesystem") &&
        !it.name.startsWith("spark") &&
        !it.name.startsWith("iceberg") &&
        !it.name.startsWith("integration-test") &&
        !it.name.startsWith("flink") &&
        !it.name.startsWith("trino-connector") &&
        it.name != "bundled-catalog" &&
        it.name != "hive-metastore-common" && it.name != "gcp-bundle" &&
        it.name != "aliyun-bundle" && it.name != "aws-bundle" && it.name != "azure-bundle" &&
        it.name != "docs"
      ) {
        dependsOn("${it.name}:build")
        from("${it.name}/build/libs")
        into("distribution/package/libs")
        include("*.jar")
        setDuplicatesStrategy(DuplicatesStrategy.INCLUDE)
      }
    }
  }

  register("copyCatalogLibAndConfigs", Copy::class) {
    dependsOn(
      ":catalogs:catalog-hive:copyLibAndConfig",
      ":catalogs:catalog-lakehouse-iceberg:copyLibAndConfig",
      ":catalogs:catalog-lakehouse-paimon:copyLibAndConfig",
      "catalogs:catalog-lakehouse-hudi:copyLibAndConfig",
      ":catalogs:catalog-jdbc-doris:copyLibAndConfig",
      ":catalogs:catalog-jdbc-mysql:copyLibAndConfig",
      ":catalogs:catalog-jdbc-oceanbase:copyLibAndConfig",
      ":catalogs:catalog-jdbc-postgresql:copyLibAndConfig",
      ":catalogs:catalog-hadoop:copyLibAndConfig",
      ":catalogs:catalog-kafka:copyLibAndConfig"
    )
  }

  register("copyAuthorizationLibAndConfigs", Copy::class) {
    dependsOn(
      ":authorizations:authorization-ranger:copyLibAndConfig"
    )
  }

  clean {
    dependsOn(cleanDistribution)
  }
}

apply(plugin = "com.dorongold.task-tree")

project.extra["dockerTest"] = false
project.extra["dockerRunning"] = false
project.extra["macDockerConnector"] = false
project.extra["isOrbStack"] = false

// The following is to check the docker status and print the tip message
fun printDockerCheckInfo() {
  checkMacDockerConnector()
  checkDockerStatus()
  checkOrbStackStatus()

  val testMode = project.properties["testMode"] as? String ?: "embedded"
  if (testMode != "deploy" && testMode != "embedded") {
    return
  }
  val dockerRunning = project.extra["dockerRunning"] as? Boolean ?: false
  val macDockerConnector = project.extra["macDockerConnector"] as? Boolean ?: false
  val isOrbStack = project.extra["isOrbStack"] as? Boolean ?: false
  val skipDockerTests = if (extra["skipDockerTests"].toString().toBoolean()) {
    // Read the environment variable (SKIP_DOCKER_TESTS) when skipDockerTests is true
    // which means users can enable the docker tests by setting the gradle properties or the environment variable.
    System.getenv("SKIP_DOCKER_TESTS")?.toBoolean() ?: true
  } else {
    false
  }
  if (skipDockerTests) {
    project.extra["dockerTest"] = false
  } else if (OperatingSystem.current().isMacOsX() &&
    dockerRunning &&
    (macDockerConnector || isOrbStack)
  ) {
    project.extra["dockerTest"] = true
  } else if (OperatingSystem.current().isLinux() && dockerRunning) {
    project.extra["dockerTest"] = true
  }

  println("------------------ Check Docker environment ---------------------")
  println("Docker server status ............................................ [${if (dockerRunning) "running" else "\u001B[31mstop\u001B[0m"}]")
  if (OperatingSystem.current().isMacOsX()) {
    println("mac-docker-connector status ..................................... [${if (macDockerConnector) "running" else "\u001B[31mstop\u001B[0m"}]")
    println("OrbStack status ................................................. [${if (dockerRunning && isOrbStack) "yes" else "\u001B[31mno\u001B[0m"}]")
  }

  val dockerTest = project.extra["dockerTest"] as? Boolean ?: false
  if (dockerTest) {
    println("Using Docker container to run all tests ......................... [$testMode test]")
  } else {
    println("Run test cases without `gravitino-docker-test` tag .............. [$testMode test]")
  }
  println("-----------------------------------------------------------------")

  // Print help message if Docker server or mac-docker-connector is not running
  printDockerServerTip()
  printMacDockerTip()
}

fun printDockerServerTip() {
  val dockerRunning = project.extra["dockerRunning"] as? Boolean ?: false
  if (!dockerRunning) {
    val redColor = "\u001B[31m"
    val resetColor = "\u001B[0m"
    println("Tip: Please make sure to start the ${redColor}Docker server$resetColor before running the integration tests.")
  }
}

fun printMacDockerTip() {
  val macDockerConnector = project.extra["macDockerConnector"] as? Boolean ?: false
  val isOrbStack = project.extra["isOrbStack"] as? Boolean ?: false
  if (OperatingSystem.current().isMacOsX() && !macDockerConnector && !isOrbStack) {
    val redColor = "\u001B[31m"
    val resetColor = "\u001B[0m"
    println(
      "Tip: Please make sure to use ${redColor}OrbStack$resetColor or execute the " +
        "$redColor`dev/docker/tools/mac-docker-connector.sh`$resetColor script before running" +
        " the integration test on macOS."
    )
  }
}

fun checkMacDockerConnector() {
  if (!OperatingSystem.current().isMacOsX()) {
    // Only MacOs requires the use of `docker-connector`
    return
  }

  try {
    val processName = "docker-connector"
    val command = "pgrep -x -q $processName"

    val execResult = project.exec {
      commandLine("bash", "-c", command)
    }
    if (execResult.exitValue == 0) {
      project.extra["macDockerConnector"] = true
    }
  } catch (e: Exception) {
    println("checkContainerRunning command execution failed: ${e.message}")
  }
}

fun checkDockerStatus() {
  try {
    val process = ProcessBuilder("docker", "info").start()
    val exitCode = process.waitFor()

    if (exitCode == 0) {
      project.extra["dockerRunning"] = true
    } else {
      println("checkDockerStatus command execution failed with exit code $exitCode")
    }
  } catch (e: IOException) {
    println("checkDockerStatus command execution failed: ${e.message}")
  }
}

fun checkOrbStackStatus() {
  if (!OperatingSystem.current().isMacOsX()) {
    return
  }

  try {
    val process = ProcessBuilder("docker", "context", "show").start()
    val exitCode = process.waitFor()
    if (exitCode == 0) {
      val currentContext = process.inputStream.bufferedReader().readText()
      println("Current docker context is: $currentContext")
      project.extra["isOrbStack"] = currentContext.lowercase().contains("orbstack")
    } else {
      println("checkOrbStackStatus Command execution failed with exit code $exitCode")
    }
  } catch (e: IOException) {
    println("checkOrbStackStatus command execution failed: ${e.message}")
  }
}

printDockerCheckInfo()<|MERGE_RESOLUTION|>--- conflicted
+++ resolved
@@ -551,13 +551,8 @@
     "clients/client-python/tests/integration/htmlcov/*",
     "clients/client-python/docs/build",
     "clients/client-python/docs/source/generated",
-<<<<<<< HEAD
-    "clients/filesystem-fuse/Cargo.lock",
-    "clients/cli/src/main/resources/*.txt"
-=======
     "clients/cli/src/main/resources/*.txt",
     "clients/filesystem-fuse/Cargo.lock"
->>>>>>> 8672ad73
   )
 
   // Add .gitignore excludes to the Apache Rat exclusion list.
