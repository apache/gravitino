/*
 * Licensed to the Apache Software Foundation (ASF) under one
 * or more contributor license agreements.  See the NOTICE file
 * distributed with this work for additional information
 * regarding copyright ownership.  The ASF licenses this file
 * to you under the Apache License, Version 2.0 (the
 * "License"); you may not use this file except in compliance
 * with the License.  You may obtain a copy of the License at
 *
 *  http://www.apache.org/licenses/LICENSE-2.0
 *
 * Unless required by applicable law or agreed to in writing,
 * software distributed under the License is distributed on an
 * "AS IS" BASIS, WITHOUT WARRANTIES OR CONDITIONS OF ANY
 * KIND, either express or implied.  See the License for the
 * specific language governing permissions and limitations
 * under the License.
 */
import com.github.gradle.node.NodeExtension
import com.github.gradle.node.NodePlugin
import com.github.jk1.license.filter.DependencyFilter
import com.github.jk1.license.filter.LicenseBundleNormalizer
import com.github.jk1.license.render.InventoryHtmlReportRenderer
import com.github.jk1.license.render.ReportRenderer
import com.github.vlsi.gradle.dsl.configureEach
import net.ltgt.gradle.errorprone.errorprone
import org.gradle.api.tasks.testing.logging.TestExceptionFormat
import org.gradle.internal.hash.ChecksumService
import org.gradle.internal.os.OperatingSystem
import org.gradle.kotlin.dsl.support.serviceOf
import java.io.IOException
import java.util.Locale

Locale.setDefault(Locale.US)

plugins {
  `maven-publish`
  id("java")
  id("idea")
  id("jacoco")
  alias(libs.plugins.gradle.extensions)
  alias(libs.plugins.node) apply false

  // Spotless version < 6.19.0 (https://github.com/diffplug/spotless/issues/1819) has an issue
  // running against JDK21, but we cannot upgrade the spotless to 6.19.0 or later since it only
  // support JDK11+. So we don't support JDK21 and thrown an exception for now.
  if (JavaVersion.current() >= JavaVersion.VERSION_1_8 &&
    JavaVersion.current() <= JavaVersion.VERSION_17
  ) {
    alias(libs.plugins.spotless)
  } else {
    throw GradleException(
      "The Gravitino Gradle toolchain currently does not support " +
        "Java version ${JavaVersion.current()}. Please use JDK versions 8 through 17."
    )
  }

  alias(libs.plugins.publish)
  // Apply one top level rat plugin to perform any required license enforcement analysis
  alias(libs.plugins.rat)
  alias(libs.plugins.bom)
  alias(libs.plugins.dependencyLicenseReport)
  alias(libs.plugins.tasktree)
  alias(libs.plugins.errorprone)
}

if (extra["jdkVersion"] !in listOf("8", "11", "17")) {
  throw GradleException(
    "The Gravitino Gradle toolchain currently does not support building with " +
      "Java version ${extra["jdkVersion"]}. Please use JDK versions 8, 11 or 17."
  )
}

val scalaVersion: String = project.properties["scalaVersion"] as? String ?: extra["defaultScalaVersion"].toString()
if (scalaVersion !in listOf("2.12", "2.13")) {
  throw GradleException("Scala version $scalaVersion is not supported.")
}

project.extra["extraJvmArgs"] = if (extra["jdkVersion"] in listOf("8", "11")) {
  listOf()
} else {
  listOf(
    "-XX:+IgnoreUnrecognizedVMOptions",
    "--add-opens", "java.base/java.io=ALL-UNNAMED",
    "--add-opens", "java.base/java.lang=ALL-UNNAMED",
    "--add-opens", "java.base/java.lang.invoke=ALL-UNNAMED",
    "--add-opens", "java.base/java.lang.reflect=ALL-UNNAMED",
    "--add-opens", "java.base/java.math=ALL-UNNAMED",
    "--add-opens", "java.base/java.net=ALL-UNNAMED",
    "--add-opens", "java.base/java.nio=ALL-UNNAMED",
    "--add-opens", "java.base/java.text=ALL-UNNAMED",
    "--add-opens", "java.base/java.time=ALL-UNNAMED",
    "--add-opens", "java.base/java.util.concurrent.atomic=ALL-UNNAMED",
    "--add-opens", "java.base/java.util.concurrent=ALL-UNNAMED",
    "--add-opens", "java.base/java.util=ALL-UNNAMED",
    "--add-opens", "java.base/java.util.regex=ALL-UNNAMED",
    "--add-opens", "java.base/jdk.internal.ref=ALL-UNNAMED",
    "--add-opens", "java.base/jdk.internal.reflect=ALL-UNNAMED",
    "--add-opens", "java.sql/java.sql=ALL-UNNAMED",
    "--add-opens", "java.base/sun.nio.ch=ALL-UNNAMED",
    "--add-opens", "java.base/sun.nio.cs=ALL-UNNAMED",
    "--add-opens", "java.base/sun.security.action=ALL-UNNAMED",
    "--add-opens", "java.base/sun.util.calendar=ALL-UNNAMED",
    "--add-opens", "java.security.jgss/sun.security.krb5=ALL-UNNAMED"
  )
}

val pythonVersion: String = project.properties["pythonVersion"] as? String ?: project.extra["pythonVersion"].toString()
project.extra["pythonVersion"] = pythonVersion

licenseReport {
  renderers = arrayOf<ReportRenderer>(InventoryHtmlReportRenderer("report.html", "Backend"))
  filters = arrayOf<DependencyFilter>(LicenseBundleNormalizer())
}
repositories { mavenCentral() }

allprojects {
  // Gravitino Python client project didn't need to apply the Spotless plugin
  if (project.name == "client-python") {
    return@allprojects
  }

  apply(plugin = "com.diffplug.spotless")
  repositories {
    mavenCentral()
    mavenLocal()
  }

  plugins.withType<com.diffplug.gradle.spotless.SpotlessPlugin>().configureEach {
    configure<com.diffplug.gradle.spotless.SpotlessExtension> {
      java {
        // Fix the Google Java Format version to 1.7. Since JDK8 only support Google Java Format
        // 1.7, which is not compatible with JDK17. We will use a newer version when we upgrade to
        // JDK17.
        googleJavaFormat("1.7")
        removeUnusedImports()
        trimTrailingWhitespace()
        replaceRegex(
          "Remove wildcard imports",
          "import\\s+[^\\*\\s]+\\*;(\\r\\n|\\r|\\n)",
          "$1"
        )
        replaceRegex(
          "Remove static wildcard imports",
          "import\\s+(?:static\\s+)?[^*\\s]+\\*;(\\r\\n|\\r|\\n)",
          "$1"
        )

        targetExclude("**/build/**", "**/.pnpm/***")
      }

      kotlinGradle {
        target("*.gradle.kts")
        ktlint().editorConfigOverride(mapOf("indent_size" to 2))
      }
    }
  }

  val setTestEnvironment: (Test) -> Unit = { param ->
    param.doFirst {
      param.jvmArgs(project.property("extraJvmArgs") as List<*>)

      // Default use MiniGravitino to run integration tests
      param.environment("GRAVITINO_ROOT_DIR", project.rootDir.path)
      param.environment("IT_PROJECT_DIR", project.buildDir.path)
      // If the environment variable `HADOOP_USER_NAME` is not customized in submodule,
      // then set it to "anonymous"
      if (param.environment["HADOOP_USER_NAME"] == null) {
        param.environment("HADOOP_USER_NAME", "anonymous")
      }
      param.environment("HADOOP_HOME", "/tmp")
      param.environment("PROJECT_VERSION", project.version)

      // Gravitino CI Docker image
      param.environment("GRAVITINO_CI_HIVE_DOCKER_IMAGE", "apache/gravitino-ci:hive-0.1.20")
      param.environment("GRAVITINO_CI_KERBEROS_HIVE_DOCKER_IMAGE", "apache/gravitino-ci:kerberos-hive-0.1.6")
      param.environment("GRAVITINO_CI_DORIS_DOCKER_IMAGE", "apache/gravitino-ci:doris-0.1.5")
      param.environment("GRAVITINO_CI_TRINO_DOCKER_IMAGE", "apache/gravitino-ci:trino-0.1.6")
      param.environment("GRAVITINO_CI_RANGER_DOCKER_IMAGE", "apache/gravitino-ci:ranger-0.1.2")
      param.environment("GRAVITINO_CI_KAFKA_DOCKER_IMAGE", "apache/kafka:3.7.0")
      param.environment("GRAVITINO_CI_LOCALSTACK_DOCKER_IMAGE", "localstack/localstack:latest")

      // Disable Ryuk for integration tests
      // Ryuk need privileged mode, if we want to rootless or run non-privileged mode, we need to disable it.
      param.environment("TESTCONTAINERS_RYUK_DISABLED", "true")

      val dockerRunning = project.rootProject.extra["dockerRunning"] as? Boolean ?: false
      val macDockerConnector = project.rootProject.extra["macDockerConnector"] as? Boolean ?: false
      if (OperatingSystem.current().isMacOsX() &&
        dockerRunning &&
        macDockerConnector
      ) {
        param.environment("NEED_CREATE_DOCKER_NETWORK", "true")
      }

      val icebergVersion: String = libs.versions.iceberg.get()
      param.systemProperty("ICEBERG_VERSION", icebergVersion)

      // Change poll image pause time from 30s to 60s
      param.environment("TESTCONTAINERS_PULL_PAUSE_TIMEOUT", "60")
      val jdbcDatabase = project.properties["jdbcBackend"] as? String ?: "h2"
      param.environment("jdbcBackend", jdbcDatabase)

      val testMode = project.properties["testMode"] as? String ?: "embedded"
      param.systemProperty("gravitino.log.path", "build/${project.name}-integration-test.log")
      project.delete("build/${project.name}-integration-test.log")
      if (testMode == "deploy") {
        param.environment("GRAVITINO_HOME", project.rootDir.path + "/distribution/package")
        param.systemProperty("testMode", "deploy")
      } else if (testMode == "embedded") {
        param.environment("GRAVITINO_HOME", project.rootDir.path)
        param.environment("GRAVITINO_TEST", "true")
        param.environment("GRAVITINO_WAR", project.rootDir.path + "/web/web/dist/")
        param.systemProperty("testMode", "embedded")
      } else {
        throw GradleException(
          "Gravitino integration tests are only compatible with the modes " +
            "[-PtestMode=embedded] or [-PtestMode=deploy]."
        )
      }
      param.useJUnitPlatform()
      val skipUTs = project.hasProperty("skipTests")
      if (skipUTs) {
        // Only run integration tests
        param.include("**/integration/test/**")
      }

      param.useJUnitPlatform {
        val dockerTest = project.rootProject.extra["dockerTest"] as? Boolean ?: false
        if (!dockerTest) {
          excludeTags("gravitino-docker-test")
        }
      }
    }
  }

  extra["initTestParam"] = setTestEnvironment
}

nexusPublishing {
  repositories {
    sonatype {
      nexusUrl.set(uri("https://s01.oss.sonatype.org/service/local/"))
      snapshotRepositoryUrl.set(uri("https://s01.oss.sonatype.org/content/repositories/snapshots/"))

      val sonatypeUser =
        System.getenv("SONATYPE_USER").takeUnless { it.isNullOrEmpty() }
          ?: extra["SONATYPE_USER"].toString()
      val sonatypePassword =
        System.getenv("SONATYPE_PASSWORD").takeUnless { it.isNullOrEmpty() }
          ?: extra["SONATYPE_PASSWORD"].toString()

      username.set(sonatypeUser)
      password.set(sonatypePassword)
    }
  }

  packageGroup.set("org.apache.gravitino")
}

subprojects {
  // Gravitino Python client project didn't need to apply the java plugin
  if (project.name == "client-python") {
    return@subprojects
  }

  apply(plugin = "jacoco")
  apply(plugin = "maven-publish")
  apply(plugin = "java")

  repositories {
    mavenCentral()
    mavenLocal()
  }

  java {
    toolchain {
      // Some JDK vendors like Homebrew installed OpenJDK 17 have problems in building trino-connector:
      // It will cause tests of Trino-connector hanging forever on macOS, to avoid this issue and
      // other vendor-related problems, Gravitino will use the specified AMAZON OpenJDK 17 to build
      // Trino-connector on macOS.
      if (project.name == "trino-connector") {
        if (OperatingSystem.current().isMacOsX) {
          vendor.set(JvmVendorSpec.AMAZON)
        }
        languageVersion.set(JavaLanguageVersion.of(17))
      } else {
        languageVersion.set(JavaLanguageVersion.of(extra["jdkVersion"].toString().toInt()))
      }
    }
  }

  gradle.projectsEvaluated {
    tasks.withType<JavaCompile> {
      options.compilerArgs.addAll(
        arrayOf(
          "-Xlint:cast",
          "-Xlint:deprecation",
          "-Xlint:divzero",
          "-Xlint:empty",
          "-Xlint:fallthrough",
          "-Xlint:finally",
          "-Xlint:overrides",
          "-Xlint:static",
          "-Werror"
        )
      )
    }
  }

  apply(plugin = "net.ltgt.errorprone")
  dependencies {
    errorprone("com.google.errorprone:error_prone_core:2.10.0")
  }

  tasks.withType<JavaCompile>().configureEach {
    options.errorprone.isEnabled.set(true)
    options.errorprone.disableWarningsInGeneratedCode.set(true)
    options.errorprone.disable(
      "AlmostJavadoc",
      "CanonicalDuration",
      "CheckReturnValue",
      "ComparableType",
      "ConstantOverflow",
      "DoubleBraceInitialization",
      "EqualsUnsafeCast",
      "EmptyBlockTag",
      "FutureReturnValueIgnored",
      "InconsistentCapitalization",
      "InconsistentHashCode",
      "JavaTimeDefaultTimeZone",
      "JdkObsolete",
      "LockNotBeforeTry",
      "MissingOverride",
      "MissingSummary",
      "MutableConstantField",
      "NonOverridingEquals",
      "ObjectEqualsForPrimitives",
      "OperatorPrecedence",
      "ReturnValueIgnored",
      "SameNameButDifferent",
      "StaticAssignmentInConstructor",
      "StringSplitter",
      "ThreadPriorityCheck",
      "ThrowIfUncheckedKnownChecked",
      "TypeParameterUnusedInFormals",
      "UnicodeEscape",
      "UnnecessaryParentheses",
      "UnsafeReflectiveConstructionCast",
      "UnusedMethod",
      "VariableNameSameAsType",
      "WaitNotInLoop"
    )
  }

  tasks.withType<Javadoc> {
    options.encoding = "UTF-8"
    options.locale = "en_US"

    val projectName = project.name
    if (projectName == "api" ||
      projectName == "client-java" ||
      projectName == "client-cli" ||
      projectName == "common" ||
      projectName == "filesystem-hadoop3"
    ) {
      options {
        (this as CoreJavadocOptions).addStringOption("Xwerror", "-quiet")
        isFailOnError = true
      }
    }
  }

  val sourcesJar by tasks.registering(Jar::class) {
    from(sourceSets.named("main").get().allSource)
    archiveClassifier.set("sources")
  }

  val javadocJar by tasks.registering(Jar::class) {
    archiveClassifier.set("javadoc")
    from(tasks["javadoc"])
  }

  tasks.withType<Jar> {
    into("META-INF") {
      from(rootDir) {
        if (name == "sourcesJar") {
          include("LICENSE")
          include("NOTICE")
        } else if (project.name == "web") {
          include("web/web/LICENSE.bin")
          rename("LICENSE.bin", "LICENSE")
          include("web/web/NOTICE.bin")
          rename("NOTICE.bin", "NOTICE")
        } else {
          include("LICENSE.bin")
          rename("LICENSE.bin", "LICENSE")
          include("NOTICE.bin")
          rename("NOTICE.bin", "NOTICE")
        }
      }
    }
  }

  if (project.name in listOf("web", "docs")) {
    plugins.apply(NodePlugin::class)
    configure<NodeExtension> {
      version.set("20.9.0")
      pnpmVersion.set("9.x")
      nodeProjectDir.set(file("$rootDir/.node"))
      download.set(true)
    }
  }

  apply(plugin = "signing")
  publishing {
    publications {
      create<MavenPublication>("MavenJava") {
        if (project.name == "docs" ||
          project.name == "integration-test" ||
          project.name == "integration-test-common" ||
          project.name == "web"
        ) {
          setArtifacts(emptyList<Any>())
        } else {
          from(components["java"])
          artifact(sourcesJar)
          artifact(javadocJar)
        }

        artifactId = "${rootProject.name.lowercase()}-${project.name}"

        pom {
          name.set("Gravitino")
          description.set("Gravitino is a high-performance, geo-distributed and federated metadata lake.")
          url.set("https://gravitino.apache.org")
          licenses {
            license {
              name.set("The Apache Software License, Version 2.0")
              url.set("http://www.apache.org/licenses/LICENSE-2.0.txt")
            }
          }
          developers {
            developer {
              id.set("The Gravitino community")
              name.set("support")
              email.set("dev@gravitino.apache.org")
            }
          }
          scm {
            url.set("https://github.com/apache/gravitino")
            connection.set("scm:git:git://github.com/apache/gravitino.git")
          }
        }
      }
    }
  }

  configure<SigningExtension> {
    val taskNames = gradle.getStartParameter().getTaskNames()
    taskNames.forEach() {
      if (it.contains("publishToMavenLocal")) setRequired(false)
    }

    val gpgId = System.getenv("GPG_ID")
    val gpgSecretKey = System.getenv("GPG_PRIVATE_KEY")
    val gpgKeyPassword = System.getenv("GPG_PASSPHRASE")
    useInMemoryPgpKeys(gpgId, gpgSecretKey, gpgKeyPassword)
    sign(publishing.publications)
  }

  tasks.configureEach<Test> {
    if (project.name != "server-common") {
      val initTest = project.extra.get("initTestParam") as (Test) -> Unit
      initTest(this)
    }

    testLogging {
      exceptionFormat = TestExceptionFormat.FULL
      showExceptions = true
      showCauses = true
      showStackTraces = true
    }
    reports.html.outputLocation.set(file("${rootProject.projectDir}/build/reports/"))
    val skipTests = project.hasProperty("skipTests")
    if (!skipTests) {
      val extraArgs = project.property("extraJvmArgs") as List<String>
      jvmArgs = listOf("-Xmx4G") + extraArgs
      useJUnitPlatform()
      finalizedBy(tasks.getByName("jacocoTestReport"))
    }
  }

  tasks.withType<JacocoReport> {
    reports {
      csv.required.set(true)
      xml.required.set(true)
      html.required.set(true)
    }
  }

  tasks.register("allDeps", DependencyReportTask::class)

  group = "org.apache.gravitino"
  version = "$version"

  tasks.withType<Jar> {
    archiveBaseName.set("${rootProject.name.lowercase()}-${project.name}")
    if (project.name == "server") {
      from(sourceSets.main.get().resources)
      setDuplicatesStrategy(DuplicatesStrategy.INCLUDE)
    }

    if (project.name != "integration-test") {
      exclude("log4j2.properties")
      exclude("test/**")
    }
  }
  tasks.named("compileJava").configure {
    dependsOn("spotlessCheck")
  }
}

tasks.rat {
  approvedLicense("Apache License Version 2.0")

  // Set input directory to that of the root project instead of the CWD. This
  // makes .gitignore rules (added below) work properly.
  inputDir.set(project.rootDir)

  val exclusions = mutableListOf(
    // Ignore files we track but do not need full headers
    "**/.github/**/*",
    "**/*.log",
    "**/*.out",
    "**/licenses/*.txt",
    "**/licenses/*.md",
    "**/LICENSE.*",
    "**/NOTICE.*",
    "**/trino-ci-testset",
    "ROADMAP.md",
    "clients/cli/src/main/resources/*.txt",
    "clients/client-python/.pytest_cache/*",
    "clients/client-python/.venv/*",
    "clients/client-python/**/__pycache__",
    "clients/client-python/venv/*",
    "clients/client-python/apache_gravitino.egg-info/*",
    "clients/client-python/docs/build",
    "clients/client-python/docs/source/generated",
    "clients/client-python/gravitino/utils/http_client.py",
    "clients/client-python/tests/unittests/htmlcov/*",
    "clients/client-python/tests/integration/htmlcov/*",
    "clients/filesystem-fuse/Cargo.lock",
    "dev/docker/**/*.xml",
    "dev/docker/**/*.conf",
    "dev/docker/kerberos-hive/kadm5.acl",
    "docs/**/*.md",
<<<<<<< HEAD
=======
    "gradle/wrapper/gradle-wrapper.properties",
>>>>>>> d09a2e1c
    "lineage/src/test/java/org/apache/gravitino/lineage/source/TestLineageOperations.java",
    "spark-connector/spark-common/src/test/resources/**",
    "web/web/.**",
    "web/web/dist/**/*",
    "web/web/next-env.d.ts",
    "web/web/node_modules/**/*",
    "web/web/package-lock.json",
    "web/web/pnpm-lock.yaml",
    "web/web/src/lib/enums/httpEnum.js",
    "web/web/src/lib/icons/svg/**/*.svg",
    "web/web/src/lib/utils/axios/**/*",
    "web/web/src/types/axios.d.ts",
    "web/web/yarn.lock"
  )

  // Add .gitignore excludes to the Apache Rat exclusion list.
  val gitIgnore = project(":").file(".gitignore")
  if (gitIgnore.exists()) {
    val gitIgnoreExcludes = gitIgnore.readLines().filter {
      it.isNotEmpty() && !it.startsWith("#")
    }
    exclusions.addAll(gitIgnoreExcludes)
  }

  verbose.set(true)
  failOnError.set(true)
  setExcludes(exclusions)
}

tasks.check.get().dependsOn(tasks.rat)

tasks.cyclonedxBom {
  setIncludeConfigs(listOf("runtimeClasspath"))
}

jacoco {
  toolVersion = "0.8.10"
  reportsDirectory.set(layout.buildDirectory.dir("JacocoReport"))
}

tasks {
  val projectDir = layout.projectDirectory
  val outputDir = projectDir.dir("distribution")

  val compileDistribution by registering {
    dependsOn(
      "copyCatalogLibAndConfigs",
      "copySubprojectDependencies",
      "copySubprojectLib",
      "copyCliLib",
      ":authorizations:copyLibAndConfig",
      ":iceberg:iceberg-rest-server:copyLibAndConfigs",
      ":web:web:build"
    )

    group = "gravitino distribution"
    outputs.dir(projectDir.dir("distribution/package"))
    doLast {
      copy {
        from(projectDir.dir("conf")) { into("package/conf") }
        from(projectDir.dir("bin")) { into("package/bin") }
        from(projectDir.dir("web/web/build/libs/${rootProject.name}-web-$version.war")) { into("package/web") }
        from(projectDir.dir("scripts")) { into("package/scripts") }
        into(outputDir)
        rename { fileName ->
          fileName.replace(".template", "")
        }
        eachFile {
          if (name == "gravitino-env.sh") {
            filter { line ->
              line.replace("GRAVITINO_VERSION_PLACEHOLDER", "$version")
            }
          }
        }
        fileMode = 0b111101101
      }
      copy {
        from(projectDir.dir("licenses")) { into("package/licenses") }
        from(projectDir.file("LICENSE.bin")) { into("package") }
        from(projectDir.file("NOTICE.bin")) { into("package") }
        from(projectDir.file("README.md")) { into("package") }
        from(projectDir.dir("web/web/licenses")) { into("package/web/licenses") }
        from(projectDir.dir("web/web/LICENSE.bin")) { into("package/web") }
        from(projectDir.dir("web/web/NOTICE.bin")) { into("package/web") }
        into(outputDir)
        rename { fileName ->
          fileName.replace(".bin", "")
        }
      }

      // Create the directory 'data' for storage.
      val directory = File("distribution/package/data")
      directory.mkdirs()
    }
  }

  val compileIcebergRESTServer by registering {
    dependsOn("iceberg:iceberg-rest-server:copyLibAndConfigsToStandalonePackage")
    group = "gravitino distribution"
    outputs.dir(projectDir.dir("distribution/${rootProject.name}-iceberg-rest-server"))
    doLast {
      copy {
        from(projectDir.dir("conf")) {
          include(
            "${rootProject.name}-iceberg-rest-server.conf.template",
            "${rootProject.name}-env.sh.template",
            "log4j2.properties.template"
          )
          into("${rootProject.name}-iceberg-rest-server/conf")
        }
        from(projectDir.dir("bin")) {
          include("common.sh.template", "${rootProject.name}-iceberg-rest-server.sh.template")
          into("${rootProject.name}-iceberg-rest-server/bin")
        }
        into(outputDir)
        rename { fileName ->
          fileName.replace(".template", "")
        }
        eachFile {
          if (name == "gravitino-env.sh") {
            filter { line ->
              line.replace("GRAVITINO_VERSION_PLACEHOLDER", "$version")
            }
          }
        }
        fileMode = 0b111101101
      }

      copy {
        from(projectDir.dir("licenses")) { into("${rootProject.name}-iceberg-rest-server/licenses") }
        from(projectDir.file("LICENSE.rest")) { into("${rootProject.name}-iceberg-rest-server") }
        from(projectDir.file("NOTICE.rest")) { into("${rootProject.name}-iceberg-rest-server") }
        from(projectDir.file("README.md")) { into("${rootProject.name}-iceberg-rest-server") }
        into(outputDir)
        rename { fileName ->
          fileName.replace(".rest", "")
        }
      }
    }
  }

  val compileTrinoConnector by registering {
    dependsOn("trino-connector:trino-connector:copyLibs")
    group = "gravitino distribution"
    outputs.dir(projectDir.dir("distribution/${rootProject.name}-trino-connector"))
    doLast {
      copy {
        from(projectDir.dir("licenses")) { into("${rootProject.name}-trino-connector/licenses") }
        from(projectDir.file("LICENSE.trino")) { into("${rootProject.name}-trino-connector") }
        from(projectDir.file("NOTICE.trino")) { into("${rootProject.name}-trino-connector") }
        from(projectDir.file("README.md")) { into("${rootProject.name}-trino-connector") }
        into(outputDir)
        rename { fileName ->
          fileName.replace(".trino", "")
        }
      }
    }
  }

  val assembleDistribution by registering(Tar::class) {
    dependsOn("assembleTrinoConnector", "assembleIcebergRESTServer")
    group = "gravitino distribution"
    finalizedBy("checksumDistribution")
    into("${rootProject.name}-$version-bin")
    from(compileDistribution.map { it.outputs.files.single() })
    compression = Compression.GZIP
    archiveFileName.set("${rootProject.name}-$version-bin.tar.gz")
    destinationDirectory.set(projectDir.dir("distribution"))
  }

  val assembleTrinoConnector by registering(Tar::class) {
    dependsOn("compileTrinoConnector")
    group = "gravitino distribution"
    finalizedBy("checksumTrinoConnector")
    into("${rootProject.name}-trino-connector-$version")
    from(compileTrinoConnector.map { it.outputs.files.single() })
    compression = Compression.GZIP
    archiveFileName.set("${rootProject.name}-trino-connector-$version.tar.gz")
    destinationDirectory.set(projectDir.dir("distribution"))
  }

  val assembleIcebergRESTServer by registering(Tar::class) {
    dependsOn("compileIcebergRESTServer")
    group = "gravitino distribution"
    finalizedBy("checksumIcebergRESTServerDistribution")
    into("${rootProject.name}-iceberg-rest-server-$version-bin")
    from(compileIcebergRESTServer.map { it.outputs.files.single() })
    compression = Compression.GZIP
    archiveFileName.set("${rootProject.name}-iceberg-rest-server-$version-bin.tar.gz")
    destinationDirectory.set(projectDir.dir("distribution"))
  }

  register("checksumIcebergRESTServerDistribution") {
    group = "gravitino distribution"
    dependsOn(assembleIcebergRESTServer)
    val archiveFile = assembleIcebergRESTServer.flatMap { it.archiveFile }
    val checksumFile = archiveFile.map { archive ->
      archive.asFile.let { it.resolveSibling("${it.name}.sha256") }
    }
    inputs.file(archiveFile)
    outputs.file(checksumFile)
    doLast {
      checksumFile.get().writeText(
        serviceOf<ChecksumService>().sha256(archiveFile.get().asFile).toString()
      )
    }
  }

  register("checksumDistribution") {
    group = "gravitino distribution"
    dependsOn(assembleDistribution, "checksumTrinoConnector", "checksumIcebergRESTServerDistribution")
    val archiveFile = assembleDistribution.flatMap { it.archiveFile }
    val checksumFile = archiveFile.map { archive ->
      archive.asFile.let { it.resolveSibling("${it.name}.sha256") }
    }
    inputs.file(archiveFile)
    outputs.file(checksumFile)
    doLast {
      checksumFile.get().writeText(
        serviceOf<ChecksumService>().sha256(archiveFile.get().asFile).toString()
      )
    }
  }

  register("checksumTrinoConnector") {
    group = "gravitino distribution"
    dependsOn(assembleTrinoConnector)
    val archiveFile = assembleTrinoConnector.flatMap { it.archiveFile }
    val checksumFile = archiveFile.map { archive ->
      archive.asFile.let { it.resolveSibling("${it.name}.sha256") }
    }
    inputs.file(archiveFile)
    outputs.file(checksumFile)
    doLast {
      checksumFile.get().writeText(
        serviceOf<ChecksumService>().sha256(archiveFile.get().asFile).toString()
      )
    }
  }

  val cleanDistribution by registering(Delete::class) {
    group = "gravitino distribution"
    delete(outputDir)
  }

  register("copySubprojectDependencies", Copy::class) {
    subprojects.forEach() {
      if (!it.name.startsWith("authorization") &&
        !it.name.startsWith("catalog") &&
        !it.name.startsWith("cli") &&
        !it.name.startsWith("client") &&
        !it.name.startsWith("filesystem") &&
        !it.name.startsWith("flink") &&
        !it.name.startsWith("iceberg") &&
        !it.name.startsWith("spark") &&
        it.name != "hadoop-common" &&
        it.name != "hive-metastore-common" &&
        it.name != "integration-test" &&
        it.name != "trino-connector" &&
        it.parent?.name != "bundles"
      ) {
        from(it.configurations.runtimeClasspath)
        into("distribution/package/libs")
      }
    }
  }

  register("copyCliLib", Copy::class) {
    dependsOn("clients:cli:build")
    from("clients/cli/build/libs")
    into("distribution/package/auxlib")
    include("gravitino-cli-*.jar")
    setDuplicatesStrategy(DuplicatesStrategy.EXCLUDE)
  }

  register("copySubprojectLib", Copy::class) {
    subprojects.forEach() {
      if (!it.name.startsWith("authorization") &&
        !it.name.startsWith("catalog") &&
        !it.name.startsWith("cli") &&
        !it.name.startsWith("client") &&
        !it.name.startsWith("filesystem") &&
        !it.name.startsWith("flink") &&
        !it.name.startsWith("iceberg") &&
        !it.name.startsWith("integration-test") &&
        !it.name.startsWith("spark") &&
        !it.name.startsWith("trino-connector") &&
        it.name != "hive-metastore-common" &&
        it.name != "docs" &&
        it.name != "hadoop-common" &&
        it.parent?.name != "bundles"
      ) {
        dependsOn("${it.name}:build")
        from("${it.name}/build/libs") {
          include("*.jar")
          exclude("*-jcstress.jar", "*-jmh.jar")
        }
        into("distribution/package/libs")
        setDuplicatesStrategy(DuplicatesStrategy.INCLUDE)
      }
    }
  }

  register("copyCatalogLibAndConfigs", Copy::class) {
    dependsOn(
      ":catalogs:catalog-fileset:copyLibAndConfig",
      ":catalogs:catalog-hive:copyLibAndConfig",
      ":catalogs:catalog-jdbc-doris:copyLibAndConfig",
      ":catalogs:catalog-jdbc-mysql:copyLibAndConfig",
      ":catalogs:catalog-jdbc-oceanbase:copyLibAndConfig",
      ":catalogs:catalog-jdbc-postgresql:copyLibAndConfig",
      ":catalogs:catalog-jdbc-starrocks:copyLibAndConfig",
      ":catalogs:catalog-kafka:copyLibAndConfig",
      ":catalogs:catalog-lakehouse-hudi:copyLibAndConfig",
      ":catalogs:catalog-lakehouse-iceberg:copyLibAndConfig",
      ":catalogs:catalog-lakehouse-paimon:copyLibAndConfig",
      ":catalogs:catalog-model:copyLibAndConfig"
    )
  }

  clean {
    dependsOn(cleanDistribution)
  }
}

apply(plugin = "com.dorongold.task-tree")

project.extra["dockerTest"] = false
project.extra["dockerRunning"] = false
project.extra["macDockerConnector"] = false
project.extra["isOrbStack"] = false

// The following is to check the docker status and print the tip message
fun printDockerCheckInfo() {
  checkMacDockerConnector()
  checkDockerStatus()
  checkOrbStackStatus()

  val testMode = project.properties["testMode"] as? String ?: "embedded"
  if (testMode != "deploy" && testMode != "embedded") {
    return
  }
  val dockerRunning = project.extra["dockerRunning"] as? Boolean ?: false
  val macDockerConnector = project.extra["macDockerConnector"] as? Boolean ?: false
  val isOrbStack = project.extra["isOrbStack"] as? Boolean ?: false
  val skipDockerTests = if (extra["skipDockerTests"].toString().toBoolean()) {
    // Read the environment variable (SKIP_DOCKER_TESTS) when skipDockerTests is true
    // which means users can enable the docker tests by setting the gradle properties or the environment variable.
    System.getenv("SKIP_DOCKER_TESTS")?.toBoolean() ?: true
  } else {
    false
  }
  if (skipDockerTests) {
    project.extra["dockerTest"] = false
  } else if (OperatingSystem.current().isMacOsX() &&
    dockerRunning &&
    (macDockerConnector || isOrbStack)
  ) {
    project.extra["dockerTest"] = true
  } else if (OperatingSystem.current().isLinux() && dockerRunning) {
    project.extra["dockerTest"] = true
  }

  println("------------------ Check Docker environment ---------------------")
  println("Docker server status ............................................ [${if (dockerRunning) "running" else "\u001B[31mstop\u001B[0m"}]")
  if (OperatingSystem.current().isMacOsX()) {
    println("mac-docker-connector status ..................................... [${if (macDockerConnector) "running" else "\u001B[31mstop\u001B[0m"}]")
    println("OrbStack status ................................................. [${if (dockerRunning && isOrbStack) "yes" else "\u001B[31mno\u001B[0m"}]")
  }

  val dockerTest = project.extra["dockerTest"] as? Boolean ?: false
  if (dockerTest) {
    println("Using Docker container to run all tests ......................... [$testMode test]")
  } else {
    println("Run test cases without `gravitino-docker-test` tag .............. [$testMode test]")
  }
  println("-----------------------------------------------------------------")

  // Print help message if Docker server or mac-docker-connector is not running
  printDockerServerTip()
  printMacDockerTip()
}

fun printDockerServerTip() {
  val dockerRunning = project.extra["dockerRunning"] as? Boolean ?: false
  if (!dockerRunning) {
    val redColor = "\u001B[31m"
    val resetColor = "\u001B[0m"
    println("Tip: Please make sure to start the ${redColor}Docker server$resetColor before running the integration tests.")
  }
}

fun printMacDockerTip() {
  val macDockerConnector = project.extra["macDockerConnector"] as? Boolean ?: false
  val isOrbStack = project.extra["isOrbStack"] as? Boolean ?: false
  if (OperatingSystem.current().isMacOsX() && !macDockerConnector && !isOrbStack) {
    val redColor = "\u001B[31m"
    val resetColor = "\u001B[0m"
    println(
      "Tip: Please make sure to use ${redColor}OrbStack$resetColor or execute the " +
        "$redColor`dev/docker/tools/mac-docker-connector.sh`$resetColor script before running" +
        " the integration test on macOS."
    )
  }
}

fun checkMacDockerConnector() {
  if (!OperatingSystem.current().isMacOsX()) {
    // Only macOS requires the use of `docker-connector`
    return
  }

  try {
    val processName = "docker-connector"
    val command = "pgrep -x -q $processName"

    val execResult = project.exec {
      commandLine("bash", "-c", command)
    }
    if (execResult.exitValue == 0) {
      project.extra["macDockerConnector"] = true
    }
  } catch (e: Exception) {
    println("checkContainerRunning failed: ${e.message}")
  }
}

fun checkDockerStatus() {
  try {
    val process = ProcessBuilder("docker", "info").start()
    val exitCode = process.waitFor()

    if (exitCode == 0) {
      project.extra["dockerRunning"] = true
    } else {
      println("checkDockerStatus failed with exit code $exitCode")
    }
  } catch (e: IOException) {
    println("checkDockerStatus failed: ${e.message}")
  }
}

fun checkOrbStackStatus() {
  if (!OperatingSystem.current().isMacOsX()) {
    return
  }

  try {
    val process = ProcessBuilder("docker", "context", "show").start()
    val exitCode = process.waitFor()
    if (exitCode == 0) {
      val currentContext = process.inputStream.bufferedReader().readText()
      println("Current docker context is: $currentContext")
      project.extra["isOrbStack"] = currentContext.lowercase().contains("orbstack")
    } else {
      println("checkOrbStackStatus failed with exit code $exitCode")
    }
  } catch (e: IOException) {
    println("checkOrbStackStatus failed: ${e.message}")
  }
}

printDockerCheckInfo()<|MERGE_RESOLUTION|>--- conflicted
+++ resolved
@@ -555,10 +555,7 @@
     "dev/docker/**/*.conf",
     "dev/docker/kerberos-hive/kadm5.acl",
     "docs/**/*.md",
-<<<<<<< HEAD
-=======
     "gradle/wrapper/gradle-wrapper.properties",
->>>>>>> d09a2e1c
     "lineage/src/test/java/org/apache/gravitino/lineage/source/TestLineageOperations.java",
     "spark-connector/spark-common/src/test/resources/**",
     "web/web/.**",
