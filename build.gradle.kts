/*
 * Licensed to the Apache Software Foundation (ASF) under one
 * or more contributor license agreements.  See the NOTICE file
 * distributed with this work for additional information
 * regarding copyright ownership.  The ASF licenses this file
 * to you under the Apache License, Version 2.0 (the
 * "License"); you may not use this file except in compliance
 * with the License.  You may obtain a copy of the License at
 *
 *  http://www.apache.org/licenses/LICENSE-2.0
 *
 * Unless required by applicable law or agreed to in writing,
 * software distributed under the License is distributed on an
 * "AS IS" BASIS, WITHOUT WARRANTIES OR CONDITIONS OF ANY
 * KIND, either express or implied.  See the License for the
 * specific language governing permissions and limitations
 * under the License.
 */
import com.github.gradle.node.NodeExtension
import com.github.gradle.node.NodePlugin
import com.github.jk1.license.filter.DependencyFilter
import com.github.jk1.license.filter.LicenseBundleNormalizer
import com.github.jk1.license.render.InventoryHtmlReportRenderer
import com.github.jk1.license.render.ReportRenderer
import com.github.vlsi.gradle.dsl.configureEach
import net.ltgt.gradle.errorprone.errorprone
import org.gradle.api.tasks.testing.logging.TestExceptionFormat
import org.gradle.internal.hash.ChecksumService
import org.gradle.internal.os.OperatingSystem
import org.gradle.kotlin.dsl.support.serviceOf
import java.io.IOException
import java.util.Locale

plugins {
  `maven-publish`
  id("java")
  id("idea")
  id("jacoco")
  alias(libs.plugins.gradle.extensions)
  alias(libs.plugins.node) apply false

  // Spotless version < 6.19.0 (https://github.com/diffplug/spotless/issues/1819) has an issue
  // running against JDK21, but we cannot upgrade the spotless to 6.19.0 or later since it only
  // support JDK11+. So we don't support JDK21 and thrown an exception for now.
  if (JavaVersion.current() >= JavaVersion.VERSION_1_8 &&
    JavaVersion.current() <= JavaVersion.VERSION_17
  ) {
    alias(libs.plugins.spotless)
  } else {
    throw GradleException(
      "Gravitino Gradle toolchain current doesn't support " +
        "Java version: ${JavaVersion.current()}. Please use JDK8 to 17."
    )
  }

  alias(libs.plugins.publish)
  // Apply one top level rat plugin to perform any required license enforcement analysis
  alias(libs.plugins.rat)
  alias(libs.plugins.bom)
  alias(libs.plugins.dependencyLicenseReport)
  alias(libs.plugins.tasktree)
  alias(libs.plugins.errorprone)
}

if (extra["jdkVersion"] !in listOf("8", "11", "17")) {
  throw GradleException(
    "Gravitino current doesn't support building with " +
      "Java version: ${extra["jdkVersion"]}. Please use JDK8, 11 or 17."
  )
}

val scalaVersion: String = project.properties["scalaVersion"] as? String ?: extra["defaultScalaVersion"].toString()
if (scalaVersion !in listOf("2.12", "2.13")) {
  throw GradleException("Found unsupported Scala version: $scalaVersion")
}

project.extra["extraJvmArgs"] = if (extra["jdkVersion"] in listOf("8", "11")) {
  listOf()
} else {
  listOf(
    "-XX:+IgnoreUnrecognizedVMOptions",
    "--add-opens", "java.base/java.io=ALL-UNNAMED",
    "--add-opens", "java.base/java.lang.invoke=ALL-UNNAMED",
    "--add-opens", "java.base/java.lang.reflect=ALL-UNNAMED",
    "--add-opens", "java.base/java.lang=ALL-UNNAMED",
    "--add-opens", "java.base/java.math=ALL-UNNAMED",
    "--add-opens", "java.base/java.net=ALL-UNNAMED",
    "--add-opens", "java.base/java.nio=ALL-UNNAMED",
    "--add-opens", "java.base/java.text=ALL-UNNAMED",
    "--add-opens", "java.base/java.time=ALL-UNNAMED",
    "--add-opens", "java.base/java.util.concurrent.atomic=ALL-UNNAMED",
    "--add-opens", "java.base/java.util.concurrent=ALL-UNNAMED",
    "--add-opens", "java.base/java.util.regex=ALL-UNNAMED",
    "--add-opens", "java.base/java.util=ALL-UNNAMED",
    "--add-opens", "java.base/jdk.internal.ref=ALL-UNNAMED",
    "--add-opens", "java.base/jdk.internal.reflect=ALL-UNNAMED",
    "--add-opens", "java.sql/java.sql=ALL-UNNAMED",
    "--add-opens", "java.base/sun.util.calendar=ALL-UNNAMED",
    "--add-opens", "java.base/sun.nio.ch=ALL-UNNAMED",
    "--add-opens", "java.base/sun.nio.cs=ALL-UNNAMED",
    "--add-opens", "java.base/sun.security.action=ALL-UNNAMED",
    "--add-opens", "java.base/sun.util.calendar=ALL-UNNAMED",
    "--add-opens", "java.security.jgss/sun.security.krb5=ALL-UNNAMED",
    "--add-opens", "java.base/java.lang.reflect=ALL-UNNAMED"
  )
}

val pythonVersion: String = project.properties["pythonVersion"] as? String ?: project.extra["pythonVersion"].toString()
project.extra["pythonVersion"] = pythonVersion

licenseReport {
  renderers = arrayOf<ReportRenderer>(InventoryHtmlReportRenderer("report.html", "Backend"))
  filters = arrayOf<DependencyFilter>(LicenseBundleNormalizer())
}
repositories { mavenCentral() }

allprojects {
  // Gravitino Python client project didn't need to apply the Spotless plugin
  if (project.name == "client-python") {
    return@allprojects
  }

  apply(plugin = "com.diffplug.spotless")
  repositories {
    mavenCentral()
    mavenLocal()
  }

  plugins.withType<com.diffplug.gradle.spotless.SpotlessPlugin>().configureEach {
    configure<com.diffplug.gradle.spotless.SpotlessExtension> {
      java {
        // Fix the Google Java Format version to 1.7. Since JDK8 only support Google Java Format
        // 1.7, which is not compatible with JDK17. We will use a newer version when we upgrade to
        // JDK17.
        googleJavaFormat("1.7")
        removeUnusedImports()
        trimTrailingWhitespace()
        replaceRegex(
          "Remove wildcard imports",
          "import\\s+[^\\*\\s]+\\*;(\\r\\n|\\r|\\n)",
          "$1"
        )
        replaceRegex(
          "Remove static wildcard imports",
          "import\\s+(?:static\\s+)?[^*\\s]+\\*;(\\r\\n|\\r|\\n)",
          "$1"
        )

        targetExclude("**/build/**")
      }

      kotlinGradle {
        target("*.gradle.kts")
        ktlint().editorConfigOverride(mapOf("indent_size" to 2))
      }
    }
  }

  val setTestEnvironment: (Test) -> Unit = { param ->
    param.doFirst {
      param.jvmArgs(project.property("extraJvmArgs") as List<*>)

      // Default use MiniGravitino to run integration tests
      param.environment("GRAVITINO_ROOT_DIR", project.rootDir.path)
      param.environment("IT_PROJECT_DIR", project.buildDir.path)
      param.environment("HADOOP_USER_NAME", "anonymous")
      param.environment("HADOOP_HOME", "/tmp")
      param.environment("PROJECT_VERSION", project.version)

      // Gravitino CI Docker image
      param.environment("GRAVITINO_CI_HIVE_DOCKER_IMAGE", "apache/gravitino-ci:hive-0.1.14")
      param.environment("GRAVITINO_CI_KERBEROS_HIVE_DOCKER_IMAGE", "apache/gravitino-ci:kerberos-hive-0.1.5")
      param.environment("GRAVITINO_CI_DORIS_DOCKER_IMAGE", "apache/gravitino-ci:doris-0.1.5")
      param.environment("GRAVITINO_CI_TRINO_DOCKER_IMAGE", "apache/gravitino-ci:trino-0.1.6")
      param.environment("GRAVITINO_CI_RANGER_DOCKER_IMAGE", "apache/gravitino-ci:ranger-0.1.1")
      param.environment("GRAVITINO_CI_KAFKA_DOCKER_IMAGE", "apache/kafka:3.7.0")
<<<<<<< HEAD
      param.environment("GRAVITINO_CI_S3MOCK_DOCKER_IMAGE", "adobe/s3mock:3.10.0")
=======
      param.environment("GRAVITINO_CI_LOCALSTACK_DOCKER_IMAGE", "localstack/localstack:latest")
>>>>>>> 437f3671

      val dockerRunning = project.rootProject.extra["dockerRunning"] as? Boolean ?: false
      val macDockerConnector = project.rootProject.extra["macDockerConnector"] as? Boolean ?: false
      if (OperatingSystem.current().isMacOsX() &&
        dockerRunning &&
        macDockerConnector
      ) {
        param.environment("NEED_CREATE_DOCKER_NETWORK", "true")
      }

      // Change poll image pause time from 30s to 60s
      param.environment("TESTCONTAINERS_PULL_PAUSE_TIMEOUT", "60")
      val jdbcDatabase = project.properties["jdbcBackend"] as? String ?: "h2"
      param.environment("jdbcBackend", jdbcDatabase)

      val testMode = project.properties["testMode"] as? String ?: "embedded"
      param.systemProperty("gravitino.log.path", "build/${project.name}-integration-test.log")
      project.delete("build/${project.name}-integration-test.log")
      if (testMode == "deploy") {
        param.environment("GRAVITINO_HOME", project.rootDir.path + "/distribution/package")
        param.systemProperty("testMode", "deploy")
      } else if (testMode == "embedded") {
        param.environment("GRAVITINO_HOME", project.rootDir.path)
        param.environment("GRAVITINO_TEST", "true")
        param.environment("GRAVITINO_WAR", project.rootDir.path + "/web/web/dist/")
        param.systemProperty("testMode", "embedded")
      } else {
        throw GradleException("Gravitino integration tests only support [-PtestMode=embedded] or [-PtestMode=deploy] mode!")
      }

      param.useJUnitPlatform()
      val skipUTs = project.hasProperty("skipTests")
      if (skipUTs) {
        // Only run integration tests
        param.include("**/integration/test/**")
      }

      param.useJUnitPlatform {
        val dockerTest = project.rootProject.extra["dockerTest"] as? Boolean ?: false
        if (!dockerTest) {
          excludeTags("gravitino-docker-test")
        }
      }
    }
  }

  extra["initTestParam"] = setTestEnvironment
}

nexusPublishing {
  repositories {
    sonatype {
      nexusUrl.set(uri("https://s01.oss.sonatype.org/service/local/"))
      snapshotRepositoryUrl.set(uri("https://s01.oss.sonatype.org/content/repositories/snapshots/"))

      val sonatypeUser =
        System.getenv("SONATYPE_USER").takeUnless { it.isNullOrEmpty() }
          ?: extra["SONATYPE_USER"].toString()
      val sonatypePassword =
        System.getenv("SONATYPE_PASSWORD").takeUnless { it.isNullOrEmpty() }
          ?: extra["SONATYPE_PASSWORD"].toString()

      username.set(sonatypeUser)
      password.set(sonatypePassword)
    }
  }

  packageGroup.set("org.apache.gravitino")
}

subprojects {
  // Gravitino Python client project didn't need to apply the java plugin
  if (project.name == "client-python") {
    return@subprojects
  }

  apply(plugin = "jacoco")
  apply(plugin = "maven-publish")
  apply(plugin = "java")

  repositories {
    mavenCentral()
    mavenLocal()
  }

  java {
    toolchain {
      // Some JDK vendors like Homebrew installed OpenJDK 17 have problems in building trino-connector:
      // It will cause tests of Trino-connector hanging forever on macOS, to avoid this issue and
      // other vendor-related problems, Gravitino will use the specified AMAZON OpenJDK 17 to build
      // Trino-connector on macOS.
      if (project.name == "trino-connector") {
        if (OperatingSystem.current().isMacOsX) {
          vendor.set(JvmVendorSpec.AMAZON)
        }
        languageVersion.set(JavaLanguageVersion.of(17))
      } else {
        languageVersion.set(JavaLanguageVersion.of(extra["jdkVersion"].toString().toInt()))
        sourceCompatibility = JavaVersion.VERSION_1_8
        targetCompatibility = JavaVersion.VERSION_1_8
      }
    }
  }

  gradle.projectsEvaluated {
    tasks.withType<JavaCompile> {
      options.compilerArgs.addAll(
        arrayOf(
          "-Xlint:cast",
          "-Xlint:deprecation",
          "-Xlint:divzero",
          "-Xlint:empty",
          "-Xlint:fallthrough",
          "-Xlint:finally",
          "-Xlint:overrides",
          "-Xlint:static",
          "-Werror"
        )
      )
    }
  }

  if (project.name != "meta") {
    apply(plugin = "net.ltgt.errorprone")
    dependencies {
      errorprone("com.google.errorprone:error_prone_core:2.10.0")
    }

    tasks.withType<JavaCompile>().configureEach {
      options.errorprone.isEnabled.set(true)
      options.errorprone.disableWarningsInGeneratedCode.set(true)
      options.errorprone.disable(
        "AlmostJavadoc",
        "CanonicalDuration",
        "CheckReturnValue",
        "ComparableType",
        "ConstantOverflow",
        "DoubleBraceInitialization",
        "EqualsUnsafeCast",
        "EmptyBlockTag",
        "FutureReturnValueIgnored",
        "InconsistentCapitalization",
        "InconsistentHashCode",
        "JavaTimeDefaultTimeZone",
        "JdkObsolete",
        "LockNotBeforeTry",
        "MissingSummary",
        "MissingOverride",
        "MutableConstantField",
        "NonOverridingEquals",
        "ObjectEqualsForPrimitives",
        "OperatorPrecedence",
        "ReturnValueIgnored",
        "SameNameButDifferent",
        "StaticAssignmentInConstructor",
        "StringSplitter",
        "ThreadPriorityCheck",
        "ThrowIfUncheckedKnownChecked",
        "TypeParameterUnusedInFormals",
        "UnicodeEscape",
        "UnnecessaryParentheses",
        "UnsafeReflectiveConstructionCast",
        "UnusedMethod",
        "VariableNameSameAsType",
        "WaitNotInLoop"
      )
    }
  }

  tasks.withType<Javadoc> {
    options.encoding = "UTF-8"
    options.locale = "en_US"

    val projectName = project.name
    if (projectName == "common" || projectName == "api" || projectName == "client-java" || projectName == "filesystem-hadoop3") {
      options {
        (this as CoreJavadocOptions).addStringOption("Xwerror", "-quiet")
        isFailOnError = true
      }
    }
  }

  val sourcesJar by tasks.registering(Jar::class) {
    from(sourceSets.named("main").get().allSource)
    archiveClassifier.set("sources")
  }

  val javadocJar by tasks.registering(Jar::class) {
    archiveClassifier.set("javadoc")
    from(tasks["javadoc"])
  }

  if (project.name in listOf("web", "docs")) {
    plugins.apply(NodePlugin::class)
    configure<NodeExtension> {
      version.set("20.9.0")
      pnpmVersion.set("9.x")
      nodeProjectDir.set(file("$rootDir/.node"))
      download.set(true)
    }
  }

  apply(plugin = "signing")
  publishing {
    publications {
      create<MavenPublication>("MavenJava") {
        from(components["java"])
        artifact(sourcesJar)
        artifact(javadocJar)

        pom {
          name.set("Gravitino")
          description.set("Gravitino is a high-performance, geo-distributed and federated metadata lake.")
          url.set("https://gravitino.apache.org")
          licenses {
            license {
              name.set("The Apache Software License, Version 2.0")
              url.set("http://www.apache.org/licenses/LICENSE-2.0.txt")
            }
          }
          developers {
            developer {
              id.set("The Gravitino community")
              name.set("support")
              email.set("dev@gravitino.apache.org")
            }
          }
          scm {
            url.set("https://github.com/apache/gravitino")
            connection.set("scm:git:git://github.com/apache/gravitino.git")
          }
        }
      }
    }
  }

  configure<SigningExtension> {
    val taskNames = gradle.getStartParameter().getTaskNames()
    taskNames.forEach() {
      if (it.contains("publishToMavenLocal")) setRequired(false)
    }

    val gpgId = System.getenv("GPG_ID")
    val gpgSecretKey = System.getenv("GPG_PRIVATE_KEY")
    val gpgKeyPassword = System.getenv("GPG_PASSPHRASE")
    useInMemoryPgpKeys(gpgId, gpgSecretKey, gpgKeyPassword)
    sign(publishing.publications)
  }

  tasks.configureEach<Test> {
    if (project.name != "server-common") {
      val initTest = project.extra.get("initTestParam") as (Test) -> Unit
      initTest(this)
    }

    testLogging {
      exceptionFormat = TestExceptionFormat.FULL
      showExceptions = true
      showCauses = true
      showStackTraces = true
    }
    reports.html.outputLocation.set(file("${rootProject.projectDir}/build/reports/"))
    val skipTests = project.hasProperty("skipTests")
    if (!skipTests) {
      val extraArgs = project.property("extraJvmArgs") as List<String>
      jvmArgs = listOf("-Xmx4G") + extraArgs
      useJUnitPlatform()
      finalizedBy(tasks.getByName("jacocoTestReport"))
    }
  }

  tasks.withType<JacocoReport> {
    reports {
      csv.required.set(true)
      xml.required.set(true)
      html.required.set(true)
    }
  }

  tasks.register("allDeps", DependencyReportTask::class)

  group = "org.apache.gravitino"
  version = "$version"

  tasks.withType<Jar> {
    archiveBaseName.set("${rootProject.name.lowercase(Locale.getDefault())}-${project.name}")
    if (project.name == "server") {
      from(sourceSets.main.get().resources)
      setDuplicatesStrategy(DuplicatesStrategy.INCLUDE)
    }

    if (project.name != "integration-test") {
      exclude("log4j2.properties")
      exclude("test/**")
    }
  }
}

tasks.rat {
  approvedLicense("Apache License Version 2.0")

  // Set input directory to that of the root project instead of the CWD. This
  // makes .gitignore rules (added below) work properly.
  inputDir.set(project.rootDir)

  val exclusions = mutableListOf(
    // Ignore files we track but do not need full headers
    "**/.github/**/*",
    "dev/docker/**/*.xml",
    "dev/docker/**/*.conf",
    "dev/docker/kerberos-hive/kadm5.acl",
    "**/*.log",
    "**/*.out",
    "**/testsets",
    "**/licenses/*.txt",
    "**/licenses/*.md",
    "integration-test/**/*.sql",
    "integration-test/**/*.txt",
    "docs/**/*.md",
    "spark-connector/spark-common/src/test/resources/**",
    "web/web/.**",
    "web/web/next-env.d.ts",
    "web/web/dist/**/*",
    "web/web/node_modules/**/*",
    "web/web/src/lib/utils/axios/**/*",
    "web/web/src/lib/enums/httpEnum.js",
    "web/web/src/types/axios.d.ts",
    "web/web/yarn.lock",
    "web/web/package-lock.json",
    "web/web/pnpm-lock.yaml",
    "web/web/src/lib/icons/svg/**/*.svg",
    "**/LICENSE.*",
    "**/NOTICE.*",
    "DISCLAIMER_WIP.txt",
    "DISCLAIMER.txt",
    "ROADMAP.md",
    "clients/client-python/.pytest_cache/*",
    "clients/client-python/.venv/*",
    "clients/client-python/venv/*",
    "clients/client-python/apache_gravitino.egg-info/*",
    "clients/client-python/gravitino/utils/http_client.py",
    "clients/client-python/tests/unittests/htmlcov/*",
    "clients/client-python/tests/integration/htmlcov/*",
    "clients/client-python/docs/build",
    "clients/client-python/docs/source/generated"
  )

  // Add .gitignore excludes to the Apache Rat exclusion list.
  val gitIgnore = project(":").file(".gitignore")
  if (gitIgnore.exists()) {
    val gitIgnoreExcludes = gitIgnore.readLines().filter {
      it.isNotEmpty() && !it.startsWith("#")
    }
    exclusions.addAll(gitIgnoreExcludes)
  }

  verbose.set(true)
  failOnError.set(true)
  setExcludes(exclusions)
}

tasks.check.get().dependsOn(tasks.rat)

tasks.cyclonedxBom {
  setIncludeConfigs(listOf("runtimeClasspath"))
}

jacoco {
  toolVersion = "0.8.10"
  reportsDirectory.set(layout.buildDirectory.dir("JacocoReport"))
}

tasks {
  val projectDir = layout.projectDirectory
  val outputDir = projectDir.dir("distribution")

  val compileDistribution by registering {
    dependsOn(":web:web:build", "copySubprojectDependencies", "copyCatalogLibAndConfigs", "copyAuthorizationLibAndConfigs", "copySubprojectLib", "iceberg:iceberg-rest-server:copyLibAndConfigs")

    group = "gravitino distribution"
    outputs.dir(projectDir.dir("distribution/package"))
    doLast {
      copy {
        from(projectDir.dir("conf")) { into("package/conf") }
        from(projectDir.dir("bin")) { into("package/bin") }
        from(projectDir.dir("web/web/build/libs/${rootProject.name}-web-$version.war")) { into("package/web") }
        from(projectDir.dir("scripts")) { into("package/scripts") }
        into(outputDir)
        rename { fileName ->
          fileName.replace(".template", "")
        }
        eachFile {
          if (name == "gravitino-env.sh") {
            filter { line ->
              line.replace("GRAVITINO_VERSION_PLACEHOLDER", "$version")
            }
          }
        }
        fileMode = 0b111101101
      }
      copy {
        from(projectDir.dir("licenses")) { into("package/licenses") }
        from(projectDir.file("LICENSE.bin")) { into("package") }
        from(projectDir.file("NOTICE.bin")) { into("package") }
        from(projectDir.file("README.md")) { into("package") }
        from(projectDir.file("DISCLAIMER_WIP.txt")) { into("package") }
        into(outputDir)
        rename { fileName ->
          fileName.replace(".bin", "")
        }
      }

      // Create the directory 'data' for storage.
      val directory = File("distribution/package/data")
      directory.mkdirs()
    }
  }

  val compileIcebergRESTServer by registering {
    dependsOn("iceberg:iceberg-rest-server:copyLibAndConfigsToStandalonePackage")
    group = "gravitino distribution"
    outputs.dir(projectDir.dir("distribution/${rootProject.name}-iceberg-rest-server"))
    doLast {
      copy {
        from(projectDir.dir("conf")) {
          include("${rootProject.name}-iceberg-rest-server.conf.template", "${rootProject.name}-env.sh.template", "log4j2.properties.template")
          into("${rootProject.name}-iceberg-rest-server/conf")
        }
        from(projectDir.dir("bin")) {
          include("common.sh", "${rootProject.name}-iceberg-rest-server.sh")
          into("${rootProject.name}-iceberg-rest-server/bin")
        }
        into(outputDir)
        rename { fileName ->
          fileName.replace(".template", "")
        }
        eachFile {
          if (name == "gravitino-env.sh") {
            filter { line ->
              line.replace("GRAVITINO_VERSION_PLACEHOLDER", "$version")
            }
          }
        }
        fileMode = 0b111101101
      }

      copy {
        from(projectDir.dir("licenses")) { into("${rootProject.name}-iceberg-rest-server/licenses") }
        from(projectDir.file("LICENSE.rest")) { into("${rootProject.name}-iceberg-rest-server") }
        from(projectDir.file("NOTICE.rest")) { into("${rootProject.name}-iceberg-rest-server") }
        from(projectDir.file("README.md")) { into("${rootProject.name}-iceberg-rest-server") }
        from(projectDir.file("DISCLAIMER_WIP.txt")) { into("${rootProject.name}-iceberg-rest-server") }
        into(outputDir)
        rename { fileName ->
          fileName.replace(".rest", "")
        }
      }
    }
  }

  val compileTrinoConnector by registering {
    dependsOn("trino-connector:trino-connector:copyLibs")
    group = "gravitino distribution"
    outputs.dir(projectDir.dir("distribution/${rootProject.name}-trino-connector"))
    doLast {
      copy {
        from(projectDir.dir("licenses")) { into("${rootProject.name}-trino-connector/licenses") }
        from(projectDir.file("LICENSE.bin")) { into("${rootProject.name}-trino-connector") }
        from(projectDir.file("NOTICE.bin")) { into("${rootProject.name}-trino-connector") }
        from(projectDir.file("README.md")) { into("${rootProject.name}-trino-connector") }
        from(projectDir.file("DISCLAIMER_WIP.txt")) { into("${rootProject.name}-trino-connector") }
        into(outputDir)
        rename { fileName ->
          fileName.replace(".bin", "")
        }
      }
    }
  }

  val assembleDistribution by registering(Tar::class) {
    dependsOn("assembleTrinoConnector", "assembleIcebergRESTServer")
    group = "gravitino distribution"
    finalizedBy("checksumDistribution")
    into("${rootProject.name}-$version-bin")
    from(compileDistribution.map { it.outputs.files.single() })
    compression = Compression.GZIP
    archiveFileName.set("${rootProject.name}-$version-bin.tar.gz")
    destinationDirectory.set(projectDir.dir("distribution"))
  }

  val assembleTrinoConnector by registering(Tar::class) {
    dependsOn("compileTrinoConnector")
    group = "gravitino distribution"
    finalizedBy("checksumTrinoConnector")
    into("${rootProject.name}-trino-connector-$version")
    from(compileTrinoConnector.map { it.outputs.files.single() })
    compression = Compression.GZIP
    archiveFileName.set("${rootProject.name}-trino-connector-$version.tar.gz")
    destinationDirectory.set(projectDir.dir("distribution"))
  }

  val assembleIcebergRESTServer by registering(Tar::class) {
    dependsOn("compileIcebergRESTServer")
    group = "gravitino distribution"
    finalizedBy("checksumIcebergRESTServerDistribution")
    into("${rootProject.name}-iceberg-rest-server-$version-bin")
    from(compileIcebergRESTServer.map { it.outputs.files.single() })
    compression = Compression.GZIP
    archiveFileName.set("${rootProject.name}-iceberg-rest-server-$version-bin.tar.gz")
    destinationDirectory.set(projectDir.dir("distribution"))
  }

  register("checksumIcebergRESTServerDistribution") {
    group = "gravitino distribution"
    dependsOn(assembleIcebergRESTServer)
    val archiveFile = assembleIcebergRESTServer.flatMap { it.archiveFile }
    val checksumFile = archiveFile.map { archive ->
      archive.asFile.let { it.resolveSibling("${it.name}.sha256") }
    }
    inputs.file(archiveFile)
    outputs.file(checksumFile)
    doLast {
      checksumFile.get().writeText(
        serviceOf<ChecksumService>().sha256(archiveFile.get().asFile).toString()
      )
    }
  }

  register("checksumDistribution") {
    group = "gravitino distribution"
    dependsOn(assembleDistribution, "checksumTrinoConnector", "checksumIcebergRESTServerDistribution")
    val archiveFile = assembleDistribution.flatMap { it.archiveFile }
    val checksumFile = archiveFile.map { archive ->
      archive.asFile.let { it.resolveSibling("${it.name}.sha256") }
    }
    inputs.file(archiveFile)
    outputs.file(checksumFile)
    doLast {
      checksumFile.get().writeText(
        serviceOf<ChecksumService>().sha256(archiveFile.get().asFile).toString()
      )
    }
  }

  register("checksumTrinoConnector") {
    group = "gravitino distribution"
    dependsOn(assembleTrinoConnector)
    val archiveFile = assembleTrinoConnector.flatMap { it.archiveFile }
    val checksumFile = archiveFile.map { archive ->
      archive.asFile.let { it.resolveSibling("${it.name}.sha256") }
    }
    inputs.file(archiveFile)
    outputs.file(checksumFile)
    doLast {
      checksumFile.get().writeText(
        serviceOf<ChecksumService>().sha256(archiveFile.get().asFile).toString()
      )
    }
  }

  val cleanDistribution by registering(Delete::class) {
    group = "gravitino distribution"
    delete(outputDir)
  }

  register("copySubprojectDependencies", Copy::class) {
    subprojects.forEach() {
      if (!it.name.startsWith("catalog") &&
        !it.name.startsWith("authorization") &&
        !it.name.startsWith("client") && !it.name.startsWith("filesystem") && !it.name.startsWith("spark") && !it.name.startsWith("iceberg") && it.name != "trino-connector" &&
<<<<<<< HEAD
        it.name != "integration-test" && it.name != "bundled-catalog" && !it.name.startsWith("flink") && !it.name.startsWith("s3")
=======
        it.name != "integration-test" && it.name != "hive-metastore-common" && !it.name.startsWith("flink") && it.name != "gcp-bundle" && it.name != "aliyun-bundle"
>>>>>>> 437f3671
      ) {
        from(it.configurations.runtimeClasspath)
        into("distribution/package/libs")
      }
    }
  }

  register("copySubprojectLib", Copy::class) {
    subprojects.forEach() {
      if (!it.name.startsWith("catalog") &&
        !it.name.startsWith("client") &&
        !it.name.startsWith("authorization") &&
        !it.name.startsWith("filesystem") &&
        !it.name.startsWith("spark") &&
        !it.name.startsWith("iceberg") &&
        !it.name.startsWith("integration-test") &&
        !it.name.startsWith("flink") &&
        !it.name.startsWith("trino-connector") &&
<<<<<<< HEAD
        it.name != "bundled-catalog" &&
        !it.name.startsWith("s3")
=======
        it.name != "hive-metastore-common" && it.name != "gcp-bundle" &&
        it.name != "aliyun-bundle"
>>>>>>> 437f3671
      ) {
        dependsOn("${it.name}:build")
        from("${it.name}/build/libs")
        into("distribution/package/libs")
        include("*.jar")
        setDuplicatesStrategy(DuplicatesStrategy.INCLUDE)
      }
    }
  }

  register("copyCatalogLibAndConfigs", Copy::class) {
    dependsOn(
      ":catalogs:catalog-hive:copyLibAndConfig",
      ":catalogs:catalog-lakehouse-iceberg:copyLibAndConfig",
      ":catalogs:catalog-lakehouse-paimon:copyLibAndConfig",
      "catalogs:catalog-lakehouse-hudi:copyLibAndConfig",
      ":catalogs:catalog-jdbc-doris:copyLibAndConfig",
      ":catalogs:catalog-jdbc-mysql:copyLibAndConfig",
      ":catalogs:catalog-jdbc-postgresql:copyLibAndConfig",
      ":catalogs:catalog-hadoop:copyLibAndConfig",
      ":catalogs:catalog-kafka:copyLibAndConfig"
    )
  }

  register("copyAuthorizationLibAndConfigs", Copy::class) {
    dependsOn(
      ":authorizations:authorization-ranger:copyLibAndConfig"
    )
  }

  clean {
    dependsOn(cleanDistribution)
  }
}

apply(plugin = "com.dorongold.task-tree")

project.extra["dockerTest"] = false
project.extra["dockerRunning"] = false
project.extra["macDockerConnector"] = false
project.extra["isOrbStack"] = false

// The following is to check the docker status and print the tip message
fun printDockerCheckInfo() {
  checkMacDockerConnector()
  checkDockerStatus()
  checkOrbStackStatus()

  val testMode = project.properties["testMode"] as? String ?: "embedded"
  if (testMode != "deploy" && testMode != "embedded") {
    return
  }
  val dockerRunning = project.extra["dockerRunning"] as? Boolean ?: false
  val macDockerConnector = project.extra["macDockerConnector"] as? Boolean ?: false
  val isOrbStack = project.extra["isOrbStack"] as? Boolean ?: false
  val skipDockerTests = if (extra["skipDockerTests"].toString().toBoolean()) {
    // Read the environment variable (SKIP_DOCKER_TESTS) when skipDockerTests is true
    // which means users can enable the docker tests by setting the gradle properties or the environment variable.
    System.getenv("SKIP_DOCKER_TESTS")?.toBoolean() ?: true
  } else {
    false
  }
  if (skipDockerTests) {
    project.extra["dockerTest"] = false
  } else if (OperatingSystem.current().isMacOsX() &&
    dockerRunning &&
    (macDockerConnector || isOrbStack)
  ) {
    project.extra["dockerTest"] = true
  } else if (OperatingSystem.current().isLinux() && dockerRunning) {
    project.extra["dockerTest"] = true
  }

  println("------------------ Check Docker environment ---------------------")
  println("Docker server status ............................................ [${if (dockerRunning) "running" else "\u001B[31mstop\u001B[0m"}]")
  if (OperatingSystem.current().isMacOsX()) {
    println("mac-docker-connector status ..................................... [${if (macDockerConnector) "running" else "\u001B[31mstop\u001B[0m"}]")
    println("OrbStack status ................................................. [${if (dockerRunning && isOrbStack) "yes" else "\u001B[31mno\u001B[0m"}]")
  }

  val dockerTest = project.extra["dockerTest"] as? Boolean ?: false
  if (dockerTest) {
    println("Using Docker container to run all tests ......................... [$testMode test]")
  } else {
    println("Run test cases without `gravitino-docker-test` tag .............. [$testMode test]")
  }
  println("-----------------------------------------------------------------")

  // Print help message if Docker server or mac-docker-connector is not running
  printDockerServerTip()
  printMacDockerTip()
}

fun printDockerServerTip() {
  val dockerRunning = project.extra["dockerRunning"] as? Boolean ?: false
  if (!dockerRunning) {
    val redColor = "\u001B[31m"
    val resetColor = "\u001B[0m"
    println("Tip: Please make sure to start the ${redColor}Docker server$resetColor before running the integration tests.")
  }
}

fun printMacDockerTip() {
  val macDockerConnector = project.extra["macDockerConnector"] as? Boolean ?: false
  val isOrbStack = project.extra["isOrbStack"] as? Boolean ?: false
  if (OperatingSystem.current().isMacOsX() && !macDockerConnector && !isOrbStack) {
    val redColor = "\u001B[31m"
    val resetColor = "\u001B[0m"
    println(
      "Tip: Please make sure to use ${redColor}OrbStack$resetColor or execute the " +
        "$redColor`dev/docker/tools/mac-docker-connector.sh`$resetColor script before running" +
        " the integration test on macOS."
    )
  }
}

fun checkMacDockerConnector() {
  if (!OperatingSystem.current().isMacOsX()) {
    // Only MacOs requires the use of `docker-connector`
    return
  }

  try {
    val processName = "docker-connector"
    val command = "pgrep -x -q $processName"

    val execResult = project.exec {
      commandLine("bash", "-c", command)
    }
    if (execResult.exitValue == 0) {
      project.extra["macDockerConnector"] = true
    }
  } catch (e: Exception) {
    println("checkContainerRunning command execution failed: ${e.message}")
  }
}

fun checkDockerStatus() {
  try {
    val process = ProcessBuilder("docker", "info").start()
    val exitCode = process.waitFor()

    if (exitCode == 0) {
      project.extra["dockerRunning"] = true
    } else {
      println("checkDockerStatus command execution failed with exit code $exitCode")
    }
  } catch (e: IOException) {
    println("checkDockerStatus command execution failed: ${e.message}")
  }
}

fun checkOrbStackStatus() {
  if (!OperatingSystem.current().isMacOsX()) {
    return
  }

  try {
    val process = ProcessBuilder("docker", "context", "show").start()
    val exitCode = process.waitFor()
    if (exitCode == 0) {
      val currentContext = process.inputStream.bufferedReader().readText()
      println("Current docker context is: $currentContext")
      project.extra["isOrbStack"] = currentContext.lowercase(Locale.getDefault()).contains("orbstack")
    } else {
      println("checkOrbStackStatus Command execution failed with exit code $exitCode")
    }
  } catch (e: IOException) {
    println("checkOrbStackStatus command execution failed: ${e.message}")
  }
}

printDockerCheckInfo()<|MERGE_RESOLUTION|>--- conflicted
+++ resolved
@@ -174,11 +174,8 @@
       param.environment("GRAVITINO_CI_TRINO_DOCKER_IMAGE", "apache/gravitino-ci:trino-0.1.6")
       param.environment("GRAVITINO_CI_RANGER_DOCKER_IMAGE", "apache/gravitino-ci:ranger-0.1.1")
       param.environment("GRAVITINO_CI_KAFKA_DOCKER_IMAGE", "apache/kafka:3.7.0")
-<<<<<<< HEAD
       param.environment("GRAVITINO_CI_S3MOCK_DOCKER_IMAGE", "adobe/s3mock:3.10.0")
-=======
       param.environment("GRAVITINO_CI_LOCALSTACK_DOCKER_IMAGE", "localstack/localstack:latest")
->>>>>>> 437f3671
 
       val dockerRunning = project.rootProject.extra["dockerRunning"] as? Boolean ?: false
       val macDockerConnector = project.rootProject.extra["macDockerConnector"] as? Boolean ?: false
@@ -749,11 +746,9 @@
       if (!it.name.startsWith("catalog") &&
         !it.name.startsWith("authorization") &&
         !it.name.startsWith("client") && !it.name.startsWith("filesystem") && !it.name.startsWith("spark") && !it.name.startsWith("iceberg") && it.name != "trino-connector" &&
-<<<<<<< HEAD
-        it.name != "integration-test" && it.name != "bundled-catalog" && !it.name.startsWith("flink") && !it.name.startsWith("s3")
-=======
-        it.name != "integration-test" && it.name != "hive-metastore-common" && !it.name.startsWith("flink") && it.name != "gcp-bundle" && it.name != "aliyun-bundle"
->>>>>>> 437f3671
+        it.name != "integration-test" && it.name != "bundled-catalog" && !it.name.startsWith("flink") &&
+        it.name != "integration-test" && it.name != "hive-metastore-common" && !it.name.startsWith("flink") &&
+        it.name != "gcp-bundle" && it.name != "aliyun-bundle" && it.name != "aws-bundle"
       ) {
         from(it.configurations.runtimeClasspath)
         into("distribution/package/libs")
@@ -772,13 +767,9 @@
         !it.name.startsWith("integration-test") &&
         !it.name.startsWith("flink") &&
         !it.name.startsWith("trino-connector") &&
-<<<<<<< HEAD
         it.name != "bundled-catalog" &&
-        !it.name.startsWith("s3")
-=======
         it.name != "hive-metastore-common" && it.name != "gcp-bundle" &&
-        it.name != "aliyun-bundle"
->>>>>>> 437f3671
+        it.name != "aliyun-bundle" && it.name != "aws-bundle"
       ) {
         dependsOn("${it.name}:build")
         from("${it.name}/build/libs")
