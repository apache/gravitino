--- conflicted
+++ resolved
@@ -804,11 +804,7 @@
         it.name != "bundled-catalog" &&
         it.name != "hive-metastore-common" && it.name != "gcp-bundle" &&
         it.name != "aliyun-bundle" && it.name != "aws-bundle" && it.name != "azure-bundle" &&
-<<<<<<< HEAD
-        it.name != "hadoop-common"
-=======
-        it.name != "docs"
->>>>>>> 2d160d18
+        it.name != "hadoop-common" && it.name != "docs"
       ) {
         dependsOn("${it.name}:build")
         from("${it.name}/build/libs")
