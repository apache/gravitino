--- conflicted
+++ resolved
@@ -11,19 +11,18 @@
 import com.google.common.base.Preconditions;
 import org.apache.iceberg.spark.source.SparkTable;
 import org.apache.spark.sql.connector.catalog.Identifier;
+import org.apache.spark.sql.connector.catalog.SupportsDelete;
 import org.apache.spark.sql.connector.catalog.MetadataColumn;
 import org.apache.spark.sql.connector.catalog.SupportsMetadataColumns;
 import org.apache.spark.sql.connector.catalog.TableCatalog;
-<<<<<<< HEAD
-=======
 import org.apache.spark.sql.connector.expressions.SortOrder;
 import org.apache.spark.sql.connector.write.LogicalWriteInfo;
 import org.apache.spark.sql.connector.write.RequiresDistributionAndOrdering;
 import org.apache.spark.sql.connector.write.Write;
 import org.apache.spark.sql.connector.write.WriteBuilder;
 import org.apache.spark.sql.sources.Filter;
->>>>>>> 19331ed5
 
+public class SparkIcebergTable extends SparkBaseTable implements SupportsDelete {
 public class SparkIcebergTable extends SparkBaseTable implements SupportsMetadataColumns {
 
   public SparkIcebergTable(
@@ -35,20 +34,17 @@
   }
 
   @Override
+  public boolean canDeleteWhere(Filter[] filters) {
+    return ((SupportsDelete) getSparkTable()).canDeleteWhere(filters);
+  }
+
+  @Override
+  public void deleteWhere(Filter[] filters) {
+    ((SupportsDelete) getSparkTable()).deleteWhere(filters);
+  }
+
+  @Override
   public MetadataColumn[] metadataColumns() {
     return ((SupportsMetadataColumns) getSparkTable()).metadataColumns();
   }
-
-  @Override
-  public WriteBuilder newWriteBuilder(LogicalWriteInfo info) {
-    SparkTable sparkTable = (SparkTable) getSparkTable();
-    WriteBuilder writeBuilder = sparkTable.newWriteBuilder(info);
-    Write write = writeBuilder.build();
-    RequiresDistributionAndOrdering distributionAndOrdering =
-        (RequiresDistributionAndOrdering) write;
-    SortOrder[] sortOrders = distributionAndOrdering.requiredOrdering();
-    Preconditions.checkArgument(sortOrders.length == 1, "Only one sort order is supported");
-    Preconditions.checkArgument(sortOrders[0].expression() != null, "Sort order should have child");
-    return writeBuilder;
-  }
 }