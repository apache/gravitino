/*
 *  Copyright 2024 Datastrato Pvt Ltd.
 *  This software is licensed under the Apache License version 2.
 */

package com.datastrato.gravitino.spark.connector.catalog;

import com.datastrato.gravitino.Catalog;
import com.datastrato.gravitino.NameIdentifier;
import com.datastrato.gravitino.Namespace;
import com.datastrato.gravitino.exceptions.NoSuchSchemaException;
import com.datastrato.gravitino.exceptions.NonEmptySchemaException;
import com.datastrato.gravitino.exceptions.SchemaAlreadyExistsException;
import com.datastrato.gravitino.rel.Schema;
import com.datastrato.gravitino.rel.SchemaChange;
import com.datastrato.gravitino.rel.expressions.literals.Literals;
import com.datastrato.gravitino.spark.connector.ConnectorConstants;
import com.datastrato.gravitino.spark.connector.PropertiesConverter;
import com.datastrato.gravitino.spark.connector.SparkTransformConverter;
import com.datastrato.gravitino.spark.connector.SparkTransformConverter.DistributionAndSortOrdersInfo;
import com.datastrato.gravitino.spark.connector.SparkTypeConverter;
import com.google.common.annotations.VisibleForTesting;
import com.google.common.base.Preconditions;
import java.util.Arrays;
import java.util.HashMap;
import java.util.Map;
import java.util.Optional;
import javax.ws.rs.NotSupportedException;
import org.apache.commons.lang3.StringUtils;
import org.apache.spark.sql.catalyst.analysis.NamespaceAlreadyExistsException;
import org.apache.spark.sql.catalyst.analysis.NoSuchNamespaceException;
import org.apache.spark.sql.catalyst.analysis.NoSuchTableException;
import org.apache.spark.sql.catalyst.analysis.NonEmptyNamespaceException;
import org.apache.spark.sql.catalyst.analysis.TableAlreadyExistsException;
import org.apache.spark.sql.connector.catalog.Column;
import org.apache.spark.sql.connector.catalog.Identifier;
import org.apache.spark.sql.connector.catalog.NamespaceChange;
import org.apache.spark.sql.connector.catalog.NamespaceChange.SetProperty;
import org.apache.spark.sql.connector.catalog.SupportsNamespaces;
import org.apache.spark.sql.connector.catalog.Table;
import org.apache.spark.sql.connector.catalog.TableCatalog;
import org.apache.spark.sql.connector.catalog.TableChange;
import org.apache.spark.sql.connector.expressions.Transform;
import org.apache.spark.sql.types.StructType;
import org.apache.spark.sql.util.CaseInsensitiveStringMap;

/**
 * BaseCatalog acts as the foundational class for Spark CatalogManager registration, enabling
 * seamless integration of various data source catalogs within Spark's ecosystem. This class is
 * pivotal in bridging Spark with diverse data sources, ensuring a unified approach to data
 * management and manipulation across the platform.
 *
 * <p>This class implements essential interfaces for the table and namespace management. Subclasses
 * can extend BaseCatalog to implement more specific interfaces tailored to the needs of different
 * data sources. Its lazy loading design ensures that instances of BaseCatalog are created only when
 * needed, optimizing resource utilization and minimizing the overhead associated with
 * initialization.
 */
public abstract class BaseCatalog implements TableCatalog, SupportsNamespaces {
  // The specific Spark catalog to do IO operations, different catalogs have different spark catalog
  // implementations, like HiveTableCatalog for Hive, JDBCTableCatalog for JDBC, SparkCatalog for
  // Iceberg.
  protected TableCatalog sparkCatalog;
  // The Gravitino catalog client to do schema operations.
  protected Catalog gravitinoCatalogClient;
  protected PropertiesConverter propertiesConverter;
  protected SparkTransformConverter sparkTransformConverter;

  private final String metalakeName;
  private String catalogName;
  private final GravitinoCatalogManager gravitinoCatalogManager;

  protected BaseCatalog() {
    gravitinoCatalogManager = GravitinoCatalogManager.get();
    metalakeName = gravitinoCatalogManager.getMetalakeName();
  }

  /**
   * Create a specific Spark catalog, mainly used to create Spark table.
   *
   * @param name catalog name
   * @param options catalog options from configuration
   * @param properties catalog properties from Gravitino
   * @return a specific Spark catalog
   */
  protected abstract TableCatalog createAndInitSparkCatalog(
      String name, CaseInsensitiveStringMap options, Map<String, String> properties);

  /**
   * Create a specific Spark table, combined with gravitinoTable to do DML operations and
   * sparkCatalog to do IO operations.
   *
   * @param identifier Spark's table identifier
   * @param gravitinoTable Gravitino table to do DDL operations
   * @param sparkTable Spark internal table to do IO operations
   * @param sparkCatalog specific Spark catalog to do IO operations
   * @param propertiesConverter transform properties between Gravitino and Spark
   * @param sparkTransformConverter sparkTransformConverter convert transforms between Gravitino and
   *     Spark
   * @return a specific Spark table
   */
  protected abstract Table createSparkTable(
      Identifier identifier,
      com.datastrato.gravitino.rel.Table gravitinoTable,
      Table sparkTable,
      TableCatalog sparkCatalog,
      PropertiesConverter propertiesConverter,
      SparkTransformConverter sparkTransformConverter);

  /**
   * Get a PropertiesConverter to transform properties between Gravitino and Spark.
   *
   * @return an PropertiesConverter
   */
  protected abstract PropertiesConverter getPropertiesConverter();

  /**
   * Get a SparkTransformConverter to convert transforms between Gravitino and Spark.
   *
   * @return an SparkTransformConverter
   */
  protected abstract SparkTransformConverter getSparkTransformConverter();

  @Override
  public void initialize(String name, CaseInsensitiveStringMap options) {
    this.catalogName = name;
    this.gravitinoCatalogClient = gravitinoCatalogManager.getGravitinoCatalogInfo(name);
    String provider = gravitinoCatalogClient.provider();
    Preconditions.checkArgument(
        StringUtils.isNotBlank(provider), name + " catalog provider is empty");
    this.sparkCatalog =
        createAndInitSparkCatalog(name, options, gravitinoCatalogClient.properties());
    this.propertiesConverter = getPropertiesConverter();
    this.sparkTransformConverter = getSparkTransformConverter();
  }

  @Override
  public String name() {
    return catalogName;
  }

  @Override
  public Identifier[] listTables(String[] namespace) throws NoSuchNamespaceException {
    String gravitinoNamespace;
    if (namespace.length == 0) {
      gravitinoNamespace = getCatalogDefaultNamespace();
    } else {
      validateNamespace(namespace);
      gravitinoNamespace = namespace[0];
    }
    try {
      NameIdentifier[] identifiers =
          gravitinoCatalogClient
              .asTableCatalog()
              .listTables(Namespace.of(metalakeName, catalogName, gravitinoNamespace));
      return Arrays.stream(identifiers)
          .map(
              identifier ->
                  Identifier.of(new String[] {getDatabase(identifier)}, identifier.name()))
          .toArray(Identifier[]::new);
    } catch (NoSuchSchemaException e) {
      throw new NoSuchNamespaceException(namespace);
    }
  }

  @Override
  public Table createTable(
      Identifier ident, Column[] columns, Transform[] transforms, Map<String, String> properties)
      throws TableAlreadyExistsException, NoSuchNamespaceException {
    NameIdentifier gravitinoIdentifier =
        NameIdentifier.of(metalakeName, catalogName, getDatabase(ident), ident.name());
    com.datastrato.gravitino.rel.Column[] gravitinoColumns =
        Arrays.stream(columns)
            .map(column -> createGravitinoColumn(column))
            .toArray(com.datastrato.gravitino.rel.Column[]::new);

    Map<String, String> gravitinoProperties =
        propertiesConverter.toGravitinoTableProperties(properties);
    // Spark store comment in properties, we should retrieve it and pass to Gravitino explicitly.
    String comment = gravitinoProperties.remove(ConnectorConstants.COMMENT);

    DistributionAndSortOrdersInfo distributionAndSortOrdersInfo =
        sparkTransformConverter.toGravitinoDistributionAndSortOrders(transforms);
    com.datastrato.gravitino.rel.expressions.transforms.Transform[] partitionings =
        sparkTransformConverter.toGravitinoPartitionings(transforms);

    try {
      com.datastrato.gravitino.rel.Table gravitinoTable =
          gravitinoCatalogClient
              .asTableCatalog()
              .createTable(
                  gravitinoIdentifier,
                  gravitinoColumns,
                  comment,
                  gravitinoProperties,
                  partitionings,
                  distributionAndSortOrdersInfo.getDistribution(),
                  distributionAndSortOrdersInfo.getSortOrders());
      org.apache.spark.sql.connector.catalog.Table sparkTable = loadSparkTable(ident);
      return createSparkTable(
          ident,
          gravitinoTable,
          sparkTable,
          sparkCatalog,
          propertiesConverter,
          sparkTransformConverter);
    } catch (NoSuchSchemaException e) {
      throw new NoSuchNamespaceException(ident.namespace());
    } catch (com.datastrato.gravitino.exceptions.TableAlreadyExistsException e) {
      throw new TableAlreadyExistsException(ident);
    }
  }

  @Override
  public Table loadTable(Identifier ident) throws NoSuchTableException {
    try {
      com.datastrato.gravitino.rel.Table gravitinoTable = loadGravitinoTable(ident);
      org.apache.spark.sql.connector.catalog.Table sparkTable = loadSparkTable(ident);
      // Will create a catalog specific table
      return createSparkTable(
          ident,
          gravitinoTable,
          sparkTable,
          sparkCatalog,
          propertiesConverter,
          sparkTransformConverter);
<<<<<<< HEAD
    } catch (com.datastrato.gravitino.exceptions.NoSuchTableException e) {
      throw new NoSuchTableException(ident);
    }
  }

  @Override
  public Table loadTable(Identifier ident, String version) throws NoSuchTableException {
    try {
      com.datastrato.gravitino.rel.Table gravitinoTable = loadGravitinoTable(ident);
      org.apache.spark.sql.connector.catalog.Table sparkTable = loadSparkTable(ident, version);
      // Will create a catalog specific table
      return createSparkTable(
          ident,
          gravitinoTable,
          sparkTable,
          sparkCatalog,
          propertiesConverter,
          sparkTransformConverter);
    } catch (com.datastrato.gravitino.exceptions.NoSuchTableException e) {
      throw new NoSuchTableException(ident);
    }
  }

  @Override
  public Table loadTable(Identifier ident, long timestamp) throws NoSuchTableException {
    try {
      com.datastrato.gravitino.rel.Table gravitinoTable = loadGravitinoTable(ident);
      org.apache.spark.sql.connector.catalog.Table sparkTable = loadSparkTable(ident, timestamp);
      // Will create a catalog specific table
      return createSparkTable(
          ident,
          gravitinoTable,
          sparkTable,
          sparkCatalog,
          propertiesConverter,
          sparkTransformConverter);
=======
>>>>>>> ce29d838
    } catch (com.datastrato.gravitino.exceptions.NoSuchTableException e) {
      throw new NoSuchTableException(ident);
    }
  }

  @SuppressWarnings("deprecation")
  @Override
  public Table createTable(
      Identifier ident, StructType schema, Transform[] partitions, Map<String, String> properties)
      throws TableAlreadyExistsException, NoSuchNamespaceException {
    throw new NotSupportedException("Deprecated create table method");
  }

  @Override
  public Table alterTable(Identifier ident, TableChange... changes) throws NoSuchTableException {
    com.datastrato.gravitino.rel.TableChange[] gravitinoTableChanges =
        Arrays.stream(changes)
            .map(BaseCatalog::transformTableChange)
            .toArray(com.datastrato.gravitino.rel.TableChange[]::new);
    try {
      com.datastrato.gravitino.rel.Table gravitinoTable =
          gravitinoCatalogClient
              .asTableCatalog()
              .alterTable(
                  NameIdentifier.of(metalakeName, catalogName, getDatabase(ident), ident.name()),
                  gravitinoTableChanges);
      org.apache.spark.sql.connector.catalog.Table sparkTable = loadSparkTable(ident);
      return createSparkTable(
          ident,
          gravitinoTable,
          sparkTable,
          sparkCatalog,
          propertiesConverter,
          sparkTransformConverter);
    } catch (com.datastrato.gravitino.exceptions.NoSuchTableException e) {
      throw new NoSuchTableException(ident);
    }
  }

  @Override
  public boolean dropTable(Identifier ident) {
    return gravitinoCatalogClient
        .asTableCatalog()
        .dropTable(NameIdentifier.of(metalakeName, catalogName, getDatabase(ident), ident.name()));
  }

  @Override
  public boolean purgeTable(Identifier ident) {
    return gravitinoCatalogClient
        .asTableCatalog()
        .purgeTable(NameIdentifier.of(metalakeName, catalogName, getDatabase(ident), ident.name()));
  }

  @Override
  public void renameTable(Identifier oldIdent, Identifier newIdent)
      throws NoSuchTableException, TableAlreadyExistsException {
    String oldDatabase = getDatabase(oldIdent);
    String newDatabase = getDatabase(newIdent);
    Preconditions.checkArgument(
        newDatabase.equals(oldDatabase), "Doesn't support rename table to different database");
    com.datastrato.gravitino.rel.TableChange rename =
        com.datastrato.gravitino.rel.TableChange.rename(newIdent.name());
    try {
      gravitinoCatalogClient
          .asTableCatalog()
          .alterTable(
              NameIdentifier.of(metalakeName, catalogName, getDatabase(oldIdent), oldIdent.name()),
              rename);
    } catch (com.datastrato.gravitino.exceptions.NoSuchTableException e) {
      throw new NoSuchTableException(oldIdent);
    }
  }

  @Override
  public String[][] listNamespaces() throws NoSuchNamespaceException {
    NameIdentifier[] schemas =
        gravitinoCatalogClient.asSchemas().listSchemas(Namespace.of(metalakeName, catalogName));
    return Arrays.stream(schemas)
        .map(schema -> new String[] {schema.name()})
        .toArray(String[][]::new);
  }

  @Override
  public String[][] listNamespaces(String[] namespace) throws NoSuchNamespaceException {
    Preconditions.checkArgument(
        namespace.length == 0,
        "Doesn't support listing namespaces with " + String.join(".", namespace));
    return listNamespaces();
  }

  @Override
  public Map<String, String> loadNamespaceMetadata(String[] namespace)
      throws NoSuchNamespaceException {
    validateNamespace(namespace);
    try {
      Schema schema =
          gravitinoCatalogClient
              .asSchemas()
              .loadSchema(NameIdentifier.of(metalakeName, catalogName, namespace[0]));
      String comment = schema.comment();
      Map<String, String> properties = schema.properties();
      if (comment != null) {
        Map<String, String> propertiesWithComment =
            new HashMap<>(Optional.ofNullable(properties).orElse(new HashMap<>()));
        propertiesWithComment.put(SupportsNamespaces.PROP_COMMENT, comment);
        return propertiesWithComment;
      }
      return properties;
    } catch (NoSuchSchemaException e) {
      throw new NoSuchNamespaceException(namespace);
    }
  }

  @Override
  public void createNamespace(String[] namespace, Map<String, String> metadata)
      throws NamespaceAlreadyExistsException {
    validateNamespace(namespace);
    Map<String, String> properties = new HashMap<>(metadata);
    String comment = properties.remove(SupportsNamespaces.PROP_COMMENT);
    try {
      gravitinoCatalogClient
          .asSchemas()
          .createSchema(
              NameIdentifier.of(metalakeName, catalogName, namespace[0]), comment, properties);
    } catch (SchemaAlreadyExistsException e) {
      throw new NamespaceAlreadyExistsException(namespace);
    }
  }

  @Override
  public void alterNamespace(String[] namespace, NamespaceChange... changes)
      throws NoSuchNamespaceException {
    validateNamespace(namespace);
    SchemaChange[] schemaChanges =
        Arrays.stream(changes)
            .map(
                change -> {
                  if (change instanceof SetProperty) {
                    SetProperty setProperty = ((SetProperty) change);
                    return SchemaChange.setProperty(setProperty.property(), setProperty.value());
                  } else {
                    throw new UnsupportedOperationException(
                        String.format(
                            "Unsupported namespace change %s", change.getClass().getName()));
                  }
                })
            .toArray(SchemaChange[]::new);
    try {
      gravitinoCatalogClient
          .asSchemas()
          .alterSchema(NameIdentifier.of(metalakeName, catalogName, namespace[0]), schemaChanges);
    } catch (NoSuchSchemaException e) {
      throw new NoSuchNamespaceException(namespace);
    }
  }

  @Override
  public boolean dropNamespace(String[] namespace, boolean cascade)
      throws NoSuchNamespaceException, NonEmptyNamespaceException {
    validateNamespace(namespace);
    try {
      return gravitinoCatalogClient
          .asSchemas()
          .dropSchema(NameIdentifier.of(metalakeName, catalogName, namespace[0]), cascade);
    } catch (NonEmptySchemaException e) {
      throw new NonEmptyNamespaceException(namespace);
    }
  }

  protected com.datastrato.gravitino.rel.Table loadGravitinoTable(Identifier ident)
      throws NoSuchTableException {
    try {
      String database = getDatabase(ident);
      return gravitinoCatalogClient
          .asTableCatalog()
          .loadTable(NameIdentifier.of(metalakeName, catalogName, database, ident.name()));
    } catch (com.datastrato.gravitino.exceptions.NoSuchTableException e) {
      throw new NoSuchTableException(ident);
    }
  }

  protected String getDatabase(Identifier sparkIdentifier) {
    if (sparkIdentifier.namespace().length > 0) {
      return sparkIdentifier.namespace()[0];
    }
    return getCatalogDefaultNamespace();
  }

  private void validateNamespace(String[] namespace) {
    Preconditions.checkArgument(
        namespace.length == 1,
        "Doesn't support multi level namespaces: " + String.join(".", namespace));
  }

  private String getCatalogDefaultNamespace() {
    String[] catalogDefaultNamespace = sparkCatalog.defaultNamespace();
    Preconditions.checkArgument(
        catalogDefaultNamespace != null && catalogDefaultNamespace.length == 1,
        "Catalog default namespace is not valid");
    return catalogDefaultNamespace[0];
  }

  private com.datastrato.gravitino.rel.Column createGravitinoColumn(Column sparkColumn) {
    return com.datastrato.gravitino.rel.Column.of(
        sparkColumn.name(),
        SparkTypeConverter.toGravitinoType(sparkColumn.dataType()),
        sparkColumn.comment(),
        sparkColumn.nullable(),
        // Spark doesn't support autoIncrement
        false,
        // todo: support default value
        com.datastrato.gravitino.rel.Column.DEFAULT_VALUE_NOT_SET);
  }

  private String getDatabase(NameIdentifier gravitinoIdentifier) {
    Preconditions.checkArgument(
        gravitinoIdentifier.namespace().length() == 3,
        "Only support 3 level namespace," + gravitinoIdentifier.namespace());
    return gravitinoIdentifier.namespace().level(2);
  }

  @VisibleForTesting
  static com.datastrato.gravitino.rel.TableChange transformTableChange(TableChange change) {
    if (change instanceof TableChange.SetProperty) {
      TableChange.SetProperty setProperty = (TableChange.SetProperty) change;
      return com.datastrato.gravitino.rel.TableChange.setProperty(
          setProperty.property(), setProperty.value());
    } else if (change instanceof TableChange.RemoveProperty) {
      TableChange.RemoveProperty removeProperty = (TableChange.RemoveProperty) change;
      return com.datastrato.gravitino.rel.TableChange.removeProperty(removeProperty.property());
    } else if (change instanceof TableChange.AddColumn) {
      TableChange.AddColumn addColumn = (TableChange.AddColumn) change;
      return com.datastrato.gravitino.rel.TableChange.addColumn(
          addColumn.fieldNames(),
          SparkTypeConverter.toGravitinoType(addColumn.dataType()),
          addColumn.comment(),
          transformColumnPosition(addColumn.position()),
          addColumn.isNullable());
    } else if (change instanceof TableChange.DeleteColumn) {
      TableChange.DeleteColumn deleteColumn = (TableChange.DeleteColumn) change;
      return com.datastrato.gravitino.rel.TableChange.deleteColumn(
          deleteColumn.fieldNames(), deleteColumn.ifExists());
    } else if (change instanceof TableChange.UpdateColumnType) {
      TableChange.UpdateColumnType updateColumnType = (TableChange.UpdateColumnType) change;
      return com.datastrato.gravitino.rel.TableChange.updateColumnType(
          updateColumnType.fieldNames(),
          SparkTypeConverter.toGravitinoType(updateColumnType.newDataType()));
    } else if (change instanceof TableChange.RenameColumn) {
      TableChange.RenameColumn renameColumn = (TableChange.RenameColumn) change;
      return com.datastrato.gravitino.rel.TableChange.renameColumn(
          renameColumn.fieldNames(), renameColumn.newName());
    } else if (change instanceof TableChange.UpdateColumnPosition) {
      TableChange.UpdateColumnPosition sparkUpdateColumnPosition =
          (TableChange.UpdateColumnPosition) change;
      com.datastrato.gravitino.rel.TableChange.UpdateColumnPosition gravitinoUpdateColumnPosition =
          (com.datastrato.gravitino.rel.TableChange.UpdateColumnPosition)
              com.datastrato.gravitino.rel.TableChange.updateColumnPosition(
                  sparkUpdateColumnPosition.fieldNames(),
                  transformColumnPosition(sparkUpdateColumnPosition.position()));
      Preconditions.checkArgument(
          !(gravitinoUpdateColumnPosition.getPosition()
              instanceof com.datastrato.gravitino.rel.TableChange.Default),
          "Doesn't support alter column position without specifying position");
      return gravitinoUpdateColumnPosition;
    } else if (change instanceof TableChange.UpdateColumnComment) {
      TableChange.UpdateColumnComment updateColumnComment =
          (TableChange.UpdateColumnComment) change;
      return com.datastrato.gravitino.rel.TableChange.updateColumnComment(
          updateColumnComment.fieldNames(), updateColumnComment.newComment());
    } else if (change instanceof TableChange.UpdateColumnNullability) {
      TableChange.UpdateColumnNullability updateColumnNullability =
          (TableChange.UpdateColumnNullability) change;
      return com.datastrato.gravitino.rel.TableChange.updateColumnNullability(
          updateColumnNullability.fieldNames(), updateColumnNullability.nullable());
    } else if (change instanceof TableChange.UpdateColumnDefaultValue) {
      TableChange.UpdateColumnDefaultValue updateColumnDefaultValue =
          (TableChange.UpdateColumnDefaultValue) change;
      return com.datastrato.gravitino.rel.TableChange.updateColumnDefaultValue(
          updateColumnDefaultValue.fieldNames(),
          Literals.stringLiteral(updateColumnDefaultValue.newDefaultValue()));
    } else {
      throw new UnsupportedOperationException(
          String.format("Unsupported table change %s", change.getClass().getName()));
    }
  }

  private static com.datastrato.gravitino.rel.TableChange.ColumnPosition transformColumnPosition(
      TableChange.ColumnPosition columnPosition) {
    if (null == columnPosition) {
      return com.datastrato.gravitino.rel.TableChange.ColumnPosition.defaultPos();
    } else if (columnPosition instanceof TableChange.First) {
      return com.datastrato.gravitino.rel.TableChange.ColumnPosition.first();
    } else if (columnPosition instanceof TableChange.After) {
      TableChange.After after = (TableChange.After) columnPosition;
      return com.datastrato.gravitino.rel.TableChange.ColumnPosition.after(after.column());
    } else {
      throw new UnsupportedOperationException(
          String.format(
              "Unsupported table column position %s", columnPosition.getClass().getName()));
    }
  }

<<<<<<< HEAD
  private com.datastrato.gravitino.rel.Table loadGravitinoTable(Identifier ident)
      throws NoSuchTableException {
    try {
      String database = getDatabase(ident);
      return gravitinoCatalogClient
          .asTableCatalog()
          .loadTable(NameIdentifier.of(metalakeName, catalogName, database, ident.name()));
    } catch (com.datastrato.gravitino.exceptions.NoSuchTableException e) {
      throw new NoSuchTableException(ident);
    }
  }

=======
>>>>>>> ce29d838
  private Table loadSparkTable(Identifier ident) {
    try {
      return sparkCatalog.loadTable(ident);
    } catch (NoSuchTableException e) {
      throw new RuntimeException(
          String.format(
              "Failed to load the real sparkTable: %s",
              String.join(".", getDatabase(ident), ident.name())),
          e);
    }
  }
<<<<<<< HEAD

  private Table loadSparkTable(Identifier ident, String version) {
    try {
      return sparkCatalog.loadTable(ident, version);
    } catch (NoSuchTableException e) {
      throw new RuntimeException(
          String.format(
              "Failed to load the real sparkTable: %s",
              String.join(".", getDatabase(ident), ident.name())),
          e);
    }
  }

  private Table loadSparkTable(Identifier ident, long timestamp) {
    try {
      return sparkCatalog.loadTable(ident, timestamp);
    } catch (NoSuchTableException e) {
      throw new RuntimeException(
          String.format(
              "Failed to load the real sparkTable: %s",
              String.join(".", getDatabase(ident), ident.name())),
          e);
    }
  }
=======
>>>>>>> ce29d838
}<|MERGE_RESOLUTION|>--- conflicted
+++ resolved
@@ -224,45 +224,6 @@
           sparkCatalog,
           propertiesConverter,
           sparkTransformConverter);
-<<<<<<< HEAD
-    } catch (com.datastrato.gravitino.exceptions.NoSuchTableException e) {
-      throw new NoSuchTableException(ident);
-    }
-  }
-
-  @Override
-  public Table loadTable(Identifier ident, String version) throws NoSuchTableException {
-    try {
-      com.datastrato.gravitino.rel.Table gravitinoTable = loadGravitinoTable(ident);
-      org.apache.spark.sql.connector.catalog.Table sparkTable = loadSparkTable(ident, version);
-      // Will create a catalog specific table
-      return createSparkTable(
-          ident,
-          gravitinoTable,
-          sparkTable,
-          sparkCatalog,
-          propertiesConverter,
-          sparkTransformConverter);
-    } catch (com.datastrato.gravitino.exceptions.NoSuchTableException e) {
-      throw new NoSuchTableException(ident);
-    }
-  }
-
-  @Override
-  public Table loadTable(Identifier ident, long timestamp) throws NoSuchTableException {
-    try {
-      com.datastrato.gravitino.rel.Table gravitinoTable = loadGravitinoTable(ident);
-      org.apache.spark.sql.connector.catalog.Table sparkTable = loadSparkTable(ident, timestamp);
-      // Will create a catalog specific table
-      return createSparkTable(
-          ident,
-          gravitinoTable,
-          sparkTable,
-          sparkCatalog,
-          propertiesConverter,
-          sparkTransformConverter);
-=======
->>>>>>> ce29d838
     } catch (com.datastrato.gravitino.exceptions.NoSuchTableException e) {
       throw new NoSuchTableException(ident);
     }
@@ -565,21 +526,6 @@
     }
   }
 
-<<<<<<< HEAD
-  private com.datastrato.gravitino.rel.Table loadGravitinoTable(Identifier ident)
-      throws NoSuchTableException {
-    try {
-      String database = getDatabase(ident);
-      return gravitinoCatalogClient
-          .asTableCatalog()
-          .loadTable(NameIdentifier.of(metalakeName, catalogName, database, ident.name()));
-    } catch (com.datastrato.gravitino.exceptions.NoSuchTableException e) {
-      throw new NoSuchTableException(ident);
-    }
-  }
-
-=======
->>>>>>> ce29d838
   private Table loadSparkTable(Identifier ident) {
     try {
       return sparkCatalog.loadTable(ident);
@@ -591,31 +537,4 @@
           e);
     }
   }
-<<<<<<< HEAD
-
-  private Table loadSparkTable(Identifier ident, String version) {
-    try {
-      return sparkCatalog.loadTable(ident, version);
-    } catch (NoSuchTableException e) {
-      throw new RuntimeException(
-          String.format(
-              "Failed to load the real sparkTable: %s",
-              String.join(".", getDatabase(ident), ident.name())),
-          e);
-    }
-  }
-
-  private Table loadSparkTable(Identifier ident, long timestamp) {
-    try {
-      return sparkCatalog.loadTable(ident, timestamp);
-    } catch (NoSuchTableException e) {
-      throw new RuntimeException(
-          String.format(
-              "Failed to load the real sparkTable: %s",
-              String.join(".", getDatabase(ident), ident.name())),
-          e);
-    }
-  }
-=======
->>>>>>> ce29d838
 }