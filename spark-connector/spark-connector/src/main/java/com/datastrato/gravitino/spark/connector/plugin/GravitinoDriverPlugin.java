/*
 *  Copyright 2024 Datastrato Pvt Ltd.
 *  This software is licensed under the Apache License version 2.
 */

package com.datastrato.gravitino.spark.connector.plugin;

<<<<<<< HEAD
import static com.datastrato.gravitino.spark.connector.utils.ConnectorUtil.removeDuplicates;
=======
import static com.datastrato.gravitino.spark.connector.ConnectorConstants.COMMA;
import static com.datastrato.gravitino.spark.connector.utils.ConnectorUtil.removeDuplicateSparkExtensions;
>>>>>>> f207466f

import com.datastrato.gravitino.Catalog;
import com.datastrato.gravitino.spark.connector.GravitinoSparkConfig;
import com.datastrato.gravitino.spark.connector.catalog.GravitinoCatalogManager;
import com.datastrato.gravitino.spark.connector.hive.GravitinoHiveCatalog;
import com.datastrato.gravitino.spark.connector.iceberg.GravitinoIcebergCatalog;
import com.google.common.base.Preconditions;
import java.util.Collections;
import java.util.Locale;
import java.util.Map;
import org.apache.commons.lang3.StringUtils;
import org.apache.iceberg.spark.extensions.IcebergSparkSessionExtensions;
import org.apache.spark.SparkConf;
import org.apache.spark.SparkContext;
import org.apache.spark.api.plugin.DriverPlugin;
import org.apache.spark.api.plugin.PluginContext;
import org.apache.spark.sql.internal.StaticSQLConf;
import org.slf4j.Logger;
import org.slf4j.LoggerFactory;

/**
 * GravitinoDriverPlugin creates GravitinoCatalogManager to fetch catalogs from Gravitino and
 * register Gravitino catalogs to Spark.
 */
public class GravitinoDriverPlugin implements DriverPlugin {
  private static final Logger LOG = LoggerFactory.getLogger(GravitinoDriverPlugin.class);

  private GravitinoCatalogManager catalogManager;
  private static final String[] GRAVITINO_DRIVER_EXTENSIONS =
      new String[] {IcebergSparkSessionExtensions.class.getName()};

  @Override
  public Map<String, String> init(SparkContext sc, PluginContext pluginContext) {
    SparkConf conf = sc.conf();
    String gravitinoUri = conf.get(GravitinoSparkConfig.GRAVITINO_URI);
    String metalake = conf.get(GravitinoSparkConfig.GRAVITINO_METALAKE);
    Preconditions.checkArgument(
        StringUtils.isNotBlank(gravitinoUri),
        String.format(
            "%s:%s, should not be empty", GravitinoSparkConfig.GRAVITINO_URI, gravitinoUri));
    Preconditions.checkArgument(
        StringUtils.isNotBlank(metalake),
        String.format(
            "%s:%s, should not be empty", GravitinoSparkConfig.GRAVITINO_METALAKE, metalake));

    catalogManager = GravitinoCatalogManager.create(gravitinoUri, metalake);
    catalogManager.loadRelationalCatalogs();
    registerGravitinoCatalogs(conf, catalogManager.getCatalogs());
    registerSqlExtensions(conf);
    return Collections.emptyMap();
  }

  @Override
  public void shutdown() {
    if (catalogManager != null) {
      catalogManager.close();
    }
  }

  private void registerGravitinoCatalogs(
      SparkConf sparkConf, Map<String, Catalog> gravitinoCatalogs) {
    gravitinoCatalogs
        .entrySet()
        .forEach(
            entry -> {
              String catalogName = entry.getKey();
              Catalog gravitinoCatalog = entry.getValue();
              String provider = gravitinoCatalog.provider();
              try {
                registerCatalog(sparkConf, catalogName, provider);
              } catch (Exception e) {
                LOG.warn("Register catalog {} failed.", catalogName, e);
              }
            });
  }

  private void registerCatalog(SparkConf sparkConf, String catalogName, String provider) {
    if (StringUtils.isBlank(provider)) {
      LOG.warn("Skip registering {} because catalog provider is empty.", catalogName);
      return;
    }

    String catalogClassName;
    switch (provider.toLowerCase(Locale.ROOT)) {
      case "hive":
        catalogClassName = GravitinoHiveCatalog.class.getName();
        break;
      case "lakehouse-iceberg":
        catalogClassName = GravitinoIcebergCatalog.class.getName();
        break;
      default:
        LOG.warn("Skip registering {} because {} is not supported yet.", catalogName, provider);
        return;
    }

    String sparkCatalogConfigName = "spark.sql.catalog." + catalogName;
    Preconditions.checkArgument(
        !sparkConf.contains(sparkCatalogConfigName),
        catalogName + " is already registered to SparkCatalogManager");
    sparkConf.set(sparkCatalogConfigName, catalogClassName);
    LOG.info("Register {} catalog to Spark catalog manager.", catalogName);
  }

  private void registerSqlExtensions(SparkConf conf) {
<<<<<<< HEAD
    String gravitinoDriverExtensions = String.join(",", GRAVITINO_DRIVER_EXTENSIONS);
    if (conf.contains(StaticSQLConf.SPARK_SESSION_EXTENSIONS().key())) {
      String sparkSessionExtensions = conf.get(StaticSQLConf.SPARK_SESSION_EXTENSIONS().key());
      conf.set(
          StaticSQLConf.SPARK_SESSION_EXTENSIONS().key(),
          removeDuplicates(GRAVITINO_DRIVER_EXTENSIONS, sparkSessionExtensions));
=======
    String gravitinoDriverExtensions = String.join(COMMA, GRAVITINO_DRIVER_EXTENSIONS);
    if (conf.contains(StaticSQLConf.SPARK_SESSION_EXTENSIONS().key())) {
      String sparkSessionExtensions = conf.get(StaticSQLConf.SPARK_SESSION_EXTENSIONS().key());
      if (StringUtils.isNotBlank(sparkSessionExtensions)) {
        conf.set(
            StaticSQLConf.SPARK_SESSION_EXTENSIONS().key(),
            removeDuplicateSparkExtensions(
                GRAVITINO_DRIVER_EXTENSIONS, sparkSessionExtensions.split(COMMA)));
      } else {
        conf.set(StaticSQLConf.SPARK_SESSION_EXTENSIONS().key(), gravitinoDriverExtensions);
      }
>>>>>>> f207466f
    } else {
      conf.set(StaticSQLConf.SPARK_SESSION_EXTENSIONS().key(), gravitinoDriverExtensions);
    }
  }
}<|MERGE_RESOLUTION|>--- conflicted
+++ resolved
@@ -5,12 +5,8 @@
 
 package com.datastrato.gravitino.spark.connector.plugin;
 
-<<<<<<< HEAD
-import static com.datastrato.gravitino.spark.connector.utils.ConnectorUtil.removeDuplicates;
-=======
 import static com.datastrato.gravitino.spark.connector.ConnectorConstants.COMMA;
 import static com.datastrato.gravitino.spark.connector.utils.ConnectorUtil.removeDuplicateSparkExtensions;
->>>>>>> f207466f
 
 import com.datastrato.gravitino.Catalog;
 import com.datastrato.gravitino.spark.connector.GravitinoSparkConfig;
@@ -115,14 +111,6 @@
   }
 
   private void registerSqlExtensions(SparkConf conf) {
-<<<<<<< HEAD
-    String gravitinoDriverExtensions = String.join(",", GRAVITINO_DRIVER_EXTENSIONS);
-    if (conf.contains(StaticSQLConf.SPARK_SESSION_EXTENSIONS().key())) {
-      String sparkSessionExtensions = conf.get(StaticSQLConf.SPARK_SESSION_EXTENSIONS().key());
-      conf.set(
-          StaticSQLConf.SPARK_SESSION_EXTENSIONS().key(),
-          removeDuplicates(GRAVITINO_DRIVER_EXTENSIONS, sparkSessionExtensions));
-=======
     String gravitinoDriverExtensions = String.join(COMMA, GRAVITINO_DRIVER_EXTENSIONS);
     if (conf.contains(StaticSQLConf.SPARK_SESSION_EXTENSIONS().key())) {
       String sparkSessionExtensions = conf.get(StaticSQLConf.SPARK_SESSION_EXTENSIONS().key());
@@ -134,7 +122,6 @@
       } else {
         conf.set(StaticSQLConf.SPARK_SESSION_EXTENSIONS().key(), gravitinoDriverExtensions);
       }
->>>>>>> f207466f
     } else {
       conf.set(StaticSQLConf.SPARK_SESSION_EXTENSIONS().key(), gravitinoDriverExtensions);
     }
