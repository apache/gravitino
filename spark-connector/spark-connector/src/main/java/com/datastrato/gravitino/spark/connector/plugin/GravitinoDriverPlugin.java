/*
 *  Copyright 2024 Datastrato Pvt Ltd.
 *  This software is licensed under the Apache License version 2.
 */

package com.datastrato.gravitino.spark.connector.plugin;

<<<<<<< HEAD
import static com.datastrato.gravitino.spark.connector.utils.ConnectorUtil.removeDuplicates;
=======
import static com.datastrato.gravitino.spark.connector.ConnectorConstants.COMMA;
import static com.datastrato.gravitino.spark.connector.utils.ConnectorUtil.removeDuplicateSparkExtensions;
>>>>>>> b24e9a62

import com.datastrato.gravitino.Catalog;
import com.datastrato.gravitino.spark.connector.GravitinoSparkConfig;
import com.datastrato.gravitino.spark.connector.catalog.GravitinoCatalogManager;
import com.datastrato.gravitino.spark.connector.hive.GravitinoHiveCatalog;
import com.datastrato.gravitino.spark.connector.iceberg.GravitinoIcebergCatalog;
import com.datastrato.gravitino.spark.connector.iceberg.extensions.GravitinoIcebergSparkSessionExtensions;
import com.google.common.base.Preconditions;
import java.util.Collections;
import java.util.Locale;
import java.util.Map;
import org.apache.commons.lang3.StringUtils;
import org.apache.iceberg.spark.extensions.IcebergSparkSessionExtensions;
import org.apache.spark.SparkConf;
import org.apache.spark.SparkContext;
import org.apache.spark.api.plugin.DriverPlugin;
import org.apache.spark.api.plugin.PluginContext;
import org.apache.spark.sql.internal.StaticSQLConf;
import org.slf4j.Logger;
import org.slf4j.LoggerFactory;

/**
 * GravitinoDriverPlugin creates GravitinoCatalogManager to fetch catalogs from Gravitino and
 * register Gravitino catalogs to Spark.
 */
public class GravitinoDriverPlugin implements DriverPlugin {
  private static final Logger LOG = LoggerFactory.getLogger(GravitinoDriverPlugin.class);

  private GravitinoCatalogManager catalogManager;
  private static final String[] GRAVITINO_DRIVER_EXTENSIONS =
<<<<<<< HEAD
      new String[] {
        GravitinoIcebergSparkSessionExtensions.class.getName(),
        IcebergSparkSessionExtensions.class.getName()
      };
=======
      new String[] {IcebergSparkSessionExtensions.class.getName()};
>>>>>>> b24e9a62

  @Override
  public Map<String, String> init(SparkContext sc, PluginContext pluginContext) {
    SparkConf conf = sc.conf();
    String gravitinoUri = conf.get(GravitinoSparkConfig.GRAVITINO_URI);
    String metalake = conf.get(GravitinoSparkConfig.GRAVITINO_METALAKE);
    Preconditions.checkArgument(
        StringUtils.isNotBlank(gravitinoUri),
        String.format(
            "%s:%s, should not be empty", GravitinoSparkConfig.GRAVITINO_URI, gravitinoUri));
    Preconditions.checkArgument(
        StringUtils.isNotBlank(metalake),
        String.format(
            "%s:%s, should not be empty", GravitinoSparkConfig.GRAVITINO_METALAKE, metalake));

    catalogManager = GravitinoCatalogManager.create(gravitinoUri, metalake);
    catalogManager.loadRelationalCatalogs();
    registerGravitinoCatalogs(conf, catalogManager.getCatalogs());
    registerSqlExtensions(conf);
    return Collections.emptyMap();
  }

  @Override
  public void shutdown() {
    if (catalogManager != null) {
      catalogManager.close();
    }
  }

  private void registerGravitinoCatalogs(
      SparkConf sparkConf, Map<String, Catalog> gravitinoCatalogs) {
    gravitinoCatalogs
        .entrySet()
        .forEach(
            entry -> {
              String catalogName = entry.getKey();
              Catalog gravitinoCatalog = entry.getValue();
              String provider = gravitinoCatalog.provider();
              try {
                registerCatalog(sparkConf, catalogName, provider);
              } catch (Exception e) {
                LOG.warn("Register catalog {} failed.", catalogName, e);
              }
            });
  }

  private void registerCatalog(SparkConf sparkConf, String catalogName, String provider) {
    if (StringUtils.isBlank(provider)) {
      LOG.warn("Skip registering {} because catalog provider is empty.", catalogName);
      return;
    }

    String catalogClassName;
    switch (provider.toLowerCase(Locale.ROOT)) {
      case "hive":
        catalogClassName = GravitinoHiveCatalog.class.getName();
        break;
      case "lakehouse-iceberg":
        catalogClassName = GravitinoIcebergCatalog.class.getName();
        break;
      default:
        LOG.warn("Skip registering {} because {} is not supported yet.", catalogName, provider);
        return;
    }

    String sparkCatalogConfigName = "spark.sql.catalog." + catalogName;
    Preconditions.checkArgument(
        !sparkConf.contains(sparkCatalogConfigName),
        catalogName + " is already registered to SparkCatalogManager");
    sparkConf.set(sparkCatalogConfigName, catalogClassName);
    LOG.info("Register {} catalog to Spark catalog manager.", catalogName);
  }

  private void registerSqlExtensions(SparkConf conf) {
<<<<<<< HEAD
    String gravitinoDriverExtensions = String.join(",", GRAVITINO_DRIVER_EXTENSIONS);
    if (conf.contains(StaticSQLConf.SPARK_SESSION_EXTENSIONS().key())) {
      String sparkSessionExtensions = conf.get(StaticSQLConf.SPARK_SESSION_EXTENSIONS().key());
      conf.set(
          StaticSQLConf.SPARK_SESSION_EXTENSIONS().key(),
          removeDuplicates(GRAVITINO_DRIVER_EXTENSIONS, sparkSessionExtensions));
=======
    String gravitinoDriverExtensions = String.join(COMMA, GRAVITINO_DRIVER_EXTENSIONS);
    if (conf.contains(StaticSQLConf.SPARK_SESSION_EXTENSIONS().key())) {
      String sparkSessionExtensions = conf.get(StaticSQLConf.SPARK_SESSION_EXTENSIONS().key());
      if (StringUtils.isNotBlank(sparkSessionExtensions)) {
        conf.set(
            StaticSQLConf.SPARK_SESSION_EXTENSIONS().key(),
            removeDuplicateSparkExtensions(
                GRAVITINO_DRIVER_EXTENSIONS, sparkSessionExtensions.split(COMMA)));
      } else {
        conf.set(StaticSQLConf.SPARK_SESSION_EXTENSIONS().key(), gravitinoDriverExtensions);
      }
>>>>>>> b24e9a62
    } else {
      conf.set(StaticSQLConf.SPARK_SESSION_EXTENSIONS().key(), gravitinoDriverExtensions);
    }
  }
}<|MERGE_RESOLUTION|>--- conflicted
+++ resolved
@@ -5,12 +5,8 @@
 
 package com.datastrato.gravitino.spark.connector.plugin;
 
-<<<<<<< HEAD
-import static com.datastrato.gravitino.spark.connector.utils.ConnectorUtil.removeDuplicates;
-=======
 import static com.datastrato.gravitino.spark.connector.ConnectorConstants.COMMA;
 import static com.datastrato.gravitino.spark.connector.utils.ConnectorUtil.removeDuplicateSparkExtensions;
->>>>>>> b24e9a62
 
 import com.datastrato.gravitino.Catalog;
 import com.datastrato.gravitino.spark.connector.GravitinoSparkConfig;
@@ -40,15 +36,11 @@
   private static final Logger LOG = LoggerFactory.getLogger(GravitinoDriverPlugin.class);
 
   private GravitinoCatalogManager catalogManager;
-  private static final String[] GRAVITINO_DRIVER_EXTENSIONS =
-<<<<<<< HEAD
-      new String[] {
-        GravitinoIcebergSparkSessionExtensions.class.getName(),
-        IcebergSparkSessionExtensions.class.getName()
-      };
-=======
-      new String[] {IcebergSparkSessionExtensions.class.getName()};
->>>>>>> b24e9a62
+    private static final String[] GRAVITINO_DRIVER_EXTENSIONS =
+            new String[] {
+                    GravitinoIcebergSparkSessionExtensions.class.getName(),
+                    IcebergSparkSessionExtensions.class.getName()
+            };
 
   @Override
   public Map<String, String> init(SparkContext sc, PluginContext pluginContext) {
@@ -123,14 +115,6 @@
   }
 
   private void registerSqlExtensions(SparkConf conf) {
-<<<<<<< HEAD
-    String gravitinoDriverExtensions = String.join(",", GRAVITINO_DRIVER_EXTENSIONS);
-    if (conf.contains(StaticSQLConf.SPARK_SESSION_EXTENSIONS().key())) {
-      String sparkSessionExtensions = conf.get(StaticSQLConf.SPARK_SESSION_EXTENSIONS().key());
-      conf.set(
-          StaticSQLConf.SPARK_SESSION_EXTENSIONS().key(),
-          removeDuplicates(GRAVITINO_DRIVER_EXTENSIONS, sparkSessionExtensions));
-=======
     String gravitinoDriverExtensions = String.join(COMMA, GRAVITINO_DRIVER_EXTENSIONS);
     if (conf.contains(StaticSQLConf.SPARK_SESSION_EXTENSIONS().key())) {
       String sparkSessionExtensions = conf.get(StaticSQLConf.SPARK_SESSION_EXTENSIONS().key());
@@ -142,7 +126,6 @@
       } else {
         conf.set(StaticSQLConf.SPARK_SESSION_EXTENSIONS().key(), gravitinoDriverExtensions);
       }
->>>>>>> b24e9a62
     } else {
       conf.set(StaticSQLConf.SPARK_SESSION_EXTENSIONS().key(), gravitinoDriverExtensions);
     }
