/*
 *  Copyright 2024 Datastrato Pvt Ltd.
 *  This software is licensed under the Apache License version 2.
 */

package com.datastrato.gravitino.spark.connector;

import com.datastrato.gravitino.rel.expressions.Expression;
import com.datastrato.gravitino.rel.expressions.NamedReference;
import com.datastrato.gravitino.rel.expressions.distributions.Distribution;
import com.datastrato.gravitino.rel.expressions.distributions.Distributions;
import com.datastrato.gravitino.rel.expressions.sorts.SortOrder;
import com.datastrato.gravitino.rel.expressions.sorts.SortOrders;
import com.datastrato.gravitino.rel.expressions.transforms.Transform;
import com.datastrato.gravitino.rel.expressions.transforms.Transforms;
import com.google.common.base.Preconditions;
import java.util.ArrayList;
import java.util.Arrays;
import java.util.List;
<<<<<<< HEAD
=======
import java.util.concurrent.atomic.AtomicBoolean;
>>>>>>> 2848dfc5
import java.util.stream.Collectors;
import javax.ws.rs.NotSupportedException;
import lombok.Getter;
import org.apache.commons.lang3.ArrayUtils;
import org.apache.commons.lang3.tuple.Pair;
import org.apache.spark.sql.connector.expressions.ApplyTransform;
import org.apache.spark.sql.connector.expressions.BucketTransform;
import org.apache.spark.sql.connector.expressions.DaysTransform;
import org.apache.spark.sql.connector.expressions.Expressions;
import org.apache.spark.sql.connector.expressions.HoursTransform;
import org.apache.spark.sql.connector.expressions.IdentityTransform;
import org.apache.spark.sql.connector.expressions.Literal;
import org.apache.spark.sql.connector.expressions.LogicalExpressions;
import org.apache.spark.sql.connector.expressions.MonthsTransform;
import org.apache.spark.sql.connector.expressions.SortedBucketTransform;
import org.apache.spark.sql.connector.expressions.YearsTransform;
import org.apache.spark.sql.types.IntegerType;
import org.apache.spark.sql.types.LongType;
import scala.collection.JavaConverters;

/**
 * SparkTransformConverter translate between Spark transform and Gravitino partition, distribution,
 * sort orders. There may be multi partition transforms, but should be only one bucket transform.
 *
 * <p>Spark bucket transform is corresponding to Gravitino Hash distribution without sort orders.
 *
 * <p>Spark sorted bucket transform is corresponding to Gravitino Hash distribution with sort
 * orders.
 */
public class SparkTransformConverter {

  @Getter
  public static class DistributionAndSortOrdersInfo {
    private Distribution distribution;
    private SortOrder[] sortOrders;

    private void setDistribution(Distribution distributionInfo) {
      Preconditions.checkState(distribution == null, "Should only set distribution once");
      this.distribution = distributionInfo;
    }

    private void setSortOrders(SortOrder[] sortOrdersInfo) {
      Preconditions.checkState(sortOrders == null, "Should only set sort orders once");
      this.sortOrders = sortOrdersInfo;
    }
  }

  public static Transform[] toGravitinoPartitionings(
      org.apache.spark.sql.connector.expressions.Transform[] transforms, boolean isHiveProvider) {
    if (ArrayUtils.isEmpty(transforms)) {
      return Transforms.EMPTY_TRANSFORM;
    }

    List<Transform> gravitinoTransforms =
        Arrays.stream(transforms)
            .filter(transform -> !isBucketTransform(transform))
            .map(
                transform -> {
                  if (transform instanceof IdentityTransform) {
                    IdentityTransform identityTransform = (IdentityTransform) transform;
                    return Transforms.identity(identityTransform.reference().fieldNames());
                  } else if (transform instanceof HoursTransform) {
                    HoursTransform hoursTransform = (HoursTransform) transform;
                    return Transforms.hour(hoursTransform.reference().fieldNames());
                  } else if (transform instanceof DaysTransform) {
                    DaysTransform daysTransform = (DaysTransform) transform;
                    return Transforms.day(daysTransform.reference().fieldNames());
                  } else if (transform instanceof MonthsTransform) {
                    MonthsTransform monthsTransform = (MonthsTransform) transform;
                    return Transforms.month(monthsTransform.reference().fieldNames());
                  } else if (transform instanceof YearsTransform) {
                    YearsTransform yearsTransform = (YearsTransform) transform;
                    return Transforms.year(yearsTransform.reference().fieldNames());
                  } else if (transform instanceof ApplyTransform
                      && "truncate".equals(transform.name())) {
                    return Transforms.truncate(
                        findWidth(transform),
                        String.join(
                            ConnectorConstants.DOT, transform.references()[0].fieldNames()));
                  } else {
                    throw new NotSupportedException(
                        "Doesn't support Spark transform: " + transform.name());
                  }
                })
            .collect(Collectors.toList());
    if (!isHiveProvider) {
      Arrays.stream(transforms)
          .filter(transform -> transform instanceof BucketTransform)
          .forEach(
              transform -> {
                BucketTransform bucketTransform = (BucketTransform) transform;
                int numBuckets = (int) bucketTransform.numBuckets().value();
                String[][] fieldNames =
                    Arrays.stream(bucketTransform.references())
                        .map(org.apache.spark.sql.connector.expressions.NamedReference::fieldNames)
                        .toArray(String[][]::new);
                gravitinoTransforms.add(Transforms.bucket(numBuckets, fieldNames));
              });
    }
    return gravitinoTransforms.toArray(new Transform[0]);
  }

  public static DistributionAndSortOrdersInfo toGravitinoDistributionAndSortOrders(
      org.apache.spark.sql.connector.expressions.Transform[] transforms) {
    DistributionAndSortOrdersInfo distributionAndSortOrdersInfo =
        new DistributionAndSortOrdersInfo();
    if (ArrayUtils.isEmpty(transforms)) {
      return distributionAndSortOrdersInfo;
    }

    Arrays.stream(transforms)
        .filter(transform -> isBucketTransform(transform))
        .forEach(
            transform -> {
              if (transform instanceof SortedBucketTransform) {
                Pair<Distribution, SortOrder[]> pair =
                    toGravitinoDistributionAndSortOrders((SortedBucketTransform) transform);
                distributionAndSortOrdersInfo.setDistribution(pair.getLeft());
                distributionAndSortOrdersInfo.setSortOrders(pair.getRight());
              } else if (transform instanceof BucketTransform) {
                BucketTransform bucketTransform = (BucketTransform) transform;
                Distribution distribution = toGravitinoDistribution(bucketTransform);
                distributionAndSortOrdersInfo.setDistribution(distribution);
              } else {
                throw new NotSupportedException(
                    "Only support BucketTransform and SortedBucketTransform, but get: "
                        + transform.name());
              }
            });

    return distributionAndSortOrdersInfo;
  }

  public static org.apache.spark.sql.connector.expressions.Transform[] toSparkTransform(
      com.datastrato.gravitino.rel.expressions.transforms.Transform[] partitions,
      Distribution distribution,
      SortOrder[] sortOrder) {
    AtomicBoolean isBucketTransform = new AtomicBoolean(false);
    List<org.apache.spark.sql.connector.expressions.Transform> sparkTransforms = new ArrayList<>();
    if (ArrayUtils.isNotEmpty(partitions)) {
      Arrays.stream(partitions)
          .forEach(
              transform -> {
                if (transform instanceof Transforms.IdentityTransform) {
                  Transforms.IdentityTransform identityTransform =
                      (Transforms.IdentityTransform) transform;
                  sparkTransforms.add(
                      createSparkIdentityTransform(
                          String.join(ConnectorConstants.DOT, identityTransform.fieldName())));
                } else if (transform instanceof Transforms.HourTransform) {
                  Transforms.HourTransform hourTransform = (Transforms.HourTransform) transform;
                  sparkTransforms.add(createSparkHoursTransform(hourTransform.fieldName()));
                } else if (transform instanceof Transforms.BucketTransform) {
<<<<<<< HEAD
=======
                  isBucketTransform.set(true);
>>>>>>> 2848dfc5
                  Transforms.BucketTransform bucketTransform =
                      (Transforms.BucketTransform) transform;
                  int numBuckets = bucketTransform.numBuckets();
                  String[] fieldNames =
                      Arrays.stream(bucketTransform.fieldNames())
                          .map(f -> String.join(ConnectorConstants.DOT, f))
                          .toArray(String[]::new);
                  sparkTransforms.add(createSparkBucketTransform(numBuckets, fieldNames));
                } else if (transform instanceof Transforms.DayTransform) {
                  Transforms.DayTransform dayTransform = (Transforms.DayTransform) transform;
                  sparkTransforms.add(createSparkDaysTransform(dayTransform.fieldName()));
                } else if (transform instanceof Transforms.MonthTransform) {
                  Transforms.MonthTransform monthTransform = (Transforms.MonthTransform) transform;
                  sparkTransforms.add(createSparkMonthsTransform(monthTransform.fieldName()));
                } else if (transform instanceof Transforms.YearTransform) {
                  Transforms.YearTransform yearTransform = (Transforms.YearTransform) transform;
                  sparkTransforms.add(createSparkYearsTransform(yearTransform.fieldName()));
                } else if (transform instanceof Transforms.TruncateTransform) {
                  Transforms.TruncateTransform truncateTransform =
                      (Transforms.TruncateTransform) transform;
                  int width = truncateTransform.width();
                  String[] fieldName = truncateTransform.fieldName();
                  sparkTransforms.add(createSparkTruncateTransform("truncate", width, fieldName));
                } else {
                  throw new UnsupportedOperationException(
                      "Doesn't support Gravitino partition: "
                          + transform.name()
                          + ", className: "
                          + transform.getClass().getName());
                }
              });
    }

    if (!isBucketTransform.get()) {
      org.apache.spark.sql.connector.expressions.Transform bucketTransform =
          toSparkBucketTransform(distribution, sortOrder);
      if (bucketTransform != null) {
        sparkTransforms.add(bucketTransform);
      }
    }

    return sparkTransforms.toArray(new org.apache.spark.sql.connector.expressions.Transform[0]);
  }

  private static Distribution toGravitinoDistribution(BucketTransform bucketTransform) {
    int bucketNum = (Integer) bucketTransform.numBuckets().value();
    Expression[] expressions =
        JavaConverters.seqAsJavaList(bucketTransform.columns()).stream()
            .map(sparkReference -> NamedReference.field(sparkReference.fieldNames()))
            .toArray(Expression[]::new);
    return Distributions.hash(bucketNum, expressions);
  }

  // Spark datasourceV2 doesn't support specify sort order direction, use ASCENDING as default.
  private static Pair<Distribution, SortOrder[]> toGravitinoDistributionAndSortOrders(
      SortedBucketTransform sortedBucketTransform) {
    int bucketNum = (Integer) sortedBucketTransform.numBuckets().value();
    Expression[] bucketColumns =
        toGravitinoNamedReference(JavaConverters.seqAsJavaList(sortedBucketTransform.columns()));

    Expression[] sortColumns =
        toGravitinoNamedReference(
            JavaConverters.seqAsJavaList(sortedBucketTransform.sortedColumns()));
    SortOrder[] sortOrders =
        Arrays.stream(sortColumns)
            .map(
                sortColumn ->
                    SortOrders.of(sortColumn, ConnectorConstants.SPARK_DEFAULT_SORT_DIRECTION))
            .toArray(SortOrder[]::new);

    return Pair.of(Distributions.hash(bucketNum, bucketColumns), sortOrders);
  }

  private static org.apache.spark.sql.connector.expressions.Transform toSparkBucketTransform(
      Distribution distribution, SortOrder[] sortOrders) {
    if (distribution == null) {
      return null;
    }

    switch (distribution.strategy()) {
      case NONE:
        return null;
      case HASH:
        int bucketNum = distribution.number();
        String[] bucketFields =
            Arrays.stream(distribution.expressions())
                .map(
                    expression ->
                        getFieldNameFromGravitinoNamedReference((NamedReference) expression))
                .toArray(String[]::new);
        if (sortOrders == null || sortOrders.length == 0) {
          return Expressions.bucket(bucketNum, bucketFields);
        } else {
          String[] sortOrderFields =
              Arrays.stream(sortOrders)
                  .map(
                      sortOrder ->
                          getFieldNameFromGravitinoNamedReference(
                              (NamedReference) sortOrder.expression()))
                  .toArray(String[]::new);
          return createSortBucketTransform(bucketNum, bucketFields, sortOrderFields);
        }
        // Spark doesn't support EVEN or RANGE distribution
      default:
        throw new NotSupportedException(
            "Doesn't support distribution strategy: " + distribution.strategy());
    }
  }

  private static Expression[] toGravitinoNamedReference(
      List<org.apache.spark.sql.connector.expressions.NamedReference> sparkNamedReferences) {
    return sparkNamedReferences.stream()
        .map(sparkReference -> NamedReference.field(sparkReference.fieldNames()))
        .toArray(Expression[]::new);
  }

  public static org.apache.spark.sql.connector.expressions.Transform createSortBucketTransform(
      int bucketNum, String[] bucketFields, String[] sortFields) {
    return LogicalExpressions.bucket(
        bucketNum, createSparkNamedReference(bucketFields), createSparkNamedReference(sortFields));
  }

  // columnName could be "a" or "a.b" for nested column
  public static IdentityTransform createSparkIdentityTransform(String columnName) {
    return IdentityTransform.apply(Expressions.column(columnName));
  }

  public static HoursTransform createSparkHoursTransform(String[] fieldName) {
    return LogicalExpressions.hours(
        Expressions.column(String.join(ConnectorConstants.DOT, fieldName)));
  }

  public static BucketTransform createSparkBucketTransform(int numBuckets, String[] fieldNames) {
    return LogicalExpressions.bucket(numBuckets, createSparkNamedReference(fieldNames));
  }

  public static DaysTransform createSparkDaysTransform(String[] fieldName) {
    return LogicalExpressions.days(
        Expressions.column(String.join(ConnectorConstants.DOT, fieldName)));
  }

  public static MonthsTransform createSparkMonthsTransform(String[] fieldName) {
    return LogicalExpressions.months(
        Expressions.column(String.join(ConnectorConstants.DOT, fieldName)));
  }

  public static YearsTransform createSparkYearsTransform(String[] FieldName) {
    return LogicalExpressions.years(
        Expressions.column(String.join(ConnectorConstants.DOT, FieldName)));
  }

  public static org.apache.spark.sql.connector.expressions.Transform createSparkTruncateTransform(
      String functionName, int width, String[] fieldName) {
    return Expressions.apply(
        functionName,
        Expressions.literal(width),
        Expressions.column(String.join(ConnectorConstants.DOT, fieldName)));
  }

  private static org.apache.spark.sql.connector.expressions.NamedReference[]
      createSparkNamedReference(String[] fields) {
    return Arrays.stream(fields)
        .map(Expressions::column)
        .toArray(org.apache.spark.sql.connector.expressions.NamedReference[]::new);
  }

  // Gravitino use ["a","b"] for nested fields while Spark use "a.b";
  private static String getFieldNameFromGravitinoNamedReference(
      NamedReference gravitinoNamedReference) {
    return String.join(ConnectorConstants.DOT, gravitinoNamedReference.fieldName());
  }

  private static boolean isBucketTransform(
      org.apache.spark.sql.connector.expressions.Transform transform) {
    return transform instanceof BucketTransform || transform instanceof SortedBucketTransform;
  }

  // Referred from org.apache.iceberg.spark.Spark3Util
  private static int findWidth(org.apache.spark.sql.connector.expressions.Transform transform) {
    for (org.apache.spark.sql.connector.expressions.Expression expr : transform.arguments()) {
      if (expr instanceof Literal) {
        if (((Literal) expr).dataType() instanceof IntegerType) {
          Literal<Integer> lit = (Literal<Integer>) expr;
          Preconditions.checkArgument(
              lit.value() > 0, "Unsupported width for transform: %s", transform.describe());
          return lit.value();

        } else if (((Literal) expr).dataType() instanceof LongType) {
          Literal<Long> lit = (Literal<Long>) expr;
          Preconditions.checkArgument(
              lit.value() > 0 && lit.value() < Integer.MAX_VALUE,
              "Unsupported width for transform: %s",
              transform.describe());
          if (lit.value() > Integer.MAX_VALUE) {
            throw new IllegalArgumentException();
          }
          return lit.value().intValue();
        }
      }
    }

    throw new IllegalArgumentException("Cannot find width for transform: " + transform.describe());
  }
}<|MERGE_RESOLUTION|>--- conflicted
+++ resolved
@@ -17,10 +17,7 @@
 import java.util.ArrayList;
 import java.util.Arrays;
 import java.util.List;
-<<<<<<< HEAD
-=======
 import java.util.concurrent.atomic.AtomicBoolean;
->>>>>>> 2848dfc5
 import java.util.stream.Collectors;
 import javax.ws.rs.NotSupportedException;
 import lombok.Getter;
@@ -174,10 +171,7 @@
                   Transforms.HourTransform hourTransform = (Transforms.HourTransform) transform;
                   sparkTransforms.add(createSparkHoursTransform(hourTransform.fieldName()));
                 } else if (transform instanceof Transforms.BucketTransform) {
-<<<<<<< HEAD
-=======
                   isBucketTransform.set(true);
->>>>>>> 2848dfc5
                   Transforms.BucketTransform bucketTransform =
                       (Transforms.BucketTransform) transform;
                   int numBuckets = bucketTransform.numBuckets();
