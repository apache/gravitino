/*
 *  Copyright 2024 Datastrato Pvt Ltd.
 *  This software is licensed under the Apache License version 2.
 */

package com.datastrato.gravitino.spark.connector.table;

import com.datastrato.gravitino.rel.expressions.distributions.Distribution;
import com.datastrato.gravitino.rel.expressions.sorts.SortOrder;
import com.datastrato.gravitino.spark.connector.ConnectorConstants;
import com.datastrato.gravitino.spark.connector.PropertiesConverter;
import com.datastrato.gravitino.spark.connector.SparkTransformConverter;
import com.datastrato.gravitino.spark.connector.SparkTypeConverter;
import java.util.Arrays;
import java.util.HashMap;
import java.util.List;
import java.util.Locale;
import java.util.Map;
import java.util.Set;
import java.util.stream.Collectors;
import org.apache.spark.sql.connector.catalog.Identifier;
import org.apache.spark.sql.connector.catalog.SupportsRead;
import org.apache.spark.sql.connector.catalog.SupportsWrite;
import org.apache.spark.sql.connector.catalog.Table;
import org.apache.spark.sql.connector.catalog.TableCapability;
import org.apache.spark.sql.connector.catalog.TableCatalog;
import org.apache.spark.sql.connector.expressions.Transform;
import org.apache.spark.sql.connector.read.ScanBuilder;
import org.apache.spark.sql.connector.write.LogicalWriteInfo;
import org.apache.spark.sql.connector.write.WriteBuilder;
import org.apache.spark.sql.types.DataTypes;
import org.apache.spark.sql.types.Metadata;
import org.apache.spark.sql.types.MetadataBuilder;
import org.apache.spark.sql.types.StructField;
import org.apache.spark.sql.types.StructType;
import org.apache.spark.sql.util.CaseInsensitiveStringMap;

/**
 * Provides schema info from Gravitino, IO from the internal spark table. The specific catalog table
 * could implement more capabilities like SupportsPartitionManagement for Hive table, SupportsIndex
 * for JDBC table, SupportsRowLevelOperations for Iceberg table.
 */
public interface SparkBaseTable extends Table, SupportsRead, SupportsWrite {

  Identifier getIdentifier();

  com.datastrato.gravitino.rel.Table getGravitinoTable();

  TableCatalog getSparkCatalog();

  Table getSparkTable();

  PropertiesConverter getPropertiesConverter();

  @Override
  default String name() {
    return getNormalizedIdentifier(getIdentifier(), getGravitinoTable().name());
  }

  @Override
  @SuppressWarnings("deprecation")
  default StructType schema() {
    List<StructField> structs =
        Arrays.stream(getGravitinoTable().columns())
            .map(
                column -> {
                  String comment = column.comment();
                  Metadata metadata = Metadata.empty();
                  if (comment != null) {
                    metadata =
                        new MetadataBuilder()
                            .putString(ConnectorConstants.COMMENT, comment)
                            .build();
                  }
                  return StructField.apply(
                      column.name(),
                      SparkTypeConverter.toSparkType(column.dataType()),
                      column.nullable(),
                      metadata);
                })
            .collect(Collectors.toList());
    return DataTypes.createStructType(structs);
  }

  @Override
<<<<<<< HEAD
  default Map<String, String> properties() {
    Map properties = new HashMap();
    com.datastrato.gravitino.rel.Table gravitinoTable = getGravitinoTable();
=======
  public Map<String, String> properties() {
    Map<String, String> properties = new HashMap<>();
>>>>>>> 1487c970
    if (gravitinoTable.properties() != null) {
      properties.putAll(gravitinoTable.properties());
    }

<<<<<<< HEAD
    properties = getPropertiesConverter().toSparkTableProperties(properties);
=======
    if (getSparkTable().properties() != null) {
      properties.putAll(getSparkTable().properties());
    }

    properties = propertiesConverter.toSparkTableProperties(properties);
>>>>>>> 1487c970

    // Spark will retrieve comment from properties.
    String comment = gravitinoTable.comment();
    if (comment != null) {
      properties.put(ConnectorConstants.COMMENT, comment);
    }
    return properties;
  }

  @Override
  default Set<TableCapability> capabilities() {
    return getSparkTable().capabilities();
  }

  @Override
  default ScanBuilder newScanBuilder(CaseInsensitiveStringMap options) {
    return ((SupportsRead) getSparkTable()).newScanBuilder(options);
  }

  @Override
  default WriteBuilder newWriteBuilder(LogicalWriteInfo info) {
    return ((SupportsWrite) getSparkTable()).newWriteBuilder(info);
  }

  @Override
  default Transform[] partitioning() {
    com.datastrato.gravitino.rel.Table gravitinoTable = getGravitinoTable();
    com.datastrato.gravitino.rel.expressions.transforms.Transform[] partitions =
        gravitinoTable.partitioning();
    Distribution distribution = gravitinoTable.distribution();
    SortOrder[] sortOrders = gravitinoTable.sortOrder();
    return SparkTransformConverter.toSparkTransform(partitions, distribution, sortOrders);
  }

  default boolean isCaseSensitive() {
    return true;
  }

  // The underlying catalogs may not case-sensitive, to keep consistent with the action of SparkSQL,
  // we should return normalized identifiers.
  default String getNormalizedIdentifier(Identifier tableIdentifier, String gravitinoTableName) {
    if (tableIdentifier.namespace().length == 0) {
      return gravitinoTableName;
    }

    String databaseName = tableIdentifier.namespace()[0];
    if (isCaseSensitive() == false) {
      databaseName = databaseName.toLowerCase(Locale.ROOT);
    }

    return String.join(".", databaseName, gravitinoTableName);
  }
}<|MERGE_RESOLUTION|>--- conflicted
+++ resolved
@@ -83,27 +83,18 @@
   }
 
   @Override
-<<<<<<< HEAD
   default Map<String, String> properties() {
-    Map properties = new HashMap();
+    Map<String, String> properties = new HashMap<>();
     com.datastrato.gravitino.rel.Table gravitinoTable = getGravitinoTable();
-=======
-  public Map<String, String> properties() {
-    Map<String, String> properties = new HashMap<>();
->>>>>>> 1487c970
     if (gravitinoTable.properties() != null) {
       properties.putAll(gravitinoTable.properties());
     }
 
-<<<<<<< HEAD
-    properties = getPropertiesConverter().toSparkTableProperties(properties);
-=======
     if (getSparkTable().properties() != null) {
       properties.putAll(getSparkTable().properties());
     }
 
-    properties = propertiesConverter.toSparkTableProperties(properties);
->>>>>>> 1487c970
+    properties = getPropertiesConverter().toSparkTableProperties(properties);
 
     // Spark will retrieve comment from properties.
     String comment = gravitinoTable.comment();
