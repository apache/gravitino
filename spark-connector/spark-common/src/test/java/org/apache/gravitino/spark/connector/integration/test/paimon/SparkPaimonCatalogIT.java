--- conflicted
+++ resolved
@@ -23,12 +23,7 @@
 import java.util.Collections;
 import java.util.List;
 import java.util.Map;
-<<<<<<< HEAD
 import java.util.concurrent.TimeUnit;
-
-import com.google.common.collect.ImmutableList;
-=======
->>>>>>> 70b8900a
 import org.apache.gravitino.spark.connector.integration.test.SparkCommonIT;
 import org.apache.gravitino.spark.connector.integration.test.util.SparkMetadataColumnInfo;
 import org.apache.gravitino.spark.connector.integration.test.util.SparkTableInfo;
@@ -40,7 +35,11 @@
 import org.apache.spark.sql.catalyst.analysis.NoSuchFunctionException;
 import org.apache.spark.sql.catalyst.analysis.NoSuchNamespaceException;
 import org.apache.spark.sql.catalyst.analysis.NoSuchTableException;
-import org.apache.spark.sql.connector.catalog.*;
+import org.apache.spark.sql.connector.catalog.CatalogPlugin;
+import org.apache.spark.sql.connector.catalog.FunctionCatalog;
+import org.apache.spark.sql.connector.catalog.Identifier;
+import org.apache.spark.sql.connector.catalog.Table;
+import org.apache.spark.sql.connector.catalog.TableCatalog;
 import org.apache.spark.sql.connector.catalog.functions.UnboundFunction;
 import org.apache.spark.sql.types.DataTypes;
 import org.junit.jupiter.api.Assertions;
@@ -210,24 +209,24 @@
     Assertions.assertEquals("1,1,1;2,2,2", String.join(";", tableData));
 
     tableData =
-            getQueryData(
-                    String.format("SELECT * FROM %s TIMESTAMP AS OF %s", tableName, timestampInSeconds));
-    Assertions.assertEquals(1, tableData.size());
-    Assertions.assertEquals("1,1,1", tableData.get(0));
-    tableData =
-            getQueryData(
-                    String.format(
-                            "SELECT * FROM %s FOR SYSTEM_TIME AS OF %s", tableName, timestampInSeconds));
-    Assertions.assertEquals(1, tableData.size());
-    Assertions.assertEquals("1,1,1", tableData.get(0));
-
-    tableData =
-            getQueryData(String.format("SELECT * FROM %s VERSION AS OF %d", tableName, snapshotId));
-    Assertions.assertEquals(1, tableData.size());
-    Assertions.assertEquals("1,1,1", tableData.get(0));
-    tableData =
-            getQueryData(
-                    String.format("SELECT * FROM %s FOR SYSTEM_VERSION AS OF %d", tableName, snapshotId));
+        getQueryData(
+            String.format("SELECT * FROM %s TIMESTAMP AS OF %s", tableName, timestampInSeconds));
+    Assertions.assertEquals(1, tableData.size());
+    Assertions.assertEquals("1,1,1", tableData.get(0));
+    tableData =
+        getQueryData(
+            String.format(
+                "SELECT * FROM %s FOR SYSTEM_TIME AS OF %s", tableName, timestampInSeconds));
+    Assertions.assertEquals(1, tableData.size());
+    Assertions.assertEquals("1,1,1", tableData.get(0));
+
+    tableData =
+        getQueryData(String.format("SELECT * FROM %s VERSION AS OF %d", tableName, snapshotId));
+    Assertions.assertEquals(1, tableData.size());
+    Assertions.assertEquals("1,1,1", tableData.get(0));
+    tableData =
+        getQueryData(
+            String.format("SELECT * FROM %s FOR SYSTEM_VERSION AS OF %d", tableName, snapshotId));
     Assertions.assertEquals(1, tableData.size());
     Assertions.assertEquals("1,1,1", tableData.get(0));
 
@@ -235,8 +234,8 @@
     Assertions.assertEquals(1, tableData.size());
     Assertions.assertEquals("1,1,1", tableData.get(0));
     tableData =
-            getQueryData(
-                    String.format("SELECT * FROM %s FOR SYSTEM_VERSION AS OF 'test_tag'", tableName));
+        getQueryData(
+            String.format("SELECT * FROM %s FOR SYSTEM_VERSION AS OF 'test_tag'", tableName));
     Assertions.assertEquals(1, tableData.size());
     Assertions.assertEquals("1,1,1", tableData.get(0));
   }
@@ -361,9 +360,9 @@
   }
 
   private SparkPaimonTable getSparkPaimonTableInstance(String tableName)
-          throws NoSuchTableException {
+      throws NoSuchTableException {
     CatalogPlugin catalogPlugin =
-            getSparkSession().sessionState().catalogManager().catalog(getCatalogName());
+        getSparkSession().sessionState().catalogManager().catalog(getCatalogName());
     Assertions.assertInstanceOf(TableCatalog.class, catalogPlugin);
     TableCatalog catalog = (TableCatalog) catalogPlugin;
     Table table = catalog.loadTable(Identifier.of(new String[] {getDefaultDatabase()}, tableName));
