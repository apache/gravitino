/*
 * Licensed to the Apache Software Foundation (ASF) under one
 * or more contributor license agreements.  See the NOTICE file
 * distributed with this work for additional information
 * regarding copyright ownership.  The ASF licenses this file
 * to you under the Apache License, Version 2.0 (the
 * "License"); you may not use this file except in compliance
 * with the License.  You may obtain a copy of the License at
 *
 *  http://www.apache.org/licenses/LICENSE-2.0
 *
 * Unless required by applicable law or agreed to in writing,
 * software distributed under the License is distributed on an
 * "AS IS" BASIS, WITHOUT WARRANTIES OR CONDITIONS OF ANY
 * KIND, either express or implied.  See the License for the
 * specific language governing permissions and limitations
 * under the License.
 */
package org.apache.gravitino.spark.connector.integration.test.paimon;

import com.google.common.collect.ImmutableList;
import java.util.Arrays;
import java.util.Collections;
import java.util.List;
import java.util.Map;
import java.util.concurrent.TimeUnit;
import org.apache.gravitino.spark.connector.integration.test.SparkCommonIT;
import org.apache.gravitino.spark.connector.integration.test.util.SparkMetadataColumnInfo;
import org.apache.gravitino.spark.connector.integration.test.util.SparkTableInfo;
import org.apache.gravitino.spark.connector.integration.test.util.SparkTableInfoChecker;
import org.apache.gravitino.spark.connector.paimon.PaimonPropertiesConstants;
import org.apache.gravitino.spark.connector.paimon.SparkPaimonTable;
import org.apache.hadoop.fs.Path;
import org.apache.spark.sql.AnalysisException;
import org.apache.spark.sql.catalyst.analysis.NoSuchFunctionException;
import org.apache.spark.sql.catalyst.analysis.NoSuchNamespaceException;
import org.apache.spark.sql.catalyst.analysis.NoSuchTableException;
import org.apache.spark.sql.connector.catalog.CatalogPlugin;
import org.apache.spark.sql.connector.catalog.FunctionCatalog;
import org.apache.spark.sql.connector.catalog.Identifier;
import org.apache.spark.sql.connector.catalog.Table;
import org.apache.spark.sql.connector.catalog.TableCatalog;
import org.apache.spark.sql.connector.catalog.functions.UnboundFunction;
import org.apache.spark.sql.types.DataTypes;
import org.junit.jupiter.api.Assertions;
import org.junit.jupiter.api.Test;
import org.junit.jupiter.params.ParameterizedTest;
import org.junit.jupiter.params.provider.ValueSource;

public abstract class SparkPaimonCatalogIT extends SparkCommonIT {

  @Override
  protected String getCatalogName() {
    return "paimon";
  }

  @Override
  protected String getProvider() {
    return "lakehouse-paimon";
  }

  @Override
  protected boolean supportsSparkSQLClusteredBy() {
    return false;
  }

  @Override
  protected boolean supportsPartition() {
    return true;
  }

  @Override
  protected boolean supportsDelete() {
    return false;
  }

  @Override
  protected boolean supportsSchemaEvolution() {
    return true;
  }

  @Override
  protected boolean supportsReplaceColumns() {
    // Paimon doesn't support replace columns, because it doesn't support drop all fields in table.
    // And `ALTER TABLE REPLACE COLUMNS` statement will removes all existing columns at first and
    // then adds the new set of columns.
    return false;
  }

  @Override
  protected String getTableLocation(SparkTableInfo table) {
    Map<String, String> tableProperties = table.getTableProperties();
    return tableProperties.get(PaimonPropertiesConstants.PAIMON_TABLE_LOCATION);
  }

  @Test
  void testPaimonPartitions() {
    String partitionPathString = "name=a/address=beijing";

    String tableName = "test_paimon_partition_table";
    dropTableIfExists(tableName);
    String createTableSQL = getCreatePaimonSimpleTableString(tableName);
    createTableSQL = createTableSQL + " PARTITIONED BY (name, address);";
    sql(createTableSQL);
    SparkTableInfo tableInfo = getTableInfo(tableName);
    SparkTableInfoChecker checker =
        SparkTableInfoChecker.create()
            .withName(tableName)
            .withColumns(getPaimonSimpleTableColumn())
            .withIdentifyPartition(Collections.singletonList("name"))
            .withIdentifyPartition(Collections.singletonList("address"));
    checker.check(tableInfo);

    String insertData = String.format("INSERT into %s values(2,'a','beijing');", tableName);
    sql(insertData);
    List<String> queryResult = getTableData(tableName);
    Assertions.assertEquals(1, queryResult.size());
    Assertions.assertEquals("2,a,beijing", queryResult.get(0));
    Path partitionPath = new Path(getTableLocation(tableInfo), partitionPathString);
    checkDirExists(partitionPath);
  }

  @Test
  void testPaimonPartitionManagement() {
    // replace, add and load partition operations are unsupported in Paimon now.
    // Therefore, Paimon spark runtime only supports list and drop partition operations.
    testPaimonListAndDropPartition();
  }

  @ParameterizedTest
  @ValueSource(booleans = {true, false})
  void testPaimonMetadataColumns(boolean isPartitioned) {
    testMetadataColumns();
    testFilePathMetadataColumn(isPartitioned);
    testRowIndexMetadataColumn(isPartitioned);
  }

  @Test
  void testPaimonListAndLoadFunctions() throws NoSuchNamespaceException, NoSuchFunctionException {
    String[] empty_namespace = new String[] {};
    String[] system_namespace = new String[] {"sys"};
    String[] default_namespace = new String[] {getDefaultDatabase()};
    String[] non_exists_namespace = new String[] {"non_existent"};
    // Paimon Spark connector only support bucket function now.
    List<String> functions = Collections.singletonList("bucket");

    CatalogPlugin catalogPlugin =
        getSparkSession().sessionState().catalogManager().catalog(getCatalogName());
    Assertions.assertInstanceOf(FunctionCatalog.class, catalogPlugin);
    FunctionCatalog functionCatalog = (FunctionCatalog) catalogPlugin;

    for (String[] namespace : ImmutableList.of(empty_namespace, system_namespace)) {
      Arrays.stream(functionCatalog.listFunctions(namespace))
          .map(Identifier::name)
          .forEach(function -> Assertions.assertTrue(functions.contains(function)));
    }
    Arrays.stream(functionCatalog.listFunctions(default_namespace))
        .map(Identifier::name)
        .forEach(function -> Assertions.assertFalse(functions.contains(function)));
    Assertions.assertThrows(
        NoSuchNamespaceException.class, () -> functionCatalog.listFunctions(non_exists_namespace));

    for (String[] namespace : ImmutableList.of(empty_namespace, system_namespace)) {
      for (String function : functions) {
        Identifier identifier = Identifier.of(namespace, function);
        UnboundFunction func = functionCatalog.loadFunction(identifier);
        Assertions.assertEquals(function, func.name());
      }
    }
    functions.forEach(
        function -> {
          Identifier identifier = Identifier.of(new String[] {getDefaultDatabase()}, function);
          Assertions.assertThrows(
              NoSuchFunctionException.class, () -> functionCatalog.loadFunction(identifier));
        });
  }

  @Test
<<<<<<< HEAD
  void testPaimonFunction() {
    String[] catalogAndNamespaces = new String[] {getCatalogName() + ".sys", getCatalogName()};
    Arrays.stream(catalogAndNamespaces)
        .forEach(
            catalogAndNamespace -> {
              List<String> bucket =
                  getQueryData(String.format("SELECT %s.bucket(2, 100)", catalogAndNamespace));
              Assertions.assertEquals(1, bucket.size());
              Assertions.assertEquals("0", bucket.get(0));
            });
=======
  void testShowPaimonFunctions() {
    AnalysisException analysisException =
        Assertions.assertThrows(AnalysisException.class, () -> sql("SHOW FUNCTIONS;"));
    Assertions.assertTrue(
        analysisException.getMessage().contains("Catalog paimon does not support functions"));
>>>>>>> 15732fa3
  }

  @Test
  void testPaimonTimeTravelQuery() throws NoSuchTableException {
    String tableName = "test_paimon_as_of_query";
    dropTableIfExists(tableName);
    createSimpleTable(tableName);
    checkTableColumns(tableName, getSimpleTableColumn(), getTableInfo(tableName));

    sql(String.format("INSERT INTO %s VALUES (1, '1', 1)", tableName));
    List<String> tableData = getQueryData(getSelectAllSqlWithOrder(tableName, "id"));
    Assertions.assertEquals(1, tableData.size());
    Assertions.assertEquals("1,1,1", tableData.get(0));

    SparkPaimonTable sparkPaimonTable = getSparkPaimonTableInstance(tableName);
    long snapshotId = getCurrentSnapshotId(tableName);
    sparkPaimonTable.table().createTag("test_tag", snapshotId);
    long snapshotTimestamp = getCurrentSnapshotTimestamp(tableName);
    long timestamp = waitUntilAfter(snapshotTimestamp + 1000);
    long timestampInSeconds = TimeUnit.MILLISECONDS.toSeconds(timestamp);

    // create a second snapshot
    sql(String.format("INSERT INTO %s VALUES (2, '2', 2)", tableName));
    tableData = getQueryData(getSelectAllSqlWithOrder(tableName, "id"));
    Assertions.assertEquals(2, tableData.size());
    Assertions.assertEquals("1,1,1;2,2,2", String.join(";", tableData));

    tableData =
        getQueryData(
            String.format("SELECT * FROM %s TIMESTAMP AS OF %s", tableName, timestampInSeconds));
    Assertions.assertEquals(1, tableData.size());
    Assertions.assertEquals("1,1,1", tableData.get(0));
    tableData =
        getQueryData(
            String.format(
                "SELECT * FROM %s FOR SYSTEM_TIME AS OF %s", tableName, timestampInSeconds));
    Assertions.assertEquals(1, tableData.size());
    Assertions.assertEquals("1,1,1", tableData.get(0));

    tableData =
        getQueryData(String.format("SELECT * FROM %s VERSION AS OF %d", tableName, snapshotId));
    Assertions.assertEquals(1, tableData.size());
    Assertions.assertEquals("1,1,1", tableData.get(0));
    tableData =
        getQueryData(
            String.format("SELECT * FROM %s FOR SYSTEM_VERSION AS OF %d", tableName, snapshotId));
    Assertions.assertEquals(1, tableData.size());
    Assertions.assertEquals("1,1,1", tableData.get(0));

    tableData = getQueryData(String.format("SELECT * FROM %s VERSION AS OF 'test_tag'", tableName));
    Assertions.assertEquals(1, tableData.size());
    Assertions.assertEquals("1,1,1", tableData.get(0));
    tableData =
        getQueryData(
            String.format("SELECT * FROM %s FOR SYSTEM_VERSION AS OF 'test_tag'", tableName));
    Assertions.assertEquals(1, tableData.size());
    Assertions.assertEquals("1,1,1", tableData.get(0));
  }

  @Test
  void testPaimonTableRowLevelOperations() {
    testPaimonDeleteOperation();
    testPaimonUpdateOperation();
    testPaimonMergeIntoDeleteOperation();
    testPaimonMergeIntoUpdateOperation();
  }

  private void testPaimonDeleteOperation() {
    String tableName = "test_paimon_delete_operation";
    dropTableIfExists(tableName);
    createSimpleTable(tableName);
    checkTableColumns(tableName, getSimpleTableColumn(), getTableInfo(tableName));
    checkRowLevelDelete(tableName);
  }

  private void testPaimonUpdateOperation() {
    String tableName = "test_paimon_update_operation";
    dropTableIfExists(tableName);
    createSimpleTable(tableName);
    checkTableColumns(tableName, getSimpleTableColumn(), getTableInfo(tableName));
    checkRowLevelUpdate(tableName);
  }

  private void testPaimonMergeIntoDeleteOperation() {
    String tableName = "test_paimon_mergeinto_delete_operation";
    dropTableIfExists(tableName);
    createSimpleTable(tableName);
    checkTableColumns(tableName, getSimpleTableColumn(), getTableInfo(tableName));
    checkDeleteByMergeInto(tableName);
  }

  private void testPaimonMergeIntoUpdateOperation() {
    String tableName = "test_paimon_mergeinto_update_operation";
    dropTableIfExists(tableName);
    createSimpleTable(tableName);
    checkTableColumns(tableName, getSimpleTableColumn(), getTableInfo(tableName));
    checkTableUpdateByMergeInto(tableName);
  }

  private void testMetadataColumns() {
    String tableName = "test_metadata_columns";
    dropTableIfExists(tableName);
    String createTableSQL = getCreatePaimonSimpleTableString(tableName);
    createTableSQL = createTableSQL + " PARTITIONED BY (name);";
    sql(createTableSQL);

    SparkTableInfo tableInfo = getTableInfo(tableName);

    SparkMetadataColumnInfo[] metadataColumns = getPaimonMetadataColumns();
    SparkTableInfoChecker checker =
        SparkTableInfoChecker.create()
            .withName(tableName)
            .withColumns(getPaimonSimpleTableColumn())
            .withMetadataColumns(metadataColumns);
    checker.check(tableInfo);
  }

  private void testFilePathMetadataColumn(boolean isPartitioned) {
    String tableName = "test_file_path_metadata_column";
    dropTableIfExists(tableName);
    String createTableSQL = getCreatePaimonSimpleTableString(tableName);
    if (isPartitioned) {
      createTableSQL = createTableSQL + " PARTITIONED BY (name);";
    }
    sql(createTableSQL);

    SparkTableInfo tableInfo = getTableInfo(tableName);

    SparkMetadataColumnInfo[] metadataColumns = getPaimonMetadataColumns();
    SparkTableInfoChecker checker =
        SparkTableInfoChecker.create()
            .withName(tableName)
            .withColumns(getPaimonSimpleTableColumn())
            .withMetadataColumns(metadataColumns);
    checker.check(tableInfo);

    String insertData = String.format("INSERT into %s values(2,'a', 'beijing');", tableName);
    sql(insertData);

    String getMetadataSQL = String.format("SELECT __paimon_file_path FROM %s", tableName);
    List<String> queryResult = getTableMetadata(getMetadataSQL);
    Assertions.assertEquals(1, queryResult.size());
    Assertions.assertTrue(queryResult.get(0).contains(tableName));
  }

  private void testRowIndexMetadataColumn(boolean isPartitioned) {
    String tableName = "test_row_index_metadata_column";
    dropTableIfExists(tableName);
    String createTableSQL = getCreatePaimonSimpleTableString(tableName);
    if (isPartitioned) {
      createTableSQL = createTableSQL + " PARTITIONED BY (name);";
    }
    sql(createTableSQL);

    SparkTableInfo tableInfo = getTableInfo(tableName);

    SparkMetadataColumnInfo[] metadataColumns = getPaimonMetadataColumns();
    SparkTableInfoChecker checker =
        SparkTableInfoChecker.create()
            .withName(tableName)
            .withColumns(getPaimonSimpleTableColumn())
            .withMetadataColumns(metadataColumns);
    checker.check(tableInfo);

    String insertData = String.format("INSERT into %s values(2,'a', 'beijing');", tableName);
    sql(insertData);

    String getMetadataSQL = String.format("SELECT __paimon_row_index FROM %s", tableName);
    List<String> queryResult = getTableMetadata(getMetadataSQL);
    Assertions.assertEquals(1, queryResult.size());
    Assertions.assertEquals(0, Integer.parseInt(queryResult.get(0)));
  }

  private void testPaimonListAndDropPartition() {
    String tableName = "test_paimon_drop_partition";
    dropTableIfExists(tableName);
    String createTableSQL = getCreatePaimonSimpleTableString(tableName);
    createTableSQL = createTableSQL + " PARTITIONED BY (name);";
    sql(createTableSQL);

    String insertData =
        String.format(
            "INSERT into %s values(1,'a','beijing'), (2,'b','beijing'), (3,'c','beijing');",
            tableName);
    sql(insertData);
    List<String> queryResult = getTableData(tableName);
    Assertions.assertEquals(3, queryResult.size());

    List<String> partitions = getQueryData(String.format("show partitions %s", tableName));
    Assertions.assertEquals(3, partitions.size());
    Assertions.assertEquals("name=a;name=b;name=c", String.join(";", partitions));

    sql(String.format("ALTER TABLE %s DROP PARTITION (`name`='a')", tableName));
    partitions = getQueryData(String.format("show partitions %s", tableName));
    Assertions.assertEquals(2, partitions.size());
    Assertions.assertEquals("name=b;name=c", String.join(";", partitions));
  }

  private String getCreatePaimonSimpleTableString(String tableName) {
    return String.format(
        "CREATE TABLE %s (id INT COMMENT 'id comment', name STRING COMMENT '', address STRING COMMENT '') USING paimon TBLPROPERTIES ('primary-key' = 'id')",
        tableName);
  }

  private List<SparkTableInfo.SparkColumnInfo> getPaimonSimpleTableColumn() {
    return Arrays.asList(
        SparkTableInfo.SparkColumnInfo.of("id", DataTypes.IntegerType, "id comment"),
        SparkTableInfo.SparkColumnInfo.of("name", DataTypes.StringType, ""),
        SparkTableInfo.SparkColumnInfo.of("address", DataTypes.StringType, ""));
  }

  private SparkMetadataColumnInfo[] getPaimonMetadataColumns() {
    return new SparkMetadataColumnInfo[] {
      new SparkMetadataColumnInfo("__paimon_file_path", DataTypes.StringType, true),
      new SparkMetadataColumnInfo("__paimon_row_index", DataTypes.LongType, true)
    };
  }

  private SparkPaimonTable getSparkPaimonTableInstance(String tableName)
      throws NoSuchTableException {
    CatalogPlugin catalogPlugin =
        getSparkSession().sessionState().catalogManager().catalog(getCatalogName());
    Assertions.assertInstanceOf(TableCatalog.class, catalogPlugin);
    TableCatalog catalog = (TableCatalog) catalogPlugin;
    Table table = catalog.loadTable(Identifier.of(new String[] {getDefaultDatabase()}, tableName));
    return (SparkPaimonTable) table;
  }

  private long getCurrentSnapshotTimestamp(String tableName) throws NoSuchTableException {
    SparkPaimonTable sparkPaimonTable = getSparkPaimonTableInstance(tableName);
    long latestSnapshotId = getCurrentSnapshotId(tableName);
    return sparkPaimonTable.table().snapshot(latestSnapshotId).timeMillis();
  }

  private long getCurrentSnapshotId(String tableName) throws NoSuchTableException {
    SparkPaimonTable sparkPaimonTable = getSparkPaimonTableInstance(tableName);
    return sparkPaimonTable.table().latestSnapshotId().getAsLong();
  }
}<|MERGE_RESOLUTION|>--- conflicted
+++ resolved
@@ -176,24 +176,11 @@
   }
 
   @Test
-<<<<<<< HEAD
-  void testPaimonFunction() {
-    String[] catalogAndNamespaces = new String[] {getCatalogName() + ".sys", getCatalogName()};
-    Arrays.stream(catalogAndNamespaces)
-        .forEach(
-            catalogAndNamespace -> {
-              List<String> bucket =
-                  getQueryData(String.format("SELECT %s.bucket(2, 100)", catalogAndNamespace));
-              Assertions.assertEquals(1, bucket.size());
-              Assertions.assertEquals("0", bucket.get(0));
-            });
-=======
   void testShowPaimonFunctions() {
     AnalysisException analysisException =
         Assertions.assertThrows(AnalysisException.class, () -> sql("SHOW FUNCTIONS;"));
     Assertions.assertTrue(
         analysisException.getMessage().contains("Catalog paimon does not support functions"));
->>>>>>> 15732fa3
   }
 
   @Test
