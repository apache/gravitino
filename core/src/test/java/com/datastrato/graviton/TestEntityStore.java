--- conflicted
+++ resolved
@@ -168,17 +168,6 @@
             .build();
 
     TestTable table =
-<<<<<<< HEAD
-        new TestTable(
-            "table",
-            Namespace.of("metalake", "catalog", "db"),
-            "comment",
-            Maps.newHashMap(),
-            auditInfo,
-            new Column[] {column},
-            null,
-            null);
-=======
         new TestTable.Builder()
             .withId(1L)
             .withName("table")
@@ -187,8 +176,9 @@
             .withProperties(Maps.newHashMap())
             .withColumns(new Column[] {column})
             .withAuditInfo(auditInfo)
-            .build();
->>>>>>> c08c842b
+            .withDistribution(null)
+            .withSortOrders(null)
+            .build();
 
     InMemoryEntityStore store = new InMemoryEntityStore();
     store.initialize(Mockito.mock(Config.class));
