/*
 * Copyright 2023 Datastrato.
 * This software is licensed under the Apache License version 2.
 */
package com.datastrato.graviton;

import com.datastrato.graviton.catalog.CatalogOperations;
import com.datastrato.graviton.exceptions.NoSuchSchemaException;
import com.datastrato.graviton.exceptions.NoSuchTableException;
import com.datastrato.graviton.exceptions.TableAlreadyExistsException;
import com.datastrato.graviton.meta.AuditInfo;
import com.datastrato.graviton.rel.Column;
import com.datastrato.graviton.rel.Table;
import com.datastrato.graviton.rel.TableCatalog;
import com.datastrato.graviton.rel.TableChange;
import com.google.common.collect.Maps;
import java.io.IOException;
import java.time.Instant;
import java.util.Map;

public class TestCatalogOperations implements CatalogOperations, TableCatalog {

  private final Map<NameIdentifier, TestTable> tables;

  public TestCatalogOperations() {
    tables = Maps.newHashMap();
  }

  @Override
  public void initialize(Map<String, String> config) throws RuntimeException {}

  @Override
  public void close() throws IOException {}

  @Override
  public NameIdentifier[] listTables(Namespace namespace) throws NoSuchSchemaException {
    return tables.keySet().stream()
        .filter(testTable -> testTable.namespace().equals(namespace))
        .toArray(NameIdentifier[]::new);
  }

  @Override
  public Table loadTable(NameIdentifier ident) throws NoSuchTableException {
    if (tables.containsKey(ident)) {
      return tables.get(ident);
    } else {
      throw new NoSuchTableException("Table " + ident + " does not exist");
    }
  }

  @Override
  public Table createTable(
      NameIdentifier ident,
      Column[] columns,
      String comment,
      Map<String, String> properties,
      Distribution distribution,
      SortOrder[] sortOrders)
      throws NoSuchSchemaException, TableAlreadyExistsException {
    AuditInfo auditInfo =
        new AuditInfo.Builder().withCreator("test").withCreateTime(Instant.now()).build();

    TestTable table =
<<<<<<< HEAD
        new TestTable(
            ident.name(),
            ident.namespace(),
            comment,
            properties,
            auditInfo,
            columns,
            distribution,
            sortOrders);
=======
        new TestTable.Builder()
            .withId(1L)
            .withName(ident.name())
            .withNameSpace(ident.namespace())
            .withComment(comment)
            .withProperties(properties)
            .withAuditInfo(auditInfo)
            .withColumns(columns)
            .build();

>>>>>>> c08c842b
    if (tables.containsKey(ident)) {
      throw new TableAlreadyExistsException("Table " + ident + " already exists");
    } else {
      tables.put(ident, table);
    }

    return table;
  }

  @Override
  public Table alterTable(NameIdentifier ident, TableChange... changes)
      throws NoSuchTableException, IllegalArgumentException {
    throw new UnsupportedOperationException("unsupported");
  }

  @Override
  public boolean dropTable(NameIdentifier ident) {
    if (tables.containsKey(ident)) {
      tables.remove(ident);
      return true;
    } else {
      return false;
    }
  }
}<|MERGE_RESOLUTION|>--- conflicted
+++ resolved
@@ -61,17 +61,6 @@
         new AuditInfo.Builder().withCreator("test").withCreateTime(Instant.now()).build();
 
     TestTable table =
-<<<<<<< HEAD
-        new TestTable(
-            ident.name(),
-            ident.namespace(),
-            comment,
-            properties,
-            auditInfo,
-            columns,
-            distribution,
-            sortOrders);
-=======
         new TestTable.Builder()
             .withId(1L)
             .withName(ident.name())
@@ -80,9 +69,10 @@
             .withProperties(properties)
             .withAuditInfo(auditInfo)
             .withColumns(columns)
+            .withDistribution(distribution)
+            .withSortOrders(sortOrders)
             .build();
 
->>>>>>> c08c842b
     if (tables.containsKey(ident)) {
       throw new TableAlreadyExistsException("Table " + ident + " already exists");
     } else {
