--- conflicted
+++ resolved
@@ -788,27 +788,28 @@
         .build();
   }
 
-  public static GroupEntity createGroupEntity(
-<<<<<<< HEAD
-      Long id, Namespace namespace, String name, AuditInfo auditInfo, List<String> roleNames) {
-    return GroupEntity.builder()
-        .withId(id)
-        .withName(name)
-        .withNamespace(namespace)
-        .withRoleNames(roleNames)
-        .withRoleIds(null)
-        .withAuditInfo(auditInfo)
-        .build();
-  }
+    public static GroupEntity createGroupEntity(
+            Long id,
+            Namespace namespace,
+            String name,
+            AuditInfo auditInfo,
+            List<String> roleNames,
+            List<Long> roleIds) {
+        return GroupEntity.builder()
+                .withId(id)
+                .withName(name)
+                .withNamespace(namespace)
+                .withRoleNames(roleNames)
+                .withRoleIds(roleIds)
+                .withAuditInfo(auditInfo)
+                .build();
+    }
 
   public static RoleEntity createRoleEntity(
-=======
->>>>>>> c6047f45
       Long id,
       Namespace namespace,
       String name,
       AuditInfo auditInfo,
-<<<<<<< HEAD
       SecurableObject securableObject,
       List<Privilege> privileges,
       Map<String, String> properties) {
@@ -820,17 +821,6 @@
         .withAuditInfo(auditInfo)
         .withSecurableObject(securableObject)
         .withPrivileges(privileges)
-=======
-      List<String> roleNames,
-      List<Long> roleIds) {
-    return GroupEntity.builder()
-        .withId(id)
-        .withName(name)
-        .withNamespace(namespace)
-        .withRoleNames(roleNames)
-        .withRoleIds(roleIds)
-        .withAuditInfo(auditInfo)
->>>>>>> c6047f45
         .build();
   }
 }