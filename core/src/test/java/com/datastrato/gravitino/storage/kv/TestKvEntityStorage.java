/*
 * Copyright 2023 Datastrato Pvt Ltd.
 * This software is licensed under the Apache License version 2.
 */

package com.datastrato.gravitino.storage.kv;

import static com.datastrato.gravitino.Configs.DEFAULT_ENTITY_KV_STORE;
import static com.datastrato.gravitino.Configs.ENTITY_KV_STORE;
import static com.datastrato.gravitino.Configs.ENTITY_STORE;
import static com.datastrato.gravitino.Configs.ENTRY_KV_ROCKSDB_BACKEND_PATH;
import static com.datastrato.gravitino.Configs.STORE_DELETE_AFTER_TIME;
import static com.datastrato.gravitino.Configs.STORE_TRANSACTION_MAX_SKEW_TIME;

import com.datastrato.gravitino.Config;
import com.datastrato.gravitino.Configs;
import com.datastrato.gravitino.Entity;
import com.datastrato.gravitino.EntityAlreadyExistsException;
import com.datastrato.gravitino.EntitySerDeFactory;
import com.datastrato.gravitino.EntityStore;
import com.datastrato.gravitino.EntityStoreFactory;
import com.datastrato.gravitino.Metalake;
import com.datastrato.gravitino.NameIdentifier;
import com.datastrato.gravitino.Namespace;
import com.datastrato.gravitino.exceptions.AlreadyExistsException;
import com.datastrato.gravitino.exceptions.NoSuchEntityException;
import com.datastrato.gravitino.exceptions.NonEmptyEntityException;
import com.datastrato.gravitino.meta.AuditInfo;
import com.datastrato.gravitino.meta.BaseMetalake;
import com.datastrato.gravitino.meta.CatalogEntity;
import com.datastrato.gravitino.storage.TestEntityStorage;
import com.google.common.util.concurrent.ThreadFactoryBuilder;
import java.io.File;
import java.io.IOException;
import java.nio.file.Files;
import java.time.Instant;
import java.util.List;
import java.util.concurrent.CompletionService;
import java.util.concurrent.ExecutionException;
import java.util.concurrent.ExecutorCompletionService;
import java.util.concurrent.LinkedBlockingQueue;
import java.util.concurrent.ThreadPoolExecutor;
import java.util.concurrent.TimeUnit;
import org.apache.commons.io.FileUtils;
import org.junit.jupiter.api.AfterEach;
import org.junit.jupiter.api.Assertions;
import org.junit.jupiter.api.BeforeEach;
import org.junit.jupiter.api.Disabled;
import org.junit.jupiter.api.Test;
import org.mockito.Mockito;

public class TestKvEntityStorage extends TestEntityStorage {
  @BeforeEach
  @AfterEach
  public void cleanEnv() {
    try {
      FileUtils.deleteDirectory(FileUtils.getFile(KV_STORE_PATH));
    } catch (Exception e) {
      // Ignore
    }
  }

<<<<<<< HEAD
  public static BaseMetalake createBaseMakeLake(String name, AuditInfo auditInfo) {
    return BaseMetalake.builder()
        .withId(1L)
        .withName(name)
        .withAuditInfo(auditInfo)
        .withVersion(SchemaVersion.V_0_1)
        .build();
  }

  public static CatalogEntity createCatalog(Namespace namespace, String name, AuditInfo auditInfo) {
    return CatalogEntity.builder()
        .withId(1L)
        .withName(name)
        .withNamespace(namespace)
        .withType(Type.RELATIONAL)
        .withProvider("test")
        .withAuditInfo(auditInfo)
        .build();
  }

  public static SchemaEntity createSchemaEntity(
      Namespace namespace, String name, AuditInfo auditInfo) {
    return SchemaEntity.builder()
        .withId(1L)
        .withName(name)
        .withNamespace(namespace)
        .withAuditInfo(auditInfo)
        .build();
  }

  public static TableEntity createTableEntity(
      Namespace namespace, String name, AuditInfo auditInfo) {
    return TableEntity.builder()
        .withId(1L)
        .withName(name)
        .withNamespace(namespace)
        .withAuditInfo(auditInfo)
        .build();
  }

  public static FilesetEntity createFilesetEntity(
      Namespace namespace, String name, AuditInfo auditInfo) {
    return FilesetEntity.builder()
        .withId(1L)
        .withName(name)
        .withNamespace(namespace)
        .withFilesetType(Fileset.Type.MANAGED)
        .withStorageLocation("/tmp")
        .withAuditInfo(auditInfo)
        .build();
  }

  private Config getConfig() throws IOException {
    Config config = Mockito.mock(Config.class);
    Mockito.when(config.get(ENTITY_STORE)).thenReturn("kv");
    Mockito.when(config.get(ENTITY_KV_STORE)).thenReturn(DEFAULT_ENTITY_KV_STORE);
    Mockito.when(config.get(Configs.ENTITY_SERDE)).thenReturn("proto");
    Mockito.when(config.get(ENTRY_KV_ROCKSDB_BACKEND_PATH)).thenReturn(ROCKS_DB_STORE_PATH);

    Mockito.when(config.get(STORE_TRANSACTION_MAX_SKEW_TIME)).thenReturn(1000L);
    Mockito.when(config.get(STORE_DELETE_AFTER_TIME)).thenReturn(20 * 60 * 1000L);
    return config;
  }

  @Test
  void testRestart() throws IOException {
    Config config = getConfig();
    Assertions.assertEquals(ROCKS_DB_STORE_PATH, config.get(ENTRY_KV_ROCKSDB_BACKEND_PATH));
    AuditInfo auditInfo =
        AuditInfo.builder().withCreator("creator").withCreateTime(Instant.now()).build();

    try (EntityStore store = EntityStoreFactory.createEntityStore(config)) {
      store.initialize(config);
      Assertions.assertTrue(store instanceof KvEntityStore);
      store.setSerDe(EntitySerDeFactory.createEntitySerDe(config.get(Configs.ENTITY_SERDE)));

      BaseMetalake metalake = createBaseMakeLake("metalake", auditInfo);
      CatalogEntity catalog = createCatalog(Namespace.of("metalake"), "catalog", auditInfo);
      CatalogEntity catalogCopy = createCatalog(Namespace.of("metalake"), "catalogCopy", auditInfo);

      SchemaEntity schema1 =
          createSchemaEntity(Namespace.of("metalake", "catalog"), "schema1", auditInfo);
      TableEntity table1 =
          createTableEntity(Namespace.of("metalake", "catalog", "schema1"), "table1", auditInfo);
      FilesetEntity fileset1 =
          createFilesetEntity(
              Namespace.of("metalake", "catalog", "schema1"), "fileset1", auditInfo);

      // Store all entities
      store.put(metalake);
      store.put(catalog);
      store.put(catalogCopy);
      store.put(schema1);
      store.put(table1);
      store.put(fileset1);

      Assertions.assertDoesNotThrow(
          () -> store.get(NameIdentifier.of("metalake"), EntityType.METALAKE, BaseMetalake.class));
      Assertions.assertDoesNotThrow(
          () ->
              store.get(
                  NameIdentifier.of("metalake", "catalog"),
                  EntityType.CATALOG,
                  CatalogEntity.class));
      Assertions.assertDoesNotThrow(
          () ->
              store.get(
                  NameIdentifier.of("metalake", "catalog", "schema1"),
                  EntityType.SCHEMA,
                  SchemaEntity.class));
      Assertions.assertDoesNotThrow(
          () ->
              store.get(
                  NameIdentifier.of("metalake", "catalog", "schema1", "table1"),
                  EntityType.TABLE,
                  TableEntity.class));
      Assertions.assertDoesNotThrow(
          () ->
              store.get(
                  NameIdentifier.of("metalake", "catalog", "schema1", "fileset1"),
                  EntityType.FILESET,
                  FilesetEntity.class));
    }

    // It will automatically close the store we create before, then we reopen the entity store
    try (EntityStore store = EntityStoreFactory.createEntityStore(config)) {
      store.initialize(config);
      Assertions.assertTrue(store instanceof KvEntityStore);
      store.setSerDe(EntitySerDeFactory.createEntitySerDe(config.get(Configs.ENTITY_SERDE)));

      Assertions.assertDoesNotThrow(
          () -> store.get(NameIdentifier.of("metalake"), EntityType.METALAKE, BaseMetalake.class));
      Assertions.assertDoesNotThrow(
          () ->
              store.get(
                  NameIdentifier.of("metalake", "catalog"),
                  EntityType.CATALOG,
                  CatalogEntity.class));
      Assertions.assertDoesNotThrow(
          () ->
              store.get(
                  NameIdentifier.of("metalake", "catalog", "schema1"),
                  EntityType.SCHEMA,
                  SchemaEntity.class));
      Assertions.assertDoesNotThrow(
          () ->
              store.get(
                  NameIdentifier.of("metalake", "catalog", "schema1", "table1"),
                  EntityType.TABLE,
                  TableEntity.class));
      Assertions.assertDoesNotThrow(
          () ->
              store.get(
                  NameIdentifier.of("metalake", "catalog", "schema1", "fileset1"),
                  EntityType.FILESET,
                  FilesetEntity.class));
    }
  }

  @Test
  void testEntityUpdate() throws Exception {
    Config config = getConfig();

    Assertions.assertEquals(ROCKS_DB_STORE_PATH, config.get(ENTRY_KV_ROCKSDB_BACKEND_PATH));
    AuditInfo auditInfo =
        AuditInfo.builder().withCreator("creator").withCreateTime(Instant.now()).build();

    try (EntityStore store = EntityStoreFactory.createEntityStore(config)) {
      store.initialize(config);
      Assertions.assertTrue(store instanceof KvEntityStore);
      store.setSerDe(EntitySerDeFactory.createEntitySerDe(config.get(Configs.ENTITY_SERDE)));

      BaseMetalake metalake = createBaseMakeLake("metalake", auditInfo);
      CatalogEntity catalog = createCatalog(Namespace.of("metalake"), "catalog", auditInfo);
      CatalogEntity catalogCopy = createCatalog(Namespace.of("metalake"), "catalogCopy", auditInfo);

      SchemaEntity schema1 =
          createSchemaEntity(Namespace.of("metalake", "catalog"), "schema1", auditInfo);
      TableEntity table1 =
          createTableEntity(Namespace.of("metalake", "catalog", "schema1"), "table1", auditInfo);
      FilesetEntity fileset1 =
          createFilesetEntity(
              Namespace.of("metalake", "catalog", "schema1"), "fileset1", auditInfo);

      SchemaEntity schema2 =
          createSchemaEntity(Namespace.of("metalake", "catalog"), "schema2", auditInfo);
      TableEntity table1InSchema2 =
          createTableEntity(Namespace.of("metalake", "catalog", "schema2"), "table1", auditInfo);
      FilesetEntity fileset1InSchema2 =
          createFilesetEntity(
              Namespace.of("metalake", "catalog", "schema2"), "fileset1", auditInfo);

      // Store all entities
      store.put(metalake);
      store.put(catalog);
      store.put(catalogCopy);
      store.put(schema1);
      store.put(schema2);
      store.put(table1);
      store.put(table1InSchema2);
      store.put(fileset1);
      store.put(fileset1InSchema2);

      validateMetalakeChanged(store, metalake);
      validateCatalogChanged(store);
      validateSchemaChanged(store);
      validateTableChanged(store);
      validateFilesetChanged(store);
      validateDeletedTable(store);
      validateDeletedFileset(store);
      validateAlreadyExistEntity(store);
      validateNotChangedEntity(store);
    }
  }

  private void validateDeletedFileset(EntityStore store) throws IOException {
    store.delete(
        NameIdentifier.of("metalakeChanged", "catalogChanged", "schema2", "fileset1"),
        EntityType.FILESET);
    // Update a deleted entities
    Assertions.assertThrowsExactly(
        NoSuchEntityException.class,
        () ->
            store.update(
                NameIdentifier.of("metalakeChanged", "catalogChanged", "schema2", "fileset1"),
                FilesetEntity.class,
                EntityType.FILESET,
                (e) -> e));
  }

  private void validateFilesetChanged(EntityStore store) throws IOException {
    // Check fileset entities
    store.update(
        NameIdentifier.of("metalakeChanged", "catalogChanged", "schemaChanged", "fileset1"),
        FilesetEntity.class,
        EntityType.FILESET,
        e -> {
          AuditInfo auditInfo1 =
              AuditInfo.builder().withCreator("creator5").withCreateTime(Instant.now()).build();
          return createFilesetEntity(
              Namespace.of("metalakeChanged", "catalogChanged", "schemaChanged"),
              "filesetChanged",
              auditInfo1);
        });

    Assertions.assertThrowsExactly(
        NoSuchEntityException.class,
        () ->
            store.get(
                NameIdentifier.of("metalakeChanged", "catalogChanged", "schema1", "fileset1"),
                EntityType.FILESET,
                FilesetEntity.class));
    FilesetEntity updatedFileset =
        store.get(
            NameIdentifier.of(
                "metalakeChanged", "catalogChanged", "schemaChanged", "filesetChanged"),
            EntityType.FILESET,
            FilesetEntity.class);
    Assertions.assertEquals("creator5", updatedFileset.auditInfo().creator());

    Assertions.assertNotNull(
        store.get(
            NameIdentifier.of("metalakeChanged", "catalogChanged", "schema2", "fileset1"),
            EntityType.FILESET,
            FilesetEntity.class));
  }

  private void validateNotChangedEntity(EntityStore store) throws IOException {
    // Update operations do not contain any changes in name
    store.update(
        NameIdentifier.of("metalakeChanged", "catalogChanged", "schema2"),
        SchemaEntity.class,
        EntityType.SCHEMA,
        e -> {
          AuditInfo auditInfo1 =
              AuditInfo.builder().withCreator("creator6").withCreateTime(Instant.now()).build();
          return createSchemaEntity(
              Namespace.of("metalakeChanged", "catalogChanged"), "schema2", auditInfo1);
        });
    Assertions.assertEquals(
        "creator6",
        store
            .get(
                NameIdentifier.of("metalakeChanged", "catalogChanged", "schema2"),
                EntityType.SCHEMA,
                SchemaEntity.class)
            .auditInfo()
            .creator());
  }

  private void validateAlreadyExistEntity(EntityStore store) {
    // The updated entities already existed, should throw exception
    Assertions.assertThrowsExactly(
        AlreadyExistsException.class,
        () ->
            store.update(
                NameIdentifier.of("metalakeChanged", "catalogChanged", "schema2"),
                SchemaEntity.class,
                EntityType.SCHEMA,
                e -> {
                  AuditInfo auditInfo1 =
                      AuditInfo.builder()
                          .withCreator("creator5")
                          .withCreateTime(Instant.now())
                          .build();
                  return createSchemaEntity(
                      Namespace.of("metalakeChanged", "catalogChanged"),
                      "schemaChanged",
                      auditInfo1);
                }));
  }

  private void validateMetalakeChanged(EntityStore store, BaseMetalake metalake)
      throws IOException {
    // Try to check an update option is what we expected
    store.update(
        metalake.nameIdentifier(),
        BaseMetalake.class,
        EntityType.METALAKE,
        e -> {
          AuditInfo auditInfo1 =
              AuditInfo.builder().withCreator("creator1").withCreateTime(Instant.now()).build();
          return createBaseMakeLake("metalakeChanged", auditInfo1);
        });

    // Check metalake entity and sub-entities are already changed.
    BaseMetalake updatedMetalake =
        store.get(NameIdentifier.of("metalakeChanged"), EntityType.METALAKE, BaseMetalake.class);
    Assertions.assertEquals("creator1", updatedMetalake.auditInfo().creator());

    Assertions.assertThrowsExactly(
        NoSuchEntityException.class,
        () -> store.get(NameIdentifier.of("metalake"), EntityType.METALAKE, BaseMetalake.class));
    Assertions.assertNotNull(
        store.get(
            NameIdentifier.of("metalakeChanged", "catalog"),
            EntityType.CATALOG,
            CatalogEntity.class));
    Assertions.assertNotNull(
        store.get(
            NameIdentifier.of("metalakeChanged", "catalog", "schema1"),
            EntityType.SCHEMA,
            SchemaEntity.class));
    Assertions.assertNotNull(
        store.get(
            NameIdentifier.of("metalakeChanged", "catalog", "schema1", "table1"),
            EntityType.TABLE,
            TableEntity.class));
    Assertions.assertNotNull(
        store.get(
            NameIdentifier.of("metalakeChanged", "catalog", "schema1", "fileset1"),
            EntityType.FILESET,
            FilesetEntity.class));
    Assertions.assertNotNull(
        store.get(
            NameIdentifier.of("metalakeChanged", "catalog", "schema2"),
            EntityType.SCHEMA,
            SchemaEntity.class));
    Assertions.assertNotNull(
        store.get(
            NameIdentifier.of("metalakeChanged", "catalog", "schema2", "table1"),
            EntityType.TABLE,
            TableEntity.class));
    Assertions.assertNotNull(
        store.get(
            NameIdentifier.of("metalakeChanged", "catalog", "schema2", "fileset1"),
            EntityType.FILESET,
            FilesetEntity.class));
  }

  private void validateCatalogChanged(EntityStore store) throws IOException {
    // Check catalog entities and sub-entities are already changed.
    store.update(
        NameIdentifier.of("metalakeChanged", "catalog"),
        CatalogEntity.class,
        EntityType.CATALOG,
        e -> {
          AuditInfo auditInfo1 =
              AuditInfo.builder().withCreator("creator2").withCreateTime(Instant.now()).build();
          return createCatalog(Namespace.of("metalakeChanged"), "catalogChanged", auditInfo1);
        });
    CatalogEntity updatedCatalog =
        store.get(
            NameIdentifier.of("metalakeChanged", "catalogChanged"),
            EntityType.CATALOG,
            CatalogEntity.class);
    Assertions.assertEquals("creator2", updatedCatalog.auditInfo().creator());
    Assertions.assertThrowsExactly(
        NoSuchEntityException.class,
        () ->
            store.get(
                NameIdentifier.of("metalakeChanged", "catalog"),
                EntityType.CATALOG,
                CatalogEntity.class));
    Assertions.assertNotNull(
        store.get(
            NameIdentifier.of("metalakeChanged", "catalogChanged", "schema1"),
            EntityType.SCHEMA,
            SchemaEntity.class));
    Assertions.assertNotNull(
        store.get(
            NameIdentifier.of("metalakeChanged", "catalogChanged", "schema1", "table1"),
            EntityType.TABLE,
            TableEntity.class));
    Assertions.assertNotNull(
        store.get(
            NameIdentifier.of("metalakeChanged", "catalogChanged", "schema1", "fileset1"),
            EntityType.FILESET,
            FilesetEntity.class));
    Assertions.assertNotNull(
        store.get(
            NameIdentifier.of("metalakeChanged", "catalogChanged", "schema2"),
            EntityType.SCHEMA,
            SchemaEntity.class));
    Assertions.assertNotNull(
        store.get(
            NameIdentifier.of("metalakeChanged", "catalogChanged", "schema2", "table1"),
            EntityType.TABLE,
            TableEntity.class));
    Assertions.assertNotNull(
        store.get(
            NameIdentifier.of("metalakeChanged", "catalogChanged", "schema2", "fileset1"),
            EntityType.FILESET,
            FilesetEntity.class));
  }

  private void validateSchemaChanged(EntityStore store) throws IOException {
    // Check schema entities and sub-entities are already changed.
    store.update(
        NameIdentifier.of("metalakeChanged", "catalogChanged", "schema1"),
        SchemaEntity.class,
        EntityType.SCHEMA,
        e -> {
          AuditInfo auditInfo1 =
              AuditInfo.builder().withCreator("creator3").withCreateTime(Instant.now()).build();
          return createSchemaEntity(
              Namespace.of("metalakeChanged", "catalogChanged"), "schemaChanged", auditInfo1);
        });

    Assertions.assertThrowsExactly(
        NoSuchEntityException.class,
        () ->
            store.get(
                NameIdentifier.of("metalakeChanged", "catalogChanged", "schema1"),
                EntityType.SCHEMA,
                SchemaEntity.class));
    SchemaEntity updatedSchema =
        store.get(
            NameIdentifier.of("metalakeChanged", "catalogChanged", "schemaChanged"),
            EntityType.SCHEMA,
            SchemaEntity.class);
    Assertions.assertEquals("creator3", updatedSchema.auditInfo().creator());

    Assertions.assertNotNull(
        store.get(
            NameIdentifier.of("metalakeChanged", "catalogChanged", "schemaChanged"),
            EntityType.SCHEMA,
            SchemaEntity.class));
    Assertions.assertNotNull(
        store.get(
            NameIdentifier.of("metalakeChanged", "catalogChanged", "schemaChanged", "table1"),
            EntityType.TABLE,
            TableEntity.class));
    Assertions.assertNotNull(
        store.get(
            NameIdentifier.of("metalakeChanged", "catalogChanged", "schemaChanged", "fileset1"),
            EntityType.FILESET,
            FilesetEntity.class));
    Assertions.assertNotNull(
        store.get(
            NameIdentifier.of("metalakeChanged", "catalogChanged", "schema2"),
            EntityType.SCHEMA,
            SchemaEntity.class));
    Assertions.assertNotNull(
        store.get(
            NameIdentifier.of("metalakeChanged", "catalogChanged", "schema2", "table1"),
            EntityType.TABLE,
            TableEntity.class));
    Assertions.assertNotNull(
        store.get(
            NameIdentifier.of("metalakeChanged", "catalogChanged", "schema2", "fileset1"),
            EntityType.FILESET,
            FilesetEntity.class));
  }

  private void validateTableChanged(EntityStore store) throws IOException {
    // Check table entities
    store.update(
        NameIdentifier.of("metalakeChanged", "catalogChanged", "schemaChanged", "table1"),
        TableEntity.class,
        EntityType.TABLE,
        e -> {
          AuditInfo auditInfo1 =
              AuditInfo.builder().withCreator("creator4").withCreateTime(Instant.now()).build();
          return createTableEntity(
              Namespace.of("metalakeChanged", "catalogChanged", "schemaChanged"),
              "tableChanged",
              auditInfo1);
        });

    Assertions.assertThrowsExactly(
        NoSuchEntityException.class,
        () ->
            store.get(
                NameIdentifier.of("metalakeChanged", "catalogChanged", "schema1", "table1"),
                EntityType.TABLE,
                TableEntity.class));
    TableEntity updatedTable =
        store.get(
            NameIdentifier.of("metalakeChanged", "catalogChanged", "schemaChanged", "tableChanged"),
            EntityType.TABLE,
            TableEntity.class);
    Assertions.assertEquals("creator4", updatedTable.auditInfo().creator());

    Assertions.assertNotNull(
        store.get(
            NameIdentifier.of("metalakeChanged", "catalogChanged", "schema2", "table1"),
            EntityType.TABLE,
            TableEntity.class));
  }

  private void validateDeletedTable(EntityStore store) throws IOException {
    store.delete(
        NameIdentifier.of("metalakeChanged", "catalogChanged", "schema2", "table1"),
        EntityType.TABLE);
    // Update a deleted entities
    Assertions.assertThrowsExactly(
        NoSuchEntityException.class,
        () ->
            store.update(
                NameIdentifier.of("metalakeChanged", "catalogChanged", "schema2", "table1"),
                TableEntity.class,
                EntityType.TABLE,
                (e) -> e));
  }

  @Test
  void testEntityDelete() throws IOException {
    Config config = getConfig();
    Mockito.when(config.get(ENTRY_KV_ROCKSDB_BACKEND_PATH)).thenReturn("/tmp/gravitino");

    FileUtils.deleteDirectory(FileUtils.getFile("/tmp/gravitino"));

    AuditInfo auditInfo =
        AuditInfo.builder().withCreator("creator").withCreateTime(Instant.now()).build();

    try (EntityStore store = EntityStoreFactory.createEntityStore(config)) {
      store.initialize(config);
      Assertions.assertTrue(store instanceof KvEntityStore);
      store.setSerDe(EntitySerDeFactory.createEntitySerDe(config.get(Configs.ENTITY_SERDE)));

      BaseMetalake metalake = createBaseMakeLake("metalake", auditInfo);
      CatalogEntity catalog = createCatalog(Namespace.of("metalake"), "catalog", auditInfo);
      CatalogEntity catalogCopy = createCatalog(Namespace.of("metalake"), "catalogCopy", auditInfo);

      SchemaEntity schema1 =
          createSchemaEntity(Namespace.of("metalake", "catalog"), "schema1", auditInfo);
      TableEntity table1 =
          createTableEntity(Namespace.of("metalake", "catalog", "schema1"), "table1", auditInfo);
      FilesetEntity fileset1 =
          createFilesetEntity(
              Namespace.of("metalake", "catalog", "schema1"), "fileset1", auditInfo);

      SchemaEntity schema2 =
          createSchemaEntity(Namespace.of("metalake", "catalog"), "schema2", auditInfo);
      TableEntity table1InSchema2 =
          createTableEntity(Namespace.of("metalake", "catalog", "schema2"), "table1", auditInfo);
      FilesetEntity fileset1InSchema2 =
          createFilesetEntity(
              Namespace.of("metalake", "catalog", "schema2"), "fileset1", auditInfo);

      // Store all entities
      store.put(metalake);
      store.put(catalog);
      store.put(catalogCopy);
      store.put(schema1);
      store.put(schema2);
      store.put(table1);
      store.put(table1InSchema2);
      store.put(fileset1);
      store.put(fileset1InSchema2);

      validateAllEntityExist(
          metalake,
          store,
          catalog,
          catalogCopy,
          schema1,
          schema2,
          table1,
          table1InSchema2,
          fileset1,
          fileset1InSchema2);

      validateDeleteTable(store, schema2, table1, table1InSchema2);

      validateDeleteFileset(store, schema2, fileset1, fileset1InSchema2);

      validateDeleteSchema(store, schema1, table1, fileset1);

      validateDeleteCatalog(
          store, catalog, table1, schema1, table1InSchema2, schema2, fileset1, fileset1InSchema2);

      validateDeleteMetalake(store, metalake, catalogCopy);

      // Store all entities again
      store.put(metalake);
      store.put(catalog);
      store.put(catalogCopy);
      store.put(schema1);
      store.put(schema2);
      store.put(table1);
      store.put(table1InSchema2);
      store.put(fileset1);
      store.put(fileset1InSchema2);

      validateDeleteTableCascade(store, table1);

      validateDeleteFilesetCascade(store, fileset1);

      validateDeleteSchemaCascade(store, schema1, table1, fileset1);

      validateDeleteCatalogCascade(store, catalog, schema2);

      validateDeleteMetalakeCascade(store, metalake, catalog, schema2);
    }
  }

  private void validateDeleteFilesetCascade(EntityStore store, FilesetEntity fileset1)
      throws IOException {
    // Delete the fileset 'metalake.catalog.schema1.fileset1'
    Assertions.assertTrue(store.delete(fileset1.nameIdentifier(), EntityType.FILESET, true));
    Assertions.assertFalse(store.exists(fileset1.nameIdentifier(), EntityType.FILESET));
  }

  private void validateDeleteTableCascade(EntityStore store, TableEntity table1)
      throws IOException {
    // Delete the table 'metalake.catalog.schema1.table1'
    Assertions.assertTrue(store.delete(table1.nameIdentifier(), EntityType.TABLE, true));
    Assertions.assertFalse(store.exists(table1.nameIdentifier(), EntityType.TABLE));
  }

  private void validateDeleteFileset(
      EntityStore store,
      SchemaEntity schema2,
      FilesetEntity fileset1,
      FilesetEntity fileset1InSchema2)
      throws IOException {
    // Delete the fileset 'metalake.catalog.schema2.fileset1'
    Assertions.assertTrue(store.delete(fileset1InSchema2.nameIdentifier(), EntityType.FILESET));
    Assertions.assertFalse(store.exists(fileset1InSchema2.nameIdentifier(), EntityType.FILESET));

    // Make sure fileset 'metalake.catalog.schema1.fileset1' still exist;
    Assertions.assertEquals(
        fileset1, store.get(fileset1.nameIdentifier(), EntityType.FILESET, FilesetEntity.class));
    // Make sure schema 'metalake.catalog.schema2' still exist;
    Assertions.assertEquals(
        schema2, store.get(schema2.nameIdentifier(), EntityType.SCHEMA, SchemaEntity.class));
  }

  private void validateDeleteMetalakeCascade(
      EntityStore store, BaseMetalake metalake, CatalogEntity catalog, SchemaEntity schema2)
      throws IOException {
    Assertions.assertTrue(store.delete(metalake.nameIdentifier(), EntityType.METALAKE, true));

    // catalog has already deleted, so we can't delete it again and should return false
    Assertions.assertFalse(store.delete(catalog.nameIdentifier(), EntityType.CATALOG));
    Assertions.assertFalse(store.delete(schema2.nameIdentifier(), EntityType.SCHEMA));
    Assertions.assertFalse(store.delete(metalake.nameIdentifier(), EntityType.METALAKE));
  }

  private void validateDeleteCatalogCascade(
      EntityStore store, CatalogEntity catalog, SchemaEntity schema2) throws IOException {
    Assertions.assertThrowsExactly(
        NonEmptyEntityException.class,
        () -> store.delete(catalog.nameIdentifier(), EntityType.CATALOG));
    store.delete(catalog.nameIdentifier(), EntityType.CATALOG, true);
    NameIdentifier id = catalog.nameIdentifier();
    Assertions.assertThrowsExactly(
        NoSuchEntityException.class, () -> store.get(id, EntityType.CATALOG, CatalogEntity.class));

    Assertions.assertThrowsExactly(
        NoSuchEntityException.class,
        () -> store.get(schema2.nameIdentifier(), EntityType.SCHEMA, SchemaEntity.class));
  }

  private void validateDeleteSchemaCascade(
      EntityStore store, SchemaEntity schema1, TableEntity table1, FilesetEntity fileset1)
      throws IOException {
    store.put(table1);
    store.put(fileset1);

    Assertions.assertThrowsExactly(
        NonEmptyEntityException.class,
        () -> store.delete(schema1.nameIdentifier(), EntityType.SCHEMA));

    Assertions.assertEquals(
        schema1, store.get(schema1.nameIdentifier(), EntityType.SCHEMA, SchemaEntity.class));

    // Test cascade delete
    store.delete(schema1.nameIdentifier(), EntityType.SCHEMA, true);
    try {
      store.get(table1.nameIdentifier(), EntityType.TABLE, TableEntity.class);
    } catch (Exception e) {
      Assertions.assertTrue(e instanceof NoSuchEntityException);
      Assertions.assertTrue(e.getMessage().contains("metalake.catalog.schema1"));
    }

    Assertions.assertThrows(
        NoSuchEntityException.class,
        () -> store.get(fileset1.nameIdentifier(), EntityType.FILESET, FilesetEntity.class));
  }

  private static void validateDeleteMetalake(
      EntityStore store, BaseMetalake metalake, CatalogEntity catalogCopy) throws IOException {
    // Now delete catalog 'catalogCopy' and metalake
    Assertions.assertThrowsExactly(
        NonEmptyEntityException.class,
        () -> store.delete(metalake.nameIdentifier(), EntityType.METALAKE));
    store.delete(catalogCopy.nameIdentifier(), EntityType.CATALOG);
    Assertions.assertFalse(store.exists(catalogCopy.nameIdentifier(), EntityType.CATALOG));

    store.delete(metalake.nameIdentifier(), EntityType.METALAKE);
    Assertions.assertFalse(store.exists(metalake.nameIdentifier(), EntityType.METALAKE));
  }

  private static void validateDeleteCatalog(
      EntityStore store,
      CatalogEntity catalog,
      TableEntity table1,
      SchemaEntity schema1,
      TableEntity table1InSchema2,
      SchemaEntity schema2,
      FilesetEntity fileset1,
      FilesetEntity fileset1InSchema2)
      throws IOException {
    // Now try to delete all schemas under catalog;
    Assertions.assertThrowsExactly(
        NonEmptyEntityException.class,
        () -> store.delete(catalog.nameIdentifier(), EntityType.CATALOG));
    store.delete(table1.nameIdentifier(), EntityType.TABLE);
    store.delete(fileset1.nameIdentifier(), EntityType.FILESET);
    store.delete(schema1.nameIdentifier(), EntityType.SCHEMA);
    store.delete(table1InSchema2.nameIdentifier(), EntityType.TABLE);
    store.delete(fileset1InSchema2.nameIdentifier(), EntityType.FILESET);
    store.delete(schema2.nameIdentifier(), EntityType.SCHEMA);

    store.delete(catalog.nameIdentifier(), EntityType.CATALOG);
    Assertions.assertFalse(store.exists(catalog.nameIdentifier(), EntityType.CATALOG));
  }

  private static void validateDeleteSchema(
      EntityStore store, SchemaEntity schema1, TableEntity table1, FilesetEntity fileset1)
      throws IOException {
    // Delete the schema 'metalake.catalog.schema1' but failed, because it ha sub-entities;
    NonEmptyEntityException exception =
        Assertions.assertThrowsExactly(
            NonEmptyEntityException.class,
            () -> store.delete(schema1.nameIdentifier(), EntityType.SCHEMA));
    Assertions.assertTrue(exception.getMessage().contains("metalake.catalog.schema1.table1"));
    // Make sure schema 'metalake.catalog.schema1' and table 'metalake.catalog.schema1.table1'
    // and table 'metalake.catalog.schema1.fileset1' has not been deleted yet;
    Assertions.assertTrue(store.exists(schema1.nameIdentifier(), EntityType.SCHEMA));
    Assertions.assertTrue(store.exists(table1.nameIdentifier(), EntityType.TABLE));
    Assertions.assertTrue(store.exists(fileset1.nameIdentifier(), EntityType.FILESET));

    // Delete table1,fileset1 and schema1
    Assertions.assertTrue(store.delete(table1.nameIdentifier(), EntityType.TABLE));
    Assertions.assertTrue(store.delete(fileset1.nameIdentifier(), EntityType.FILESET));
    Assertions.assertTrue(store.delete(schema1.nameIdentifier(), EntityType.SCHEMA));
    // Make sure table1, fileset1 in 'metalake.catalog.schema1' can't be access;
    Assertions.assertFalse(store.exists(table1.nameIdentifier(), EntityType.TABLE));
    Assertions.assertFalse(store.exists(fileset1.nameIdentifier(), EntityType.FILESET));
    Assertions.assertFalse(store.exists(schema1.nameIdentifier(), EntityType.SCHEMA));
    // Now we re-insert table1 and schema1, and everything should be OK
    store.put(schema1);
    store.put(table1);
    store.put(fileset1);
    Assertions.assertEquals(
        schema1, store.get(schema1.nameIdentifier(), EntityType.SCHEMA, SchemaEntity.class));
    Assertions.assertEquals(
        table1, store.get(table1.nameIdentifier(), EntityType.TABLE, TableEntity.class));
    Assertions.assertEquals(
        fileset1, store.get(fileset1.nameIdentifier(), EntityType.FILESET, FilesetEntity.class));
  }

  private void validateDeleteTable(
      EntityStore store, SchemaEntity schema2, TableEntity table1, TableEntity table1InSchema2)
      throws IOException {
    // Delete the table 'metalake.catalog.schema2.table1'
    Assertions.assertTrue(store.delete(table1InSchema2.nameIdentifier(), EntityType.TABLE));
    Assertions.assertFalse(store.exists(table1InSchema2.nameIdentifier(), EntityType.TABLE));

    // Make sure table 'metalake.catalog.schema1.table1' still exist;
    Assertions.assertEquals(
        table1, store.get(table1.nameIdentifier(), EntityType.TABLE, TableEntity.class));
    // Make sure schema 'metalake.catalog.schema2' still exist;
    Assertions.assertEquals(
        schema2, store.get(schema2.nameIdentifier(), EntityType.SCHEMA, SchemaEntity.class));
    // Re-insert table1Inschema2 and everything is OK
    store.put(table1InSchema2);
    Assertions.assertTrue(store.exists(table1InSchema2.nameIdentifier(), EntityType.TABLE));
  }

  private static void validateAllEntityExist(
      BaseMetalake metalake,
      EntityStore store,
      CatalogEntity catalog,
      CatalogEntity catalogCopy,
      SchemaEntity schema1,
      SchemaEntity schema2,
      TableEntity table1,
      TableEntity table1InSchema2,
      FilesetEntity fileset1,
      FilesetEntity fileset1Inschema2)
      throws IOException {
    // Now try to get
    Assertions.assertEquals(
        metalake, store.get(metalake.nameIdentifier(), EntityType.METALAKE, BaseMetalake.class));
    Assertions.assertEquals(
        catalog, store.get(catalog.nameIdentifier(), EntityType.CATALOG, CatalogEntity.class));
    Assertions.assertEquals(
        catalogCopy,
        store.get(catalogCopy.nameIdentifier(), EntityType.CATALOG, CatalogEntity.class));
    Assertions.assertEquals(
        schema1, store.get(schema1.nameIdentifier(), EntityType.SCHEMA, SchemaEntity.class));
    Assertions.assertEquals(
        schema2, store.get(schema2.nameIdentifier(), EntityType.SCHEMA, SchemaEntity.class));
    Assertions.assertEquals(
        table1, store.get(table1.nameIdentifier(), EntityType.TABLE, TableEntity.class));
    Assertions.assertEquals(
        table1InSchema2,
        store.get(table1InSchema2.nameIdentifier(), EntityType.TABLE, TableEntity.class));
    Assertions.assertEquals(
        fileset1, store.get(fileset1.nameIdentifier(), EntityType.FILESET, FilesetEntity.class));
    Assertions.assertEquals(
        fileset1Inschema2,
        store.get(fileset1Inschema2.nameIdentifier(), EntityType.FILESET, FilesetEntity.class));
  }

=======
>>>>>>> 6641d70f
  @Test
  void testCreateKvEntityStore() throws IOException {
    Config config = getConfig();
    Mockito.when(config.get(ENTRY_KV_ROCKSDB_BACKEND_PATH)).thenReturn("/tmp/gravitino");

    FileUtils.deleteDirectory(FileUtils.getFile("/tmp/gravitino"));

    try (EntityStore store = EntityStoreFactory.createEntityStore(config)) {
      store.initialize(config);
      Assertions.assertTrue(store instanceof KvEntityStore);
      store.setSerDe(EntitySerDeFactory.createEntitySerDe(config.get(Configs.ENTITY_SERDE)));

      AuditInfo auditInfo =
          AuditInfo.builder().withCreator("creator").withCreateTime(Instant.now()).build();

      BaseMetalake metalake = createBaseMakeLake(1L, "metalake", auditInfo);
      BaseMetalake metalakeCopy = createBaseMakeLake(2L, "metalakeCopy", auditInfo);
      CatalogEntity catalog = createCatalog(1L, Namespace.of("metalake"), "catalog", auditInfo);
      CatalogEntity catalogCopy =
          createCatalog(2L, Namespace.of("metalake"), "catalogCopy", auditInfo);
      CatalogEntity catalogCopyAgain =
          createCatalog(3L, Namespace.of("metalake"), "catalogCopyAgain", auditInfo);

      // First, we try to test transactional is OK
      final NameIdentifier metalakeID1 = metalake.nameIdentifier();
      Assertions.assertThrows(
          NoSuchEntityException.class,
          () -> store.get(metalakeID1, Entity.EntityType.METALAKE, BaseMetalake.class));

      store.put(metalake);
      store.put(catalog);
      store.put(metalakeCopy);
      store.put(catalogCopy);
      store.put(catalogCopyAgain);

      Metalake retrievedMetalake =
          store.get(metalake.nameIdentifier(), Entity.EntityType.METALAKE, BaseMetalake.class);
      Assertions.assertEquals(metalake, retrievedMetalake);
      CatalogEntity retrievedCatalog =
          store.get(catalog.nameIdentifier(), Entity.EntityType.CATALOG, CatalogEntity.class);
      Assertions.assertEquals(catalog, retrievedCatalog);
      Metalake retrievedMetalakeCopy =
          store.get(metalakeCopy.nameIdentifier(), Entity.EntityType.METALAKE, BaseMetalake.class);
      Assertions.assertEquals(metalakeCopy, retrievedMetalakeCopy);
      CatalogEntity retrievedCatalogCopy =
          store.get(catalogCopy.nameIdentifier(), Entity.EntityType.CATALOG, CatalogEntity.class);
      Assertions.assertEquals(catalogCopy, retrievedCatalogCopy);

      // Test scan and store list interface
      List<CatalogEntity> catalogEntityList =
          store.list(catalog.namespace(), CatalogEntity.class, Entity.EntityType.CATALOG);
      Assertions.assertEquals(3, catalogEntityList.size());
      Assertions.assertTrue(catalogEntityList.contains(catalog));
      Assertions.assertTrue(catalogEntityList.contains(catalogCopy));
      Assertions.assertTrue(catalogEntityList.contains(catalogCopyAgain));

      Assertions.assertThrows(EntityAlreadyExistsException.class, () -> store.put(catalog, false));
      store.delete(catalog.nameIdentifier(), Entity.EntityType.CATALOG);
      final NameIdentifier metalakeID2 = catalog.nameIdentifier();
      Assertions.assertThrows(
          NoSuchEntityException.class,
          () -> store.get(metalakeID2, Entity.EntityType.CATALOG, CatalogEntity.class));

      Assertions.assertThrows(
          EntityAlreadyExistsException.class, () -> store.put(catalogCopy, false));
      store.delete(catalogCopy.nameIdentifier(), Entity.EntityType.CATALOG);
      final NameIdentifier metalakeID3 = catalogCopy.nameIdentifier();
      Assertions.assertThrows(
          NoSuchEntityException.class,
          () -> store.get(metalakeID3, Entity.EntityType.CATALOG, CatalogEntity.class));

      Assertions.assertThrowsExactly(
          NonEmptyEntityException.class,
          () -> store.delete(metalake.nameIdentifier(), Entity.EntityType.METALAKE));
      store.delete(catalogCopyAgain.nameIdentifier(), Entity.EntityType.CATALOG);
      Assertions.assertTrue(store.delete(metalake.nameIdentifier(), Entity.EntityType.METALAKE));
      final NameIdentifier metalakeID4 = metalake.nameIdentifier();
      Assertions.assertThrows(
          NoSuchEntityException.class,
          () -> store.get(metalakeID4, Entity.EntityType.METALAKE, BaseMetalake.class));

      // Test update
      BaseMetalake updatedMetalake = createBaseMakeLake(1L, "updatedMetalake", auditInfo);
      store.put(metalake);
      store.update(
          metalake.nameIdentifier(),
          BaseMetalake.class,
          Entity.EntityType.METALAKE,
          l -> updatedMetalake);
      Assertions.assertEquals(
          updatedMetalake,
          store.get(
              updatedMetalake.nameIdentifier(), Entity.EntityType.METALAKE, BaseMetalake.class));
      final NameIdentifier metalakeID5 = metalake.nameIdentifier();
      Assertions.assertThrows(
          NoSuchEntityException.class,
          () -> store.get(metalakeID5, Entity.EntityType.METALAKE, BaseMetalake.class));

      // Add new updateMetaLake.
      // 'updatedMetalake2' is a new name, which will trigger id allocation
      BaseMetalake updatedMetalake2 = createBaseMakeLake(3L, "updatedMetalake2", auditInfo);
      store.put(updatedMetalake2);
    }
  }

  @Test
  @Disabled("KvEntityStore is not thread safe after issue #780")
  void testConcurrentIssues() throws IOException, ExecutionException, InterruptedException {
    Config config = getConfig();
    File baseDir = new File(System.getProperty("java.io.tmpdir"));
    File file = Files.createTempDirectory(baseDir.toPath(), "test").toFile();
    file.deleteOnExit();
    Mockito.when(config.get(ENTRY_KV_ROCKSDB_BACKEND_PATH)).thenReturn(file.getAbsolutePath());

    ThreadPoolExecutor threadPoolExecutor =
        new ThreadPoolExecutor(
            10,
            20,
            0L,
            TimeUnit.MILLISECONDS,
            new LinkedBlockingQueue<Runnable>(1000),
            new ThreadFactoryBuilder().setDaemon(true).setNameFormat("gravitino-t-%d").build());

    CompletionService<Boolean> future = new ExecutorCompletionService<>(threadPoolExecutor);

    try (EntityStore store = EntityStoreFactory.createEntityStore(config)) {
      store.initialize(config);
      Assertions.assertTrue(store instanceof KvEntityStore);
      store.setSerDe(EntitySerDeFactory.createEntitySerDe(config.get(Configs.ENTITY_SERDE)));

      AuditInfo auditInfo =
          AuditInfo.builder().withCreator("creator").withCreateTime(Instant.now()).build();

      BaseMetalake metalake = createBaseMakeLake(1L, "metalake", auditInfo);
      CatalogEntity catalog = createCatalog(1L, Namespace.of("metalake"), "catalog", auditInfo);

      store.put(metalake);
      store.put(catalog);
      Assertions.assertNotNull(
          store.get(catalog.nameIdentifier(), Entity.EntityType.CATALOG, CatalogEntity.class));

      // Delete the catalog entity, and we try to use multi-thread to delete it and make sure only
      // one thread can delete it.
      for (int i = 0; i < 10; i++) {
        future.submit(
            () ->
                store.delete(NameIdentifier.of("metalake", "catalog"), Entity.EntityType.CATALOG));
      }
      int totalSuccessNum = 0;
      for (int i = 0; i < 10; i++) {
        totalSuccessNum += future.take().get() ? 1 : 0;
      }
      Assertions.assertEquals(1, totalSuccessNum);

      // Try to use multi-thread to put the same catalog entity, and make sure only one thread can
      // put it.
      for (int i = 0; i < 20; i++) {
        future.submit(
            () -> {
              store.put(catalog); /* overwrite is false, then only one will save it successfully */
              return null;
            });
      }

      int totalFailed = 0;
      for (int i = 0; i < 20; i++) {
        try {
          future.take().get();
        } catch (Exception e) {
          Assertions.assertTrue(e.getCause() instanceof EntityAlreadyExistsException);
          totalFailed++;
        }
      }
      Assertions.assertEquals(19, totalFailed);

      // Try to use multi-thread to update the same catalog entity, and make sure only one thread
      // can update it.
      for (int i = 0; i < 10; i++) {
        future.submit(
            () -> {
              // Ten threads rename the catalog entity from 'catalog' to 'catalog1' at the same
              // time.
              store.update(
                  NameIdentifier.of("metalake", "catalog"),
                  CatalogEntity.class,
                  Entity.EntityType.CATALOG,
                  e -> {
                    AuditInfo auditInfo1 =
                        AuditInfo.builder()
                            .withCreator("creator1")
                            .withCreateTime(Instant.now())
                            .build();
                    return createCatalog(1L, Namespace.of("metalake"), "catalog1", auditInfo1);
                  });
              return null;
            });
      }

      totalFailed = 0;
      for (int i = 0; i < 10; i++) {
        try {
          future.take().get();
        } catch (Exception e) {
          // It may throw NoSuchEntityException or AlreadyExistsException
          // NoSuchEntityException: because old entity has been renamed by the other thread already,
          // we can't get the old one.
          // AlreadyExistsException: because the entity has been renamed by the other thread
          // already, we can't rename it again.
          Assertions.assertTrue(
              e.getCause() instanceof AlreadyExistsException
                  || e.getCause() instanceof NoSuchEntityException);
          totalFailed++;
        }
      }
      Assertions.assertEquals(9, totalFailed);
    }
  }
<<<<<<< HEAD

  @Test
  void testStorageLayoutVersion() throws IOException {
    Config config = getConfig();
    File baseDir = new File(System.getProperty("java.io.tmpdir"));
    File file = Files.createTempDirectory(baseDir.toPath(), "test").toFile();
    file.deleteOnExit();
    Mockito.when(config.get(ENTRY_KV_ROCKSDB_BACKEND_PATH)).thenReturn(file.getAbsolutePath());

    // First time create entity store, the storage layout version should be DEFAULT_LAYOUT_VERSION
    try (EntityStore store = EntityStoreFactory.createEntityStore(config)) {
      store.initialize(config);
      Assertions.assertTrue(store instanceof KvEntityStore);
      store.setSerDe(EntitySerDeFactory.createEntitySerDe(config.get(Configs.ENTITY_SERDE)));
      KvEntityStore entityStore = (KvEntityStore) store;
      Assertions.assertEquals(StorageLayoutVersion.V1, entityStore.storageLayoutVersion);
    }

    // Second time create entity store, the storage layout version should be DEFAULT_LAYOUT_VERSION
    try (EntityStore store = EntityStoreFactory.createEntityStore(config)) {
      store.initialize(config);
      Assertions.assertTrue(store instanceof KvEntityStore);
      store.setSerDe(EntitySerDeFactory.createEntitySerDe(config.get(Configs.ENTITY_SERDE)));
      KvEntityStore entityStore = (KvEntityStore) store;
      Assertions.assertEquals(StorageLayoutVersion.V1, entityStore.storageLayoutVersion);
    }
  }

  @Test
  void testDeleteAndRename() throws IOException {
    Config config = getConfig();
    File baseDir = new File(System.getProperty("java.io.tmpdir"));
    File file = Files.createTempDirectory(baseDir.toPath(), "test").toFile();
    file.deleteOnExit();
    Mockito.when(config.get(ENTRY_KV_ROCKSDB_BACKEND_PATH)).thenReturn(file.getAbsolutePath());

    try (EntityStore store = EntityStoreFactory.createEntityStore(config)) {
      store.initialize(config);
      Assertions.assertTrue(store instanceof KvEntityStore);
      store.setSerDe(EntitySerDeFactory.createEntitySerDe(config.get(Configs.ENTITY_SERDE)));

      AuditInfo auditInfo =
          AuditInfo.builder().withCreator("creator").withCreateTime(Instant.now()).build();

      BaseMetalake metalake1 = createBaseMakeLake("metalake1", auditInfo);
      BaseMetalake metalake2 = createBaseMakeLake("metalake2", auditInfo);
      BaseMetalake metalake3 = createBaseMakeLake("metalake3", auditInfo);

      store.put(metalake1);
      store.put(metalake2);
      store.put(metalake3);

      store.delete(NameIdentifier.of("metalake1"), EntityType.METALAKE);
      store.delete(NameIdentifier.of("metalake2"), EntityType.METALAKE);
      store.delete(NameIdentifier.of("metalake3"), EntityType.METALAKE);

      // Rename metalake1 --> metalake2
      store.put(metalake1);
      store.update(
          NameIdentifier.of("metalake1"),
          BaseMetalake.class,
          EntityType.METALAKE,
          e -> createBaseMakeLake("metalake2", (AuditInfo) e.auditInfo()));

      // Rename metalake3 --> metalake1
      store.put(metalake3);
      store.update(
          NameIdentifier.of("metalake3"),
          BaseMetalake.class,
          EntityType.METALAKE,
          e -> createBaseMakeLake("metalake1", (AuditInfo) e.auditInfo()));

      // Rename metalake3 --> metalake2
      store.put(metalake3);
      store.delete(NameIdentifier.of("metalake2"), EntityType.METALAKE);
      store.update(
          NameIdentifier.of("metalake3"),
          BaseMetalake.class,
          EntityType.METALAKE,
          e -> createBaseMakeLake("metalake2", (AuditInfo) e.auditInfo()));

      // Finally, only metalake2 and metalake1 are left.
      Assertions.assertDoesNotThrow(
          () -> store.get(NameIdentifier.of("metalake2"), EntityType.METALAKE, BaseMetalake.class));
      Assertions.assertDoesNotThrow(
          () -> store.get(NameIdentifier.of("metalake1"), EntityType.METALAKE, BaseMetalake.class));
      NameIdentifier id = NameIdentifier.of("metalake3");
      Assertions.assertThrows(
          NoSuchEntityException.class,
          () -> store.get(id, EntityType.METALAKE, BaseMetalake.class));

      // Test catalog
      CatalogEntity catalog1 = createCatalog(Namespace.of("metalake1"), "catalog1", auditInfo);
      CatalogEntity catalog2 = createCatalog(Namespace.of("metalake1"), "catalog2", auditInfo);

      store.put(catalog1);
      store.put(catalog2);

      store.delete(NameIdentifier.of("metalake1", "catalog1"), EntityType.CATALOG);
      store.delete(NameIdentifier.of("metalake1", "catalog2"), EntityType.CATALOG);

      store.put(catalog1);
      // Should be OK;
      store.update(
          NameIdentifier.of("metalake1", "catalog1"),
          CatalogEntity.class,
          EntityType.CATALOG,
          e -> createCatalog(Namespace.of("metalake1"), "catalog2", (AuditInfo) e.auditInfo()));

      // Test schema
      SchemaEntity schema1 =
          createSchemaEntity(Namespace.of("metalake1", "catalog2"), "schema1", auditInfo);
      SchemaEntity schema2 =
          createSchemaEntity(Namespace.of("metalake1", "catalog2"), "schema2", auditInfo);

      store.put(schema1);
      store.put(schema2);

      store.delete(NameIdentifier.of("metalake1", "catalog2", "schema1"), EntityType.SCHEMA);
      store.delete(NameIdentifier.of("metalake1", "catalog2", "schema2"), EntityType.SCHEMA);

      store.put(schema1);
      store.update(
          NameIdentifier.of("metalake1", "catalog2", "schema1"),
          SchemaEntity.class,
          EntityType.SCHEMA,
          e -> createSchemaEntity(Namespace.of("metalake1", "catalog2"), "schema2", e.auditInfo()));

      // Test table
      TableEntity table1 =
          createTableEntity(Namespace.of("metalake1", "catalog2", "schema2"), "table1", auditInfo);
      TableEntity table2 =
          createTableEntity(Namespace.of("metalake1", "catalog2", "schema2"), "table2", auditInfo);

      store.put(table1);
      store.put(table2);

      store.delete(
          NameIdentifier.of("metalake1", "catalog2", "schema2", "table1"), EntityType.TABLE);
      store.delete(
          NameIdentifier.of("metalake1", "catalog2", "schema2", "table2"), EntityType.TABLE);

      store.put(table1);
      store.update(
          NameIdentifier.of("metalake1", "catalog2", "schema2", "table1"),
          TableEntity.class,
          EntityType.TABLE,
          e ->
              createTableEntity(
                  Namespace.of("metalake1", "catalog2", "schema2"), "table2", e.auditInfo()));

      // Test Fileset
      FilesetEntity fileset1 =
          createFilesetEntity(
              Namespace.of("metalake1", "catalog2", "schema2"), "fileset1", auditInfo);
      FilesetEntity fileset2 =
          createFilesetEntity(
              Namespace.of("metalake1", "catalog2", "schema2"), "fileset2", auditInfo);

      store.put(fileset1);
      store.put(fileset2);

      store.delete(
          NameIdentifier.of("metalake1", "catalog2", "schema2", "fileset1"), EntityType.FILESET);
      store.delete(
          NameIdentifier.of("metalake1", "catalog2", "schema2", "fileset2"), EntityType.FILESET);

      store.put(fileset1);
      store.update(
          NameIdentifier.of("metalake1", "catalog2", "schema2", "fileset1"),
          FilesetEntity.class,
          EntityType.FILESET,
          e ->
              createFilesetEntity(
                  Namespace.of("metalake1", "catalog2", "schema2"), "fileset2", e.auditInfo()));
    }
  }

  @Test
  void testRemoveWithGCCollector() throws IOException, InterruptedException {
    Config config = getConfig();
    File baseDir = new File(System.getProperty("java.io.tmpdir"));
    File file = Files.createTempDirectory(baseDir.toPath(), "test").toFile();
    file.deleteOnExit();
    Mockito.when(config.get(ENTRY_KV_ROCKSDB_BACKEND_PATH)).thenReturn(file.getAbsolutePath());

    try (EntityStore store = EntityStoreFactory.createEntityStore(config)) {
      store.initialize(config);

      if (!(store instanceof KvEntityStore)) {
        return;
      }
      KvEntityStore kvEntityStore = (KvEntityStore) store;

      store.setSerDe(EntitySerDeFactory.createEntitySerDe(config.get(Configs.ENTITY_SERDE)));
      AuditInfo auditInfo =
          AuditInfo.builder().withCreator("creator").withCreateTime(Instant.now()).build();

      BaseMetalake metalake1 = createBaseMakeLake("metalake1", auditInfo);
      BaseMetalake metalake2 = createBaseMakeLake("metalake2", auditInfo);
      BaseMetalake metalake3 = createBaseMakeLake("metalake3", auditInfo);

      store.put(metalake1);
      store.put(metalake2);
      store.put(metalake3);

      store.delete(NameIdentifier.of("metalake1"), EntityType.METALAKE);
      store.delete(NameIdentifier.of("metalake2"), EntityType.METALAKE);
      store.delete(NameIdentifier.of("metalake3"), EntityType.METALAKE);

      store.put(metalake1);
      store.put(metalake2);
      store.put(metalake3);

      Mockito.when(config.get(STORE_DELETE_AFTER_TIME)).thenReturn(1000L);
      Thread.sleep(1500);

      kvEntityStore.kvGarbageCollector.collectAndClean();

      Assertions.assertDoesNotThrow(
          () -> store.get(NameIdentifier.of("metalake1"), EntityType.METALAKE, BaseMetalake.class));
      Assertions.assertDoesNotThrow(
          () -> store.get(NameIdentifier.of("metalake2"), EntityType.METALAKE, BaseMetalake.class));
      Assertions.assertDoesNotThrow(
          () -> store.get(NameIdentifier.of("metalake3"), EntityType.METALAKE, BaseMetalake.class));

      // Test catalog
      CatalogEntity catalog1 = createCatalog(Namespace.of("metalake1"), "catalog1", auditInfo);
      CatalogEntity catalog2 = createCatalog(Namespace.of("metalake1"), "catalog2", auditInfo);

      store.put(catalog1);
      store.put(catalog2);

      store.delete(NameIdentifier.of("metalake1", "catalog1"), EntityType.CATALOG);
      store.delete(NameIdentifier.of("metalake1", "catalog2"), EntityType.CATALOG);

      store.put(catalog1);
      store.put(catalog2);

      Mockito.when(config.get(STORE_DELETE_AFTER_TIME)).thenReturn(1000L);
      Thread.sleep(1500);

      kvEntityStore.kvGarbageCollector.collectAndClean();

      Assertions.assertDoesNotThrow(
          () ->
              store.get(
                  NameIdentifier.of("metalake1", "catalog1"),
                  EntityType.CATALOG,
                  CatalogEntity.class));
      Assertions.assertDoesNotThrow(
          () ->
              store.get(
                  NameIdentifier.of("metalake1", "catalog2"),
                  EntityType.CATALOG,
                  CatalogEntity.class));

      // Test schema
      SchemaEntity schema1 =
          createSchemaEntity(Namespace.of("metalake1", "catalog2"), "schema1", auditInfo);
      SchemaEntity schema2 =
          createSchemaEntity(Namespace.of("metalake1", "catalog2"), "schema2", auditInfo);

      store.put(schema1);
      store.put(schema2);

      store.delete(NameIdentifier.of("metalake1", "catalog2", "schema1"), EntityType.SCHEMA);
      store.delete(NameIdentifier.of("metalake1", "catalog2", "schema2"), EntityType.SCHEMA);

      store.put(schema1);
      store.put(schema2);

      Mockito.when(config.get(STORE_DELETE_AFTER_TIME)).thenReturn(1000L);
      Thread.sleep(1500);
      kvEntityStore.kvGarbageCollector.collectAndClean();

      Assertions.assertDoesNotThrow(
          () ->
              store.get(
                  NameIdentifier.of("metalake1", "catalog2", "schema1"),
                  EntityType.SCHEMA,
                  SchemaEntity.class));
      Assertions.assertDoesNotThrow(
          () ->
              store.get(
                  NameIdentifier.of("metalake1", "catalog2", "schema2"),
                  EntityType.SCHEMA,
                  SchemaEntity.class));

      // Test table
      TableEntity table1 =
          createTableEntity(Namespace.of("metalake1", "catalog2", "schema2"), "table1", auditInfo);
      TableEntity table2 =
          createTableEntity(Namespace.of("metalake1", "catalog2", "schema2"), "table2", auditInfo);

      store.put(table1);
      store.put(table2);

      store.delete(
          NameIdentifier.of("metalake1", "catalog2", "schema2", "table1"), EntityType.TABLE);
      store.delete(
          NameIdentifier.of("metalake1", "catalog2", "schema2", "table2"), EntityType.TABLE);

      store.put(table1);
      store.put(table2);

      Mockito.when(config.get(STORE_DELETE_AFTER_TIME)).thenReturn(1000L);
      Thread.sleep(1500);
      kvEntityStore.kvGarbageCollector.collectAndClean();

      Assertions.assertDoesNotThrow(
          () ->
              store.get(
                  NameIdentifier.of("metalake1", "catalog2", "schema2", "table1"),
                  EntityType.TABLE,
                  TableEntity.class));
      Assertions.assertDoesNotThrow(
          () ->
              store.get(
                  NameIdentifier.of("metalake1", "catalog2", "schema2", "table2"),
                  EntityType.TABLE,
                  TableEntity.class));
    }
  }
=======
>>>>>>> 6641d70f
}<|MERGE_RESOLUTION|>--- conflicted
+++ resolved
@@ -60,849 +60,6 @@
     }
   }
 
-<<<<<<< HEAD
-  public static BaseMetalake createBaseMakeLake(String name, AuditInfo auditInfo) {
-    return BaseMetalake.builder()
-        .withId(1L)
-        .withName(name)
-        .withAuditInfo(auditInfo)
-        .withVersion(SchemaVersion.V_0_1)
-        .build();
-  }
-
-  public static CatalogEntity createCatalog(Namespace namespace, String name, AuditInfo auditInfo) {
-    return CatalogEntity.builder()
-        .withId(1L)
-        .withName(name)
-        .withNamespace(namespace)
-        .withType(Type.RELATIONAL)
-        .withProvider("test")
-        .withAuditInfo(auditInfo)
-        .build();
-  }
-
-  public static SchemaEntity createSchemaEntity(
-      Namespace namespace, String name, AuditInfo auditInfo) {
-    return SchemaEntity.builder()
-        .withId(1L)
-        .withName(name)
-        .withNamespace(namespace)
-        .withAuditInfo(auditInfo)
-        .build();
-  }
-
-  public static TableEntity createTableEntity(
-      Namespace namespace, String name, AuditInfo auditInfo) {
-    return TableEntity.builder()
-        .withId(1L)
-        .withName(name)
-        .withNamespace(namespace)
-        .withAuditInfo(auditInfo)
-        .build();
-  }
-
-  public static FilesetEntity createFilesetEntity(
-      Namespace namespace, String name, AuditInfo auditInfo) {
-    return FilesetEntity.builder()
-        .withId(1L)
-        .withName(name)
-        .withNamespace(namespace)
-        .withFilesetType(Fileset.Type.MANAGED)
-        .withStorageLocation("/tmp")
-        .withAuditInfo(auditInfo)
-        .build();
-  }
-
-  private Config getConfig() throws IOException {
-    Config config = Mockito.mock(Config.class);
-    Mockito.when(config.get(ENTITY_STORE)).thenReturn("kv");
-    Mockito.when(config.get(ENTITY_KV_STORE)).thenReturn(DEFAULT_ENTITY_KV_STORE);
-    Mockito.when(config.get(Configs.ENTITY_SERDE)).thenReturn("proto");
-    Mockito.when(config.get(ENTRY_KV_ROCKSDB_BACKEND_PATH)).thenReturn(ROCKS_DB_STORE_PATH);
-
-    Mockito.when(config.get(STORE_TRANSACTION_MAX_SKEW_TIME)).thenReturn(1000L);
-    Mockito.when(config.get(STORE_DELETE_AFTER_TIME)).thenReturn(20 * 60 * 1000L);
-    return config;
-  }
-
-  @Test
-  void testRestart() throws IOException {
-    Config config = getConfig();
-    Assertions.assertEquals(ROCKS_DB_STORE_PATH, config.get(ENTRY_KV_ROCKSDB_BACKEND_PATH));
-    AuditInfo auditInfo =
-        AuditInfo.builder().withCreator("creator").withCreateTime(Instant.now()).build();
-
-    try (EntityStore store = EntityStoreFactory.createEntityStore(config)) {
-      store.initialize(config);
-      Assertions.assertTrue(store instanceof KvEntityStore);
-      store.setSerDe(EntitySerDeFactory.createEntitySerDe(config.get(Configs.ENTITY_SERDE)));
-
-      BaseMetalake metalake = createBaseMakeLake("metalake", auditInfo);
-      CatalogEntity catalog = createCatalog(Namespace.of("metalake"), "catalog", auditInfo);
-      CatalogEntity catalogCopy = createCatalog(Namespace.of("metalake"), "catalogCopy", auditInfo);
-
-      SchemaEntity schema1 =
-          createSchemaEntity(Namespace.of("metalake", "catalog"), "schema1", auditInfo);
-      TableEntity table1 =
-          createTableEntity(Namespace.of("metalake", "catalog", "schema1"), "table1", auditInfo);
-      FilesetEntity fileset1 =
-          createFilesetEntity(
-              Namespace.of("metalake", "catalog", "schema1"), "fileset1", auditInfo);
-
-      // Store all entities
-      store.put(metalake);
-      store.put(catalog);
-      store.put(catalogCopy);
-      store.put(schema1);
-      store.put(table1);
-      store.put(fileset1);
-
-      Assertions.assertDoesNotThrow(
-          () -> store.get(NameIdentifier.of("metalake"), EntityType.METALAKE, BaseMetalake.class));
-      Assertions.assertDoesNotThrow(
-          () ->
-              store.get(
-                  NameIdentifier.of("metalake", "catalog"),
-                  EntityType.CATALOG,
-                  CatalogEntity.class));
-      Assertions.assertDoesNotThrow(
-          () ->
-              store.get(
-                  NameIdentifier.of("metalake", "catalog", "schema1"),
-                  EntityType.SCHEMA,
-                  SchemaEntity.class));
-      Assertions.assertDoesNotThrow(
-          () ->
-              store.get(
-                  NameIdentifier.of("metalake", "catalog", "schema1", "table1"),
-                  EntityType.TABLE,
-                  TableEntity.class));
-      Assertions.assertDoesNotThrow(
-          () ->
-              store.get(
-                  NameIdentifier.of("metalake", "catalog", "schema1", "fileset1"),
-                  EntityType.FILESET,
-                  FilesetEntity.class));
-    }
-
-    // It will automatically close the store we create before, then we reopen the entity store
-    try (EntityStore store = EntityStoreFactory.createEntityStore(config)) {
-      store.initialize(config);
-      Assertions.assertTrue(store instanceof KvEntityStore);
-      store.setSerDe(EntitySerDeFactory.createEntitySerDe(config.get(Configs.ENTITY_SERDE)));
-
-      Assertions.assertDoesNotThrow(
-          () -> store.get(NameIdentifier.of("metalake"), EntityType.METALAKE, BaseMetalake.class));
-      Assertions.assertDoesNotThrow(
-          () ->
-              store.get(
-                  NameIdentifier.of("metalake", "catalog"),
-                  EntityType.CATALOG,
-                  CatalogEntity.class));
-      Assertions.assertDoesNotThrow(
-          () ->
-              store.get(
-                  NameIdentifier.of("metalake", "catalog", "schema1"),
-                  EntityType.SCHEMA,
-                  SchemaEntity.class));
-      Assertions.assertDoesNotThrow(
-          () ->
-              store.get(
-                  NameIdentifier.of("metalake", "catalog", "schema1", "table1"),
-                  EntityType.TABLE,
-                  TableEntity.class));
-      Assertions.assertDoesNotThrow(
-          () ->
-              store.get(
-                  NameIdentifier.of("metalake", "catalog", "schema1", "fileset1"),
-                  EntityType.FILESET,
-                  FilesetEntity.class));
-    }
-  }
-
-  @Test
-  void testEntityUpdate() throws Exception {
-    Config config = getConfig();
-
-    Assertions.assertEquals(ROCKS_DB_STORE_PATH, config.get(ENTRY_KV_ROCKSDB_BACKEND_PATH));
-    AuditInfo auditInfo =
-        AuditInfo.builder().withCreator("creator").withCreateTime(Instant.now()).build();
-
-    try (EntityStore store = EntityStoreFactory.createEntityStore(config)) {
-      store.initialize(config);
-      Assertions.assertTrue(store instanceof KvEntityStore);
-      store.setSerDe(EntitySerDeFactory.createEntitySerDe(config.get(Configs.ENTITY_SERDE)));
-
-      BaseMetalake metalake = createBaseMakeLake("metalake", auditInfo);
-      CatalogEntity catalog = createCatalog(Namespace.of("metalake"), "catalog", auditInfo);
-      CatalogEntity catalogCopy = createCatalog(Namespace.of("metalake"), "catalogCopy", auditInfo);
-
-      SchemaEntity schema1 =
-          createSchemaEntity(Namespace.of("metalake", "catalog"), "schema1", auditInfo);
-      TableEntity table1 =
-          createTableEntity(Namespace.of("metalake", "catalog", "schema1"), "table1", auditInfo);
-      FilesetEntity fileset1 =
-          createFilesetEntity(
-              Namespace.of("metalake", "catalog", "schema1"), "fileset1", auditInfo);
-
-      SchemaEntity schema2 =
-          createSchemaEntity(Namespace.of("metalake", "catalog"), "schema2", auditInfo);
-      TableEntity table1InSchema2 =
-          createTableEntity(Namespace.of("metalake", "catalog", "schema2"), "table1", auditInfo);
-      FilesetEntity fileset1InSchema2 =
-          createFilesetEntity(
-              Namespace.of("metalake", "catalog", "schema2"), "fileset1", auditInfo);
-
-      // Store all entities
-      store.put(metalake);
-      store.put(catalog);
-      store.put(catalogCopy);
-      store.put(schema1);
-      store.put(schema2);
-      store.put(table1);
-      store.put(table1InSchema2);
-      store.put(fileset1);
-      store.put(fileset1InSchema2);
-
-      validateMetalakeChanged(store, metalake);
-      validateCatalogChanged(store);
-      validateSchemaChanged(store);
-      validateTableChanged(store);
-      validateFilesetChanged(store);
-      validateDeletedTable(store);
-      validateDeletedFileset(store);
-      validateAlreadyExistEntity(store);
-      validateNotChangedEntity(store);
-    }
-  }
-
-  private void validateDeletedFileset(EntityStore store) throws IOException {
-    store.delete(
-        NameIdentifier.of("metalakeChanged", "catalogChanged", "schema2", "fileset1"),
-        EntityType.FILESET);
-    // Update a deleted entities
-    Assertions.assertThrowsExactly(
-        NoSuchEntityException.class,
-        () ->
-            store.update(
-                NameIdentifier.of("metalakeChanged", "catalogChanged", "schema2", "fileset1"),
-                FilesetEntity.class,
-                EntityType.FILESET,
-                (e) -> e));
-  }
-
-  private void validateFilesetChanged(EntityStore store) throws IOException {
-    // Check fileset entities
-    store.update(
-        NameIdentifier.of("metalakeChanged", "catalogChanged", "schemaChanged", "fileset1"),
-        FilesetEntity.class,
-        EntityType.FILESET,
-        e -> {
-          AuditInfo auditInfo1 =
-              AuditInfo.builder().withCreator("creator5").withCreateTime(Instant.now()).build();
-          return createFilesetEntity(
-              Namespace.of("metalakeChanged", "catalogChanged", "schemaChanged"),
-              "filesetChanged",
-              auditInfo1);
-        });
-
-    Assertions.assertThrowsExactly(
-        NoSuchEntityException.class,
-        () ->
-            store.get(
-                NameIdentifier.of("metalakeChanged", "catalogChanged", "schema1", "fileset1"),
-                EntityType.FILESET,
-                FilesetEntity.class));
-    FilesetEntity updatedFileset =
-        store.get(
-            NameIdentifier.of(
-                "metalakeChanged", "catalogChanged", "schemaChanged", "filesetChanged"),
-            EntityType.FILESET,
-            FilesetEntity.class);
-    Assertions.assertEquals("creator5", updatedFileset.auditInfo().creator());
-
-    Assertions.assertNotNull(
-        store.get(
-            NameIdentifier.of("metalakeChanged", "catalogChanged", "schema2", "fileset1"),
-            EntityType.FILESET,
-            FilesetEntity.class));
-  }
-
-  private void validateNotChangedEntity(EntityStore store) throws IOException {
-    // Update operations do not contain any changes in name
-    store.update(
-        NameIdentifier.of("metalakeChanged", "catalogChanged", "schema2"),
-        SchemaEntity.class,
-        EntityType.SCHEMA,
-        e -> {
-          AuditInfo auditInfo1 =
-              AuditInfo.builder().withCreator("creator6").withCreateTime(Instant.now()).build();
-          return createSchemaEntity(
-              Namespace.of("metalakeChanged", "catalogChanged"), "schema2", auditInfo1);
-        });
-    Assertions.assertEquals(
-        "creator6",
-        store
-            .get(
-                NameIdentifier.of("metalakeChanged", "catalogChanged", "schema2"),
-                EntityType.SCHEMA,
-                SchemaEntity.class)
-            .auditInfo()
-            .creator());
-  }
-
-  private void validateAlreadyExistEntity(EntityStore store) {
-    // The updated entities already existed, should throw exception
-    Assertions.assertThrowsExactly(
-        AlreadyExistsException.class,
-        () ->
-            store.update(
-                NameIdentifier.of("metalakeChanged", "catalogChanged", "schema2"),
-                SchemaEntity.class,
-                EntityType.SCHEMA,
-                e -> {
-                  AuditInfo auditInfo1 =
-                      AuditInfo.builder()
-                          .withCreator("creator5")
-                          .withCreateTime(Instant.now())
-                          .build();
-                  return createSchemaEntity(
-                      Namespace.of("metalakeChanged", "catalogChanged"),
-                      "schemaChanged",
-                      auditInfo1);
-                }));
-  }
-
-  private void validateMetalakeChanged(EntityStore store, BaseMetalake metalake)
-      throws IOException {
-    // Try to check an update option is what we expected
-    store.update(
-        metalake.nameIdentifier(),
-        BaseMetalake.class,
-        EntityType.METALAKE,
-        e -> {
-          AuditInfo auditInfo1 =
-              AuditInfo.builder().withCreator("creator1").withCreateTime(Instant.now()).build();
-          return createBaseMakeLake("metalakeChanged", auditInfo1);
-        });
-
-    // Check metalake entity and sub-entities are already changed.
-    BaseMetalake updatedMetalake =
-        store.get(NameIdentifier.of("metalakeChanged"), EntityType.METALAKE, BaseMetalake.class);
-    Assertions.assertEquals("creator1", updatedMetalake.auditInfo().creator());
-
-    Assertions.assertThrowsExactly(
-        NoSuchEntityException.class,
-        () -> store.get(NameIdentifier.of("metalake"), EntityType.METALAKE, BaseMetalake.class));
-    Assertions.assertNotNull(
-        store.get(
-            NameIdentifier.of("metalakeChanged", "catalog"),
-            EntityType.CATALOG,
-            CatalogEntity.class));
-    Assertions.assertNotNull(
-        store.get(
-            NameIdentifier.of("metalakeChanged", "catalog", "schema1"),
-            EntityType.SCHEMA,
-            SchemaEntity.class));
-    Assertions.assertNotNull(
-        store.get(
-            NameIdentifier.of("metalakeChanged", "catalog", "schema1", "table1"),
-            EntityType.TABLE,
-            TableEntity.class));
-    Assertions.assertNotNull(
-        store.get(
-            NameIdentifier.of("metalakeChanged", "catalog", "schema1", "fileset1"),
-            EntityType.FILESET,
-            FilesetEntity.class));
-    Assertions.assertNotNull(
-        store.get(
-            NameIdentifier.of("metalakeChanged", "catalog", "schema2"),
-            EntityType.SCHEMA,
-            SchemaEntity.class));
-    Assertions.assertNotNull(
-        store.get(
-            NameIdentifier.of("metalakeChanged", "catalog", "schema2", "table1"),
-            EntityType.TABLE,
-            TableEntity.class));
-    Assertions.assertNotNull(
-        store.get(
-            NameIdentifier.of("metalakeChanged", "catalog", "schema2", "fileset1"),
-            EntityType.FILESET,
-            FilesetEntity.class));
-  }
-
-  private void validateCatalogChanged(EntityStore store) throws IOException {
-    // Check catalog entities and sub-entities are already changed.
-    store.update(
-        NameIdentifier.of("metalakeChanged", "catalog"),
-        CatalogEntity.class,
-        EntityType.CATALOG,
-        e -> {
-          AuditInfo auditInfo1 =
-              AuditInfo.builder().withCreator("creator2").withCreateTime(Instant.now()).build();
-          return createCatalog(Namespace.of("metalakeChanged"), "catalogChanged", auditInfo1);
-        });
-    CatalogEntity updatedCatalog =
-        store.get(
-            NameIdentifier.of("metalakeChanged", "catalogChanged"),
-            EntityType.CATALOG,
-            CatalogEntity.class);
-    Assertions.assertEquals("creator2", updatedCatalog.auditInfo().creator());
-    Assertions.assertThrowsExactly(
-        NoSuchEntityException.class,
-        () ->
-            store.get(
-                NameIdentifier.of("metalakeChanged", "catalog"),
-                EntityType.CATALOG,
-                CatalogEntity.class));
-    Assertions.assertNotNull(
-        store.get(
-            NameIdentifier.of("metalakeChanged", "catalogChanged", "schema1"),
-            EntityType.SCHEMA,
-            SchemaEntity.class));
-    Assertions.assertNotNull(
-        store.get(
-            NameIdentifier.of("metalakeChanged", "catalogChanged", "schema1", "table1"),
-            EntityType.TABLE,
-            TableEntity.class));
-    Assertions.assertNotNull(
-        store.get(
-            NameIdentifier.of("metalakeChanged", "catalogChanged", "schema1", "fileset1"),
-            EntityType.FILESET,
-            FilesetEntity.class));
-    Assertions.assertNotNull(
-        store.get(
-            NameIdentifier.of("metalakeChanged", "catalogChanged", "schema2"),
-            EntityType.SCHEMA,
-            SchemaEntity.class));
-    Assertions.assertNotNull(
-        store.get(
-            NameIdentifier.of("metalakeChanged", "catalogChanged", "schema2", "table1"),
-            EntityType.TABLE,
-            TableEntity.class));
-    Assertions.assertNotNull(
-        store.get(
-            NameIdentifier.of("metalakeChanged", "catalogChanged", "schema2", "fileset1"),
-            EntityType.FILESET,
-            FilesetEntity.class));
-  }
-
-  private void validateSchemaChanged(EntityStore store) throws IOException {
-    // Check schema entities and sub-entities are already changed.
-    store.update(
-        NameIdentifier.of("metalakeChanged", "catalogChanged", "schema1"),
-        SchemaEntity.class,
-        EntityType.SCHEMA,
-        e -> {
-          AuditInfo auditInfo1 =
-              AuditInfo.builder().withCreator("creator3").withCreateTime(Instant.now()).build();
-          return createSchemaEntity(
-              Namespace.of("metalakeChanged", "catalogChanged"), "schemaChanged", auditInfo1);
-        });
-
-    Assertions.assertThrowsExactly(
-        NoSuchEntityException.class,
-        () ->
-            store.get(
-                NameIdentifier.of("metalakeChanged", "catalogChanged", "schema1"),
-                EntityType.SCHEMA,
-                SchemaEntity.class));
-    SchemaEntity updatedSchema =
-        store.get(
-            NameIdentifier.of("metalakeChanged", "catalogChanged", "schemaChanged"),
-            EntityType.SCHEMA,
-            SchemaEntity.class);
-    Assertions.assertEquals("creator3", updatedSchema.auditInfo().creator());
-
-    Assertions.assertNotNull(
-        store.get(
-            NameIdentifier.of("metalakeChanged", "catalogChanged", "schemaChanged"),
-            EntityType.SCHEMA,
-            SchemaEntity.class));
-    Assertions.assertNotNull(
-        store.get(
-            NameIdentifier.of("metalakeChanged", "catalogChanged", "schemaChanged", "table1"),
-            EntityType.TABLE,
-            TableEntity.class));
-    Assertions.assertNotNull(
-        store.get(
-            NameIdentifier.of("metalakeChanged", "catalogChanged", "schemaChanged", "fileset1"),
-            EntityType.FILESET,
-            FilesetEntity.class));
-    Assertions.assertNotNull(
-        store.get(
-            NameIdentifier.of("metalakeChanged", "catalogChanged", "schema2"),
-            EntityType.SCHEMA,
-            SchemaEntity.class));
-    Assertions.assertNotNull(
-        store.get(
-            NameIdentifier.of("metalakeChanged", "catalogChanged", "schema2", "table1"),
-            EntityType.TABLE,
-            TableEntity.class));
-    Assertions.assertNotNull(
-        store.get(
-            NameIdentifier.of("metalakeChanged", "catalogChanged", "schema2", "fileset1"),
-            EntityType.FILESET,
-            FilesetEntity.class));
-  }
-
-  private void validateTableChanged(EntityStore store) throws IOException {
-    // Check table entities
-    store.update(
-        NameIdentifier.of("metalakeChanged", "catalogChanged", "schemaChanged", "table1"),
-        TableEntity.class,
-        EntityType.TABLE,
-        e -> {
-          AuditInfo auditInfo1 =
-              AuditInfo.builder().withCreator("creator4").withCreateTime(Instant.now()).build();
-          return createTableEntity(
-              Namespace.of("metalakeChanged", "catalogChanged", "schemaChanged"),
-              "tableChanged",
-              auditInfo1);
-        });
-
-    Assertions.assertThrowsExactly(
-        NoSuchEntityException.class,
-        () ->
-            store.get(
-                NameIdentifier.of("metalakeChanged", "catalogChanged", "schema1", "table1"),
-                EntityType.TABLE,
-                TableEntity.class));
-    TableEntity updatedTable =
-        store.get(
-            NameIdentifier.of("metalakeChanged", "catalogChanged", "schemaChanged", "tableChanged"),
-            EntityType.TABLE,
-            TableEntity.class);
-    Assertions.assertEquals("creator4", updatedTable.auditInfo().creator());
-
-    Assertions.assertNotNull(
-        store.get(
-            NameIdentifier.of("metalakeChanged", "catalogChanged", "schema2", "table1"),
-            EntityType.TABLE,
-            TableEntity.class));
-  }
-
-  private void validateDeletedTable(EntityStore store) throws IOException {
-    store.delete(
-        NameIdentifier.of("metalakeChanged", "catalogChanged", "schema2", "table1"),
-        EntityType.TABLE);
-    // Update a deleted entities
-    Assertions.assertThrowsExactly(
-        NoSuchEntityException.class,
-        () ->
-            store.update(
-                NameIdentifier.of("metalakeChanged", "catalogChanged", "schema2", "table1"),
-                TableEntity.class,
-                EntityType.TABLE,
-                (e) -> e));
-  }
-
-  @Test
-  void testEntityDelete() throws IOException {
-    Config config = getConfig();
-    Mockito.when(config.get(ENTRY_KV_ROCKSDB_BACKEND_PATH)).thenReturn("/tmp/gravitino");
-
-    FileUtils.deleteDirectory(FileUtils.getFile("/tmp/gravitino"));
-
-    AuditInfo auditInfo =
-        AuditInfo.builder().withCreator("creator").withCreateTime(Instant.now()).build();
-
-    try (EntityStore store = EntityStoreFactory.createEntityStore(config)) {
-      store.initialize(config);
-      Assertions.assertTrue(store instanceof KvEntityStore);
-      store.setSerDe(EntitySerDeFactory.createEntitySerDe(config.get(Configs.ENTITY_SERDE)));
-
-      BaseMetalake metalake = createBaseMakeLake("metalake", auditInfo);
-      CatalogEntity catalog = createCatalog(Namespace.of("metalake"), "catalog", auditInfo);
-      CatalogEntity catalogCopy = createCatalog(Namespace.of("metalake"), "catalogCopy", auditInfo);
-
-      SchemaEntity schema1 =
-          createSchemaEntity(Namespace.of("metalake", "catalog"), "schema1", auditInfo);
-      TableEntity table1 =
-          createTableEntity(Namespace.of("metalake", "catalog", "schema1"), "table1", auditInfo);
-      FilesetEntity fileset1 =
-          createFilesetEntity(
-              Namespace.of("metalake", "catalog", "schema1"), "fileset1", auditInfo);
-
-      SchemaEntity schema2 =
-          createSchemaEntity(Namespace.of("metalake", "catalog"), "schema2", auditInfo);
-      TableEntity table1InSchema2 =
-          createTableEntity(Namespace.of("metalake", "catalog", "schema2"), "table1", auditInfo);
-      FilesetEntity fileset1InSchema2 =
-          createFilesetEntity(
-              Namespace.of("metalake", "catalog", "schema2"), "fileset1", auditInfo);
-
-      // Store all entities
-      store.put(metalake);
-      store.put(catalog);
-      store.put(catalogCopy);
-      store.put(schema1);
-      store.put(schema2);
-      store.put(table1);
-      store.put(table1InSchema2);
-      store.put(fileset1);
-      store.put(fileset1InSchema2);
-
-      validateAllEntityExist(
-          metalake,
-          store,
-          catalog,
-          catalogCopy,
-          schema1,
-          schema2,
-          table1,
-          table1InSchema2,
-          fileset1,
-          fileset1InSchema2);
-
-      validateDeleteTable(store, schema2, table1, table1InSchema2);
-
-      validateDeleteFileset(store, schema2, fileset1, fileset1InSchema2);
-
-      validateDeleteSchema(store, schema1, table1, fileset1);
-
-      validateDeleteCatalog(
-          store, catalog, table1, schema1, table1InSchema2, schema2, fileset1, fileset1InSchema2);
-
-      validateDeleteMetalake(store, metalake, catalogCopy);
-
-      // Store all entities again
-      store.put(metalake);
-      store.put(catalog);
-      store.put(catalogCopy);
-      store.put(schema1);
-      store.put(schema2);
-      store.put(table1);
-      store.put(table1InSchema2);
-      store.put(fileset1);
-      store.put(fileset1InSchema2);
-
-      validateDeleteTableCascade(store, table1);
-
-      validateDeleteFilesetCascade(store, fileset1);
-
-      validateDeleteSchemaCascade(store, schema1, table1, fileset1);
-
-      validateDeleteCatalogCascade(store, catalog, schema2);
-
-      validateDeleteMetalakeCascade(store, metalake, catalog, schema2);
-    }
-  }
-
-  private void validateDeleteFilesetCascade(EntityStore store, FilesetEntity fileset1)
-      throws IOException {
-    // Delete the fileset 'metalake.catalog.schema1.fileset1'
-    Assertions.assertTrue(store.delete(fileset1.nameIdentifier(), EntityType.FILESET, true));
-    Assertions.assertFalse(store.exists(fileset1.nameIdentifier(), EntityType.FILESET));
-  }
-
-  private void validateDeleteTableCascade(EntityStore store, TableEntity table1)
-      throws IOException {
-    // Delete the table 'metalake.catalog.schema1.table1'
-    Assertions.assertTrue(store.delete(table1.nameIdentifier(), EntityType.TABLE, true));
-    Assertions.assertFalse(store.exists(table1.nameIdentifier(), EntityType.TABLE));
-  }
-
-  private void validateDeleteFileset(
-      EntityStore store,
-      SchemaEntity schema2,
-      FilesetEntity fileset1,
-      FilesetEntity fileset1InSchema2)
-      throws IOException {
-    // Delete the fileset 'metalake.catalog.schema2.fileset1'
-    Assertions.assertTrue(store.delete(fileset1InSchema2.nameIdentifier(), EntityType.FILESET));
-    Assertions.assertFalse(store.exists(fileset1InSchema2.nameIdentifier(), EntityType.FILESET));
-
-    // Make sure fileset 'metalake.catalog.schema1.fileset1' still exist;
-    Assertions.assertEquals(
-        fileset1, store.get(fileset1.nameIdentifier(), EntityType.FILESET, FilesetEntity.class));
-    // Make sure schema 'metalake.catalog.schema2' still exist;
-    Assertions.assertEquals(
-        schema2, store.get(schema2.nameIdentifier(), EntityType.SCHEMA, SchemaEntity.class));
-  }
-
-  private void validateDeleteMetalakeCascade(
-      EntityStore store, BaseMetalake metalake, CatalogEntity catalog, SchemaEntity schema2)
-      throws IOException {
-    Assertions.assertTrue(store.delete(metalake.nameIdentifier(), EntityType.METALAKE, true));
-
-    // catalog has already deleted, so we can't delete it again and should return false
-    Assertions.assertFalse(store.delete(catalog.nameIdentifier(), EntityType.CATALOG));
-    Assertions.assertFalse(store.delete(schema2.nameIdentifier(), EntityType.SCHEMA));
-    Assertions.assertFalse(store.delete(metalake.nameIdentifier(), EntityType.METALAKE));
-  }
-
-  private void validateDeleteCatalogCascade(
-      EntityStore store, CatalogEntity catalog, SchemaEntity schema2) throws IOException {
-    Assertions.assertThrowsExactly(
-        NonEmptyEntityException.class,
-        () -> store.delete(catalog.nameIdentifier(), EntityType.CATALOG));
-    store.delete(catalog.nameIdentifier(), EntityType.CATALOG, true);
-    NameIdentifier id = catalog.nameIdentifier();
-    Assertions.assertThrowsExactly(
-        NoSuchEntityException.class, () -> store.get(id, EntityType.CATALOG, CatalogEntity.class));
-
-    Assertions.assertThrowsExactly(
-        NoSuchEntityException.class,
-        () -> store.get(schema2.nameIdentifier(), EntityType.SCHEMA, SchemaEntity.class));
-  }
-
-  private void validateDeleteSchemaCascade(
-      EntityStore store, SchemaEntity schema1, TableEntity table1, FilesetEntity fileset1)
-      throws IOException {
-    store.put(table1);
-    store.put(fileset1);
-
-    Assertions.assertThrowsExactly(
-        NonEmptyEntityException.class,
-        () -> store.delete(schema1.nameIdentifier(), EntityType.SCHEMA));
-
-    Assertions.assertEquals(
-        schema1, store.get(schema1.nameIdentifier(), EntityType.SCHEMA, SchemaEntity.class));
-
-    // Test cascade delete
-    store.delete(schema1.nameIdentifier(), EntityType.SCHEMA, true);
-    try {
-      store.get(table1.nameIdentifier(), EntityType.TABLE, TableEntity.class);
-    } catch (Exception e) {
-      Assertions.assertTrue(e instanceof NoSuchEntityException);
-      Assertions.assertTrue(e.getMessage().contains("metalake.catalog.schema1"));
-    }
-
-    Assertions.assertThrows(
-        NoSuchEntityException.class,
-        () -> store.get(fileset1.nameIdentifier(), EntityType.FILESET, FilesetEntity.class));
-  }
-
-  private static void validateDeleteMetalake(
-      EntityStore store, BaseMetalake metalake, CatalogEntity catalogCopy) throws IOException {
-    // Now delete catalog 'catalogCopy' and metalake
-    Assertions.assertThrowsExactly(
-        NonEmptyEntityException.class,
-        () -> store.delete(metalake.nameIdentifier(), EntityType.METALAKE));
-    store.delete(catalogCopy.nameIdentifier(), EntityType.CATALOG);
-    Assertions.assertFalse(store.exists(catalogCopy.nameIdentifier(), EntityType.CATALOG));
-
-    store.delete(metalake.nameIdentifier(), EntityType.METALAKE);
-    Assertions.assertFalse(store.exists(metalake.nameIdentifier(), EntityType.METALAKE));
-  }
-
-  private static void validateDeleteCatalog(
-      EntityStore store,
-      CatalogEntity catalog,
-      TableEntity table1,
-      SchemaEntity schema1,
-      TableEntity table1InSchema2,
-      SchemaEntity schema2,
-      FilesetEntity fileset1,
-      FilesetEntity fileset1InSchema2)
-      throws IOException {
-    // Now try to delete all schemas under catalog;
-    Assertions.assertThrowsExactly(
-        NonEmptyEntityException.class,
-        () -> store.delete(catalog.nameIdentifier(), EntityType.CATALOG));
-    store.delete(table1.nameIdentifier(), EntityType.TABLE);
-    store.delete(fileset1.nameIdentifier(), EntityType.FILESET);
-    store.delete(schema1.nameIdentifier(), EntityType.SCHEMA);
-    store.delete(table1InSchema2.nameIdentifier(), EntityType.TABLE);
-    store.delete(fileset1InSchema2.nameIdentifier(), EntityType.FILESET);
-    store.delete(schema2.nameIdentifier(), EntityType.SCHEMA);
-
-    store.delete(catalog.nameIdentifier(), EntityType.CATALOG);
-    Assertions.assertFalse(store.exists(catalog.nameIdentifier(), EntityType.CATALOG));
-  }
-
-  private static void validateDeleteSchema(
-      EntityStore store, SchemaEntity schema1, TableEntity table1, FilesetEntity fileset1)
-      throws IOException {
-    // Delete the schema 'metalake.catalog.schema1' but failed, because it ha sub-entities;
-    NonEmptyEntityException exception =
-        Assertions.assertThrowsExactly(
-            NonEmptyEntityException.class,
-            () -> store.delete(schema1.nameIdentifier(), EntityType.SCHEMA));
-    Assertions.assertTrue(exception.getMessage().contains("metalake.catalog.schema1.table1"));
-    // Make sure schema 'metalake.catalog.schema1' and table 'metalake.catalog.schema1.table1'
-    // and table 'metalake.catalog.schema1.fileset1' has not been deleted yet;
-    Assertions.assertTrue(store.exists(schema1.nameIdentifier(), EntityType.SCHEMA));
-    Assertions.assertTrue(store.exists(table1.nameIdentifier(), EntityType.TABLE));
-    Assertions.assertTrue(store.exists(fileset1.nameIdentifier(), EntityType.FILESET));
-
-    // Delete table1,fileset1 and schema1
-    Assertions.assertTrue(store.delete(table1.nameIdentifier(), EntityType.TABLE));
-    Assertions.assertTrue(store.delete(fileset1.nameIdentifier(), EntityType.FILESET));
-    Assertions.assertTrue(store.delete(schema1.nameIdentifier(), EntityType.SCHEMA));
-    // Make sure table1, fileset1 in 'metalake.catalog.schema1' can't be access;
-    Assertions.assertFalse(store.exists(table1.nameIdentifier(), EntityType.TABLE));
-    Assertions.assertFalse(store.exists(fileset1.nameIdentifier(), EntityType.FILESET));
-    Assertions.assertFalse(store.exists(schema1.nameIdentifier(), EntityType.SCHEMA));
-    // Now we re-insert table1 and schema1, and everything should be OK
-    store.put(schema1);
-    store.put(table1);
-    store.put(fileset1);
-    Assertions.assertEquals(
-        schema1, store.get(schema1.nameIdentifier(), EntityType.SCHEMA, SchemaEntity.class));
-    Assertions.assertEquals(
-        table1, store.get(table1.nameIdentifier(), EntityType.TABLE, TableEntity.class));
-    Assertions.assertEquals(
-        fileset1, store.get(fileset1.nameIdentifier(), EntityType.FILESET, FilesetEntity.class));
-  }
-
-  private void validateDeleteTable(
-      EntityStore store, SchemaEntity schema2, TableEntity table1, TableEntity table1InSchema2)
-      throws IOException {
-    // Delete the table 'metalake.catalog.schema2.table1'
-    Assertions.assertTrue(store.delete(table1InSchema2.nameIdentifier(), EntityType.TABLE));
-    Assertions.assertFalse(store.exists(table1InSchema2.nameIdentifier(), EntityType.TABLE));
-
-    // Make sure table 'metalake.catalog.schema1.table1' still exist;
-    Assertions.assertEquals(
-        table1, store.get(table1.nameIdentifier(), EntityType.TABLE, TableEntity.class));
-    // Make sure schema 'metalake.catalog.schema2' still exist;
-    Assertions.assertEquals(
-        schema2, store.get(schema2.nameIdentifier(), EntityType.SCHEMA, SchemaEntity.class));
-    // Re-insert table1Inschema2 and everything is OK
-    store.put(table1InSchema2);
-    Assertions.assertTrue(store.exists(table1InSchema2.nameIdentifier(), EntityType.TABLE));
-  }
-
-  private static void validateAllEntityExist(
-      BaseMetalake metalake,
-      EntityStore store,
-      CatalogEntity catalog,
-      CatalogEntity catalogCopy,
-      SchemaEntity schema1,
-      SchemaEntity schema2,
-      TableEntity table1,
-      TableEntity table1InSchema2,
-      FilesetEntity fileset1,
-      FilesetEntity fileset1Inschema2)
-      throws IOException {
-    // Now try to get
-    Assertions.assertEquals(
-        metalake, store.get(metalake.nameIdentifier(), EntityType.METALAKE, BaseMetalake.class));
-    Assertions.assertEquals(
-        catalog, store.get(catalog.nameIdentifier(), EntityType.CATALOG, CatalogEntity.class));
-    Assertions.assertEquals(
-        catalogCopy,
-        store.get(catalogCopy.nameIdentifier(), EntityType.CATALOG, CatalogEntity.class));
-    Assertions.assertEquals(
-        schema1, store.get(schema1.nameIdentifier(), EntityType.SCHEMA, SchemaEntity.class));
-    Assertions.assertEquals(
-        schema2, store.get(schema2.nameIdentifier(), EntityType.SCHEMA, SchemaEntity.class));
-    Assertions.assertEquals(
-        table1, store.get(table1.nameIdentifier(), EntityType.TABLE, TableEntity.class));
-    Assertions.assertEquals(
-        table1InSchema2,
-        store.get(table1InSchema2.nameIdentifier(), EntityType.TABLE, TableEntity.class));
-    Assertions.assertEquals(
-        fileset1, store.get(fileset1.nameIdentifier(), EntityType.FILESET, FilesetEntity.class));
-    Assertions.assertEquals(
-        fileset1Inschema2,
-        store.get(fileset1Inschema2.nameIdentifier(), EntityType.FILESET, FilesetEntity.class));
-  }
-
-=======
->>>>>>> 6641d70f
   @Test
   void testCreateKvEntityStore() throws IOException {
     Config config = getConfig();
@@ -1120,331 +277,4 @@
       Assertions.assertEquals(9, totalFailed);
     }
   }
-<<<<<<< HEAD
-
-  @Test
-  void testStorageLayoutVersion() throws IOException {
-    Config config = getConfig();
-    File baseDir = new File(System.getProperty("java.io.tmpdir"));
-    File file = Files.createTempDirectory(baseDir.toPath(), "test").toFile();
-    file.deleteOnExit();
-    Mockito.when(config.get(ENTRY_KV_ROCKSDB_BACKEND_PATH)).thenReturn(file.getAbsolutePath());
-
-    // First time create entity store, the storage layout version should be DEFAULT_LAYOUT_VERSION
-    try (EntityStore store = EntityStoreFactory.createEntityStore(config)) {
-      store.initialize(config);
-      Assertions.assertTrue(store instanceof KvEntityStore);
-      store.setSerDe(EntitySerDeFactory.createEntitySerDe(config.get(Configs.ENTITY_SERDE)));
-      KvEntityStore entityStore = (KvEntityStore) store;
-      Assertions.assertEquals(StorageLayoutVersion.V1, entityStore.storageLayoutVersion);
-    }
-
-    // Second time create entity store, the storage layout version should be DEFAULT_LAYOUT_VERSION
-    try (EntityStore store = EntityStoreFactory.createEntityStore(config)) {
-      store.initialize(config);
-      Assertions.assertTrue(store instanceof KvEntityStore);
-      store.setSerDe(EntitySerDeFactory.createEntitySerDe(config.get(Configs.ENTITY_SERDE)));
-      KvEntityStore entityStore = (KvEntityStore) store;
-      Assertions.assertEquals(StorageLayoutVersion.V1, entityStore.storageLayoutVersion);
-    }
-  }
-
-  @Test
-  void testDeleteAndRename() throws IOException {
-    Config config = getConfig();
-    File baseDir = new File(System.getProperty("java.io.tmpdir"));
-    File file = Files.createTempDirectory(baseDir.toPath(), "test").toFile();
-    file.deleteOnExit();
-    Mockito.when(config.get(ENTRY_KV_ROCKSDB_BACKEND_PATH)).thenReturn(file.getAbsolutePath());
-
-    try (EntityStore store = EntityStoreFactory.createEntityStore(config)) {
-      store.initialize(config);
-      Assertions.assertTrue(store instanceof KvEntityStore);
-      store.setSerDe(EntitySerDeFactory.createEntitySerDe(config.get(Configs.ENTITY_SERDE)));
-
-      AuditInfo auditInfo =
-          AuditInfo.builder().withCreator("creator").withCreateTime(Instant.now()).build();
-
-      BaseMetalake metalake1 = createBaseMakeLake("metalake1", auditInfo);
-      BaseMetalake metalake2 = createBaseMakeLake("metalake2", auditInfo);
-      BaseMetalake metalake3 = createBaseMakeLake("metalake3", auditInfo);
-
-      store.put(metalake1);
-      store.put(metalake2);
-      store.put(metalake3);
-
-      store.delete(NameIdentifier.of("metalake1"), EntityType.METALAKE);
-      store.delete(NameIdentifier.of("metalake2"), EntityType.METALAKE);
-      store.delete(NameIdentifier.of("metalake3"), EntityType.METALAKE);
-
-      // Rename metalake1 --> metalake2
-      store.put(metalake1);
-      store.update(
-          NameIdentifier.of("metalake1"),
-          BaseMetalake.class,
-          EntityType.METALAKE,
-          e -> createBaseMakeLake("metalake2", (AuditInfo) e.auditInfo()));
-
-      // Rename metalake3 --> metalake1
-      store.put(metalake3);
-      store.update(
-          NameIdentifier.of("metalake3"),
-          BaseMetalake.class,
-          EntityType.METALAKE,
-          e -> createBaseMakeLake("metalake1", (AuditInfo) e.auditInfo()));
-
-      // Rename metalake3 --> metalake2
-      store.put(metalake3);
-      store.delete(NameIdentifier.of("metalake2"), EntityType.METALAKE);
-      store.update(
-          NameIdentifier.of("metalake3"),
-          BaseMetalake.class,
-          EntityType.METALAKE,
-          e -> createBaseMakeLake("metalake2", (AuditInfo) e.auditInfo()));
-
-      // Finally, only metalake2 and metalake1 are left.
-      Assertions.assertDoesNotThrow(
-          () -> store.get(NameIdentifier.of("metalake2"), EntityType.METALAKE, BaseMetalake.class));
-      Assertions.assertDoesNotThrow(
-          () -> store.get(NameIdentifier.of("metalake1"), EntityType.METALAKE, BaseMetalake.class));
-      NameIdentifier id = NameIdentifier.of("metalake3");
-      Assertions.assertThrows(
-          NoSuchEntityException.class,
-          () -> store.get(id, EntityType.METALAKE, BaseMetalake.class));
-
-      // Test catalog
-      CatalogEntity catalog1 = createCatalog(Namespace.of("metalake1"), "catalog1", auditInfo);
-      CatalogEntity catalog2 = createCatalog(Namespace.of("metalake1"), "catalog2", auditInfo);
-
-      store.put(catalog1);
-      store.put(catalog2);
-
-      store.delete(NameIdentifier.of("metalake1", "catalog1"), EntityType.CATALOG);
-      store.delete(NameIdentifier.of("metalake1", "catalog2"), EntityType.CATALOG);
-
-      store.put(catalog1);
-      // Should be OK;
-      store.update(
-          NameIdentifier.of("metalake1", "catalog1"),
-          CatalogEntity.class,
-          EntityType.CATALOG,
-          e -> createCatalog(Namespace.of("metalake1"), "catalog2", (AuditInfo) e.auditInfo()));
-
-      // Test schema
-      SchemaEntity schema1 =
-          createSchemaEntity(Namespace.of("metalake1", "catalog2"), "schema1", auditInfo);
-      SchemaEntity schema2 =
-          createSchemaEntity(Namespace.of("metalake1", "catalog2"), "schema2", auditInfo);
-
-      store.put(schema1);
-      store.put(schema2);
-
-      store.delete(NameIdentifier.of("metalake1", "catalog2", "schema1"), EntityType.SCHEMA);
-      store.delete(NameIdentifier.of("metalake1", "catalog2", "schema2"), EntityType.SCHEMA);
-
-      store.put(schema1);
-      store.update(
-          NameIdentifier.of("metalake1", "catalog2", "schema1"),
-          SchemaEntity.class,
-          EntityType.SCHEMA,
-          e -> createSchemaEntity(Namespace.of("metalake1", "catalog2"), "schema2", e.auditInfo()));
-
-      // Test table
-      TableEntity table1 =
-          createTableEntity(Namespace.of("metalake1", "catalog2", "schema2"), "table1", auditInfo);
-      TableEntity table2 =
-          createTableEntity(Namespace.of("metalake1", "catalog2", "schema2"), "table2", auditInfo);
-
-      store.put(table1);
-      store.put(table2);
-
-      store.delete(
-          NameIdentifier.of("metalake1", "catalog2", "schema2", "table1"), EntityType.TABLE);
-      store.delete(
-          NameIdentifier.of("metalake1", "catalog2", "schema2", "table2"), EntityType.TABLE);
-
-      store.put(table1);
-      store.update(
-          NameIdentifier.of("metalake1", "catalog2", "schema2", "table1"),
-          TableEntity.class,
-          EntityType.TABLE,
-          e ->
-              createTableEntity(
-                  Namespace.of("metalake1", "catalog2", "schema2"), "table2", e.auditInfo()));
-
-      // Test Fileset
-      FilesetEntity fileset1 =
-          createFilesetEntity(
-              Namespace.of("metalake1", "catalog2", "schema2"), "fileset1", auditInfo);
-      FilesetEntity fileset2 =
-          createFilesetEntity(
-              Namespace.of("metalake1", "catalog2", "schema2"), "fileset2", auditInfo);
-
-      store.put(fileset1);
-      store.put(fileset2);
-
-      store.delete(
-          NameIdentifier.of("metalake1", "catalog2", "schema2", "fileset1"), EntityType.FILESET);
-      store.delete(
-          NameIdentifier.of("metalake1", "catalog2", "schema2", "fileset2"), EntityType.FILESET);
-
-      store.put(fileset1);
-      store.update(
-          NameIdentifier.of("metalake1", "catalog2", "schema2", "fileset1"),
-          FilesetEntity.class,
-          EntityType.FILESET,
-          e ->
-              createFilesetEntity(
-                  Namespace.of("metalake1", "catalog2", "schema2"), "fileset2", e.auditInfo()));
-    }
-  }
-
-  @Test
-  void testRemoveWithGCCollector() throws IOException, InterruptedException {
-    Config config = getConfig();
-    File baseDir = new File(System.getProperty("java.io.tmpdir"));
-    File file = Files.createTempDirectory(baseDir.toPath(), "test").toFile();
-    file.deleteOnExit();
-    Mockito.when(config.get(ENTRY_KV_ROCKSDB_BACKEND_PATH)).thenReturn(file.getAbsolutePath());
-
-    try (EntityStore store = EntityStoreFactory.createEntityStore(config)) {
-      store.initialize(config);
-
-      if (!(store instanceof KvEntityStore)) {
-        return;
-      }
-      KvEntityStore kvEntityStore = (KvEntityStore) store;
-
-      store.setSerDe(EntitySerDeFactory.createEntitySerDe(config.get(Configs.ENTITY_SERDE)));
-      AuditInfo auditInfo =
-          AuditInfo.builder().withCreator("creator").withCreateTime(Instant.now()).build();
-
-      BaseMetalake metalake1 = createBaseMakeLake("metalake1", auditInfo);
-      BaseMetalake metalake2 = createBaseMakeLake("metalake2", auditInfo);
-      BaseMetalake metalake3 = createBaseMakeLake("metalake3", auditInfo);
-
-      store.put(metalake1);
-      store.put(metalake2);
-      store.put(metalake3);
-
-      store.delete(NameIdentifier.of("metalake1"), EntityType.METALAKE);
-      store.delete(NameIdentifier.of("metalake2"), EntityType.METALAKE);
-      store.delete(NameIdentifier.of("metalake3"), EntityType.METALAKE);
-
-      store.put(metalake1);
-      store.put(metalake2);
-      store.put(metalake3);
-
-      Mockito.when(config.get(STORE_DELETE_AFTER_TIME)).thenReturn(1000L);
-      Thread.sleep(1500);
-
-      kvEntityStore.kvGarbageCollector.collectAndClean();
-
-      Assertions.assertDoesNotThrow(
-          () -> store.get(NameIdentifier.of("metalake1"), EntityType.METALAKE, BaseMetalake.class));
-      Assertions.assertDoesNotThrow(
-          () -> store.get(NameIdentifier.of("metalake2"), EntityType.METALAKE, BaseMetalake.class));
-      Assertions.assertDoesNotThrow(
-          () -> store.get(NameIdentifier.of("metalake3"), EntityType.METALAKE, BaseMetalake.class));
-
-      // Test catalog
-      CatalogEntity catalog1 = createCatalog(Namespace.of("metalake1"), "catalog1", auditInfo);
-      CatalogEntity catalog2 = createCatalog(Namespace.of("metalake1"), "catalog2", auditInfo);
-
-      store.put(catalog1);
-      store.put(catalog2);
-
-      store.delete(NameIdentifier.of("metalake1", "catalog1"), EntityType.CATALOG);
-      store.delete(NameIdentifier.of("metalake1", "catalog2"), EntityType.CATALOG);
-
-      store.put(catalog1);
-      store.put(catalog2);
-
-      Mockito.when(config.get(STORE_DELETE_AFTER_TIME)).thenReturn(1000L);
-      Thread.sleep(1500);
-
-      kvEntityStore.kvGarbageCollector.collectAndClean();
-
-      Assertions.assertDoesNotThrow(
-          () ->
-              store.get(
-                  NameIdentifier.of("metalake1", "catalog1"),
-                  EntityType.CATALOG,
-                  CatalogEntity.class));
-      Assertions.assertDoesNotThrow(
-          () ->
-              store.get(
-                  NameIdentifier.of("metalake1", "catalog2"),
-                  EntityType.CATALOG,
-                  CatalogEntity.class));
-
-      // Test schema
-      SchemaEntity schema1 =
-          createSchemaEntity(Namespace.of("metalake1", "catalog2"), "schema1", auditInfo);
-      SchemaEntity schema2 =
-          createSchemaEntity(Namespace.of("metalake1", "catalog2"), "schema2", auditInfo);
-
-      store.put(schema1);
-      store.put(schema2);
-
-      store.delete(NameIdentifier.of("metalake1", "catalog2", "schema1"), EntityType.SCHEMA);
-      store.delete(NameIdentifier.of("metalake1", "catalog2", "schema2"), EntityType.SCHEMA);
-
-      store.put(schema1);
-      store.put(schema2);
-
-      Mockito.when(config.get(STORE_DELETE_AFTER_TIME)).thenReturn(1000L);
-      Thread.sleep(1500);
-      kvEntityStore.kvGarbageCollector.collectAndClean();
-
-      Assertions.assertDoesNotThrow(
-          () ->
-              store.get(
-                  NameIdentifier.of("metalake1", "catalog2", "schema1"),
-                  EntityType.SCHEMA,
-                  SchemaEntity.class));
-      Assertions.assertDoesNotThrow(
-          () ->
-              store.get(
-                  NameIdentifier.of("metalake1", "catalog2", "schema2"),
-                  EntityType.SCHEMA,
-                  SchemaEntity.class));
-
-      // Test table
-      TableEntity table1 =
-          createTableEntity(Namespace.of("metalake1", "catalog2", "schema2"), "table1", auditInfo);
-      TableEntity table2 =
-          createTableEntity(Namespace.of("metalake1", "catalog2", "schema2"), "table2", auditInfo);
-
-      store.put(table1);
-      store.put(table2);
-
-      store.delete(
-          NameIdentifier.of("metalake1", "catalog2", "schema2", "table1"), EntityType.TABLE);
-      store.delete(
-          NameIdentifier.of("metalake1", "catalog2", "schema2", "table2"), EntityType.TABLE);
-
-      store.put(table1);
-      store.put(table2);
-
-      Mockito.when(config.get(STORE_DELETE_AFTER_TIME)).thenReturn(1000L);
-      Thread.sleep(1500);
-      kvEntityStore.kvGarbageCollector.collectAndClean();
-
-      Assertions.assertDoesNotThrow(
-          () ->
-              store.get(
-                  NameIdentifier.of("metalake1", "catalog2", "schema2", "table1"),
-                  EntityType.TABLE,
-                  TableEntity.class));
-      Assertions.assertDoesNotThrow(
-          () ->
-              store.get(
-                  NameIdentifier.of("metalake1", "catalog2", "schema2", "table2"),
-                  EntityType.TABLE,
-                  TableEntity.class));
-    }
-  }
-=======
->>>>>>> 6641d70f
 }