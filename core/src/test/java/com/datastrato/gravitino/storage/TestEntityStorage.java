/*
 * Copyright 2024 Datastrato Pvt Ltd.
 * This software is licensed under the Apache License version 2.
 */

package com.datastrato.gravitino.storage;

import static com.datastrato.gravitino.Configs.DEFAULT_ENTITY_KV_STORE;
import static com.datastrato.gravitino.Configs.DEFAULT_ENTITY_RELATIONAL_STORE;
import static com.datastrato.gravitino.Configs.ENTITY_KV_STORE;
import static com.datastrato.gravitino.Configs.ENTITY_RELATIONAL_JDBC_BACKEND_DRIVER;
import static com.datastrato.gravitino.Configs.ENTITY_RELATIONAL_JDBC_BACKEND_PASSWORD;
import static com.datastrato.gravitino.Configs.ENTITY_RELATIONAL_JDBC_BACKEND_URL;
import static com.datastrato.gravitino.Configs.ENTITY_RELATIONAL_JDBC_BACKEND_USER;
import static com.datastrato.gravitino.Configs.ENTITY_RELATIONAL_STORE;
import static com.datastrato.gravitino.Configs.ENTITY_STORE;
import static com.datastrato.gravitino.Configs.ENTRY_KV_ROCKSDB_BACKEND_PATH;
import static com.datastrato.gravitino.Configs.RELATIONAL_ENTITY_STORE;
import static com.datastrato.gravitino.Configs.STORE_DELETE_AFTER_TIME;
import static com.datastrato.gravitino.Configs.STORE_TRANSACTION_MAX_SKEW_TIME;
import static com.datastrato.gravitino.Configs.VERSION_RETENTION_COUNT;

import com.datastrato.gravitino.Catalog;
import com.datastrato.gravitino.Config;
import com.datastrato.gravitino.Configs;
import com.datastrato.gravitino.Entity;
import com.datastrato.gravitino.Entity.EntityType;
import com.datastrato.gravitino.EntityStore;
import com.datastrato.gravitino.EntityStoreFactory;
import com.datastrato.gravitino.NameIdentifier;
import com.datastrato.gravitino.Namespace;
import com.datastrato.gravitino.authorization.AuthorizationUtils;
import com.datastrato.gravitino.authorization.Privileges;
import com.datastrato.gravitino.authorization.SecurableObjects;
import com.datastrato.gravitino.exceptions.AlreadyExistsException;
import com.datastrato.gravitino.exceptions.NoSuchEntityException;
import com.datastrato.gravitino.exceptions.NonEmptyEntityException;
import com.datastrato.gravitino.file.Fileset;
import com.datastrato.gravitino.meta.AuditInfo;
import com.datastrato.gravitino.meta.BaseMetalake;
import com.datastrato.gravitino.meta.CatalogEntity;
import com.datastrato.gravitino.meta.FilesetEntity;
import com.datastrato.gravitino.meta.GroupEntity;
import com.datastrato.gravitino.meta.RoleEntity;
import com.datastrato.gravitino.meta.SchemaEntity;
import com.datastrato.gravitino.meta.SchemaVersion;
import com.datastrato.gravitino.meta.TableEntity;
import com.datastrato.gravitino.meta.TopicEntity;
import com.datastrato.gravitino.meta.UserEntity;
import com.datastrato.gravitino.storage.relational.RelationalEntityStore;
import com.datastrato.gravitino.storage.relational.session.SqlSessionFactoryHelper;
import com.google.common.base.Preconditions;
import com.google.common.collect.ImmutableMap;
import com.google.common.collect.Lists;
import java.io.File;
import java.io.IOException;
import java.nio.charset.StandardCharsets;
import java.sql.Connection;
import java.sql.ResultSet;
import java.sql.SQLException;
import java.sql.Statement;
import java.time.Instant;
import java.util.ArrayList;
import java.util.List;
import java.util.Objects;
import java.util.UUID;
import org.apache.commons.io.FileUtils;
import org.apache.commons.io.IOUtils;
import org.apache.commons.lang3.StringUtils;
import org.apache.ibatis.session.SqlSession;
import org.junit.jupiter.api.Assertions;
import org.junit.jupiter.params.ParameterizedTest;
import org.junit.jupiter.params.provider.MethodSource;
import org.mockito.Mockito;

public class TestEntityStorage {
  public static final String KV_STORE_PATH =
      "/tmp/gravitino_kv_entityStore_" + UUID.randomUUID().toString().replace("-", "");

  private static final String JDBC_STORE_PATH =
      "/tmp/gravitino_jdbc_entityStore_" + UUID.randomUUID().toString().replace("-", "");
  private static final String DB_DIR = JDBC_STORE_PATH + "/testdb";

  static Object[] storageProvider() {
    return new Object[] {Configs.DEFAULT_ENTITY_STORE, Configs.RELATIONAL_ENTITY_STORE};
  }

  private void init(String type, Config config) {
    Preconditions.checkArgument(StringUtils.isNotBlank(type));
    if (type.equals(Configs.DEFAULT_ENTITY_STORE)) {
      try {
        FileUtils.deleteDirectory(FileUtils.getFile(KV_STORE_PATH));
      } catch (Exception e) {
        // Ignore
      }
      Mockito.when(config.get(ENTITY_STORE)).thenReturn("kv");
      Mockito.when(config.get(ENTITY_KV_STORE)).thenReturn(DEFAULT_ENTITY_KV_STORE);
      Mockito.when(config.get(Configs.ENTITY_SERDE)).thenReturn("proto");
      Mockito.when(config.get(ENTRY_KV_ROCKSDB_BACKEND_PATH)).thenReturn(KV_STORE_PATH);

      Assertions.assertEquals(KV_STORE_PATH, config.get(ENTRY_KV_ROCKSDB_BACKEND_PATH));
      Mockito.when(config.get(STORE_TRANSACTION_MAX_SKEW_TIME)).thenReturn(1000L);
      Mockito.when(config.get(STORE_DELETE_AFTER_TIME)).thenReturn(20 * 60 * 1000L);
      Mockito.when(config.get(VERSION_RETENTION_COUNT)).thenReturn(1L);
    } else if (type.equals(Configs.RELATIONAL_ENTITY_STORE)) {
      File dir = new File(DB_DIR);
      if (dir.exists() || !dir.isDirectory()) {
        dir.delete();
      }
      dir.mkdirs();
      Mockito.when(config.get(ENTITY_STORE)).thenReturn(RELATIONAL_ENTITY_STORE);
      Mockito.when(config.get(ENTITY_RELATIONAL_STORE)).thenReturn(DEFAULT_ENTITY_RELATIONAL_STORE);
      Mockito.when(config.get(ENTITY_RELATIONAL_JDBC_BACKEND_URL))
          .thenReturn(String.format("jdbc:h2:%s;DB_CLOSE_DELAY=-1;MODE=MYSQL", DB_DIR));
      Mockito.when(config.get(ENTITY_RELATIONAL_JDBC_BACKEND_USER)).thenReturn("root");
      Mockito.when(config.get(ENTITY_RELATIONAL_JDBC_BACKEND_PASSWORD)).thenReturn("123");
      Mockito.when(config.get(ENTITY_RELATIONAL_JDBC_BACKEND_DRIVER)).thenReturn("org.h2.Driver");
      Mockito.when(config.get(STORE_DELETE_AFTER_TIME)).thenReturn(20 * 60 * 1000L);
      Mockito.when(config.get(VERSION_RETENTION_COUNT)).thenReturn(1L);
    } else {
      throw new UnsupportedOperationException("Unsupported entity store type: " + type);
    }
  }

  private void prepareJdbcTable() {
    // Read the ddl sql to create table
    String scriptPath = "h2/schema-h2.sql";
    try (SqlSession sqlSession =
            SqlSessionFactoryHelper.getInstance().getSqlSessionFactory().openSession(true);
        Connection connection = sqlSession.getConnection();
        Statement statement = connection.createStatement()) {
      StringBuilder ddlBuilder = new StringBuilder();
      IOUtils.readLines(
              Objects.requireNonNull(
                  this.getClass().getClassLoader().getResourceAsStream(scriptPath)),
              StandardCharsets.UTF_8)
          .forEach(line -> ddlBuilder.append(line).append("\n"));
      statement.execute(ddlBuilder.toString());
    } catch (Exception e) {
      throw new IllegalStateException("Create tables failed", e);
    }
  }

  private void destroy(String type) {
    Preconditions.checkArgument(StringUtils.isNotBlank(type));
    if (type.equals(Configs.DEFAULT_ENTITY_STORE)) {
      try {
        FileUtils.deleteDirectory(FileUtils.getFile(KV_STORE_PATH));
      } catch (Exception e) {
        // Ignore
      }
    } else if (type.equals(Configs.RELATIONAL_ENTITY_STORE)) {
      dropAllTables();
      File dir = new File(DB_DIR);
      if (dir.exists()) {
        dir.delete();
      }
    } else {
      throw new UnsupportedOperationException("Unsupported entity store type: " + type);
    }
  }

  private static void dropAllTables() {
    try (SqlSession sqlSession =
        SqlSessionFactoryHelper.getInstance().getSqlSessionFactory().openSession(true)) {
      try (Connection connection = sqlSession.getConnection()) {
        try (Statement statement = connection.createStatement()) {
          String query = "SHOW TABLES";
          List<String> tableList = new ArrayList<>();
          try (ResultSet rs = statement.executeQuery(query)) {
            while (rs.next()) {
              tableList.add(rs.getString(1));
            }
          }
          for (String table : tableList) {
            statement.execute("DROP TABLE " + table);
          }
        }
      }
    } catch (SQLException e) {
      throw new RuntimeException("Drop table failed", e);
    }
  }

  @ParameterizedTest
  @MethodSource("storageProvider")
  void testRestart(String type) throws IOException {
    Config config = Mockito.mock(Config.class);
    init(type, config);
    AuditInfo auditInfo =
        AuditInfo.builder().withCreator("creator").withCreateTime(Instant.now()).build();

    try (EntityStore store = EntityStoreFactory.createEntityStore(config)) {
      store.initialize(config);
      if (store instanceof RelationalEntityStore) {
        prepareJdbcTable();
      }

      BaseMetalake metalake =
          createBaseMakeLake(RandomIdGenerator.INSTANCE.nextId(), "metalake", auditInfo);
      CatalogEntity catalog =
          createCatalog(
              RandomIdGenerator.INSTANCE.nextId(), Namespace.of("metalake"), "catalog", auditInfo);
      CatalogEntity catalogCopy =
          createCatalog(
              RandomIdGenerator.INSTANCE.nextId(),
              Namespace.of("metalake"),
              "catalogCopy",
              auditInfo);

      SchemaEntity schema1 =
          createSchemaEntity(
              RandomIdGenerator.INSTANCE.nextId(),
              Namespace.of("metalake", "catalog"),
              "schema1",
              auditInfo);
      TableEntity table1 =
          createTableEntity(
              RandomIdGenerator.INSTANCE.nextId(),
              Namespace.of("metalake", "catalog", "schema1"),
              "table1",
              auditInfo);
      FilesetEntity fileset1 =
          createFilesetEntity(
              RandomIdGenerator.INSTANCE.nextId(),
              Namespace.of("metalake", "catalog", "schema1"),
              "fileset1",
              auditInfo);
      TopicEntity topic1 =
          createTopicEntity(
              RandomIdGenerator.INSTANCE.nextId(),
              Namespace.of("metalake", "catalog", "schema1"),
              "topic1",
              auditInfo);
      UserEntity user1 =
          createUser(RandomIdGenerator.INSTANCE.nextId(), "metalake", "user1", auditInfo);
      GroupEntity group1 =
          createGroup(RandomIdGenerator.INSTANCE.nextId(), "metalake", "group1", auditInfo);
      RoleEntity role1 =
          createRole(RandomIdGenerator.INSTANCE.nextId(), "metalake", "role1", auditInfo);

      // Store all entities
      store.put(metalake);
      store.put(catalog);
      store.put(catalogCopy);
      store.put(schema1);
      store.put(table1);
      store.put(fileset1);
      store.put(topic1);
      store.put(user1);
      store.put(group1);
      store.put(role1);

      Assertions.assertDoesNotThrow(
          () ->
              store.get(
                  NameIdentifier.of("metalake"), Entity.EntityType.METALAKE, BaseMetalake.class));
      Assertions.assertDoesNotThrow(
          () ->
              store.get(
                  NameIdentifier.of("metalake", "catalog"),
                  Entity.EntityType.CATALOG,
                  CatalogEntity.class));
      Assertions.assertDoesNotThrow(
          () ->
              store.get(
                  NameIdentifier.of("metalake", "catalog", "schema1"),
                  Entity.EntityType.SCHEMA,
                  SchemaEntity.class));
      Assertions.assertDoesNotThrow(
          () ->
              store.get(
                  NameIdentifier.of("metalake", "catalog", "schema1", "table1"),
                  Entity.EntityType.TABLE,
                  TableEntity.class));
      Assertions.assertDoesNotThrow(
          () ->
              store.get(
                  NameIdentifier.of("metalake", "catalog", "schema1", "fileset1"),
                  Entity.EntityType.FILESET,
                  FilesetEntity.class));
      Assertions.assertDoesNotThrow(
          () ->
              store.get(
                  NameIdentifier.of("metalake", "catalog", "schema1", "topic1"),
                  Entity.EntityType.TOPIC,
                  TopicEntity.class));

      Assertions.assertDoesNotThrow(
          () ->
              store.get(
                  AuthorizationUtils.ofUser("metalake", "user1"),
                  Entity.EntityType.USER,
                  UserEntity.class));

      Assertions.assertDoesNotThrow(
          () ->
              store.get(
                  AuthorizationUtils.ofGroup("metalake", "group1"),
                  EntityType.GROUP,
                  GroupEntity.class));

      Assertions.assertDoesNotThrow(
          () ->
              store.get(
                  AuthorizationUtils.ofRole("metalake", "role1"),
                  EntityType.ROLE,
                  RoleEntity.class));
    }

    // It will automatically close the store we create before, then we reopen the entity store
    try (EntityStore store = EntityStoreFactory.createEntityStore(config)) {
      store.initialize(config);

      Assertions.assertDoesNotThrow(
          () ->
              store.get(
                  NameIdentifier.of("metalake"), Entity.EntityType.METALAKE, BaseMetalake.class));
      Assertions.assertDoesNotThrow(
          () ->
              store.get(
                  NameIdentifier.of("metalake", "catalog"),
                  Entity.EntityType.CATALOG,
                  CatalogEntity.class));
      Assertions.assertDoesNotThrow(
          () ->
              store.get(
                  NameIdentifier.of("metalake", "catalog", "schema1"),
                  Entity.EntityType.SCHEMA,
                  SchemaEntity.class));
      Assertions.assertDoesNotThrow(
          () ->
              store.get(
                  NameIdentifier.of("metalake", "catalog", "schema1", "table1"),
                  Entity.EntityType.TABLE,
                  TableEntity.class));
      Assertions.assertDoesNotThrow(
          () ->
              store.get(
                  NameIdentifier.of("metalake", "catalog", "schema1", "fileset1"),
                  Entity.EntityType.FILESET,
                  FilesetEntity.class));
      Assertions.assertDoesNotThrow(
          () ->
              store.get(
                  NameIdentifier.of("metalake", "catalog", "schema1", "topic1"),
                  Entity.EntityType.TOPIC,
                  TopicEntity.class));
      Assertions.assertDoesNotThrow(
          () ->
              store.get(
                  AuthorizationUtils.ofUser("metalake", "user1"),
                  Entity.EntityType.USER,
                  UserEntity.class));
      Assertions.assertDoesNotThrow(
          () ->
              store.get(
                  AuthorizationUtils.ofGroup("metalake", "group1"),
                  Entity.EntityType.GROUP,
                  GroupEntity.class));
      Assertions.assertDoesNotThrow(
          () ->
              store.get(
                  AuthorizationUtils.ofRole("metalake", "role1"),
                  Entity.EntityType.ROLE,
                  RoleEntity.class));
      destroy(type);
    }
  }

  @ParameterizedTest
  @MethodSource("storageProvider")
  void testEntityUpdate(String type) throws Exception {
    Config config = Mockito.mock(Config.class);
    init(type, config);

    AuditInfo auditInfo =
        AuditInfo.builder().withCreator("creator").withCreateTime(Instant.now()).build();

    try (EntityStore store = EntityStoreFactory.createEntityStore(config)) {
      store.initialize(config);
      if (store instanceof RelationalEntityStore) {
        prepareJdbcTable();
      }

      BaseMetalake metalake =
          createBaseMakeLake(RandomIdGenerator.INSTANCE.nextId(), "metalake", auditInfo);
      CatalogEntity catalog =
          createCatalog(
              RandomIdGenerator.INSTANCE.nextId(), Namespace.of("metalake"), "catalog", auditInfo);
      CatalogEntity catalogCopy =
          createCatalog(
              RandomIdGenerator.INSTANCE.nextId(),
              Namespace.of("metalake"),
              "catalogCopy",
              auditInfo);

      SchemaEntity schema1 =
          createSchemaEntity(
              RandomIdGenerator.INSTANCE.nextId(),
              Namespace.of("metalake", "catalog"),
              "schema1",
              auditInfo);
      TableEntity table1 =
          createTableEntity(
              RandomIdGenerator.INSTANCE.nextId(),
              Namespace.of("metalake", "catalog", "schema1"),
              "table1",
              auditInfo);
      FilesetEntity fileset1 =
          createFilesetEntity(
              RandomIdGenerator.INSTANCE.nextId(),
              Namespace.of("metalake", "catalog", "schema1"),
              "fileset1",
              auditInfo);
      TopicEntity topic1 =
          createTopicEntity(
              RandomIdGenerator.INSTANCE.nextId(),
              Namespace.of("metalake", "catalog", "schema1"),
              "topic1",
              auditInfo);

      SchemaEntity schema2 =
          createSchemaEntity(
              RandomIdGenerator.INSTANCE.nextId(),
              Namespace.of("metalake", "catalog"),
              "schema2",
              auditInfo);
      TableEntity table1InSchema2 =
          createTableEntity(
              RandomIdGenerator.INSTANCE.nextId(),
              Namespace.of("metalake", "catalog", "schema2"),
              "table1",
              auditInfo);
      FilesetEntity fileset1InSchema2 =
          createFilesetEntity(
              RandomIdGenerator.INSTANCE.nextId(),
              Namespace.of("metalake", "catalog", "schema2"),
              "fileset1",
              auditInfo);
      TopicEntity topic1InSchema2 =
          createTopicEntity(
              RandomIdGenerator.INSTANCE.nextId(),
              Namespace.of("metalake", "catalog", "schema2"),
              "topic1",
              auditInfo);

      // Store all entities
      store.put(metalake);
      store.put(catalog);
      store.put(catalogCopy);
      store.put(schema1);
      store.put(schema2);
      store.put(table1);
      store.put(table1InSchema2);
      store.put(fileset1);
      store.put(fileset1InSchema2);
      store.put(topic1);
      store.put(topic1InSchema2);

      validateMetalakeChanged(store, metalake);
      validateCatalogChanged(store, catalog);
      validateSchemaChanged(store, schema1);
      validateTableChanged(store, table1);
      validateFilesetChanged(store, fileset1);
      validateTopicChanged(store, topic1);
      validateDeletedTable(store);
      validateDeletedFileset(store);
      validateDeletedTopic(store);
      validateAlreadyExistEntity(store, schema2);
      validateNotChangedEntity(store, schema2);

      destroy(type);
    }
  }

  @ParameterizedTest
  @MethodSource("storageProvider")
  public void testAuthorizationEntityDelete(String type) throws IOException {
    Config config = Mockito.mock(Config.class);
    init(type, config);

    AuditInfo auditInfo =
        AuditInfo.builder().withCreator("creator").withCreateTime(Instant.now()).build();

    try (EntityStore store = EntityStoreFactory.createEntityStore(config)) {
      store.initialize(config);
      if (store instanceof RelationalEntityStore) {
        prepareJdbcTable();
      }

      BaseMetalake metalake = createBaseMakeLake(1L, "metalake", auditInfo);
      store.put(metalake);
      UserEntity oneUser = createUser(1L, "metalake", "oneUser", auditInfo);
      store.put(oneUser);
      UserEntity anotherUser = createUser(2L, "metalake", "anotherUser", auditInfo);
      store.put(anotherUser);
      GroupEntity oneGroup = createGroup(1L, "metalake", "oneGroup", auditInfo);
      store.put(oneGroup);
      GroupEntity anotherGroup = createGroup(2L, "metalake", "anotherGroup", auditInfo);
      store.put(anotherGroup);
      RoleEntity oneRole = createRole(1L, "metalake", "oneRole", auditInfo);
      store.put(oneRole);
      RoleEntity anotherRole = createRole(2L, "metalake", "anotherRole", auditInfo);
      store.put(anotherRole);
      Assertions.assertTrue(store.exists(oneUser.nameIdentifier(), Entity.EntityType.USER));
      Assertions.assertTrue(store.exists(anotherUser.nameIdentifier(), Entity.EntityType.USER));
      Assertions.assertTrue(store.exists(oneGroup.nameIdentifier(), Entity.EntityType.GROUP));
      Assertions.assertTrue(store.exists(anotherGroup.nameIdentifier(), Entity.EntityType.GROUP));
      Assertions.assertTrue(store.exists(oneRole.nameIdentifier(), Entity.EntityType.ROLE));
      Assertions.assertTrue(store.exists(anotherRole.nameIdentifier(), Entity.EntityType.ROLE));
      store.delete(metalake.nameIdentifier(), Entity.EntityType.METALAKE);
      Assertions.assertFalse(store.exists(oneUser.nameIdentifier(), Entity.EntityType.USER));
      Assertions.assertFalse(store.exists(anotherUser.nameIdentifier(), Entity.EntityType.USER));
      Assertions.assertFalse(store.exists(oneGroup.nameIdentifier(), Entity.EntityType.GROUP));
      Assertions.assertFalse(store.exists(anotherGroup.nameIdentifier(), Entity.EntityType.GROUP));
      Assertions.assertFalse(store.exists(oneRole.nameIdentifier(), Entity.EntityType.ROLE));
      Assertions.assertFalse(store.exists(anotherRole.nameIdentifier(), Entity.EntityType.ROLE));
    }
  }

  @ParameterizedTest
  @MethodSource("storageProvider")
  void testEntityDelete(String type) throws IOException {
    Config config = Mockito.mock(Config.class);
    init(type, config);

    AuditInfo auditInfo =
        AuditInfo.builder().withCreator("creator").withCreateTime(Instant.now()).build();

    try (EntityStore store = EntityStoreFactory.createEntityStore(config)) {
      store.initialize(config);
      if (store instanceof RelationalEntityStore) {
        prepareJdbcTable();
      }

      BaseMetalake metalake = createBaseMakeLake(1L, "metalake", auditInfo);
      CatalogEntity catalog = createCatalog(1L, Namespace.of("metalake"), "catalog", auditInfo);
      CatalogEntity catalogCopy =
          createCatalog(2L, Namespace.of("metalake"), "catalogCopy", auditInfo);

      SchemaEntity schema1 =
          createSchemaEntity(1L, Namespace.of("metalake", "catalog"), "schema1", auditInfo);
      TableEntity table1 =
          createTableEntity(
              1L, Namespace.of("metalake", "catalog", "schema1"), "table1", auditInfo);
      FilesetEntity fileset1 =
          createFilesetEntity(
              1L, Namespace.of("metalake", "catalog", "schema1"), "fileset1", auditInfo);
      TopicEntity topic1 =
          createTopicEntity(
              1L, Namespace.of("metalake", "catalog", "schema1"), "topic1", auditInfo);

      SchemaEntity schema2 =
          createSchemaEntity(2L, Namespace.of("metalake", "catalog"), "schema2", auditInfo);
      TableEntity table1InSchema2 =
          createTableEntity(
              2L, Namespace.of("metalake", "catalog", "schema2"), "table1", auditInfo);
      FilesetEntity fileset1InSchema2 =
          createFilesetEntity(
              2L, Namespace.of("metalake", "catalog", "schema2"), "fileset1", auditInfo);
      TopicEntity topic1InSchema2 =
          createTopicEntity(
              2L, Namespace.of("metalake", "catalog", "schema2"), "topic1", auditInfo);
      UserEntity user1 = createUser(1L, "metalake", "user1", auditInfo);
      UserEntity user2 = createUser(2L, "metalake", "user2", auditInfo);
      GroupEntity group1 = createGroup(1L, "metalake", "group1", auditInfo);
      GroupEntity group2 = createGroup(2L, "metalake", "group2", auditInfo);
      RoleEntity role1 = createRole(1L, "metalake", "role1", auditInfo);
      RoleEntity role2 = createRole(2L, "metalake", "role2", auditInfo);

      // Store all entities
      store.put(metalake);
      store.put(catalog);
      store.put(catalogCopy);
      store.put(schema1);
      store.put(schema2);
      store.put(table1);
      store.put(table1InSchema2);
      store.put(fileset1);
      store.put(fileset1InSchema2);
      store.put(topic1);
      store.put(topic1InSchema2);
      store.put(user1);
      store.put(user2);
      store.put(group1);
      store.put(group2);
      store.put(role1);
      store.put(role2);

      validateAllEntityExist(
          metalake,
          store,
          catalog,
          catalogCopy,
          schema1,
          schema2,
          table1,
          table1InSchema2,
          fileset1,
          fileset1InSchema2,
          topic1,
          topic1InSchema2,
          user1,
          user2,
          group1,
          group2,
          role1,
          role2);

      validateDeleteUser(store, user1);

      validateDeleteGroup(store, group1);

      validateDeleteRole(store, role1);

      validateDeleteTable(store, schema2, table1, table1InSchema2);

      validateDeleteFileset(store, schema2, fileset1, fileset1InSchema2);

      validateDeleteTopic(store, schema2, topic1, topic1InSchema2);

      validateDeleteSchema(store, schema1, table1, fileset1, topic1);

      validateDeleteCatalog(
          store,
          catalog,
          table1,
          schema1,
          table1InSchema2,
          schema2,
          fileset1,
          fileset1InSchema2,
          topic1,
          topic1InSchema2);

      validateDeleteMetalake(store, metalake, catalogCopy, user2, group2, role2);

      // Store all entities again
      // metalake
      BaseMetalake metalakeNew =
          createBaseMakeLake(
              RandomIdGenerator.INSTANCE.nextId(),
              metalake.name(),
              (AuditInfo) metalake.auditInfo());
      store.put(metalakeNew);
      // catalog
      CatalogEntity catalogNew =
          createCatalog(
              RandomIdGenerator.INSTANCE.nextId(),
              catalog.namespace(),
              catalog.name(),
              (AuditInfo) catalog.auditInfo());
      store.put(catalogNew);
      CatalogEntity catalogCopyNew =
          createCatalog(
              RandomIdGenerator.INSTANCE.nextId(),
              catalogCopy.namespace(),
              catalogCopy.name(),
              (AuditInfo) catalogCopy.auditInfo());
      store.put(catalogCopyNew);
      // schema
      SchemaEntity schema1New =
          createSchemaEntity(
              RandomIdGenerator.INSTANCE.nextId(),
              schema1.namespace(),
              schema1.name(),
              schema1.auditInfo());
      store.put(schema1New);
      SchemaEntity schema2New =
          createSchemaEntity(
              RandomIdGenerator.INSTANCE.nextId(),
              schema2.namespace(),
              schema2.name(),
              schema2.auditInfo());
      store.put(schema2New);
      // table
      TableEntity table1New =
          createTableEntity(
              RandomIdGenerator.INSTANCE.nextId(),
              table1.namespace(),
              table1.name(),
              table1.auditInfo());
      store.put(table1New);
      TableEntity table1InSchema2New =
          createTableEntity(
              RandomIdGenerator.INSTANCE.nextId(),
              table1InSchema2.namespace(),
              table1InSchema2.name(),
              table1InSchema2.auditInfo());
      store.put(table1InSchema2New);
      // fileset
      FilesetEntity fileset1New =
          createFilesetEntity(
              RandomIdGenerator.INSTANCE.nextId(),
              fileset1.namespace(),
              fileset1.name(),
              fileset1.auditInfo());
      store.put(fileset1New);
      FilesetEntity fileset1InSchema2New =
          createFilesetEntity(
              RandomIdGenerator.INSTANCE.nextId(),
              fileset1InSchema2.namespace(),
              fileset1InSchema2.name(),
              fileset1InSchema2.auditInfo());
      store.put(fileset1InSchema2New);
      // topic
      TopicEntity topic1New =
          createTopicEntity(
              RandomIdGenerator.INSTANCE.nextId(),
              topic1.namespace(),
              topic1.name(),
              topic1.auditInfo());
      store.put(topic1New);
      TopicEntity topic1InSchema2New =
          createTopicEntity(
              RandomIdGenerator.INSTANCE.nextId(),
              topic1InSchema2.namespace(),
              topic1InSchema2.name(),
              topic1InSchema2.auditInfo());
      store.put(topic1InSchema2New);
      UserEntity userNew =
          createUser(RandomIdGenerator.INSTANCE.nextId(), "metalake", "userNew", auditInfo);
      store.put(userNew);
      GroupEntity groupNew =
          createGroup(RandomIdGenerator.INSTANCE.nextId(), "metalake", "groupNew", auditInfo);
      store.put(groupNew);
      RoleEntity roleNew =
          createRole(RandomIdGenerator.INSTANCE.nextId(), "metalake", "roleNew", auditInfo);
      store.put(roleNew);

      validateDeleteTableCascade(store, table1New);

      validateDeleteFilesetCascade(store, fileset1New);

      validateDeleteTopicCascade(store, topic1New);

      validateDeleteSchemaCascade(store, schema1New, table1New, fileset1New, topic1New);

      validateDeleteCatalogCascade(store, catalogNew, schema2New);

      validateDeleteMetalakeCascade(
          store, metalakeNew, catalogNew, schema2New, userNew, groupNew, roleNew);

      destroy(type);
    }
  }

  @ParameterizedTest
  @MethodSource("storageProvider")
  void testSameNameUnderANameSpace(String type) throws IOException {
    Config config = Mockito.mock(Config.class);
    init(type, config);
    try (EntityStore store = EntityStoreFactory.createEntityStore(config)) {
      store.initialize(config);
      if (store instanceof RelationalEntityStore) {
        prepareJdbcTable();
      }

      AuditInfo auditInfo =
          AuditInfo.builder().withCreator("creator").withCreateTime(Instant.now()).build();

      BaseMetalake metalake1 =
          createBaseMakeLake(RandomIdGenerator.INSTANCE.nextId(), "metalake1", auditInfo);
      CatalogEntity catalog1 =
          createCatalog(
              RandomIdGenerator.INSTANCE.nextId(),
              Namespace.of("metalake1"),
              "catalog1",
              auditInfo);
      SchemaEntity schema1 =
          createSchemaEntity(
              RandomIdGenerator.INSTANCE.nextId(),
              Namespace.of("metalake1", "catalog1"),
              "schema1",
              auditInfo);

      Namespace namespace = Namespace.of("metalake1", "catalog1", "schema1");
      TableEntity table1 =
          createTableEntity(RandomIdGenerator.INSTANCE.nextId(), namespace, "sameName", auditInfo);

      FilesetEntity filesetEntity1 =
          createFilesetEntity(
              RandomIdGenerator.INSTANCE.nextId(), namespace, "sameName", auditInfo);

      TopicEntity topicEntity1 =
          createTopicEntity(RandomIdGenerator.INSTANCE.nextId(), namespace, "sameName", auditInfo);

      store.put(metalake1);
      store.put(catalog1);
      store.put(schema1);
      store.put(table1);
      store.put(filesetEntity1);
      store.put(topicEntity1);

      NameIdentifier identifier = NameIdentifier.of("metalake1", "catalog1", "schema1", "sameName");

      TableEntity loadedTableEntity =
          store.get(identifier, Entity.EntityType.TABLE, TableEntity.class);
      Assertions.assertEquals(table1.id(), loadedTableEntity.id());
      FilesetEntity loadedFilesetEntity =
          store.get(identifier, Entity.EntityType.FILESET, FilesetEntity.class);
      Assertions.assertEquals(filesetEntity1.id(), loadedFilesetEntity.id());
      TopicEntity loadedTopicEntity =
          store.get(identifier, Entity.EntityType.TOPIC, TopicEntity.class);
      Assertions.assertEquals(topicEntity1.id(), loadedTopicEntity.id());

      // Remove table will not affect another
      Assertions.assertTrue(store.delete(identifier, Entity.EntityType.TABLE));
      Assertions.assertNotNull(
          store.get(identifier, Entity.EntityType.FILESET, FilesetEntity.class));
      Assertions.assertNotNull(store.get(identifier, Entity.EntityType.TOPIC, TopicEntity.class));

      // JDBC use id as the primary key, so we need to change the id of table1 if we want to store
      // it again
      table1 =
          createTableEntity(RandomIdGenerator.INSTANCE.nextId(), namespace, "sameName", auditInfo);
      store.put(table1);

      // Remove fileset will not affect another
      store.delete(identifier, Entity.EntityType.FILESET);
      Assertions.assertNotNull(store.get(identifier, Entity.EntityType.TABLE, TableEntity.class));
      Assertions.assertNotNull(store.get(identifier, Entity.EntityType.TOPIC, TopicEntity.class));

      filesetEntity1 =
          createFilesetEntity(
              RandomIdGenerator.INSTANCE.nextId(), namespace, "sameName", auditInfo);
      store.put(filesetEntity1);

      // Remove topic will not affect another
      store.delete(identifier, Entity.EntityType.TOPIC);
      Assertions.assertNotNull(store.get(identifier, Entity.EntityType.TABLE, TableEntity.class));
      Assertions.assertNotNull(
          store.get(identifier, Entity.EntityType.FILESET, FilesetEntity.class));

      topicEntity1 =
          createTopicEntity(RandomIdGenerator.INSTANCE.nextId(), namespace, "sameName", auditInfo);
      store.put(topicEntity1);

      // Rename table will not affect another
      long table1Id = table1.id();
      store.update(
          identifier,
          TableEntity.class,
          Entity.EntityType.TABLE,
          e -> createTableEntity(table1Id, namespace, "sameNameChanged", e.auditInfo()));

      NameIdentifier changedNameIdentifier =
          NameIdentifier.of("metalake1", "catalog1", "schema1", "sameNameChanged");
      store.get(changedNameIdentifier, Entity.EntityType.TABLE, TableEntity.class);
      store.get(identifier, Entity.EntityType.FILESET, FilesetEntity.class);
      store.get(identifier, Entity.EntityType.TOPIC, TopicEntity.class);

      table1 =
          createTableEntity(RandomIdGenerator.INSTANCE.nextId(), namespace, "sameName", auditInfo);
      store.put(table1);

      // Rename fileset will not affect another
      long filesetId = filesetEntity1.id();
      store.update(
          identifier,
          FilesetEntity.class,
          Entity.EntityType.FILESET,
          e -> createFilesetEntity(filesetId, namespace, "sameNameChanged", e.auditInfo()));

      store.get(identifier, Entity.EntityType.TABLE, TableEntity.class);
      store.get(changedNameIdentifier, Entity.EntityType.FILESET, FilesetEntity.class);
      store.get(identifier, Entity.EntityType.TOPIC, TopicEntity.class);

      filesetEntity1 =
          createFilesetEntity(
              RandomIdGenerator.INSTANCE.nextId(), namespace, "sameName", auditInfo);
      store.put(filesetEntity1);

      // Rename topic will not affect another
      long topicId = topicEntity1.id();
      store.update(
          identifier,
          TopicEntity.class,
          Entity.EntityType.TOPIC,
          e -> createTopicEntity(topicId, namespace, "sameNameChanged", e.auditInfo()));

      store.get(identifier, Entity.EntityType.TABLE, TableEntity.class);
      store.get(identifier, Entity.EntityType.FILESET, FilesetEntity.class);
      store.get(changedNameIdentifier, Entity.EntityType.TOPIC, TopicEntity.class);
    }
  }

  @ParameterizedTest
  @MethodSource("storageProvider")
  void testDeleteAndRename(String type) throws IOException {
    Config config = Mockito.mock(Config.class);
    init(type, config);
    try (EntityStore store = EntityStoreFactory.createEntityStore(config)) {
      store.initialize(config);
      if (store instanceof RelationalEntityStore) {
        prepareJdbcTable();
      }

      AuditInfo auditInfo =
          AuditInfo.builder().withCreator("creator").withCreateTime(Instant.now()).build();

      BaseMetalake metalake1 =
          createBaseMakeLake(RandomIdGenerator.INSTANCE.nextId(), "metalake1", auditInfo);
      BaseMetalake metalake2 =
          createBaseMakeLake(RandomIdGenerator.INSTANCE.nextId(), "metalake2", auditInfo);
      BaseMetalake metalake3 =
          createBaseMakeLake(RandomIdGenerator.INSTANCE.nextId(), "metalake3", auditInfo);

      store.put(metalake1);
      store.put(metalake2);
      store.put(metalake3);

      store.delete(NameIdentifier.of("metalake1"), Entity.EntityType.METALAKE);
      store.delete(NameIdentifier.of("metalake2"), Entity.EntityType.METALAKE);
      store.delete(NameIdentifier.of("metalake3"), Entity.EntityType.METALAKE);

      // Rename metalake1 --> metalake2
      BaseMetalake metalake1New =
          createBaseMakeLake(RandomIdGenerator.INSTANCE.nextId(), "metalake1", auditInfo);
      store.put(metalake1New);
      store.update(
          NameIdentifier.of("metalake1"),
          BaseMetalake.class,
          Entity.EntityType.METALAKE,
          e -> createBaseMakeLake(metalake1New.id(), "metalake2", (AuditInfo) e.auditInfo()));

      // Rename metalake3 --> metalake1
      BaseMetalake metalake3New1 =
          createBaseMakeLake(RandomIdGenerator.INSTANCE.nextId(), "metalake3", auditInfo);
      store.put(metalake3New1);
      store.update(
          NameIdentifier.of("metalake3"),
          BaseMetalake.class,
          Entity.EntityType.METALAKE,
          e -> createBaseMakeLake(metalake3New1.id(), "metalake1", (AuditInfo) e.auditInfo()));

      // Rename metalake3 --> metalake2
      BaseMetalake metalake3New2 =
          createBaseMakeLake(RandomIdGenerator.INSTANCE.nextId(), "metalake3", auditInfo);
      store.put(metalake3New2);
      Thread.sleep(1000);
      store.delete(NameIdentifier.of("metalake2"), Entity.EntityType.METALAKE);
      store.update(
          NameIdentifier.of("metalake3"),
          BaseMetalake.class,
          Entity.EntityType.METALAKE,
          e -> createBaseMakeLake(metalake3New2.id(), "metalake2", (AuditInfo) e.auditInfo()));

      // Finally, only metalake2 and metalake1 are left.
      Assertions.assertDoesNotThrow(
          () ->
              store.get(
                  NameIdentifier.of("metalake2"), Entity.EntityType.METALAKE, BaseMetalake.class));
      Assertions.assertDoesNotThrow(
          () ->
              store.get(
                  NameIdentifier.of("metalake1"), Entity.EntityType.METALAKE, BaseMetalake.class));
      NameIdentifier id = NameIdentifier.of("metalake3");
      Assertions.assertThrows(
          NoSuchEntityException.class,
          () -> store.get(id, Entity.EntityType.METALAKE, BaseMetalake.class));

      // Test catalog
      CatalogEntity catalog1 =
          createCatalog(
              RandomIdGenerator.INSTANCE.nextId(),
              Namespace.of("metalake1"),
              "catalog1",
              auditInfo);
      CatalogEntity catalog2 =
          createCatalog(
              RandomIdGenerator.INSTANCE.nextId(),
              Namespace.of("metalake1"),
              "catalog2",
              auditInfo);

      store.put(catalog1);
      store.put(catalog2);

      store.delete(NameIdentifier.of("metalake1", "catalog1"), Entity.EntityType.CATALOG);
      store.delete(NameIdentifier.of("metalake1", "catalog2"), Entity.EntityType.CATALOG);

      CatalogEntity catalog1New =
          createCatalog(
              RandomIdGenerator.INSTANCE.nextId(),
              catalog1.namespace(),
              catalog1.name(),
              (AuditInfo) catalog1.auditInfo());
      store.put(catalog1New);
      // Should be OK;
      store.update(
          catalog1New.nameIdentifier(),
          CatalogEntity.class,
          Entity.EntityType.CATALOG,
          e ->
              createCatalog(
                  catalog1New.id(),
                  Namespace.of("metalake1"),
                  "catalog2",
                  (AuditInfo) e.auditInfo()));

      // Test schema
      SchemaEntity schema1 =
          createSchemaEntity(
              RandomIdGenerator.INSTANCE.nextId(),
              Namespace.of("metalake1", "catalog2"),
              "schema1",
              auditInfo);
      SchemaEntity schema2 =
          createSchemaEntity(
              RandomIdGenerator.INSTANCE.nextId(),
              Namespace.of("metalake1", "catalog2"),
              "schema2",
              auditInfo);

      store.put(schema1);
      store.put(schema2);

      store.delete(NameIdentifier.of("metalake1", "catalog2", "schema1"), Entity.EntityType.SCHEMA);
      store.delete(NameIdentifier.of("metalake1", "catalog2", "schema2"), Entity.EntityType.SCHEMA);

      SchemaEntity schema1New =
          createSchemaEntity(
              RandomIdGenerator.INSTANCE.nextId(),
              schema1.namespace(),
              schema1.name(),
              schema1.auditInfo());
      store.put(schema1New);
      store.update(
          schema1New.nameIdentifier(),
          SchemaEntity.class,
          Entity.EntityType.SCHEMA,
          e ->
              createSchemaEntity(
                  schema1New.id(),
                  Namespace.of("metalake1", "catalog2"),
                  "schema2",
                  e.auditInfo()));

      // Test table
      TableEntity table1 =
          createTableEntity(
              RandomIdGenerator.INSTANCE.nextId(),
              Namespace.of("metalake1", "catalog2", "schema2"),
              "table1",
              auditInfo);
      TableEntity table2 =
          createTableEntity(
              RandomIdGenerator.INSTANCE.nextId(),
              Namespace.of("metalake1", "catalog2", "schema2"),
              "table2",
              auditInfo);

      store.put(table1);
      store.put(table2);

      store.delete(
          NameIdentifier.of("metalake1", "catalog2", "schema2", "table1"), Entity.EntityType.TABLE);
      store.delete(
          NameIdentifier.of("metalake1", "catalog2", "schema2", "table2"), Entity.EntityType.TABLE);

      TableEntity table1New =
          createTableEntity(
              RandomIdGenerator.INSTANCE.nextId(),
              table1.namespace(),
              table1.name(),
              table1.auditInfo());
      store.put(table1New);
      store.update(
          table1New.nameIdentifier(),
          TableEntity.class,
          Entity.EntityType.TABLE,
          e ->
              createTableEntity(
                  table1New.id(),
                  Namespace.of("metalake1", "catalog2", "schema2"),
                  "table2",
                  e.auditInfo()));

      // Test Fileset
      FilesetEntity fileset1 =
          createFilesetEntity(
              RandomIdGenerator.INSTANCE.nextId(),
              Namespace.of("metalake1", "catalog2", "schema2"),
              "fileset1",
              auditInfo);
      FilesetEntity fileset2 =
          createFilesetEntity(
              RandomIdGenerator.INSTANCE.nextId(),
              Namespace.of("metalake1", "catalog2", "schema2"),
              "fileset2",
              auditInfo);

      store.put(fileset1);
      store.put(fileset2);

      store.delete(
          NameIdentifier.of("metalake1", "catalog2", "schema2", "fileset1"),
          Entity.EntityType.FILESET);
      store.delete(
          NameIdentifier.of("metalake1", "catalog2", "schema2", "fileset2"),
          Entity.EntityType.FILESET);

      FilesetEntity fileset1New =
          createFilesetEntity(
              RandomIdGenerator.INSTANCE.nextId(),
              fileset1.namespace(),
              fileset1.name(),
              fileset1.auditInfo());
      store.put(fileset1New);
      store.update(
          fileset1New.nameIdentifier(),
          FilesetEntity.class,
          Entity.EntityType.FILESET,
          e ->
              createFilesetEntity(
                  fileset1New.id(),
                  Namespace.of("metalake1", "catalog2", "schema2"),
                  "fileset2",
                  e.auditInfo()));

      // Test topic
      TopicEntity topic1 =
          createTopicEntity(
              RandomIdGenerator.INSTANCE.nextId(),
              Namespace.of("metalake1", "catalog2", "schema2"),
              "topic1",
              auditInfo);
      TopicEntity topic2 =
          createTopicEntity(
              RandomIdGenerator.INSTANCE.nextId(),
              Namespace.of("metalake1", "catalog2", "schema2"),
              "topic2",
              auditInfo);

      store.put(topic1);
      store.put(topic2);

      store.delete(
          NameIdentifier.of("metalake1", "catalog2", "schema2", "topic1"), Entity.EntityType.TOPIC);
      store.delete(
          NameIdentifier.of("metalake1", "catalog2", "schema2", "topic2"), Entity.EntityType.TOPIC);

      TopicEntity topic1New =
          createTopicEntity(
              RandomIdGenerator.INSTANCE.nextId(),
              topic1.namespace(),
              topic1.name(),
              topic1.auditInfo());
      store.put(topic1New);
      store.update(
          topic1New.nameIdentifier(),
          TopicEntity.class,
          Entity.EntityType.TOPIC,
          e ->
              createTopicEntity(
                  topic1New.id(),
                  Namespace.of("metalake1", "catalog2", "schema2"),
                  "topic2",
                  e.auditInfo()));

      destroy(type);
    } catch (InterruptedException e) {
      throw new RuntimeException(e);
    }
  }

  public static BaseMetalake createBaseMakeLake(Long id, String name, AuditInfo auditInfo) {
    return BaseMetalake.builder()
        .withId(id)
        .withName(name)
        .withAuditInfo(auditInfo)
        .withComment("")
        .withProperties(null)
        .withVersion(SchemaVersion.V_0_1)
        .build();
  }

  public static CatalogEntity createCatalog(
      Long id, Namespace namespace, String name, AuditInfo auditInfo) {
    return CatalogEntity.builder()
        .withId(id)
        .withName(name)
        .withNamespace(namespace)
        .withType(Catalog.Type.RELATIONAL)
        .withProvider("test")
        .withComment("")
        .withProperties(null)
        .withAuditInfo(auditInfo)
        .build();
  }

  public static SchemaEntity createSchemaEntity(
      Long id, Namespace namespace, String name, AuditInfo auditInfo) {
    return SchemaEntity.builder()
        .withId(id)
        .withName(name)
        .withNamespace(namespace)
        .withComment("")
        .withProperties(null)
        .withAuditInfo(auditInfo)
        .build();
  }

  public static TableEntity createTableEntity(
      Long id, Namespace namespace, String name, AuditInfo auditInfo) {
    return TableEntity.builder()
        .withId(id)
        .withName(name)
        .withNamespace(namespace)
        .withAuditInfo(auditInfo)
        .build();
  }

  public static FilesetEntity createFilesetEntity(
      Long id, Namespace namespace, String name, AuditInfo auditInfo) {
    return FilesetEntity.builder()
        .withId(id)
        .withName(name)
        .withNamespace(namespace)
        .withFilesetType(Fileset.Type.MANAGED)
        .withStorageLocation("/tmp")
        .withComment("")
        .withProperties(null)
        .withAuditInfo(auditInfo)
        .build();
  }

  public static TopicEntity createTopicEntity(
      Long id, Namespace namespace, String name, AuditInfo auditInfo) {
    return TopicEntity.builder()
        .withId(id)
        .withName(name)
        .withNamespace(namespace)
        .withComment("test comment")
        .withProperties(ImmutableMap.of("key", "value"))
        .withAuditInfo(auditInfo)
        .build();
  }

  private static UserEntity createUser(Long id, String metalake, String name, AuditInfo auditInfo) {
    return UserEntity.builder()
        .withId(id)
        .withNamespace(AuthorizationUtils.ofUserNamespace(metalake))
        .withName(name)
        .withAuditInfo(auditInfo)
        .withRoleNames(null)
        .build();
  }

  private static GroupEntity createGroup(
      Long id, String metalake, String name, AuditInfo auditInfo) {
    return GroupEntity.builder()
        .withId(id)
        .withNamespace(AuthorizationUtils.ofGroupNamespace(metalake))
        .withName(name)
        .withAuditInfo(auditInfo)
        .withRoleNames(null)
        .build();
  }

  private static RoleEntity createRole(Long id, String metalake, String name, AuditInfo auditInfo) {
    return RoleEntity.builder()
        .withId(id)
        .withNamespace(AuthorizationUtils.ofRoleNamespace(metalake))
        .withName(name)
        .withAuditInfo(auditInfo)
<<<<<<< HEAD
        .withSecurableObject(SecurableObjects.of("catalog"))
        .withPrivileges(Lists.newArrayList(Privileges.LoadCatalog.get()))
        .withProperties(null)
=======
        .withSecurableObject(SecurableObjects.ofCatalog("catalog"))
        .withPrivileges(Lists.newArrayList(Privileges.UseCatalog.get()))
        .withProperties(Collections.emptyMap())
>>>>>>> d2d1450a
        .build();
  }

  private void validateDeleteTopicCascade(EntityStore store, TopicEntity topic1)
      throws IOException {
    // Delete the topic 'metalake.catalog.schema1.topic1'
    Assertions.assertTrue(store.delete(topic1.nameIdentifier(), Entity.EntityType.TOPIC));
    Assertions.assertFalse(store.exists(topic1.nameIdentifier(), Entity.EntityType.TOPIC));
  }

  private void validateDeleteFilesetCascade(EntityStore store, FilesetEntity fileset1)
      throws IOException {
    // Delete the fileset 'metalake.catalog.schema1.fileset1'
    Assertions.assertTrue(store.delete(fileset1.nameIdentifier(), Entity.EntityType.FILESET, true));
    Assertions.assertFalse(store.exists(fileset1.nameIdentifier(), Entity.EntityType.FILESET));
  }

  private void validateDeleteTableCascade(EntityStore store, TableEntity table1)
      throws IOException {
    // Delete the table 'metalake.catalog.schema1.table1'
    Assertions.assertTrue(store.delete(table1.nameIdentifier(), Entity.EntityType.TABLE, true));
    Assertions.assertFalse(store.exists(table1.nameIdentifier(), Entity.EntityType.TABLE));
  }

  private void validateDeleteFileset(
      EntityStore store,
      SchemaEntity schema2,
      FilesetEntity fileset1,
      FilesetEntity fileset1InSchema2)
      throws IOException {
    // Delete the fileset 'metalake.catalog.schema2.fileset1'
    Assertions.assertTrue(
        store.delete(fileset1InSchema2.nameIdentifier(), Entity.EntityType.FILESET));
    Assertions.assertFalse(
        store.exists(fileset1InSchema2.nameIdentifier(), Entity.EntityType.FILESET));

    // Make sure fileset 'metalake.catalog.schema1.fileset1' still exist;
    Assertions.assertEquals(
        fileset1,
        store.get(fileset1.nameIdentifier(), Entity.EntityType.FILESET, FilesetEntity.class));
    // Make sure schema 'metalake.catalog.schema2' still exist;
    Assertions.assertEquals(
        schema2, store.get(schema2.nameIdentifier(), Entity.EntityType.SCHEMA, SchemaEntity.class));
  }

  private void validateDeleteTopic(
      EntityStore store, SchemaEntity schema2, TopicEntity topic1, TopicEntity topic1InSchema2)
      throws IOException {
    // Delete the topic 'metalake.catalog.schema2.topic1'
    Assertions.assertTrue(store.delete(topic1InSchema2.nameIdentifier(), Entity.EntityType.TOPIC));
    Assertions.assertFalse(store.exists(topic1InSchema2.nameIdentifier(), Entity.EntityType.TOPIC));

    // Make sure topic 'metalake.catalog.schema1.topic1' still exist;
    Assertions.assertEquals(
        topic1, store.get(topic1.nameIdentifier(), Entity.EntityType.TOPIC, TopicEntity.class));
    // Make sure schema 'metalake.catalog.schema2' still exist;
    Assertions.assertEquals(
        schema2, store.get(schema2.nameIdentifier(), Entity.EntityType.SCHEMA, SchemaEntity.class));
  }

  private void validateDeleteMetalakeCascade(
      EntityStore store,
      BaseMetalake metalake,
      CatalogEntity catalog,
      SchemaEntity schema2,
      UserEntity userNew,
      GroupEntity groupNew,
      RoleEntity roleNew)
      throws IOException {
    Assertions.assertTrue(store.exists(userNew.nameIdentifier(), Entity.EntityType.USER));
    Assertions.assertTrue(store.exists(groupNew.nameIdentifier(), Entity.EntityType.GROUP));
    Assertions.assertTrue(store.exists(roleNew.nameIdentifier(), Entity.EntityType.ROLE));

    Assertions.assertTrue(
        store.delete(metalake.nameIdentifier(), Entity.EntityType.METALAKE, true));

    // catalog has already deleted, so we can't delete it again and should return false
    Assertions.assertFalse(store.exists(catalog.nameIdentifier(), Entity.EntityType.CATALOG));
    Assertions.assertFalse(store.exists(schema2.nameIdentifier(), Entity.EntityType.SCHEMA));
    Assertions.assertFalse(store.exists(metalake.nameIdentifier(), Entity.EntityType.METALAKE));
    Assertions.assertFalse(store.exists(userNew.nameIdentifier(), Entity.EntityType.USER));
    Assertions.assertFalse(store.exists(groupNew.nameIdentifier(), EntityType.GROUP));
    Assertions.assertFalse(store.exists(roleNew.nameIdentifier(), EntityType.ROLE));
  }

  private void validateDeleteCatalogCascade(
      EntityStore store, CatalogEntity catalog, SchemaEntity schema2) throws IOException {
    Assertions.assertThrowsExactly(
        NonEmptyEntityException.class,
        () -> store.delete(catalog.nameIdentifier(), Entity.EntityType.CATALOG));
    store.delete(catalog.nameIdentifier(), Entity.EntityType.CATALOG, true);
    NameIdentifier id = catalog.nameIdentifier();
    Assertions.assertThrowsExactly(
        NoSuchEntityException.class,
        () -> store.get(id, Entity.EntityType.CATALOG, CatalogEntity.class));

    Assertions.assertThrowsExactly(
        NoSuchEntityException.class,
        () -> store.get(schema2.nameIdentifier(), Entity.EntityType.SCHEMA, SchemaEntity.class));
  }

  private void validateDeleteSchemaCascade(
      EntityStore store,
      SchemaEntity schema1,
      TableEntity table1,
      FilesetEntity fileset1,
      TopicEntity topic1)
      throws IOException {
    TableEntity table1New =
        createTableEntity(
            RandomIdGenerator.INSTANCE.nextId(),
            table1.namespace(),
            table1.name(),
            table1.auditInfo());
    store.put(table1New);
    FilesetEntity fileset1New =
        createFilesetEntity(
            RandomIdGenerator.INSTANCE.nextId(),
            fileset1.namespace(),
            fileset1.name(),
            fileset1.auditInfo());
    store.put(fileset1New);
    TopicEntity topic1New =
        createTopicEntity(
            RandomIdGenerator.INSTANCE.nextId(),
            topic1.namespace(),
            topic1.name(),
            topic1.auditInfo());
    store.put(topic1New);

    Assertions.assertThrowsExactly(
        NonEmptyEntityException.class,
        () -> store.delete(schema1.nameIdentifier(), Entity.EntityType.SCHEMA));

    Assertions.assertEquals(
        schema1, store.get(schema1.nameIdentifier(), Entity.EntityType.SCHEMA, SchemaEntity.class));

    // Test cascade delete
    try {
      Thread.sleep(1000);
    } catch (InterruptedException e) {
      throw new RuntimeException(e);
    }
    store.delete(schema1.nameIdentifier(), Entity.EntityType.SCHEMA, true);
    try {
      store.get(table1.nameIdentifier(), Entity.EntityType.TABLE, TableEntity.class);
    } catch (Exception e) {
      Assertions.assertTrue(e instanceof NoSuchEntityException);
      Assertions.assertTrue(e.getMessage().contains("schema1"));
    }

    Assertions.assertThrows(
        NoSuchEntityException.class,
        () -> store.get(fileset1.nameIdentifier(), Entity.EntityType.FILESET, FilesetEntity.class));

    Assertions.assertThrows(
        NoSuchEntityException.class,
        () -> store.get(topic1.nameIdentifier(), Entity.EntityType.TOPIC, TopicEntity.class));
  }

  private static void validateDeleteMetalake(
      EntityStore store,
      BaseMetalake metalake,
      CatalogEntity catalogCopy,
      UserEntity user2,
      GroupEntity group2,
      RoleEntity role2)
      throws IOException {
    // Now delete catalog 'catalogCopy' and metalake
    Assertions.assertTrue(store.exists(user2.nameIdentifier(), Entity.EntityType.USER));
    Assertions.assertTrue(store.exists(group2.nameIdentifier(), Entity.EntityType.GROUP));
    Assertions.assertTrue(store.exists(role2.nameIdentifier(), Entity.EntityType.ROLE));

    Assertions.assertThrowsExactly(
        NonEmptyEntityException.class,
        () -> store.delete(metalake.nameIdentifier(), Entity.EntityType.METALAKE));
    store.delete(catalogCopy.nameIdentifier(), Entity.EntityType.CATALOG);
    Assertions.assertFalse(store.exists(catalogCopy.nameIdentifier(), Entity.EntityType.CATALOG));

    store.delete(metalake.nameIdentifier(), Entity.EntityType.METALAKE);
    Assertions.assertFalse(store.exists(metalake.nameIdentifier(), Entity.EntityType.METALAKE));
    Assertions.assertFalse(store.exists(user2.nameIdentifier(), Entity.EntityType.USER));
    Assertions.assertFalse(store.exists(group2.nameIdentifier(), Entity.EntityType.GROUP));
    Assertions.assertFalse(store.exists(role2.nameIdentifier(), Entity.EntityType.ROLE));
  }

  private static void validateDeleteCatalog(
      EntityStore store,
      CatalogEntity catalog,
      TableEntity table1,
      SchemaEntity schema1,
      TableEntity table1InSchema2,
      SchemaEntity schema2,
      FilesetEntity fileset1,
      FilesetEntity fileset1InSchema2,
      TopicEntity topic1,
      TopicEntity topic1InSchema2)
      throws IOException {
    // Now try to delete all schemas under catalog;
    Assertions.assertThrowsExactly(
        NonEmptyEntityException.class,
        () -> store.delete(catalog.nameIdentifier(), Entity.EntityType.CATALOG));
    store.delete(table1.nameIdentifier(), Entity.EntityType.TABLE);
    store.delete(fileset1.nameIdentifier(), Entity.EntityType.FILESET);
    store.delete(topic1.nameIdentifier(), Entity.EntityType.TOPIC);
    try {
      Thread.sleep(1000);
    } catch (InterruptedException e) {
      throw new RuntimeException(e);
    }
    store.delete(schema1.nameIdentifier(), Entity.EntityType.SCHEMA);
    store.delete(table1InSchema2.nameIdentifier(), Entity.EntityType.TABLE);
    Assertions.assertFalse(
        store.exists(fileset1InSchema2.nameIdentifier(), Entity.EntityType.FILESET));
    Assertions.assertFalse(store.exists(topic1InSchema2.nameIdentifier(), Entity.EntityType.TOPIC));
    store.delete(schema2.nameIdentifier(), Entity.EntityType.SCHEMA);

    store.delete(catalog.nameIdentifier(), Entity.EntityType.CATALOG);
    Assertions.assertFalse(store.exists(catalog.nameIdentifier(), Entity.EntityType.CATALOG));
  }

  private static void validateDeleteSchema(
      EntityStore store,
      SchemaEntity schema1,
      TableEntity table1,
      FilesetEntity fileset1,
      TopicEntity topic1)
      throws IOException {
    // Delete the schema 'metalake.catalog.schema1' but failed, because it ha sub-entities;
    NonEmptyEntityException exception =
        Assertions.assertThrowsExactly(
            NonEmptyEntityException.class,
            () -> store.delete(schema1.nameIdentifier(), Entity.EntityType.SCHEMA));
    Assertions.assertTrue(exception.getMessage().contains("metalake.catalog.schema1"));
    // Make sure schema 'metalake.catalog.schema1', table 'metalake.catalog.schema1.table1',
    // table 'metalake.catalog.schema1.fileset1' and table 'metalake.catalog.schema1.topic1'
    // has not been deleted yet;
    Assertions.assertTrue(store.exists(schema1.nameIdentifier(), Entity.EntityType.SCHEMA));
    Assertions.assertTrue(store.exists(table1.nameIdentifier(), Entity.EntityType.TABLE));
    Assertions.assertTrue(store.exists(fileset1.nameIdentifier(), Entity.EntityType.FILESET));
    Assertions.assertTrue(store.exists(topic1.nameIdentifier(), Entity.EntityType.TOPIC));

    // Delete table1,fileset1 and schema1
    Assertions.assertTrue(store.delete(table1.nameIdentifier(), Entity.EntityType.TABLE));
    Assertions.assertTrue(store.delete(fileset1.nameIdentifier(), Entity.EntityType.FILESET));
    Assertions.assertTrue(store.delete(topic1.nameIdentifier(), Entity.EntityType.TOPIC));
    Assertions.assertTrue(store.delete(schema1.nameIdentifier(), Entity.EntityType.SCHEMA));
    // Make sure table1, fileset1 in 'metalake.catalog.schema1' can't be access;
    Assertions.assertFalse(store.exists(table1.nameIdentifier(), Entity.EntityType.TABLE));
    Assertions.assertFalse(store.exists(fileset1.nameIdentifier(), Entity.EntityType.FILESET));
    Assertions.assertFalse(store.exists(topic1.nameIdentifier(), Entity.EntityType.TOPIC));
    Assertions.assertFalse(store.exists(schema1.nameIdentifier(), Entity.EntityType.SCHEMA));
    // Now we re-insert schema1, table1, fileset1 and topic1, and everything should be OK
    SchemaEntity schema1New =
        createSchemaEntity(
            RandomIdGenerator.INSTANCE.nextId(),
            schema1.namespace(),
            schema1.name(),
            schema1.auditInfo());
    store.put(schema1New);
    TableEntity table1New =
        createTableEntity(
            RandomIdGenerator.INSTANCE.nextId(),
            table1.namespace(),
            table1.name(),
            table1.auditInfo());
    store.put(table1New);
    FilesetEntity fileset1New =
        createFilesetEntity(
            RandomIdGenerator.INSTANCE.nextId(),
            fileset1.namespace(),
            fileset1.name(),
            fileset1.auditInfo());
    store.put(fileset1New);
    TopicEntity topic1New =
        createTopicEntity(
            RandomIdGenerator.INSTANCE.nextId(),
            topic1.namespace(),
            topic1.name(),
            topic1.auditInfo());
    store.put(topic1New);

    Assertions.assertEquals(
        schema1New,
        store.get(schema1.nameIdentifier(), Entity.EntityType.SCHEMA, SchemaEntity.class));
    Assertions.assertEquals(
        table1New, store.get(table1.nameIdentifier(), Entity.EntityType.TABLE, TableEntity.class));
    Assertions.assertEquals(
        fileset1New,
        store.get(fileset1.nameIdentifier(), Entity.EntityType.FILESET, FilesetEntity.class));
    Assertions.assertEquals(
        topic1New, store.get(topic1.nameIdentifier(), Entity.EntityType.TOPIC, TopicEntity.class));
  }

  private void validateDeleteUser(EntityStore store, UserEntity user1) throws IOException {
    Assertions.assertTrue(store.exists(user1.nameIdentifier(), Entity.EntityType.USER));
    Assertions.assertTrue(store.delete(user1.nameIdentifier(), Entity.EntityType.USER));
    Assertions.assertFalse(store.exists(user1.nameIdentifier(), Entity.EntityType.USER));

    UserEntity user =
        createUser(RandomIdGenerator.INSTANCE.nextId(), "metalake", "user1", user1.auditInfo());
    store.put(user);
    Assertions.assertTrue(store.exists(user.nameIdentifier(), Entity.EntityType.USER));
  }

  private void validateDeleteGroup(EntityStore store, GroupEntity group1) throws IOException {
    Assertions.assertTrue(store.delete(group1.nameIdentifier(), EntityType.GROUP));
    Assertions.assertFalse(store.exists(group1.nameIdentifier(), Entity.EntityType.GROUP));

    GroupEntity group =
        createGroup(RandomIdGenerator.INSTANCE.nextId(), "metalake", "group1", group1.auditInfo());
    store.put(group);
    Assertions.assertTrue(store.exists(group.nameIdentifier(), EntityType.GROUP));
  }

  private void validateDeleteRole(EntityStore store, RoleEntity role1) throws IOException {
    Assertions.assertTrue(store.delete(role1.nameIdentifier(), EntityType.ROLE));
    Assertions.assertFalse(store.exists(role1.nameIdentifier(), Entity.EntityType.ROLE));

    RoleEntity role =
        createRole(RandomIdGenerator.INSTANCE.nextId(), "metalake", "role1", role1.auditInfo());
    store.put(role);
    Assertions.assertTrue(store.exists(role.nameIdentifier(), EntityType.ROLE));
  }

  private void validateDeleteTable(
      EntityStore store, SchemaEntity schema2, TableEntity table1, TableEntity table1InSchema2)
      throws IOException {
    // Delete the table 'metalake.catalog.schema2.table1'
    Assertions.assertTrue(store.delete(table1InSchema2.nameIdentifier(), Entity.EntityType.TABLE));
    Assertions.assertFalse(store.exists(table1InSchema2.nameIdentifier(), Entity.EntityType.TABLE));

    // Make sure table 'metalake.catalog.schema1.table1' still exist;
    Assertions.assertEquals(
        table1, store.get(table1.nameIdentifier(), Entity.EntityType.TABLE, TableEntity.class));
    // Make sure schema 'metalake.catalog.schema2' still exist;
    Assertions.assertEquals(
        schema2, store.get(schema2.nameIdentifier(), Entity.EntityType.SCHEMA, SchemaEntity.class));
    // Re-insert table1Inschema2 and everything is OK
    TableEntity table1InSchema2New =
        createTableEntity(
            RandomIdGenerator.INSTANCE.nextId(),
            table1InSchema2.namespace(),
            table1InSchema2.name(),
            table1InSchema2.auditInfo());
    store.put(table1InSchema2New);
    Assertions.assertTrue(store.exists(table1InSchema2.nameIdentifier(), Entity.EntityType.TABLE));
  }

  private static void validateAllEntityExist(
      BaseMetalake metalake,
      EntityStore store,
      CatalogEntity catalog,
      CatalogEntity catalogCopy,
      SchemaEntity schema1,
      SchemaEntity schema2,
      TableEntity table1,
      TableEntity table1InSchema2,
      FilesetEntity fileset1,
      FilesetEntity fileset1InSchema2,
      TopicEntity topic1,
      TopicEntity topic1InSchema2,
      UserEntity user1,
      UserEntity user2,
      GroupEntity group1,
      GroupEntity group2,
      RoleEntity role1,
      RoleEntity role2)
      throws IOException {
    // Now try to get
    Assertions.assertEquals(
        metalake,
        store.get(metalake.nameIdentifier(), Entity.EntityType.METALAKE, BaseMetalake.class));
    Assertions.assertEquals(
        catalog,
        store.get(catalog.nameIdentifier(), Entity.EntityType.CATALOG, CatalogEntity.class));
    Assertions.assertEquals(
        catalogCopy,
        store.get(catalogCopy.nameIdentifier(), Entity.EntityType.CATALOG, CatalogEntity.class));
    Assertions.assertEquals(
        schema1, store.get(schema1.nameIdentifier(), Entity.EntityType.SCHEMA, SchemaEntity.class));
    Assertions.assertEquals(
        schema2, store.get(schema2.nameIdentifier(), Entity.EntityType.SCHEMA, SchemaEntity.class));
    Assertions.assertEquals(
        table1, store.get(table1.nameIdentifier(), Entity.EntityType.TABLE, TableEntity.class));
    Assertions.assertEquals(
        table1InSchema2,
        store.get(table1InSchema2.nameIdentifier(), Entity.EntityType.TABLE, TableEntity.class));
    Assertions.assertEquals(
        fileset1,
        store.get(fileset1.nameIdentifier(), Entity.EntityType.FILESET, FilesetEntity.class));
    Assertions.assertEquals(
        fileset1InSchema2,
        store.get(
            fileset1InSchema2.nameIdentifier(), Entity.EntityType.FILESET, FilesetEntity.class));
    Assertions.assertEquals(
        topic1, store.get(topic1.nameIdentifier(), Entity.EntityType.TOPIC, TopicEntity.class));
    Assertions.assertEquals(
        topic1InSchema2,
        store.get(topic1InSchema2.nameIdentifier(), Entity.EntityType.TOPIC, TopicEntity.class));
    Assertions.assertEquals(
        user1, store.get(user1.nameIdentifier(), Entity.EntityType.USER, UserEntity.class));
    Assertions.assertEquals(
        user2, store.get(user2.nameIdentifier(), Entity.EntityType.USER, UserEntity.class));
    Assertions.assertEquals(
        group1, store.get(group1.nameIdentifier(), Entity.EntityType.GROUP, GroupEntity.class));
    Assertions.assertEquals(
        group2, store.get(group2.nameIdentifier(), Entity.EntityType.GROUP, GroupEntity.class));
    Assertions.assertEquals(
        role1, store.get(role1.nameIdentifier(), Entity.EntityType.ROLE, RoleEntity.class));
    Assertions.assertEquals(
        role2, store.get(role2.nameIdentifier(), Entity.EntityType.ROLE, RoleEntity.class));
  }

  private void validateDeletedFileset(EntityStore store) throws IOException {
    store.delete(
        NameIdentifier.of("metalakeChanged", "catalogChanged", "schema2", "fileset1"),
        Entity.EntityType.FILESET);
    // Update a deleted entities
    Assertions.assertThrowsExactly(
        NoSuchEntityException.class,
        () ->
            store.update(
                NameIdentifier.of("metalakeChanged", "catalogChanged", "schema2", "fileset1"),
                FilesetEntity.class,
                Entity.EntityType.FILESET,
                (e) -> e));
  }

  private void validateFilesetChanged(EntityStore store, FilesetEntity filesetEntity)
      throws IOException {
    // Check fileset entities
    store.update(
        NameIdentifier.of("metalakeChanged", "catalogChanged", "schemaChanged", "fileset1"),
        FilesetEntity.class,
        Entity.EntityType.FILESET,
        e -> {
          AuditInfo auditInfo1 =
              AuditInfo.builder().withCreator("creator5").withCreateTime(Instant.now()).build();
          return createFilesetEntity(
              filesetEntity.id(),
              Namespace.of("metalakeChanged", "catalogChanged", "schemaChanged"),
              "filesetChanged",
              auditInfo1);
        });

    Assertions.assertThrowsExactly(
        NoSuchEntityException.class,
        () ->
            store.get(
                NameIdentifier.of("metalakeChanged", "catalogChanged", "schema1", "fileset1"),
                Entity.EntityType.FILESET,
                FilesetEntity.class));
    FilesetEntity updatedFileset =
        store.get(
            NameIdentifier.of(
                "metalakeChanged", "catalogChanged", "schemaChanged", "filesetChanged"),
            Entity.EntityType.FILESET,
            FilesetEntity.class);
    Assertions.assertEquals("creator5", updatedFileset.auditInfo().creator());

    Assertions.assertNotNull(
        store.get(
            NameIdentifier.of("metalakeChanged", "catalogChanged", "schema2", "fileset1"),
            Entity.EntityType.FILESET,
            FilesetEntity.class));
  }

  private void validateDeletedTopic(EntityStore store) throws IOException {
    store.delete(
        NameIdentifier.of("metalakeChanged", "catalogChanged", "schema2", "topic1"),
        Entity.EntityType.TOPIC);
    // Update a deleted entities
    Assertions.assertThrowsExactly(
        NoSuchEntityException.class,
        () ->
            store.update(
                NameIdentifier.of("metalakeChanged", "catalogChanged", "schema2", "topic1"),
                TopicEntity.class,
                Entity.EntityType.TOPIC,
                (e) -> e));
  }

  private void validateTopicChanged(EntityStore store, TopicEntity topicEntity) throws IOException {
    // Check topic entities
    store.update(
        NameIdentifier.of("metalakeChanged", "catalogChanged", "schemaChanged", "topic1"),
        TopicEntity.class,
        Entity.EntityType.TOPIC,
        e -> {
          AuditInfo auditInfo1 =
              AuditInfo.builder().withCreator("creator6").withCreateTime(Instant.now()).build();
          return createTopicEntity(
              topicEntity.id(),
              Namespace.of("metalakeChanged", "catalogChanged", "schemaChanged"),
              "topicChanged",
              auditInfo1);
        });

    Assertions.assertThrowsExactly(
        NoSuchEntityException.class,
        () ->
            store.get(
                NameIdentifier.of("metalakeChanged", "catalogChanged", "schema1", "topic1"),
                Entity.EntityType.TOPIC,
                TopicEntity.class));
    TopicEntity updatedTopic =
        store.get(
            NameIdentifier.of("metalakeChanged", "catalogChanged", "schemaChanged", "topicChanged"),
            Entity.EntityType.TOPIC,
            TopicEntity.class);
    Assertions.assertEquals("creator6", updatedTopic.auditInfo().creator());

    Assertions.assertNotNull(
        store.get(
            NameIdentifier.of("metalakeChanged", "catalogChanged", "schema2", "topic1"),
            Entity.EntityType.TOPIC,
            TopicEntity.class));
  }

  private void validateNotChangedEntity(EntityStore store, SchemaEntity schema) throws IOException {
    // Update operations do not contain any changes in name
    store.update(
        NameIdentifier.of("metalakeChanged", "catalogChanged", "schema2"),
        SchemaEntity.class,
        Entity.EntityType.SCHEMA,
        e -> {
          AuditInfo auditInfo1 =
              AuditInfo.builder().withCreator("creator6").withCreateTime(Instant.now()).build();
          return createSchemaEntity(
              schema.id(),
              Namespace.of("metalakeChanged", "catalogChanged"),
              "schema2",
              auditInfo1);
        });
    Assertions.assertEquals(
        "creator6",
        store
            .get(
                NameIdentifier.of("metalakeChanged", "catalogChanged", "schema2"),
                Entity.EntityType.SCHEMA,
                SchemaEntity.class)
            .auditInfo()
            .creator());
  }

  private void validateAlreadyExistEntity(EntityStore store, SchemaEntity schema) {
    // The updated entities already existed, should throw exception
    Assertions.assertThrowsExactly(
        AlreadyExistsException.class,
        () ->
            store.update(
                NameIdentifier.of("metalakeChanged", "catalogChanged", "schema2"),
                SchemaEntity.class,
                Entity.EntityType.SCHEMA,
                e -> {
                  AuditInfo auditInfo1 =
                      AuditInfo.builder()
                          .withCreator("creator5")
                          .withCreateTime(Instant.now())
                          .build();
                  return createSchemaEntity(
                      schema.id(),
                      Namespace.of("metalakeChanged", "catalogChanged"),
                      "schemaChanged",
                      auditInfo1);
                }));
  }

  private void validateMetalakeChanged(EntityStore store, BaseMetalake metalake)
      throws IOException {
    // Try to check an update option is what we expected
    store.update(
        metalake.nameIdentifier(),
        BaseMetalake.class,
        Entity.EntityType.METALAKE,
        e -> {
          AuditInfo auditInfo1 =
              AuditInfo.builder().withCreator("creator1").withCreateTime(Instant.now()).build();
          return createBaseMakeLake(metalake.id(), "metalakeChanged", auditInfo1);
        });

    // Check metalake entity and sub-entities are already changed.
    BaseMetalake updatedMetalake =
        store.get(
            NameIdentifier.of("metalakeChanged"), Entity.EntityType.METALAKE, BaseMetalake.class);
    Assertions.assertEquals("creator1", updatedMetalake.auditInfo().creator());

    Assertions.assertThrowsExactly(
        NoSuchEntityException.class,
        () ->
            store.get(
                NameIdentifier.of("metalake"), Entity.EntityType.METALAKE, BaseMetalake.class));
    Assertions.assertNotNull(
        store.get(
            NameIdentifier.of("metalakeChanged", "catalog"),
            Entity.EntityType.CATALOG,
            CatalogEntity.class));
    Assertions.assertNotNull(
        store.get(
            NameIdentifier.of("metalakeChanged", "catalog", "schema1"),
            Entity.EntityType.SCHEMA,
            SchemaEntity.class));
    Assertions.assertNotNull(
        store.get(
            NameIdentifier.of("metalakeChanged", "catalog", "schema1", "table1"),
            Entity.EntityType.TABLE,
            TableEntity.class));
    Assertions.assertNotNull(
        store.get(
            NameIdentifier.of("metalakeChanged", "catalog", "schema1", "fileset1"),
            Entity.EntityType.FILESET,
            FilesetEntity.class));
    Assertions.assertNotNull(
        store.get(
            NameIdentifier.of("metalakeChanged", "catalog", "schema2"),
            Entity.EntityType.SCHEMA,
            SchemaEntity.class));
    Assertions.assertNotNull(
        store.get(
            NameIdentifier.of("metalakeChanged", "catalog", "schema2", "table1"),
            Entity.EntityType.TABLE,
            TableEntity.class));
    Assertions.assertNotNull(
        store.get(
            NameIdentifier.of("metalakeChanged", "catalog", "schema2", "fileset1"),
            Entity.EntityType.FILESET,
            FilesetEntity.class));
  }

  private void validateCatalogChanged(EntityStore store, CatalogEntity catalog) throws IOException {
    // Check catalog entities and sub-entities are already changed.
    store.update(
        NameIdentifier.of("metalakeChanged", "catalog"),
        CatalogEntity.class,
        Entity.EntityType.CATALOG,
        e -> {
          AuditInfo auditInfo1 =
              AuditInfo.builder().withCreator("creator2").withCreateTime(Instant.now()).build();
          return createCatalog(
              catalog.id(), Namespace.of("metalakeChanged"), "catalogChanged", auditInfo1);
        });
    CatalogEntity updatedCatalog =
        store.get(
            NameIdentifier.of("metalakeChanged", "catalogChanged"),
            Entity.EntityType.CATALOG,
            CatalogEntity.class);
    Assertions.assertEquals("creator2", updatedCatalog.auditInfo().creator());
    Assertions.assertThrowsExactly(
        NoSuchEntityException.class,
        () ->
            store.get(
                NameIdentifier.of("metalakeChanged", "catalog"),
                Entity.EntityType.CATALOG,
                CatalogEntity.class));
    Assertions.assertNotNull(
        store.get(
            NameIdentifier.of("metalakeChanged", "catalogChanged", "schema1"),
            Entity.EntityType.SCHEMA,
            SchemaEntity.class));
    Assertions.assertNotNull(
        store.get(
            NameIdentifier.of("metalakeChanged", "catalogChanged", "schema1", "table1"),
            Entity.EntityType.TABLE,
            TableEntity.class));
    Assertions.assertNotNull(
        store.get(
            NameIdentifier.of("metalakeChanged", "catalogChanged", "schema1", "fileset1"),
            Entity.EntityType.FILESET,
            FilesetEntity.class));
    Assertions.assertNotNull(
        store.get(
            NameIdentifier.of("metalakeChanged", "catalogChanged", "schema2"),
            Entity.EntityType.SCHEMA,
            SchemaEntity.class));
    Assertions.assertNotNull(
        store.get(
            NameIdentifier.of("metalakeChanged", "catalogChanged", "schema2", "table1"),
            Entity.EntityType.TABLE,
            TableEntity.class));
    Assertions.assertNotNull(
        store.get(
            NameIdentifier.of("metalakeChanged", "catalogChanged", "schema2", "fileset1"),
            Entity.EntityType.FILESET,
            FilesetEntity.class));
  }

  private void validateSchemaChanged(EntityStore store, SchemaEntity schema) throws IOException {
    // Check schema entities and sub-entities are already changed.
    store.update(
        NameIdentifier.of("metalakeChanged", "catalogChanged", "schema1"),
        SchemaEntity.class,
        Entity.EntityType.SCHEMA,
        e -> {
          AuditInfo auditInfo1 =
              AuditInfo.builder().withCreator("creator3").withCreateTime(Instant.now()).build();
          return createSchemaEntity(
              schema.id(),
              Namespace.of("metalakeChanged", "catalogChanged"),
              "schemaChanged",
              auditInfo1);
        });

    Assertions.assertThrowsExactly(
        NoSuchEntityException.class,
        () ->
            store.get(
                NameIdentifier.of("metalakeChanged", "catalogChanged", "schema1"),
                Entity.EntityType.SCHEMA,
                SchemaEntity.class));
    SchemaEntity updatedSchema =
        store.get(
            NameIdentifier.of("metalakeChanged", "catalogChanged", "schemaChanged"),
            Entity.EntityType.SCHEMA,
            SchemaEntity.class);
    Assertions.assertEquals("creator3", updatedSchema.auditInfo().creator());

    Assertions.assertNotNull(
        store.get(
            NameIdentifier.of("metalakeChanged", "catalogChanged", "schemaChanged"),
            Entity.EntityType.SCHEMA,
            SchemaEntity.class));
    Assertions.assertNotNull(
        store.get(
            NameIdentifier.of("metalakeChanged", "catalogChanged", "schemaChanged", "table1"),
            Entity.EntityType.TABLE,
            TableEntity.class));
    Assertions.assertNotNull(
        store.get(
            NameIdentifier.of("metalakeChanged", "catalogChanged", "schemaChanged", "fileset1"),
            Entity.EntityType.FILESET,
            FilesetEntity.class));
    Assertions.assertNotNull(
        store.get(
            NameIdentifier.of("metalakeChanged", "catalogChanged", "schema2"),
            Entity.EntityType.SCHEMA,
            SchemaEntity.class));
    Assertions.assertNotNull(
        store.get(
            NameIdentifier.of("metalakeChanged", "catalogChanged", "schema2", "table1"),
            Entity.EntityType.TABLE,
            TableEntity.class));
    Assertions.assertNotNull(
        store.get(
            NameIdentifier.of("metalakeChanged", "catalogChanged", "schema2", "fileset1"),
            Entity.EntityType.FILESET,
            FilesetEntity.class));
  }

  private void validateTableChanged(EntityStore store, TableEntity table) throws IOException {
    // Check table entities
    store.update(
        NameIdentifier.of("metalakeChanged", "catalogChanged", "schemaChanged", "table1"),
        TableEntity.class,
        Entity.EntityType.TABLE,
        e -> {
          AuditInfo auditInfo1 =
              AuditInfo.builder().withCreator("creator4").withCreateTime(Instant.now()).build();
          return createTableEntity(
              table.id(),
              Namespace.of("metalakeChanged", "catalogChanged", "schemaChanged"),
              "tableChanged",
              auditInfo1);
        });

    Assertions.assertThrowsExactly(
        NoSuchEntityException.class,
        () ->
            store.get(
                NameIdentifier.of("metalakeChanged", "catalogChanged", "schema1", "table1"),
                Entity.EntityType.TABLE,
                TableEntity.class));
    TableEntity updatedTable =
        store.get(
            NameIdentifier.of("metalakeChanged", "catalogChanged", "schemaChanged", "tableChanged"),
            Entity.EntityType.TABLE,
            TableEntity.class);
    Assertions.assertEquals("creator4", updatedTable.auditInfo().creator());

    Assertions.assertNotNull(
        store.get(
            NameIdentifier.of("metalakeChanged", "catalogChanged", "schema2", "table1"),
            Entity.EntityType.TABLE,
            TableEntity.class));
  }

  private void validateDeletedTable(EntityStore store) throws IOException {
    store.delete(
        NameIdentifier.of("metalakeChanged", "catalogChanged", "schema2", "table1"),
        Entity.EntityType.TABLE);
    // Update a deleted entities
    Assertions.assertThrowsExactly(
        NoSuchEntityException.class,
        () ->
            store.update(
                NameIdentifier.of("metalakeChanged", "catalogChanged", "schema2", "table1"),
                TableEntity.class,
                Entity.EntityType.TABLE,
                (e) -> e));
  }

  @ParameterizedTest
  @MethodSource("storageProvider")
  void testOptimizedDeleteForKv(String type) throws IOException {
    if ("relational".equalsIgnoreCase(type)) {
      return;
    }

    Config config = Mockito.mock(Config.class);
    init(type, config);

    AuditInfo auditInfo =
        AuditInfo.builder().withCreator("creator").withCreateTime(Instant.now()).build();

    try (EntityStore store = EntityStoreFactory.createEntityStore(config)) {
      store.initialize(config);
      if (store instanceof RelationalEntityStore) {
        prepareJdbcTable();
      }

      BaseMetalake metalake = createBaseMakeLake(1L, "metalake", auditInfo);
      CatalogEntity catalog = createCatalog(1L, Namespace.of("metalake"), "catalog", auditInfo);
      CatalogEntity catalogCopy =
          createCatalog(2L, Namespace.of("metalake"), "catalogCopy", auditInfo);

      SchemaEntity schemaEntity =
          createSchemaEntity(1L, Namespace.of("metalake", "catalog"), "schema1", auditInfo);
      SchemaEntity schemaEntity2 =
          createSchemaEntity(2L, Namespace.of("metalake", "catalog"), "schema2", auditInfo);

      TableEntity table =
          createTableEntity(
              1L, Namespace.of("metalake", "catalog", "schema1"), "the same", auditInfo);
      FilesetEntity filesetEntity =
          createFilesetEntity(
              1L, Namespace.of("metalake", "catalog", "schema2"), "the same", auditInfo);

      store.put(metalake);
      store.put(catalog);
      store.put(catalogCopy);
      store.put(schemaEntity);
      store.put(schemaEntity2);
      store.put(table);
      store.put(filesetEntity);

      Assertions.assertDoesNotThrow(
          () -> store.get(schemaEntity2.nameIdentifier(), EntityType.SCHEMA, SchemaEntity.class));
      Assertions.assertDoesNotThrow(
          () -> store.get(filesetEntity.nameIdentifier(), EntityType.FILESET, FilesetEntity.class));

      // Test delete with the cascade or not
      Assertions.assertThrows(
          Exception.class, () -> store.delete(schemaEntity.nameIdentifier(), EntityType.SCHEMA));
      Assertions.assertDoesNotThrow(
          () -> store.delete(schemaEntity.nameIdentifier(), EntityType.SCHEMA, true));

      Assertions.assertDoesNotThrow(
          () -> store.get(filesetEntity.nameIdentifier(), EntityType.FILESET, FilesetEntity.class));

      // Put the same schema back and see whether the deleted table exists or not
      store.put(schemaEntity);
      Assertions.assertDoesNotThrow(
          () -> store.get(schemaEntity.nameIdentifier(), EntityType.SCHEMA, SchemaEntity.class));
      Assertions.assertThrows(
          Exception.class,
          () -> store.get(table.nameIdentifier(), EntityType.TABLE, TableEntity.class));
      Assertions.assertDoesNotThrow(
          () -> store.get(filesetEntity.nameIdentifier(), EntityType.FILESET, FilesetEntity.class));

      store.put(table);
      Assertions.assertDoesNotThrow(
          () -> store.get(schemaEntity.nameIdentifier(), EntityType.SCHEMA, SchemaEntity.class));
      Assertions.assertDoesNotThrow(
          () -> store.get(table.nameIdentifier(), EntityType.TABLE, TableEntity.class));
      Assertions.assertDoesNotThrow(
          () -> store.get(filesetEntity.nameIdentifier(), EntityType.FILESET, FilesetEntity.class));

      store.delete(table.nameIdentifier(), EntityType.TABLE);
      FilesetEntity filesetEntity1 =
          createFilesetEntity(
              1L, Namespace.of("metalake", "catalog", "schema1"), "the same", auditInfo);
      store.put(filesetEntity1);
      Assertions.assertDoesNotThrow(
          () ->
              store.get(filesetEntity1.nameIdentifier(), EntityType.FILESET, FilesetEntity.class));
    }
  }
}<|MERGE_RESOLUTION|>--- conflicted
+++ resolved
@@ -1266,15 +1266,9 @@
         .withNamespace(AuthorizationUtils.ofRoleNamespace(metalake))
         .withName(name)
         .withAuditInfo(auditInfo)
-<<<<<<< HEAD
-        .withSecurableObject(SecurableObjects.of("catalog"))
-        .withPrivileges(Lists.newArrayList(Privileges.LoadCatalog.get()))
-        .withProperties(null)
-=======
         .withSecurableObject(SecurableObjects.ofCatalog("catalog"))
         .withPrivileges(Lists.newArrayList(Privileges.UseCatalog.get()))
-        .withProperties(Collections.emptyMap())
->>>>>>> d2d1450a
+        .withProperties(null)
         .build();
   }
 
