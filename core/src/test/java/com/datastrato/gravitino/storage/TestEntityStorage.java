--- conflicted
+++ resolved
@@ -236,11 +236,8 @@
               auditInfo);
       UserEntity user1 =
           createUser(RandomIdGenerator.INSTANCE.nextId(), "metalake", "user1", auditInfo);
-<<<<<<< HEAD
       GroupEntity group1 =
           createGroup(RandomIdGenerator.INSTANCE.nextId(), "metalake", "group1", auditInfo);
-=======
->>>>>>> a1dd2797
 
       // Store all entities
       store.put(metalake);
@@ -251,10 +248,7 @@
       store.put(fileset1);
       store.put(topic1);
       store.put(user1);
-<<<<<<< HEAD
       store.put(group1);
-=======
->>>>>>> a1dd2797
 
       Assertions.assertDoesNotThrow(
           () ->
@@ -297,7 +291,6 @@
                   AuthorizationUtils.ofUser("metalake", "user1"),
                   Entity.EntityType.USER,
                   UserEntity.class));
-<<<<<<< HEAD
 
       Assertions.assertDoesNotThrow(
           () ->
@@ -305,8 +298,6 @@
                   AuthorizationUtils.ofGroup("metalake", "group1"),
                   EntityType.GROUP,
                   GroupEntity.class));
-=======
->>>>>>> a1dd2797
     }
 
     // It will automatically close the store we create before, then we reopen the entity store
@@ -353,15 +344,12 @@
                   AuthorizationUtils.ofUser("metalake", "user1"),
                   Entity.EntityType.USER,
                   UserEntity.class));
-<<<<<<< HEAD
       Assertions.assertDoesNotThrow(
           () ->
               store.get(
                   AuthorizationUtils.ofGroup("metalake", "group1"),
                   Entity.EntityType.GROUP,
                   GroupEntity.class));
-=======
->>>>>>> a1dd2797
       destroy(type);
     }
   }
@@ -561,11 +549,8 @@
               2L, Namespace.of("metalake", "catalog", "schema2"), "topic1", auditInfo);
       UserEntity user1 = createUser(1L, "metalake", "user1", auditInfo);
       UserEntity user2 = createUser(2L, "metalake", "user2", auditInfo);
-<<<<<<< HEAD
       GroupEntity group1 = createGroup(1L, "metalake", "group1", auditInfo);
       GroupEntity group2 = createGroup(2L, "metalake", "group2", auditInfo);
-=======
->>>>>>> a1dd2797
 
       // Store all entities
       store.put(metalake);
@@ -581,11 +566,8 @@
       store.put(topic1InSchema2);
       store.put(user1);
       store.put(user2);
-<<<<<<< HEAD
       store.put(group1);
       store.put(group2);
-=======
->>>>>>> a1dd2797
 
       validateAllEntityExist(
           metalake,
@@ -601,7 +583,6 @@
           topic1,
           topic1InSchema2,
           user1,
-<<<<<<< HEAD
           user2,
           group1,
           group2);
@@ -609,11 +590,6 @@
       validateDeleteUser(store, user1);
 
       validateDeleteGroup(store, group1);
-=======
-          user2);
-
-      validateDeleteUser(store, user1);
->>>>>>> a1dd2797
 
       validateDeleteTable(store, schema2, table1, table1InSchema2);
 
@@ -635,11 +611,7 @@
           topic1,
           topic1InSchema2);
 
-<<<<<<< HEAD
       validateDeleteMetalake(store, metalake, catalogCopy, user2, group2);
-=======
-      validateDeleteMetalake(store, metalake, catalogCopy, user2);
->>>>>>> a1dd2797
 
       // Store all entities again
       // metalake
@@ -727,12 +699,9 @@
       UserEntity userNew =
           createUser(RandomIdGenerator.INSTANCE.nextId(), "metalake", "userNew", auditInfo);
       store.put(userNew);
-<<<<<<< HEAD
       GroupEntity groupNew =
           createGroup(RandomIdGenerator.INSTANCE.nextId(), "metalake", "groupNew", auditInfo);
       store.put(groupNew);
-=======
->>>>>>> a1dd2797
 
       validateDeleteTableCascade(store, table1New);
 
@@ -744,11 +713,7 @@
 
       validateDeleteCatalogCascade(store, catalogNew, schema2New);
 
-<<<<<<< HEAD
       validateDeleteMetalakeCascade(store, metalakeNew, catalogNew, schema2New, userNew, groupNew);
-=======
-      validateDeleteMetalakeCascade(store, metalakeNew, catalogNew, schema2New, userNew);
->>>>>>> a1dd2797
 
       destroy(type);
     }
@@ -1250,12 +1215,7 @@
   private static UserEntity createUser(Long id, String metalake, String name, AuditInfo auditInfo) {
     return UserEntity.builder()
         .withId(id)
-<<<<<<< HEAD
         .withNamespace(AuthorizationUtils.ofUserNamespace(metalake))
-=======
-        .withNamespace(
-            Namespace.of(metalake, Entity.SYSTEM_CATALOG_RESERVED_NAME, Entity.USER_SCHEMA_NAME))
->>>>>>> a1dd2797
         .withName(name)
         .withAuditInfo(auditInfo)
         .withRoleNames(null)
@@ -1347,17 +1307,11 @@
       BaseMetalake metalake,
       CatalogEntity catalog,
       SchemaEntity schema2,
-<<<<<<< HEAD
       UserEntity userNew,
       GroupEntity groupNew)
       throws IOException {
     Assertions.assertTrue(store.exists(userNew.nameIdentifier(), Entity.EntityType.USER));
     Assertions.assertTrue(store.exists(groupNew.nameIdentifier(), Entity.EntityType.GROUP));
-=======
-      UserEntity userNew)
-      throws IOException {
-    Assertions.assertTrue(store.exists(userNew.nameIdentifier(), Entity.EntityType.USER));
->>>>>>> a1dd2797
 
     Assertions.assertTrue(
         store.delete(metalake.nameIdentifier(), Entity.EntityType.METALAKE, true));
@@ -1367,10 +1321,7 @@
     Assertions.assertFalse(store.exists(schema2.nameIdentifier(), Entity.EntityType.SCHEMA));
     Assertions.assertFalse(store.exists(metalake.nameIdentifier(), Entity.EntityType.METALAKE));
     Assertions.assertFalse(store.exists(userNew.nameIdentifier(), Entity.EntityType.USER));
-<<<<<<< HEAD
     Assertions.assertFalse(store.exists(groupNew.nameIdentifier(), EntityType.GROUP));
-=======
->>>>>>> a1dd2797
   }
 
   private void validateDeleteCatalogCascade(
@@ -1449,7 +1400,6 @@
   }
 
   private static void validateDeleteMetalake(
-<<<<<<< HEAD
       EntityStore store,
       BaseMetalake metalake,
       CatalogEntity catalogCopy,
@@ -1459,12 +1409,6 @@
     // Now delete catalog 'catalogCopy' and metalake
     Assertions.assertTrue(store.exists(user2.nameIdentifier(), Entity.EntityType.USER));
     Assertions.assertTrue(store.exists(group2.nameIdentifier(), Entity.EntityType.GROUP));
-=======
-      EntityStore store, BaseMetalake metalake, CatalogEntity catalogCopy, UserEntity user2)
-      throws IOException {
-    // Now delete catalog 'catalogCopy' and metalake
-    Assertions.assertTrue(store.exists(user2.nameIdentifier(), Entity.EntityType.USER));
->>>>>>> a1dd2797
 
     Assertions.assertThrowsExactly(
         NonEmptyEntityException.class,
@@ -1475,10 +1419,7 @@
     store.delete(metalake.nameIdentifier(), Entity.EntityType.METALAKE);
     Assertions.assertFalse(store.exists(metalake.nameIdentifier(), Entity.EntityType.METALAKE));
     Assertions.assertFalse(store.exists(user2.nameIdentifier(), Entity.EntityType.USER));
-<<<<<<< HEAD
     Assertions.assertFalse(store.exists(group2.nameIdentifier(), Entity.EntityType.GROUP));
-=======
->>>>>>> a1dd2797
   }
 
   private static void validateDeleteCatalog(
@@ -1600,7 +1541,6 @@
     Assertions.assertTrue(store.exists(user.nameIdentifier(), Entity.EntityType.USER));
   }
 
-<<<<<<< HEAD
   private void validateDeleteGroup(EntityStore store, GroupEntity group1) throws IOException {
     Assertions.assertTrue(store.delete(group1.nameIdentifier(), EntityType.GROUP));
     Assertions.assertFalse(store.exists(group1.nameIdentifier(), Entity.EntityType.GROUP));
@@ -1611,8 +1551,6 @@
     Assertions.assertTrue(store.exists(group.nameIdentifier(), EntityType.GROUP));
   }
 
-=======
->>>>>>> a1dd2797
   private void validateDeleteTable(
       EntityStore store, SchemaEntity schema2, TableEntity table1, TableEntity table1InSchema2)
       throws IOException {
@@ -1651,13 +1589,9 @@
       TopicEntity topic1,
       TopicEntity topic1InSchema2,
       UserEntity user1,
-<<<<<<< HEAD
       UserEntity user2,
       GroupEntity group1,
       GroupEntity group2)
-=======
-      UserEntity user2)
->>>>>>> a1dd2797
       throws IOException {
     // Now try to get
     Assertions.assertEquals(
@@ -1694,13 +1628,10 @@
         user1, store.get(user1.nameIdentifier(), Entity.EntityType.USER, UserEntity.class));
     Assertions.assertEquals(
         user2, store.get(user2.nameIdentifier(), Entity.EntityType.USER, UserEntity.class));
-<<<<<<< HEAD
     Assertions.assertEquals(
         group1, store.get(group1.nameIdentifier(), Entity.EntityType.GROUP, GroupEntity.class));
     Assertions.assertEquals(
         group2, store.get(group2.nameIdentifier(), Entity.EntityType.GROUP, GroupEntity.class));
-=======
->>>>>>> a1dd2797
   }
 
   private void validateDeletedFileset(EntityStore store) throws IOException {
