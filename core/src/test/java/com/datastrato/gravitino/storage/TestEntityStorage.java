/*
 * Copyright 2024 Datastrato Pvt Ltd.
 * This software is licensed under the Apache License version 2.
 */

package com.datastrato.gravitino.storage;

import static com.datastrato.gravitino.Configs.DEFAULT_ENTITY_KV_STORE;
import static com.datastrato.gravitino.Configs.DEFAULT_ENTITY_RELATIONAL_STORE;
import static com.datastrato.gravitino.Configs.ENTITY_KV_STORE;
import static com.datastrato.gravitino.Configs.ENTITY_RELATIONAL_JDBC_BACKEND_DRIVER;
import static com.datastrato.gravitino.Configs.ENTITY_RELATIONAL_JDBC_BACKEND_PASSWORD;
import static com.datastrato.gravitino.Configs.ENTITY_RELATIONAL_JDBC_BACKEND_URL;
import static com.datastrato.gravitino.Configs.ENTITY_RELATIONAL_JDBC_BACKEND_USER;
import static com.datastrato.gravitino.Configs.ENTITY_RELATIONAL_STORE;
import static com.datastrato.gravitino.Configs.ENTITY_STORE;
import static com.datastrato.gravitino.Configs.ENTRY_KV_ROCKSDB_BACKEND_PATH;
import static com.datastrato.gravitino.Configs.RELATIONAL_ENTITY_STORE;
import static com.datastrato.gravitino.Configs.STORE_DELETE_AFTER_TIME;
import static com.datastrato.gravitino.Configs.STORE_TRANSACTION_MAX_SKEW_TIME;

import com.datastrato.gravitino.Catalog;
import com.datastrato.gravitino.Config;
import com.datastrato.gravitino.Configs;
import com.datastrato.gravitino.Entity;
import com.datastrato.gravitino.Entity.EntityType;
import com.datastrato.gravitino.EntityStore;
import com.datastrato.gravitino.EntityStoreFactory;
import com.datastrato.gravitino.NameIdentifier;
import com.datastrato.gravitino.Namespace;
import com.datastrato.gravitino.authorization.AuthorizationUtils;
import com.datastrato.gravitino.authorization.Privileges;
import com.datastrato.gravitino.authorization.SecurableObjects;
import com.datastrato.gravitino.exceptions.AlreadyExistsException;
import com.datastrato.gravitino.exceptions.NoSuchEntityException;
import com.datastrato.gravitino.exceptions.NonEmptyEntityException;
import com.datastrato.gravitino.file.Fileset;
import com.datastrato.gravitino.meta.AuditInfo;
import com.datastrato.gravitino.meta.BaseMetalake;
import com.datastrato.gravitino.meta.CatalogEntity;
import com.datastrato.gravitino.meta.FilesetEntity;
import com.datastrato.gravitino.meta.GroupEntity;
import com.datastrato.gravitino.meta.RoleEntity;
import com.datastrato.gravitino.meta.SchemaEntity;
import com.datastrato.gravitino.meta.SchemaVersion;
import com.datastrato.gravitino.meta.TableEntity;
import com.datastrato.gravitino.meta.TopicEntity;
import com.datastrato.gravitino.meta.UserEntity;
import com.datastrato.gravitino.storage.relational.RelationalEntityStore;
import com.datastrato.gravitino.storage.relational.session.SqlSessionFactoryHelper;
import com.google.common.base.Preconditions;
import com.google.common.collect.ImmutableMap;
import com.google.common.collect.Lists;
import java.io.File;
import java.io.IOException;
import java.nio.charset.StandardCharsets;
import java.sql.Connection;
import java.sql.ResultSet;
import java.sql.SQLException;
import java.sql.Statement;
import java.time.Instant;
import java.util.ArrayList;
import java.util.Collections;
import java.util.List;
import java.util.Objects;
import java.util.UUID;
import org.apache.commons.io.FileUtils;
import org.apache.commons.io.IOUtils;
import org.apache.commons.lang3.StringUtils;
import org.apache.ibatis.session.SqlSession;
import org.junit.jupiter.api.Assertions;
import org.junit.jupiter.api.Assumptions;
import org.junit.jupiter.params.ParameterizedTest;
import org.junit.jupiter.params.provider.MethodSource;
import org.mockito.Mockito;

public class TestEntityStorage {
  public static final String KV_STORE_PATH =
      "/tmp/gravitino_kv_entityStore_" + UUID.randomUUID().toString().replace("-", "");

  private static final String JDBC_STORE_PATH =
      "/tmp/gravitino_jdbc_entityStore_" + UUID.randomUUID().toString().replace("-", "");
  private static final String DB_DIR = JDBC_STORE_PATH + "/testdb";

  static Object[] storageProvider() {
    return new Object[] {Configs.DEFAULT_ENTITY_STORE, Configs.RELATIONAL_ENTITY_STORE};
  }

  private void init(String type, Config config) {
    Preconditions.checkArgument(StringUtils.isNotBlank(type));
    if (type.equals(Configs.DEFAULT_ENTITY_STORE)) {
      try {
        FileUtils.deleteDirectory(FileUtils.getFile(KV_STORE_PATH));
      } catch (Exception e) {
        // Ignore
      }
      Mockito.when(config.get(ENTITY_STORE)).thenReturn("kv");
      Mockito.when(config.get(ENTITY_KV_STORE)).thenReturn(DEFAULT_ENTITY_KV_STORE);
      Mockito.when(config.get(Configs.ENTITY_SERDE)).thenReturn("proto");
      Mockito.when(config.get(ENTRY_KV_ROCKSDB_BACKEND_PATH)).thenReturn(KV_STORE_PATH);

      Assertions.assertEquals(KV_STORE_PATH, config.get(ENTRY_KV_ROCKSDB_BACKEND_PATH));
      Mockito.when(config.get(STORE_TRANSACTION_MAX_SKEW_TIME)).thenReturn(1000L);
      Mockito.when(config.get(STORE_DELETE_AFTER_TIME)).thenReturn(20 * 60 * 1000L);
    } else if (type.equals(Configs.RELATIONAL_ENTITY_STORE)) {
      File dir = new File(DB_DIR);
      if (dir.exists() || !dir.isDirectory()) {
        dir.delete();
      }
      dir.mkdirs();
      Mockito.when(config.get(ENTITY_STORE)).thenReturn(RELATIONAL_ENTITY_STORE);
      Mockito.when(config.get(ENTITY_RELATIONAL_STORE)).thenReturn(DEFAULT_ENTITY_RELATIONAL_STORE);
      Mockito.when(config.get(ENTITY_RELATIONAL_JDBC_BACKEND_URL))
          .thenReturn(String.format("jdbc:h2:%s;DB_CLOSE_DELAY=-1;MODE=MYSQL", DB_DIR));
      Mockito.when(config.get(ENTITY_RELATIONAL_JDBC_BACKEND_USER)).thenReturn("root");
      Mockito.when(config.get(ENTITY_RELATIONAL_JDBC_BACKEND_PASSWORD)).thenReturn("123");
      Mockito.when(config.get(ENTITY_RELATIONAL_JDBC_BACKEND_DRIVER)).thenReturn("org.h2.Driver");
    } else {
      throw new UnsupportedOperationException("Unsupported entity store type: " + type);
    }
  }

  private void prepareJdbcTable() {
    // Read the ddl sql to create table
    String scriptPath = "h2/schema-h2.sql";
    try (SqlSession sqlSession =
            SqlSessionFactoryHelper.getInstance().getSqlSessionFactory().openSession(true);
        Connection connection = sqlSession.getConnection();
        Statement statement = connection.createStatement()) {
      StringBuilder ddlBuilder = new StringBuilder();
      IOUtils.readLines(
              Objects.requireNonNull(
                  this.getClass().getClassLoader().getResourceAsStream(scriptPath)),
              StandardCharsets.UTF_8)
          .forEach(line -> ddlBuilder.append(line).append("\n"));
      statement.execute(ddlBuilder.toString());
    } catch (Exception e) {
      throw new IllegalStateException("Create tables failed", e);
    }
  }

  private void destroy(String type) {
    Preconditions.checkArgument(StringUtils.isNotBlank(type));
    if (type.equals(Configs.DEFAULT_ENTITY_STORE)) {
      try {
        FileUtils.deleteDirectory(FileUtils.getFile(KV_STORE_PATH));
      } catch (Exception e) {
        // Ignore
      }
    } else if (type.equals(Configs.RELATIONAL_ENTITY_STORE)) {
      dropAllTables();
      File dir = new File(DB_DIR);
      if (dir.exists()) {
        dir.delete();
      }
    } else {
      throw new UnsupportedOperationException("Unsupported entity store type: " + type);
    }
  }

  private static void dropAllTables() {
    try (SqlSession sqlSession =
        SqlSessionFactoryHelper.getInstance().getSqlSessionFactory().openSession(true)) {
      try (Connection connection = sqlSession.getConnection()) {
        try (Statement statement = connection.createStatement()) {
          String query = "SHOW TABLES";
          List<String> tableList = new ArrayList<>();
          try (ResultSet rs = statement.executeQuery(query)) {
            while (rs.next()) {
              tableList.add(rs.getString(1));
            }
          }
          for (String table : tableList) {
            statement.execute("DROP TABLE " + table);
          }
        }
      }
    } catch (SQLException e) {
      throw new RuntimeException("Drop table failed", e);
    }
  }

  @ParameterizedTest
  @MethodSource("storageProvider")
  void testRestart(String type) throws IOException {
    Config config = Mockito.mock(Config.class);
    init(type, config);
    AuditInfo auditInfo =
        AuditInfo.builder().withCreator("creator").withCreateTime(Instant.now()).build();

    try (EntityStore store = EntityStoreFactory.createEntityStore(config)) {
      store.initialize(config);
      if (store instanceof RelationalEntityStore) {
        prepareJdbcTable();
      }

      BaseMetalake metalake =
          createBaseMakeLake(RandomIdGenerator.INSTANCE.nextId(), "metalake", auditInfo);
      CatalogEntity catalog =
          createCatalog(
              RandomIdGenerator.INSTANCE.nextId(), Namespace.of("metalake"), "catalog", auditInfo);
      CatalogEntity catalogCopy =
          createCatalog(
              RandomIdGenerator.INSTANCE.nextId(),
              Namespace.of("metalake"),
              "catalogCopy",
              auditInfo);

      SchemaEntity schema1 =
          createSchemaEntity(
              RandomIdGenerator.INSTANCE.nextId(),
              Namespace.of("metalake", "catalog"),
              "schema1",
              auditInfo);
      TableEntity table1 =
          createTableEntity(
              RandomIdGenerator.INSTANCE.nextId(),
              Namespace.of("metalake", "catalog", "schema1"),
              "table1",
              auditInfo);
      FilesetEntity fileset1 =
          createFilesetEntity(
              RandomIdGenerator.INSTANCE.nextId(),
              Namespace.of("metalake", "catalog", "schema1"),
              "fileset1",
              auditInfo);
      TopicEntity topic1 =
          createTopicEntity(
              RandomIdGenerator.INSTANCE.nextId(),
              Namespace.of("metalake", "catalog", "schema1"),
              "topic1",
              auditInfo);
      UserEntity user1 =
          createUser(RandomIdGenerator.INSTANCE.nextId(), "metalake", "user1", auditInfo);
<<<<<<< HEAD
      GroupEntity group1 =
          createGroup(RandomIdGenerator.INSTANCE.nextId(), "metalake", "group1", auditInfo);
=======
>>>>>>> 3a3c5717

      // Store all entities
      store.put(metalake);
      store.put(catalog);
      store.put(catalogCopy);
      store.put(schema1);
      store.put(table1);
      store.put(fileset1);
      store.put(topic1);
      store.put(user1);
<<<<<<< HEAD
      store.put(group1);
=======
>>>>>>> 3a3c5717

      Assertions.assertDoesNotThrow(
          () ->
              store.get(
                  NameIdentifier.of("metalake"), Entity.EntityType.METALAKE, BaseMetalake.class));
      Assertions.assertDoesNotThrow(
          () ->
              store.get(
                  NameIdentifier.of("metalake", "catalog"),
                  Entity.EntityType.CATALOG,
                  CatalogEntity.class));
      Assertions.assertDoesNotThrow(
          () ->
              store.get(
                  NameIdentifier.of("metalake", "catalog", "schema1"),
                  Entity.EntityType.SCHEMA,
                  SchemaEntity.class));
      Assertions.assertDoesNotThrow(
          () ->
              store.get(
                  NameIdentifier.of("metalake", "catalog", "schema1", "table1"),
                  Entity.EntityType.TABLE,
                  TableEntity.class));
      Assertions.assertDoesNotThrow(
          () ->
              store.get(
                  NameIdentifier.of("metalake", "catalog", "schema1", "fileset1"),
                  Entity.EntityType.FILESET,
                  FilesetEntity.class));
      Assertions.assertDoesNotThrow(
          () ->
              store.get(
                  NameIdentifier.of("metalake", "catalog", "schema1", "topic1"),
                  Entity.EntityType.TOPIC,
                  TopicEntity.class));

      Assertions.assertDoesNotThrow(
          () ->
              store.get(
                  AuthorizationUtils.ofUser("metalake", "user1"),
                  Entity.EntityType.USER,
                  UserEntity.class));
<<<<<<< HEAD

      Assertions.assertDoesNotThrow(
          () ->
              store.get(
                  AuthorizationUtils.ofGroup("metalake", "group1"),
                  EntityType.GROUP,
                  GroupEntity.class));
=======
>>>>>>> 3a3c5717
    }

    // It will automatically close the store we create before, then we reopen the entity store
    try (EntityStore store = EntityStoreFactory.createEntityStore(config)) {
      store.initialize(config);

      Assertions.assertDoesNotThrow(
          () ->
              store.get(
                  NameIdentifier.of("metalake"), Entity.EntityType.METALAKE, BaseMetalake.class));
      Assertions.assertDoesNotThrow(
          () ->
              store.get(
                  NameIdentifier.of("metalake", "catalog"),
                  Entity.EntityType.CATALOG,
                  CatalogEntity.class));
      Assertions.assertDoesNotThrow(
          () ->
              store.get(
                  NameIdentifier.of("metalake", "catalog", "schema1"),
                  Entity.EntityType.SCHEMA,
                  SchemaEntity.class));
      Assertions.assertDoesNotThrow(
          () ->
              store.get(
                  NameIdentifier.of("metalake", "catalog", "schema1", "table1"),
                  Entity.EntityType.TABLE,
                  TableEntity.class));
      Assertions.assertDoesNotThrow(
          () ->
              store.get(
                  NameIdentifier.of("metalake", "catalog", "schema1", "fileset1"),
                  Entity.EntityType.FILESET,
                  FilesetEntity.class));
      Assertions.assertDoesNotThrow(
          () ->
              store.get(
                  NameIdentifier.of("metalake", "catalog", "schema1", "topic1"),
                  Entity.EntityType.TOPIC,
                  TopicEntity.class));
      Assertions.assertDoesNotThrow(
          () ->
              store.get(
                  AuthorizationUtils.ofUser("metalake", "user1"),
                  Entity.EntityType.USER,
                  UserEntity.class));
<<<<<<< HEAD
      Assertions.assertDoesNotThrow(
          () ->
              store.get(
                  AuthorizationUtils.ofGroup("metalake", "group1"),
                  Entity.EntityType.GROUP,
                  GroupEntity.class));
=======
>>>>>>> 3a3c5717
      destroy(type);
    }
  }

  @ParameterizedTest
  @MethodSource("storageProvider")
  void testEntityUpdate(String type) throws Exception {
    Config config = Mockito.mock(Config.class);
    init(type, config);

    AuditInfo auditInfo =
        AuditInfo.builder().withCreator("creator").withCreateTime(Instant.now()).build();

    try (EntityStore store = EntityStoreFactory.createEntityStore(config)) {
      store.initialize(config);
      if (store instanceof RelationalEntityStore) {
        prepareJdbcTable();
      }

      BaseMetalake metalake =
          createBaseMakeLake(RandomIdGenerator.INSTANCE.nextId(), "metalake", auditInfo);
      CatalogEntity catalog =
          createCatalog(
              RandomIdGenerator.INSTANCE.nextId(), Namespace.of("metalake"), "catalog", auditInfo);
      CatalogEntity catalogCopy =
          createCatalog(
              RandomIdGenerator.INSTANCE.nextId(),
              Namespace.of("metalake"),
              "catalogCopy",
              auditInfo);

      SchemaEntity schema1 =
          createSchemaEntity(
              RandomIdGenerator.INSTANCE.nextId(),
              Namespace.of("metalake", "catalog"),
              "schema1",
              auditInfo);
      TableEntity table1 =
          createTableEntity(
              RandomIdGenerator.INSTANCE.nextId(),
              Namespace.of("metalake", "catalog", "schema1"),
              "table1",
              auditInfo);
      FilesetEntity fileset1 =
          createFilesetEntity(
              RandomIdGenerator.INSTANCE.nextId(),
              Namespace.of("metalake", "catalog", "schema1"),
              "fileset1",
              auditInfo);
      TopicEntity topic1 =
          createTopicEntity(
              RandomIdGenerator.INSTANCE.nextId(),
              Namespace.of("metalake", "catalog", "schema1"),
              "topic1",
              auditInfo);

      SchemaEntity schema2 =
          createSchemaEntity(
              RandomIdGenerator.INSTANCE.nextId(),
              Namespace.of("metalake", "catalog"),
              "schema2",
              auditInfo);
      TableEntity table1InSchema2 =
          createTableEntity(
              RandomIdGenerator.INSTANCE.nextId(),
              Namespace.of("metalake", "catalog", "schema2"),
              "table1",
              auditInfo);
      FilesetEntity fileset1InSchema2 =
          createFilesetEntity(
              RandomIdGenerator.INSTANCE.nextId(),
              Namespace.of("metalake", "catalog", "schema2"),
              "fileset1",
              auditInfo);
      TopicEntity topic1InSchema2 =
          createTopicEntity(
              RandomIdGenerator.INSTANCE.nextId(),
              Namespace.of("metalake", "catalog", "schema2"),
              "topic1",
              auditInfo);

      // Store all entities
      store.put(metalake);
      store.put(catalog);
      store.put(catalogCopy);
      store.put(schema1);
      store.put(schema2);
      store.put(table1);
      store.put(table1InSchema2);
      store.put(fileset1);
      store.put(fileset1InSchema2);
      store.put(topic1);
      store.put(topic1InSchema2);

      validateMetalakeChanged(store, metalake);
      validateCatalogChanged(store, catalog);
      validateSchemaChanged(store, schema1);
      validateTableChanged(store, table1);
      validateFilesetChanged(store, fileset1);
      validateTopicChanged(store, topic1);
      validateDeletedTable(store);
      validateDeletedFileset(store);
      validateDeletedTopic(store);
      validateAlreadyExistEntity(store, schema2);
      validateNotChangedEntity(store, schema2);

      destroy(type);
    }
  }

  @ParameterizedTest
  @MethodSource("storageProvider")
  public void testAuthorizationEntityDelete(String type) throws IOException {
    // User, Group and Role entity only support kv store.
    Assumptions.assumeTrue(Configs.DEFAULT_ENTITY_STORE.equals(type));
    Config config = Mockito.mock(Config.class);
    init(type, config);

    AuditInfo auditInfo =
        AuditInfo.builder().withCreator("creator").withCreateTime(Instant.now()).build();

    try (EntityStore store = EntityStoreFactory.createEntityStore(config)) {
      store.initialize(config);

      BaseMetalake metalake = createBaseMakeLake(1L, "metalake", auditInfo);
      store.put(metalake);
      UserEntity oneUser = createUser(1L, "metalake", "oneUser", auditInfo);
      store.put(oneUser);
      UserEntity anotherUser = createUser(2L, "metalake", "anotherUser", auditInfo);
      store.put(anotherUser);
      GroupEntity oneGroup = createGroup(1L, "metalake", "oneGroup", auditInfo);
      store.put(oneGroup);
      GroupEntity anotherGroup = createGroup(2L, "metalake", "anotherGroup", auditInfo);
      store.put(anotherGroup);
      RoleEntity oneRole = createRole("metalake", "oneRole", auditInfo);
      store.put(oneRole);
      RoleEntity anotherRole = createRole("metalake", "anotherRole", auditInfo);
      store.put(anotherRole);
      Assertions.assertTrue(store.exists(oneUser.nameIdentifier(), Entity.EntityType.USER));
      Assertions.assertTrue(store.exists(anotherUser.nameIdentifier(), Entity.EntityType.USER));
      Assertions.assertTrue(store.exists(oneGroup.nameIdentifier(), Entity.EntityType.GROUP));
      Assertions.assertTrue(store.exists(anotherGroup.nameIdentifier(), Entity.EntityType.GROUP));
      Assertions.assertTrue(store.exists(oneRole.nameIdentifier(), Entity.EntityType.ROLE));
      Assertions.assertTrue(store.exists(anotherRole.nameIdentifier(), Entity.EntityType.ROLE));
      store.delete(metalake.nameIdentifier(), Entity.EntityType.METALAKE);
      Assertions.assertFalse(store.exists(oneUser.nameIdentifier(), Entity.EntityType.USER));
      Assertions.assertFalse(store.exists(anotherUser.nameIdentifier(), Entity.EntityType.USER));
      Assertions.assertFalse(store.exists(oneGroup.nameIdentifier(), Entity.EntityType.GROUP));
      Assertions.assertFalse(store.exists(anotherGroup.nameIdentifier(), Entity.EntityType.GROUP));
      Assertions.assertFalse(store.exists(oneRole.nameIdentifier(), Entity.EntityType.ROLE));
      Assertions.assertFalse(store.exists(anotherRole.nameIdentifier(), Entity.EntityType.ROLE));
    }
  }

  @ParameterizedTest
  @MethodSource("storageProvider")
  void testEntityDelete(String type) throws IOException {
    Config config = Mockito.mock(Config.class);
    init(type, config);

    AuditInfo auditInfo =
        AuditInfo.builder().withCreator("creator").withCreateTime(Instant.now()).build();

    try (EntityStore store = EntityStoreFactory.createEntityStore(config)) {
      store.initialize(config);
      if (store instanceof RelationalEntityStore) {
        prepareJdbcTable();
      }

      BaseMetalake metalake = createBaseMakeLake(1L, "metalake", auditInfo);
      CatalogEntity catalog = createCatalog(1L, Namespace.of("metalake"), "catalog", auditInfo);
      CatalogEntity catalogCopy =
          createCatalog(2L, Namespace.of("metalake"), "catalogCopy", auditInfo);

      SchemaEntity schema1 =
          createSchemaEntity(1L, Namespace.of("metalake", "catalog"), "schema1", auditInfo);
      TableEntity table1 =
          createTableEntity(
              1L, Namespace.of("metalake", "catalog", "schema1"), "table1", auditInfo);
      FilesetEntity fileset1 =
          createFilesetEntity(
              1L, Namespace.of("metalake", "catalog", "schema1"), "fileset1", auditInfo);
      TopicEntity topic1 =
          createTopicEntity(
              1L, Namespace.of("metalake", "catalog", "schema1"), "topic1", auditInfo);

      SchemaEntity schema2 =
          createSchemaEntity(2L, Namespace.of("metalake", "catalog"), "schema2", auditInfo);
      TableEntity table1InSchema2 =
          createTableEntity(
              2L, Namespace.of("metalake", "catalog", "schema2"), "table1", auditInfo);
      FilesetEntity fileset1InSchema2 =
          createFilesetEntity(
              2L, Namespace.of("metalake", "catalog", "schema2"), "fileset1", auditInfo);
      TopicEntity topic1InSchema2 =
          createTopicEntity(
              2L, Namespace.of("metalake", "catalog", "schema2"), "topic1", auditInfo);
      UserEntity user1 = createUser(1L, "metalake", "user1", auditInfo);
      UserEntity user2 = createUser(2L, "metalake", "user2", auditInfo);
<<<<<<< HEAD
      GroupEntity group1 = createGroup(1L, "metalake", "group1", auditInfo);
      GroupEntity group2 = createGroup(2L, "metalake", "group2", auditInfo);
=======
>>>>>>> 3a3c5717

      // Store all entities
      store.put(metalake);
      store.put(catalog);
      store.put(catalogCopy);
      store.put(schema1);
      store.put(schema2);
      store.put(table1);
      store.put(table1InSchema2);
      store.put(fileset1);
      store.put(fileset1InSchema2);
      store.put(topic1);
      store.put(topic1InSchema2);
      store.put(user1);
      store.put(user2);
<<<<<<< HEAD
      store.put(group1);
      store.put(group2);
=======
>>>>>>> 3a3c5717

      validateAllEntityExist(
          metalake,
          store,
          catalog,
          catalogCopy,
          schema1,
          schema2,
          table1,
          table1InSchema2,
          fileset1,
          fileset1InSchema2,
          topic1,
          topic1InSchema2,
          user1,
<<<<<<< HEAD
          user2,
          group1,
          group2);

      validateDeleteUser(store, user1, user2);

      validateDeleteGroup(store, group1, group2);
=======
          user2);

      validateDeleteUser(store, user1);
>>>>>>> 3a3c5717

      validateDeleteTable(store, schema2, table1, table1InSchema2);

      validateDeleteFileset(store, schema2, fileset1, fileset1InSchema2);

      validateDeleteTopic(store, schema2, topic1, topic1InSchema2);

      validateDeleteSchema(store, schema1, table1, fileset1, topic1);

      validateDeleteCatalog(
          store,
          catalog,
          table1,
          schema1,
          table1InSchema2,
          schema2,
          fileset1,
          fileset1InSchema2,
          topic1,
          topic1InSchema2);

      validateDeleteMetalake(store, metalake, catalogCopy, user2);

      // Store all entities again
      // metalake
      BaseMetalake metalakeNew =
          createBaseMakeLake(
              RandomIdGenerator.INSTANCE.nextId(),
              metalake.name(),
              (AuditInfo) metalake.auditInfo());
      store.put(metalakeNew);
      // catalog
      CatalogEntity catalogNew =
          createCatalog(
              RandomIdGenerator.INSTANCE.nextId(),
              catalog.namespace(),
              catalog.name(),
              (AuditInfo) catalog.auditInfo());
      store.put(catalogNew);
      CatalogEntity catalogCopyNew =
          createCatalog(
              RandomIdGenerator.INSTANCE.nextId(),
              catalogCopy.namespace(),
              catalogCopy.name(),
              (AuditInfo) catalogCopy.auditInfo());
      store.put(catalogCopyNew);
      // schema
      SchemaEntity schema1New =
          createSchemaEntity(
              RandomIdGenerator.INSTANCE.nextId(),
              schema1.namespace(),
              schema1.name(),
              schema1.auditInfo());
      store.put(schema1New);
      SchemaEntity schema2New =
          createSchemaEntity(
              RandomIdGenerator.INSTANCE.nextId(),
              schema2.namespace(),
              schema2.name(),
              schema2.auditInfo());
      store.put(schema2New);
      // table
      TableEntity table1New =
          createTableEntity(
              RandomIdGenerator.INSTANCE.nextId(),
              table1.namespace(),
              table1.name(),
              table1.auditInfo());
      store.put(table1New);
      TableEntity table1InSchema2New =
          createTableEntity(
              RandomIdGenerator.INSTANCE.nextId(),
              table1InSchema2.namespace(),
              table1InSchema2.name(),
              table1InSchema2.auditInfo());
      store.put(table1InSchema2New);
      // fileset
      FilesetEntity fileset1New =
          createFilesetEntity(
              RandomIdGenerator.INSTANCE.nextId(),
              fileset1.namespace(),
              fileset1.name(),
              fileset1.auditInfo());
      store.put(fileset1New);
      FilesetEntity fileset1InSchema2New =
          createFilesetEntity(
              RandomIdGenerator.INSTANCE.nextId(),
              fileset1InSchema2.namespace(),
              fileset1InSchema2.name(),
              fileset1InSchema2.auditInfo());
      store.put(fileset1InSchema2New);
      // topic
      TopicEntity topic1New =
          createTopicEntity(
              RandomIdGenerator.INSTANCE.nextId(),
              topic1.namespace(),
              topic1.name(),
              topic1.auditInfo());
      store.put(topic1New);
      TopicEntity topic1InSchema2New =
          createTopicEntity(
              RandomIdGenerator.INSTANCE.nextId(),
              topic1InSchema2.namespace(),
              topic1InSchema2.name(),
              topic1InSchema2.auditInfo());
      store.put(topic1InSchema2New);
      UserEntity userNew =
          createUser(RandomIdGenerator.INSTANCE.nextId(), "metalake", "userNew", auditInfo);
      store.put(userNew);
<<<<<<< HEAD
      GroupEntity groupNew =
          createGroup(RandomIdGenerator.INSTANCE.nextId(), "metalake", "groupNew", auditInfo);
      store.put(groupNew);
=======
>>>>>>> 3a3c5717

      validateDeleteTableCascade(store, table1New);

      validateDeleteFilesetCascade(store, fileset1New);

      validateDeleteTopicCascade(store, topic1New);

      validateDeleteSchemaCascade(store, schema1New, table1New, fileset1New, topic1New);

      validateDeleteCatalogCascade(store, catalogNew, schema2New);

<<<<<<< HEAD
      validateDeleteMetalakeCascade(store, metalakeNew, catalogNew, schema2New, userNew, groupNew);
=======
      validateDeleteMetalakeCascade(store, metalakeNew, catalogNew, schema2New, userNew);
>>>>>>> 3a3c5717

      destroy(type);
    }
  }

  @ParameterizedTest
  @MethodSource("storageProvider")
  void testSameNameUnderANameSpace(String type) throws IOException {
    Config config = Mockito.mock(Config.class);
    init(type, config);
    try (EntityStore store = EntityStoreFactory.createEntityStore(config)) {
      store.initialize(config);
      if (store instanceof RelationalEntityStore) {
        prepareJdbcTable();
      }

      AuditInfo auditInfo =
          AuditInfo.builder().withCreator("creator").withCreateTime(Instant.now()).build();

      BaseMetalake metalake1 =
          createBaseMakeLake(RandomIdGenerator.INSTANCE.nextId(), "metalake1", auditInfo);
      CatalogEntity catalog1 =
          createCatalog(
              RandomIdGenerator.INSTANCE.nextId(),
              Namespace.of("metalake1"),
              "catalog1",
              auditInfo);
      SchemaEntity schema1 =
          createSchemaEntity(
              RandomIdGenerator.INSTANCE.nextId(),
              Namespace.of("metalake1", "catalog1"),
              "schema1",
              auditInfo);

      Namespace namespace = Namespace.of("metalake1", "catalog1", "schema1");
      TableEntity table1 =
          createTableEntity(RandomIdGenerator.INSTANCE.nextId(), namespace, "sameName", auditInfo);

      FilesetEntity filesetEntity1 =
          createFilesetEntity(
              RandomIdGenerator.INSTANCE.nextId(), namespace, "sameName", auditInfo);

      TopicEntity topicEntity1 =
          createTopicEntity(RandomIdGenerator.INSTANCE.nextId(), namespace, "sameName", auditInfo);

      store.put(metalake1);
      store.put(catalog1);
      store.put(schema1);
      store.put(table1);
      store.put(filesetEntity1);
      store.put(topicEntity1);

      NameIdentifier identifier = NameIdentifier.of("metalake1", "catalog1", "schema1", "sameName");

      TableEntity loadedTableEntity =
          store.get(identifier, Entity.EntityType.TABLE, TableEntity.class);
      Assertions.assertEquals(table1.id(), loadedTableEntity.id());
      FilesetEntity loadedFilesetEntity =
          store.get(identifier, Entity.EntityType.FILESET, FilesetEntity.class);
      Assertions.assertEquals(filesetEntity1.id(), loadedFilesetEntity.id());
      TopicEntity loadedTopicEntity =
          store.get(identifier, Entity.EntityType.TOPIC, TopicEntity.class);
      Assertions.assertEquals(topicEntity1.id(), loadedTopicEntity.id());

      // Remove table will not affect another
      Assertions.assertTrue(store.delete(identifier, Entity.EntityType.TABLE));
      Assertions.assertNotNull(
          store.get(identifier, Entity.EntityType.FILESET, FilesetEntity.class));
      Assertions.assertNotNull(store.get(identifier, Entity.EntityType.TOPIC, TopicEntity.class));

      // JDBC use id as the primary key, so we need to change the id of table1 if we want to store
      // it again
      table1 =
          createTableEntity(RandomIdGenerator.INSTANCE.nextId(), namespace, "sameName", auditInfo);
      store.put(table1);

      // Remove fileset will not affect another
      store.delete(identifier, Entity.EntityType.FILESET);
      Assertions.assertNotNull(store.get(identifier, Entity.EntityType.TABLE, TableEntity.class));
      Assertions.assertNotNull(store.get(identifier, Entity.EntityType.TOPIC, TopicEntity.class));

      filesetEntity1 =
          createFilesetEntity(
              RandomIdGenerator.INSTANCE.nextId(), namespace, "sameName", auditInfo);
      store.put(filesetEntity1);

      // Remove topic will not affect another
      store.delete(identifier, Entity.EntityType.TOPIC);
      Assertions.assertNotNull(store.get(identifier, Entity.EntityType.TABLE, TableEntity.class));
      Assertions.assertNotNull(
          store.get(identifier, Entity.EntityType.FILESET, FilesetEntity.class));

      topicEntity1 =
          createTopicEntity(RandomIdGenerator.INSTANCE.nextId(), namespace, "sameName", auditInfo);
      store.put(topicEntity1);

      // Rename table will not affect another
      long table1Id = table1.id();
      store.update(
          identifier,
          TableEntity.class,
          Entity.EntityType.TABLE,
          e -> createTableEntity(table1Id, namespace, "sameNameChanged", e.auditInfo()));

      NameIdentifier changedNameIdentifier =
          NameIdentifier.of("metalake1", "catalog1", "schema1", "sameNameChanged");
      store.get(changedNameIdentifier, Entity.EntityType.TABLE, TableEntity.class);
      store.get(identifier, Entity.EntityType.FILESET, FilesetEntity.class);
      store.get(identifier, Entity.EntityType.TOPIC, TopicEntity.class);

      table1 =
          createTableEntity(RandomIdGenerator.INSTANCE.nextId(), namespace, "sameName", auditInfo);
      store.put(table1);

      // Rename fileset will not affect another
      long filesetId = filesetEntity1.id();
      store.update(
          identifier,
          FilesetEntity.class,
          Entity.EntityType.FILESET,
          e -> createFilesetEntity(filesetId, namespace, "sameNameChanged", e.auditInfo()));

      store.get(identifier, Entity.EntityType.TABLE, TableEntity.class);
      store.get(changedNameIdentifier, Entity.EntityType.FILESET, FilesetEntity.class);
      store.get(identifier, Entity.EntityType.TOPIC, TopicEntity.class);

      filesetEntity1 =
          createFilesetEntity(
              RandomIdGenerator.INSTANCE.nextId(), namespace, "sameName", auditInfo);
      store.put(filesetEntity1);

      // Rename topic will not affect another
      long topicId = topicEntity1.id();
      store.update(
          identifier,
          TopicEntity.class,
          Entity.EntityType.TOPIC,
          e -> createTopicEntity(topicId, namespace, "sameNameChanged", e.auditInfo()));

      store.get(identifier, Entity.EntityType.TABLE, TableEntity.class);
      store.get(identifier, Entity.EntityType.FILESET, FilesetEntity.class);
      store.get(changedNameIdentifier, Entity.EntityType.TOPIC, TopicEntity.class);
    }
  }

  @ParameterizedTest
  @MethodSource("storageProvider")
  void testDeleteAndRename(String type) throws IOException {
    Config config = Mockito.mock(Config.class);
    init(type, config);
    try (EntityStore store = EntityStoreFactory.createEntityStore(config)) {
      store.initialize(config);
      if (store instanceof RelationalEntityStore) {
        prepareJdbcTable();
      }

      AuditInfo auditInfo =
          AuditInfo.builder().withCreator("creator").withCreateTime(Instant.now()).build();

      BaseMetalake metalake1 =
          createBaseMakeLake(RandomIdGenerator.INSTANCE.nextId(), "metalake1", auditInfo);
      BaseMetalake metalake2 =
          createBaseMakeLake(RandomIdGenerator.INSTANCE.nextId(), "metalake2", auditInfo);
      BaseMetalake metalake3 =
          createBaseMakeLake(RandomIdGenerator.INSTANCE.nextId(), "metalake3", auditInfo);

      store.put(metalake1);
      store.put(metalake2);
      store.put(metalake3);

      store.delete(NameIdentifier.of("metalake1"), Entity.EntityType.METALAKE);
      store.delete(NameIdentifier.of("metalake2"), Entity.EntityType.METALAKE);
      store.delete(NameIdentifier.of("metalake3"), Entity.EntityType.METALAKE);

      // Rename metalake1 --> metalake2
      BaseMetalake metalake1New =
          createBaseMakeLake(RandomIdGenerator.INSTANCE.nextId(), "metalake1", auditInfo);
      store.put(metalake1New);
      store.update(
          NameIdentifier.of("metalake1"),
          BaseMetalake.class,
          Entity.EntityType.METALAKE,
          e -> createBaseMakeLake(metalake1New.id(), "metalake2", (AuditInfo) e.auditInfo()));

      // Rename metalake3 --> metalake1
      BaseMetalake metalake3New1 =
          createBaseMakeLake(RandomIdGenerator.INSTANCE.nextId(), "metalake3", auditInfo);
      store.put(metalake3New1);
      store.update(
          NameIdentifier.of("metalake3"),
          BaseMetalake.class,
          Entity.EntityType.METALAKE,
          e -> createBaseMakeLake(metalake3New1.id(), "metalake1", (AuditInfo) e.auditInfo()));

      // Rename metalake3 --> metalake2
      BaseMetalake metalake3New2 =
          createBaseMakeLake(RandomIdGenerator.INSTANCE.nextId(), "metalake3", auditInfo);
      store.put(metalake3New2);
      Thread.sleep(1000);
      store.delete(NameIdentifier.of("metalake2"), Entity.EntityType.METALAKE);
      store.update(
          NameIdentifier.of("metalake3"),
          BaseMetalake.class,
          Entity.EntityType.METALAKE,
          e -> createBaseMakeLake(metalake3New2.id(), "metalake2", (AuditInfo) e.auditInfo()));

      // Finally, only metalake2 and metalake1 are left.
      Assertions.assertDoesNotThrow(
          () ->
              store.get(
                  NameIdentifier.of("metalake2"), Entity.EntityType.METALAKE, BaseMetalake.class));
      Assertions.assertDoesNotThrow(
          () ->
              store.get(
                  NameIdentifier.of("metalake1"), Entity.EntityType.METALAKE, BaseMetalake.class));
      NameIdentifier id = NameIdentifier.of("metalake3");
      Assertions.assertThrows(
          NoSuchEntityException.class,
          () -> store.get(id, Entity.EntityType.METALAKE, BaseMetalake.class));

      // Test catalog
      CatalogEntity catalog1 =
          createCatalog(
              RandomIdGenerator.INSTANCE.nextId(),
              Namespace.of("metalake1"),
              "catalog1",
              auditInfo);
      CatalogEntity catalog2 =
          createCatalog(
              RandomIdGenerator.INSTANCE.nextId(),
              Namespace.of("metalake1"),
              "catalog2",
              auditInfo);

      store.put(catalog1);
      store.put(catalog2);

      store.delete(NameIdentifier.of("metalake1", "catalog1"), Entity.EntityType.CATALOG);
      store.delete(NameIdentifier.of("metalake1", "catalog2"), Entity.EntityType.CATALOG);

      CatalogEntity catalog1New =
          createCatalog(
              RandomIdGenerator.INSTANCE.nextId(),
              catalog1.namespace(),
              catalog1.name(),
              (AuditInfo) catalog1.auditInfo());
      store.put(catalog1New);
      // Should be OK;
      store.update(
          catalog1New.nameIdentifier(),
          CatalogEntity.class,
          Entity.EntityType.CATALOG,
          e ->
              createCatalog(
                  catalog1New.id(),
                  Namespace.of("metalake1"),
                  "catalog2",
                  (AuditInfo) e.auditInfo()));

      // Test schema
      SchemaEntity schema1 =
          createSchemaEntity(
              RandomIdGenerator.INSTANCE.nextId(),
              Namespace.of("metalake1", "catalog2"),
              "schema1",
              auditInfo);
      SchemaEntity schema2 =
          createSchemaEntity(
              RandomIdGenerator.INSTANCE.nextId(),
              Namespace.of("metalake1", "catalog2"),
              "schema2",
              auditInfo);

      store.put(schema1);
      store.put(schema2);

      store.delete(NameIdentifier.of("metalake1", "catalog2", "schema1"), Entity.EntityType.SCHEMA);
      store.delete(NameIdentifier.of("metalake1", "catalog2", "schema2"), Entity.EntityType.SCHEMA);

      SchemaEntity schema1New =
          createSchemaEntity(
              RandomIdGenerator.INSTANCE.nextId(),
              schema1.namespace(),
              schema1.name(),
              schema1.auditInfo());
      store.put(schema1New);
      store.update(
          schema1New.nameIdentifier(),
          SchemaEntity.class,
          Entity.EntityType.SCHEMA,
          e ->
              createSchemaEntity(
                  schema1New.id(),
                  Namespace.of("metalake1", "catalog2"),
                  "schema2",
                  e.auditInfo()));

      // Test table
      TableEntity table1 =
          createTableEntity(
              RandomIdGenerator.INSTANCE.nextId(),
              Namespace.of("metalake1", "catalog2", "schema2"),
              "table1",
              auditInfo);
      TableEntity table2 =
          createTableEntity(
              RandomIdGenerator.INSTANCE.nextId(),
              Namespace.of("metalake1", "catalog2", "schema2"),
              "table2",
              auditInfo);

      store.put(table1);
      store.put(table2);

      store.delete(
          NameIdentifier.of("metalake1", "catalog2", "schema2", "table1"), Entity.EntityType.TABLE);
      store.delete(
          NameIdentifier.of("metalake1", "catalog2", "schema2", "table2"), Entity.EntityType.TABLE);

      TableEntity table1New =
          createTableEntity(
              RandomIdGenerator.INSTANCE.nextId(),
              table1.namespace(),
              table1.name(),
              table1.auditInfo());
      store.put(table1New);
      store.update(
          table1New.nameIdentifier(),
          TableEntity.class,
          Entity.EntityType.TABLE,
          e ->
              createTableEntity(
                  table1New.id(),
                  Namespace.of("metalake1", "catalog2", "schema2"),
                  "table2",
                  e.auditInfo()));

      // Test Fileset
      FilesetEntity fileset1 =
          createFilesetEntity(
              RandomIdGenerator.INSTANCE.nextId(),
              Namespace.of("metalake1", "catalog2", "schema2"),
              "fileset1",
              auditInfo);
      FilesetEntity fileset2 =
          createFilesetEntity(
              RandomIdGenerator.INSTANCE.nextId(),
              Namespace.of("metalake1", "catalog2", "schema2"),
              "fileset2",
              auditInfo);

      store.put(fileset1);
      store.put(fileset2);

      store.delete(
          NameIdentifier.of("metalake1", "catalog2", "schema2", "fileset1"),
          Entity.EntityType.FILESET);
      store.delete(
          NameIdentifier.of("metalake1", "catalog2", "schema2", "fileset2"),
          Entity.EntityType.FILESET);

      FilesetEntity fileset1New =
          createFilesetEntity(
              RandomIdGenerator.INSTANCE.nextId(),
              fileset1.namespace(),
              fileset1.name(),
              fileset1.auditInfo());
      store.put(fileset1New);
      store.update(
          fileset1New.nameIdentifier(),
          FilesetEntity.class,
          Entity.EntityType.FILESET,
          e ->
              createFilesetEntity(
                  fileset1New.id(),
                  Namespace.of("metalake1", "catalog2", "schema2"),
                  "fileset2",
                  e.auditInfo()));

      // Test topic
      TopicEntity topic1 =
          createTopicEntity(
              RandomIdGenerator.INSTANCE.nextId(),
              Namespace.of("metalake1", "catalog2", "schema2"),
              "topic1",
              auditInfo);
      TopicEntity topic2 =
          createTopicEntity(
              RandomIdGenerator.INSTANCE.nextId(),
              Namespace.of("metalake1", "catalog2", "schema2"),
              "topic2",
              auditInfo);

      store.put(topic1);
      store.put(topic2);

      store.delete(
          NameIdentifier.of("metalake1", "catalog2", "schema2", "topic1"), Entity.EntityType.TOPIC);
      store.delete(
          NameIdentifier.of("metalake1", "catalog2", "schema2", "topic2"), Entity.EntityType.TOPIC);

      TopicEntity topic1New =
          createTopicEntity(
              RandomIdGenerator.INSTANCE.nextId(),
              topic1.namespace(),
              topic1.name(),
              topic1.auditInfo());
      store.put(topic1New);
      store.update(
          topic1New.nameIdentifier(),
          TopicEntity.class,
          Entity.EntityType.TOPIC,
          e ->
              createTopicEntity(
                  topic1New.id(),
                  Namespace.of("metalake1", "catalog2", "schema2"),
                  "topic2",
                  e.auditInfo()));

      destroy(type);
    } catch (InterruptedException e) {
      throw new RuntimeException(e);
    }
  }

  public static BaseMetalake createBaseMakeLake(Long id, String name, AuditInfo auditInfo) {
    return BaseMetalake.builder()
        .withId(id)
        .withName(name)
        .withAuditInfo(auditInfo)
        .withComment("")
        .withProperties(null)
        .withVersion(SchemaVersion.V_0_1)
        .build();
  }

  public static CatalogEntity createCatalog(
      Long id, Namespace namespace, String name, AuditInfo auditInfo) {
    return CatalogEntity.builder()
        .withId(id)
        .withName(name)
        .withNamespace(namespace)
        .withType(Catalog.Type.RELATIONAL)
        .withProvider("test")
        .withComment("")
        .withProperties(null)
        .withAuditInfo(auditInfo)
        .build();
  }

  public static SchemaEntity createSchemaEntity(
      Long id, Namespace namespace, String name, AuditInfo auditInfo) {
    return SchemaEntity.builder()
        .withId(id)
        .withName(name)
        .withNamespace(namespace)
        .withComment("")
        .withProperties(null)
        .withAuditInfo(auditInfo)
        .build();
  }

  public static TableEntity createTableEntity(
      Long id, Namespace namespace, String name, AuditInfo auditInfo) {
    return TableEntity.builder()
        .withId(id)
        .withName(name)
        .withNamespace(namespace)
        .withAuditInfo(auditInfo)
        .build();
  }

  public static FilesetEntity createFilesetEntity(
      Long id, Namespace namespace, String name, AuditInfo auditInfo) {
    return FilesetEntity.builder()
        .withId(id)
        .withName(name)
        .withNamespace(namespace)
        .withFilesetType(Fileset.Type.MANAGED)
        .withStorageLocation("/tmp")
        .withComment("")
        .withProperties(null)
        .withAuditInfo(auditInfo)
        .build();
  }

  public static TopicEntity createTopicEntity(
      Long id, Namespace namespace, String name, AuditInfo auditInfo) {
    return TopicEntity.builder()
        .withId(id)
        .withName(name)
        .withNamespace(namespace)
        .withComment("test comment")
        .withProperties(ImmutableMap.of("key", "value"))
        .withAuditInfo(auditInfo)
        .build();
  }

  private static UserEntity createUser(Long id, String metalake, String name, AuditInfo auditInfo) {
    return UserEntity.builder()
        .withId(id)
<<<<<<< HEAD
        .withNamespace(AuthorizationUtils.ofUserNamespace(metalake))
=======
        .withNamespace(
            Namespace.of(metalake, Entity.SYSTEM_CATALOG_RESERVED_NAME, Entity.USER_SCHEMA_NAME))
>>>>>>> 3a3c5717
        .withName(name)
        .withAuditInfo(auditInfo)
        .withRoleNames(null)
        .build();
  }

  private static GroupEntity createGroup(
      Long id, String metalake, String name, AuditInfo auditInfo) {
    return GroupEntity.builder()
        .withId(id)
        .withNamespace(AuthorizationUtils.ofGroupNamespace(metalake))
        .withName(name)
        .withAuditInfo(auditInfo)
        .withRoleNames(null)
        .build();
  }

  private static RoleEntity createRole(String metalake, String name, AuditInfo auditInfo) {
    return RoleEntity.builder()
        .withId(1L)
        .withNamespace(AuthorizationUtils.ofRoleNamespace(metalake))
        .withName(name)
        .withAuditInfo(auditInfo)
        .withSecurableObject(SecurableObjects.of("catalog"))
        .withPrivileges(Lists.newArrayList(Privileges.LoadCatalog.get()))
        .withProperties(Collections.emptyMap())
        .build();
  }

  private void validateDeleteTopicCascade(EntityStore store, TopicEntity topic1)
      throws IOException {
    // Delete the topic 'metalake.catalog.schema1.topic1'
    Assertions.assertTrue(store.delete(topic1.nameIdentifier(), Entity.EntityType.TOPIC));
    Assertions.assertFalse(store.exists(topic1.nameIdentifier(), Entity.EntityType.TOPIC));
  }

  private void validateDeleteFilesetCascade(EntityStore store, FilesetEntity fileset1)
      throws IOException {
    // Delete the fileset 'metalake.catalog.schema1.fileset1'
    Assertions.assertTrue(store.delete(fileset1.nameIdentifier(), Entity.EntityType.FILESET, true));
    Assertions.assertFalse(store.exists(fileset1.nameIdentifier(), Entity.EntityType.FILESET));
  }

  private void validateDeleteTableCascade(EntityStore store, TableEntity table1)
      throws IOException {
    // Delete the table 'metalake.catalog.schema1.table1'
    Assertions.assertTrue(store.delete(table1.nameIdentifier(), Entity.EntityType.TABLE, true));
    Assertions.assertFalse(store.exists(table1.nameIdentifier(), Entity.EntityType.TABLE));
  }

  private void validateDeleteFileset(
      EntityStore store,
      SchemaEntity schema2,
      FilesetEntity fileset1,
      FilesetEntity fileset1InSchema2)
      throws IOException {
    // Delete the fileset 'metalake.catalog.schema2.fileset1'
    Assertions.assertTrue(
        store.delete(fileset1InSchema2.nameIdentifier(), Entity.EntityType.FILESET));
    Assertions.assertFalse(
        store.exists(fileset1InSchema2.nameIdentifier(), Entity.EntityType.FILESET));

    // Make sure fileset 'metalake.catalog.schema1.fileset1' still exist;
    Assertions.assertEquals(
        fileset1,
        store.get(fileset1.nameIdentifier(), Entity.EntityType.FILESET, FilesetEntity.class));
    // Make sure schema 'metalake.catalog.schema2' still exist;
    Assertions.assertEquals(
        schema2, store.get(schema2.nameIdentifier(), Entity.EntityType.SCHEMA, SchemaEntity.class));
  }

  private void validateDeleteTopic(
      EntityStore store, SchemaEntity schema2, TopicEntity topic1, TopicEntity topic1InSchema2)
      throws IOException {
    // Delete the topic 'metalake.catalog.schema2.topic1'
    Assertions.assertTrue(store.delete(topic1InSchema2.nameIdentifier(), Entity.EntityType.TOPIC));
    Assertions.assertFalse(store.exists(topic1InSchema2.nameIdentifier(), Entity.EntityType.TOPIC));

    // Make sure topic 'metalake.catalog.schema1.topic1' still exist;
    Assertions.assertEquals(
        topic1, store.get(topic1.nameIdentifier(), Entity.EntityType.TOPIC, TopicEntity.class));
    // Make sure schema 'metalake.catalog.schema2' still exist;
    Assertions.assertEquals(
        schema2, store.get(schema2.nameIdentifier(), Entity.EntityType.SCHEMA, SchemaEntity.class));
  }

  private void validateDeleteMetalakeCascade(
      EntityStore store,
      BaseMetalake metalake,
      CatalogEntity catalog,
      SchemaEntity schema2,
<<<<<<< HEAD
      UserEntity userNew,
      GroupEntity groupNew)
      throws IOException {
    Assertions.assertTrue(store.exists(userNew.nameIdentifier(), Entity.EntityType.USER));
    Assertions.assertTrue(store.exists(groupNew.nameIdentifier(), Entity.EntityType.GROUP));
=======
      UserEntity userNew)
      throws IOException {
    Assertions.assertTrue(store.exists(userNew.nameIdentifier(), Entity.EntityType.USER));
>>>>>>> 3a3c5717

    Assertions.assertTrue(
        store.delete(metalake.nameIdentifier(), Entity.EntityType.METALAKE, true));

    // catalog has already deleted, so we can't delete it again and should return false
    Assertions.assertFalse(store.exists(catalog.nameIdentifier(), Entity.EntityType.CATALOG));
    Assertions.assertFalse(store.exists(schema2.nameIdentifier(), Entity.EntityType.SCHEMA));
    Assertions.assertFalse(store.exists(metalake.nameIdentifier(), Entity.EntityType.METALAKE));
    Assertions.assertFalse(store.exists(userNew.nameIdentifier(), Entity.EntityType.USER));
<<<<<<< HEAD
    Assertions.assertFalse(store.exists(groupNew.nameIdentifier(), EntityType.GROUP));
=======
>>>>>>> 3a3c5717
  }

  private void validateDeleteCatalogCascade(
      EntityStore store, CatalogEntity catalog, SchemaEntity schema2) throws IOException {
    Assertions.assertThrowsExactly(
        NonEmptyEntityException.class,
        () -> store.delete(catalog.nameIdentifier(), Entity.EntityType.CATALOG));
    store.delete(catalog.nameIdentifier(), Entity.EntityType.CATALOG, true);
    NameIdentifier id = catalog.nameIdentifier();
    Assertions.assertThrowsExactly(
        NoSuchEntityException.class,
        () -> store.get(id, Entity.EntityType.CATALOG, CatalogEntity.class));

    Assertions.assertThrowsExactly(
        NoSuchEntityException.class,
        () -> store.get(schema2.nameIdentifier(), Entity.EntityType.SCHEMA, SchemaEntity.class));
  }

  private void validateDeleteSchemaCascade(
      EntityStore store,
      SchemaEntity schema1,
      TableEntity table1,
      FilesetEntity fileset1,
      TopicEntity topic1)
      throws IOException {
    TableEntity table1New =
        createTableEntity(
            RandomIdGenerator.INSTANCE.nextId(),
            table1.namespace(),
            table1.name(),
            table1.auditInfo());
    store.put(table1New);
    FilesetEntity fileset1New =
        createFilesetEntity(
            RandomIdGenerator.INSTANCE.nextId(),
            fileset1.namespace(),
            fileset1.name(),
            fileset1.auditInfo());
    store.put(fileset1New);
    TopicEntity topic1New =
        createTopicEntity(
            RandomIdGenerator.INSTANCE.nextId(),
            topic1.namespace(),
            topic1.name(),
            topic1.auditInfo());
    store.put(topic1New);

    Assertions.assertThrowsExactly(
        NonEmptyEntityException.class,
        () -> store.delete(schema1.nameIdentifier(), Entity.EntityType.SCHEMA));

    Assertions.assertEquals(
        schema1, store.get(schema1.nameIdentifier(), Entity.EntityType.SCHEMA, SchemaEntity.class));

    // Test cascade delete
    try {
      Thread.sleep(1000);
    } catch (InterruptedException e) {
      throw new RuntimeException(e);
    }
    store.delete(schema1.nameIdentifier(), Entity.EntityType.SCHEMA, true);
    try {
      store.get(table1.nameIdentifier(), Entity.EntityType.TABLE, TableEntity.class);
    } catch (Exception e) {
      Assertions.assertTrue(e instanceof NoSuchEntityException);
      Assertions.assertTrue(e.getMessage().contains("schema1"));
    }

    Assertions.assertThrows(
        NoSuchEntityException.class,
        () -> store.get(fileset1.nameIdentifier(), Entity.EntityType.FILESET, FilesetEntity.class));

    Assertions.assertThrows(
        NoSuchEntityException.class,
        () -> store.get(topic1.nameIdentifier(), Entity.EntityType.TOPIC, TopicEntity.class));
  }

  private static void validateDeleteMetalake(
      EntityStore store, BaseMetalake metalake, CatalogEntity catalogCopy, UserEntity user2)
      throws IOException {
    // Now delete catalog 'catalogCopy' and metalake
    Assertions.assertTrue(store.exists(user2.nameIdentifier(), Entity.EntityType.USER));

    Assertions.assertThrowsExactly(
        NonEmptyEntityException.class,
        () -> store.delete(metalake.nameIdentifier(), Entity.EntityType.METALAKE));
    store.delete(catalogCopy.nameIdentifier(), Entity.EntityType.CATALOG);
    Assertions.assertFalse(store.exists(catalogCopy.nameIdentifier(), Entity.EntityType.CATALOG));

    store.delete(metalake.nameIdentifier(), Entity.EntityType.METALAKE);
    Assertions.assertFalse(store.exists(metalake.nameIdentifier(), Entity.EntityType.METALAKE));
    Assertions.assertFalse(store.exists(user2.nameIdentifier(), Entity.EntityType.USER));
  }

  private static void validateDeleteCatalog(
      EntityStore store,
      CatalogEntity catalog,
      TableEntity table1,
      SchemaEntity schema1,
      TableEntity table1InSchema2,
      SchemaEntity schema2,
      FilesetEntity fileset1,
      FilesetEntity fileset1InSchema2,
      TopicEntity topic1,
      TopicEntity topic1InSchema2)
      throws IOException {
    // Now try to delete all schemas under catalog;
    Assertions.assertThrowsExactly(
        NonEmptyEntityException.class,
        () -> store.delete(catalog.nameIdentifier(), Entity.EntityType.CATALOG));
    store.delete(table1.nameIdentifier(), Entity.EntityType.TABLE);
    store.delete(fileset1.nameIdentifier(), Entity.EntityType.FILESET);
    store.delete(topic1.nameIdentifier(), Entity.EntityType.TOPIC);
    try {
      Thread.sleep(1000);
    } catch (InterruptedException e) {
      throw new RuntimeException(e);
    }
    store.delete(schema1.nameIdentifier(), Entity.EntityType.SCHEMA);
    store.delete(table1InSchema2.nameIdentifier(), Entity.EntityType.TABLE);
    Assertions.assertFalse(
        store.exists(fileset1InSchema2.nameIdentifier(), Entity.EntityType.FILESET));
    Assertions.assertFalse(store.exists(topic1InSchema2.nameIdentifier(), Entity.EntityType.TOPIC));
    store.delete(schema2.nameIdentifier(), Entity.EntityType.SCHEMA);

    store.delete(catalog.nameIdentifier(), Entity.EntityType.CATALOG);
    Assertions.assertFalse(store.exists(catalog.nameIdentifier(), Entity.EntityType.CATALOG));
  }

  private static void validateDeleteSchema(
      EntityStore store,
      SchemaEntity schema1,
      TableEntity table1,
      FilesetEntity fileset1,
      TopicEntity topic1)
      throws IOException {
    // Delete the schema 'metalake.catalog.schema1' but failed, because it ha sub-entities;
    NonEmptyEntityException exception =
        Assertions.assertThrowsExactly(
            NonEmptyEntityException.class,
            () -> store.delete(schema1.nameIdentifier(), Entity.EntityType.SCHEMA));
    Assertions.assertTrue(exception.getMessage().contains("metalake.catalog.schema1"));
    // Make sure schema 'metalake.catalog.schema1', table 'metalake.catalog.schema1.table1',
    // table 'metalake.catalog.schema1.fileset1' and table 'metalake.catalog.schema1.topic1'
    // has not been deleted yet;
    Assertions.assertTrue(store.exists(schema1.nameIdentifier(), Entity.EntityType.SCHEMA));
    Assertions.assertTrue(store.exists(table1.nameIdentifier(), Entity.EntityType.TABLE));
    Assertions.assertTrue(store.exists(fileset1.nameIdentifier(), Entity.EntityType.FILESET));
    Assertions.assertTrue(store.exists(topic1.nameIdentifier(), Entity.EntityType.TOPIC));

    // Delete table1,fileset1 and schema1
    Assertions.assertTrue(store.delete(table1.nameIdentifier(), Entity.EntityType.TABLE));
    Assertions.assertTrue(store.delete(fileset1.nameIdentifier(), Entity.EntityType.FILESET));
    Assertions.assertTrue(store.delete(topic1.nameIdentifier(), Entity.EntityType.TOPIC));
    Assertions.assertTrue(store.delete(schema1.nameIdentifier(), Entity.EntityType.SCHEMA));
    // Make sure table1, fileset1 in 'metalake.catalog.schema1' can't be access;
    Assertions.assertFalse(store.exists(table1.nameIdentifier(), Entity.EntityType.TABLE));
    Assertions.assertFalse(store.exists(fileset1.nameIdentifier(), Entity.EntityType.FILESET));
    Assertions.assertFalse(store.exists(topic1.nameIdentifier(), Entity.EntityType.TOPIC));
    Assertions.assertFalse(store.exists(schema1.nameIdentifier(), Entity.EntityType.SCHEMA));
    // Now we re-insert schema1, table1, fileset1 and topic1, and everything should be OK
    SchemaEntity schema1New =
        createSchemaEntity(
            RandomIdGenerator.INSTANCE.nextId(),
            schema1.namespace(),
            schema1.name(),
            schema1.auditInfo());
    store.put(schema1New);
    TableEntity table1New =
        createTableEntity(
            RandomIdGenerator.INSTANCE.nextId(),
            table1.namespace(),
            table1.name(),
            table1.auditInfo());
    store.put(table1New);
    FilesetEntity fileset1New =
        createFilesetEntity(
            RandomIdGenerator.INSTANCE.nextId(),
            fileset1.namespace(),
            fileset1.name(),
            fileset1.auditInfo());
    store.put(fileset1New);
    TopicEntity topic1New =
        createTopicEntity(
            RandomIdGenerator.INSTANCE.nextId(),
            topic1.namespace(),
            topic1.name(),
            topic1.auditInfo());
    store.put(topic1New);

    Assertions.assertEquals(
        schema1New,
        store.get(schema1.nameIdentifier(), Entity.EntityType.SCHEMA, SchemaEntity.class));
    Assertions.assertEquals(
        table1New, store.get(table1.nameIdentifier(), Entity.EntityType.TABLE, TableEntity.class));
    Assertions.assertEquals(
        fileset1New,
        store.get(fileset1.nameIdentifier(), Entity.EntityType.FILESET, FilesetEntity.class));
    Assertions.assertEquals(
        topic1New, store.get(topic1.nameIdentifier(), Entity.EntityType.TOPIC, TopicEntity.class));
  }

<<<<<<< HEAD
  private void validateDeleteUser(EntityStore store, UserEntity user1, UserEntity user2)
      throws IOException {
    Assertions.assertTrue(store.delete(user1.nameIdentifier(), Entity.EntityType.USER));
    Assertions.assertFalse(store.exists(user1.nameIdentifier(), Entity.EntityType.USER));
    Assertions.assertEquals(
        user2, store.get(user2.nameIdentifier(), Entity.EntityType.USER, UserEntity.class));
=======
  private void validateDeleteUser(EntityStore store, UserEntity user1) throws IOException {
    Assertions.assertTrue(store.exists(user1.nameIdentifier(), Entity.EntityType.USER));
    Assertions.assertTrue(store.delete(user1.nameIdentifier(), Entity.EntityType.USER));
    Assertions.assertFalse(store.exists(user1.nameIdentifier(), Entity.EntityType.USER));
>>>>>>> 3a3c5717

    UserEntity user =
        createUser(RandomIdGenerator.INSTANCE.nextId(), "metalake", "user1", user1.auditInfo());
    store.put(user);
    Assertions.assertTrue(store.exists(user.nameIdentifier(), Entity.EntityType.USER));
  }

<<<<<<< HEAD
  private void validateDeleteGroup(EntityStore store, GroupEntity group1, GroupEntity group2)
      throws IOException {
    Assertions.assertTrue(store.delete(group1.nameIdentifier(), EntityType.GROUP));
    Assertions.assertFalse(store.exists(group1.nameIdentifier(), Entity.EntityType.GROUP));
    Assertions.assertEquals(
        group2, store.get(group2.nameIdentifier(), EntityType.GROUP, GroupEntity.class));

    GroupEntity group =
        createGroup(RandomIdGenerator.INSTANCE.nextId(), "metalake", "group1", group1.auditInfo());
    store.put(group);
    Assertions.assertTrue(store.exists(group.nameIdentifier(), EntityType.GROUP));
  }

=======
>>>>>>> 3a3c5717
  private void validateDeleteTable(
      EntityStore store, SchemaEntity schema2, TableEntity table1, TableEntity table1InSchema2)
      throws IOException {
    // Delete the table 'metalake.catalog.schema2.table1'
    Assertions.assertTrue(store.delete(table1InSchema2.nameIdentifier(), Entity.EntityType.TABLE));
    Assertions.assertFalse(store.exists(table1InSchema2.nameIdentifier(), Entity.EntityType.TABLE));

    // Make sure table 'metalake.catalog.schema1.table1' still exist;
    Assertions.assertEquals(
        table1, store.get(table1.nameIdentifier(), Entity.EntityType.TABLE, TableEntity.class));
    // Make sure schema 'metalake.catalog.schema2' still exist;
    Assertions.assertEquals(
        schema2, store.get(schema2.nameIdentifier(), Entity.EntityType.SCHEMA, SchemaEntity.class));
    // Re-insert table1Inschema2 and everything is OK
    TableEntity table1InSchema2New =
        createTableEntity(
            RandomIdGenerator.INSTANCE.nextId(),
            table1InSchema2.namespace(),
            table1InSchema2.name(),
            table1InSchema2.auditInfo());
    store.put(table1InSchema2New);
    Assertions.assertTrue(store.exists(table1InSchema2.nameIdentifier(), Entity.EntityType.TABLE));
  }

  private static void validateAllEntityExist(
      BaseMetalake metalake,
      EntityStore store,
      CatalogEntity catalog,
      CatalogEntity catalogCopy,
      SchemaEntity schema1,
      SchemaEntity schema2,
      TableEntity table1,
      TableEntity table1InSchema2,
      FilesetEntity fileset1,
      FilesetEntity fileset1InSchema2,
      TopicEntity topic1,
      TopicEntity topic1InSchema2,
      UserEntity user1,
<<<<<<< HEAD
      UserEntity user2,
      GroupEntity group1,
      GroupEntity group2)
=======
      UserEntity user2)
>>>>>>> 3a3c5717
      throws IOException {
    // Now try to get
    Assertions.assertEquals(
        metalake,
        store.get(metalake.nameIdentifier(), Entity.EntityType.METALAKE, BaseMetalake.class));
    Assertions.assertEquals(
        catalog,
        store.get(catalog.nameIdentifier(), Entity.EntityType.CATALOG, CatalogEntity.class));
    Assertions.assertEquals(
        catalogCopy,
        store.get(catalogCopy.nameIdentifier(), Entity.EntityType.CATALOG, CatalogEntity.class));
    Assertions.assertEquals(
        schema1, store.get(schema1.nameIdentifier(), Entity.EntityType.SCHEMA, SchemaEntity.class));
    Assertions.assertEquals(
        schema2, store.get(schema2.nameIdentifier(), Entity.EntityType.SCHEMA, SchemaEntity.class));
    Assertions.assertEquals(
        table1, store.get(table1.nameIdentifier(), Entity.EntityType.TABLE, TableEntity.class));
    Assertions.assertEquals(
        table1InSchema2,
        store.get(table1InSchema2.nameIdentifier(), Entity.EntityType.TABLE, TableEntity.class));
    Assertions.assertEquals(
        fileset1,
        store.get(fileset1.nameIdentifier(), Entity.EntityType.FILESET, FilesetEntity.class));
    Assertions.assertEquals(
        fileset1InSchema2,
        store.get(
            fileset1InSchema2.nameIdentifier(), Entity.EntityType.FILESET, FilesetEntity.class));
    Assertions.assertEquals(
        topic1, store.get(topic1.nameIdentifier(), Entity.EntityType.TOPIC, TopicEntity.class));
    Assertions.assertEquals(
        topic1InSchema2,
        store.get(topic1InSchema2.nameIdentifier(), Entity.EntityType.TOPIC, TopicEntity.class));
    Assertions.assertEquals(
        user1, store.get(user1.nameIdentifier(), Entity.EntityType.USER, UserEntity.class));
    Assertions.assertEquals(
        user2, store.get(user2.nameIdentifier(), Entity.EntityType.USER, UserEntity.class));
<<<<<<< HEAD
    Assertions.assertEquals(
        group1, store.get(group1.nameIdentifier(), Entity.EntityType.GROUP, GroupEntity.class));
    Assertions.assertEquals(
        group2, store.get(group2.nameIdentifier(), Entity.EntityType.GROUP, GroupEntity.class));
=======
>>>>>>> 3a3c5717
  }

  private void validateDeletedFileset(EntityStore store) throws IOException {
    store.delete(
        NameIdentifier.of("metalakeChanged", "catalogChanged", "schema2", "fileset1"),
        Entity.EntityType.FILESET);
    // Update a deleted entities
    Assertions.assertThrowsExactly(
        NoSuchEntityException.class,
        () ->
            store.update(
                NameIdentifier.of("metalakeChanged", "catalogChanged", "schema2", "fileset1"),
                FilesetEntity.class,
                Entity.EntityType.FILESET,
                (e) -> e));
  }

  private void validateFilesetChanged(EntityStore store, FilesetEntity filesetEntity)
      throws IOException {
    // Check fileset entities
    store.update(
        NameIdentifier.of("metalakeChanged", "catalogChanged", "schemaChanged", "fileset1"),
        FilesetEntity.class,
        Entity.EntityType.FILESET,
        e -> {
          AuditInfo auditInfo1 =
              AuditInfo.builder().withCreator("creator5").withCreateTime(Instant.now()).build();
          return createFilesetEntity(
              filesetEntity.id(),
              Namespace.of("metalakeChanged", "catalogChanged", "schemaChanged"),
              "filesetChanged",
              auditInfo1);
        });

    Assertions.assertThrowsExactly(
        NoSuchEntityException.class,
        () ->
            store.get(
                NameIdentifier.of("metalakeChanged", "catalogChanged", "schema1", "fileset1"),
                Entity.EntityType.FILESET,
                FilesetEntity.class));
    FilesetEntity updatedFileset =
        store.get(
            NameIdentifier.of(
                "metalakeChanged", "catalogChanged", "schemaChanged", "filesetChanged"),
            Entity.EntityType.FILESET,
            FilesetEntity.class);
    Assertions.assertEquals("creator5", updatedFileset.auditInfo().creator());

    Assertions.assertNotNull(
        store.get(
            NameIdentifier.of("metalakeChanged", "catalogChanged", "schema2", "fileset1"),
            Entity.EntityType.FILESET,
            FilesetEntity.class));
  }

  private void validateDeletedTopic(EntityStore store) throws IOException {
    store.delete(
        NameIdentifier.of("metalakeChanged", "catalogChanged", "schema2", "topic1"),
        Entity.EntityType.TOPIC);
    // Update a deleted entities
    Assertions.assertThrowsExactly(
        NoSuchEntityException.class,
        () ->
            store.update(
                NameIdentifier.of("metalakeChanged", "catalogChanged", "schema2", "topic1"),
                TopicEntity.class,
                Entity.EntityType.TOPIC,
                (e) -> e));
  }

  private void validateTopicChanged(EntityStore store, TopicEntity topicEntity) throws IOException {
    // Check topic entities
    store.update(
        NameIdentifier.of("metalakeChanged", "catalogChanged", "schemaChanged", "topic1"),
        TopicEntity.class,
        Entity.EntityType.TOPIC,
        e -> {
          AuditInfo auditInfo1 =
              AuditInfo.builder().withCreator("creator6").withCreateTime(Instant.now()).build();
          return createTopicEntity(
              topicEntity.id(),
              Namespace.of("metalakeChanged", "catalogChanged", "schemaChanged"),
              "topicChanged",
              auditInfo1);
        });

    Assertions.assertThrowsExactly(
        NoSuchEntityException.class,
        () ->
            store.get(
                NameIdentifier.of("metalakeChanged", "catalogChanged", "schema1", "topic1"),
                Entity.EntityType.TOPIC,
                TopicEntity.class));
    TopicEntity updatedTopic =
        store.get(
            NameIdentifier.of("metalakeChanged", "catalogChanged", "schemaChanged", "topicChanged"),
            Entity.EntityType.TOPIC,
            TopicEntity.class);
    Assertions.assertEquals("creator6", updatedTopic.auditInfo().creator());

    Assertions.assertNotNull(
        store.get(
            NameIdentifier.of("metalakeChanged", "catalogChanged", "schema2", "topic1"),
            Entity.EntityType.TOPIC,
            TopicEntity.class));
  }

  private void validateNotChangedEntity(EntityStore store, SchemaEntity schema) throws IOException {
    // Update operations do not contain any changes in name
    store.update(
        NameIdentifier.of("metalakeChanged", "catalogChanged", "schema2"),
        SchemaEntity.class,
        Entity.EntityType.SCHEMA,
        e -> {
          AuditInfo auditInfo1 =
              AuditInfo.builder().withCreator("creator6").withCreateTime(Instant.now()).build();
          return createSchemaEntity(
              schema.id(),
              Namespace.of("metalakeChanged", "catalogChanged"),
              "schema2",
              auditInfo1);
        });
    Assertions.assertEquals(
        "creator6",
        store
            .get(
                NameIdentifier.of("metalakeChanged", "catalogChanged", "schema2"),
                Entity.EntityType.SCHEMA,
                SchemaEntity.class)
            .auditInfo()
            .creator());
  }

  private void validateAlreadyExistEntity(EntityStore store, SchemaEntity schema) {
    // The updated entities already existed, should throw exception
    Assertions.assertThrowsExactly(
        AlreadyExistsException.class,
        () ->
            store.update(
                NameIdentifier.of("metalakeChanged", "catalogChanged", "schema2"),
                SchemaEntity.class,
                Entity.EntityType.SCHEMA,
                e -> {
                  AuditInfo auditInfo1 =
                      AuditInfo.builder()
                          .withCreator("creator5")
                          .withCreateTime(Instant.now())
                          .build();
                  return createSchemaEntity(
                      schema.id(),
                      Namespace.of("metalakeChanged", "catalogChanged"),
                      "schemaChanged",
                      auditInfo1);
                }));
  }

  private void validateMetalakeChanged(EntityStore store, BaseMetalake metalake)
      throws IOException {
    // Try to check an update option is what we expected
    store.update(
        metalake.nameIdentifier(),
        BaseMetalake.class,
        Entity.EntityType.METALAKE,
        e -> {
          AuditInfo auditInfo1 =
              AuditInfo.builder().withCreator("creator1").withCreateTime(Instant.now()).build();
          return createBaseMakeLake(metalake.id(), "metalakeChanged", auditInfo1);
        });

    // Check metalake entity and sub-entities are already changed.
    BaseMetalake updatedMetalake =
        store.get(
            NameIdentifier.of("metalakeChanged"), Entity.EntityType.METALAKE, BaseMetalake.class);
    Assertions.assertEquals("creator1", updatedMetalake.auditInfo().creator());

    Assertions.assertThrowsExactly(
        NoSuchEntityException.class,
        () ->
            store.get(
                NameIdentifier.of("metalake"), Entity.EntityType.METALAKE, BaseMetalake.class));
    Assertions.assertNotNull(
        store.get(
            NameIdentifier.of("metalakeChanged", "catalog"),
            Entity.EntityType.CATALOG,
            CatalogEntity.class));
    Assertions.assertNotNull(
        store.get(
            NameIdentifier.of("metalakeChanged", "catalog", "schema1"),
            Entity.EntityType.SCHEMA,
            SchemaEntity.class));
    Assertions.assertNotNull(
        store.get(
            NameIdentifier.of("metalakeChanged", "catalog", "schema1", "table1"),
            Entity.EntityType.TABLE,
            TableEntity.class));
    Assertions.assertNotNull(
        store.get(
            NameIdentifier.of("metalakeChanged", "catalog", "schema1", "fileset1"),
            Entity.EntityType.FILESET,
            FilesetEntity.class));
    Assertions.assertNotNull(
        store.get(
            NameIdentifier.of("metalakeChanged", "catalog", "schema2"),
            Entity.EntityType.SCHEMA,
            SchemaEntity.class));
    Assertions.assertNotNull(
        store.get(
            NameIdentifier.of("metalakeChanged", "catalog", "schema2", "table1"),
            Entity.EntityType.TABLE,
            TableEntity.class));
    Assertions.assertNotNull(
        store.get(
            NameIdentifier.of("metalakeChanged", "catalog", "schema2", "fileset1"),
            Entity.EntityType.FILESET,
            FilesetEntity.class));
  }

  private void validateCatalogChanged(EntityStore store, CatalogEntity catalog) throws IOException {
    // Check catalog entities and sub-entities are already changed.
    store.update(
        NameIdentifier.of("metalakeChanged", "catalog"),
        CatalogEntity.class,
        Entity.EntityType.CATALOG,
        e -> {
          AuditInfo auditInfo1 =
              AuditInfo.builder().withCreator("creator2").withCreateTime(Instant.now()).build();
          return createCatalog(
              catalog.id(), Namespace.of("metalakeChanged"), "catalogChanged", auditInfo1);
        });
    CatalogEntity updatedCatalog =
        store.get(
            NameIdentifier.of("metalakeChanged", "catalogChanged"),
            Entity.EntityType.CATALOG,
            CatalogEntity.class);
    Assertions.assertEquals("creator2", updatedCatalog.auditInfo().creator());
    Assertions.assertThrowsExactly(
        NoSuchEntityException.class,
        () ->
            store.get(
                NameIdentifier.of("metalakeChanged", "catalog"),
                Entity.EntityType.CATALOG,
                CatalogEntity.class));
    Assertions.assertNotNull(
        store.get(
            NameIdentifier.of("metalakeChanged", "catalogChanged", "schema1"),
            Entity.EntityType.SCHEMA,
            SchemaEntity.class));
    Assertions.assertNotNull(
        store.get(
            NameIdentifier.of("metalakeChanged", "catalogChanged", "schema1", "table1"),
            Entity.EntityType.TABLE,
            TableEntity.class));
    Assertions.assertNotNull(
        store.get(
            NameIdentifier.of("metalakeChanged", "catalogChanged", "schema1", "fileset1"),
            Entity.EntityType.FILESET,
            FilesetEntity.class));
    Assertions.assertNotNull(
        store.get(
            NameIdentifier.of("metalakeChanged", "catalogChanged", "schema2"),
            Entity.EntityType.SCHEMA,
            SchemaEntity.class));
    Assertions.assertNotNull(
        store.get(
            NameIdentifier.of("metalakeChanged", "catalogChanged", "schema2", "table1"),
            Entity.EntityType.TABLE,
            TableEntity.class));
    Assertions.assertNotNull(
        store.get(
            NameIdentifier.of("metalakeChanged", "catalogChanged", "schema2", "fileset1"),
            Entity.EntityType.FILESET,
            FilesetEntity.class));
  }

  private void validateSchemaChanged(EntityStore store, SchemaEntity schema) throws IOException {
    // Check schema entities and sub-entities are already changed.
    store.update(
        NameIdentifier.of("metalakeChanged", "catalogChanged", "schema1"),
        SchemaEntity.class,
        Entity.EntityType.SCHEMA,
        e -> {
          AuditInfo auditInfo1 =
              AuditInfo.builder().withCreator("creator3").withCreateTime(Instant.now()).build();
          return createSchemaEntity(
              schema.id(),
              Namespace.of("metalakeChanged", "catalogChanged"),
              "schemaChanged",
              auditInfo1);
        });

    Assertions.assertThrowsExactly(
        NoSuchEntityException.class,
        () ->
            store.get(
                NameIdentifier.of("metalakeChanged", "catalogChanged", "schema1"),
                Entity.EntityType.SCHEMA,
                SchemaEntity.class));
    SchemaEntity updatedSchema =
        store.get(
            NameIdentifier.of("metalakeChanged", "catalogChanged", "schemaChanged"),
            Entity.EntityType.SCHEMA,
            SchemaEntity.class);
    Assertions.assertEquals("creator3", updatedSchema.auditInfo().creator());

    Assertions.assertNotNull(
        store.get(
            NameIdentifier.of("metalakeChanged", "catalogChanged", "schemaChanged"),
            Entity.EntityType.SCHEMA,
            SchemaEntity.class));
    Assertions.assertNotNull(
        store.get(
            NameIdentifier.of("metalakeChanged", "catalogChanged", "schemaChanged", "table1"),
            Entity.EntityType.TABLE,
            TableEntity.class));
    Assertions.assertNotNull(
        store.get(
            NameIdentifier.of("metalakeChanged", "catalogChanged", "schemaChanged", "fileset1"),
            Entity.EntityType.FILESET,
            FilesetEntity.class));
    Assertions.assertNotNull(
        store.get(
            NameIdentifier.of("metalakeChanged", "catalogChanged", "schema2"),
            Entity.EntityType.SCHEMA,
            SchemaEntity.class));
    Assertions.assertNotNull(
        store.get(
            NameIdentifier.of("metalakeChanged", "catalogChanged", "schema2", "table1"),
            Entity.EntityType.TABLE,
            TableEntity.class));
    Assertions.assertNotNull(
        store.get(
            NameIdentifier.of("metalakeChanged", "catalogChanged", "schema2", "fileset1"),
            Entity.EntityType.FILESET,
            FilesetEntity.class));
  }

  private void validateTableChanged(EntityStore store, TableEntity table) throws IOException {
    // Check table entities
    store.update(
        NameIdentifier.of("metalakeChanged", "catalogChanged", "schemaChanged", "table1"),
        TableEntity.class,
        Entity.EntityType.TABLE,
        e -> {
          AuditInfo auditInfo1 =
              AuditInfo.builder().withCreator("creator4").withCreateTime(Instant.now()).build();
          return createTableEntity(
              table.id(),
              Namespace.of("metalakeChanged", "catalogChanged", "schemaChanged"),
              "tableChanged",
              auditInfo1);
        });

    Assertions.assertThrowsExactly(
        NoSuchEntityException.class,
        () ->
            store.get(
                NameIdentifier.of("metalakeChanged", "catalogChanged", "schema1", "table1"),
                Entity.EntityType.TABLE,
                TableEntity.class));
    TableEntity updatedTable =
        store.get(
            NameIdentifier.of("metalakeChanged", "catalogChanged", "schemaChanged", "tableChanged"),
            Entity.EntityType.TABLE,
            TableEntity.class);
    Assertions.assertEquals("creator4", updatedTable.auditInfo().creator());

    Assertions.assertNotNull(
        store.get(
            NameIdentifier.of("metalakeChanged", "catalogChanged", "schema2", "table1"),
            Entity.EntityType.TABLE,
            TableEntity.class));
  }

  private void validateDeletedTable(EntityStore store) throws IOException {
    store.delete(
        NameIdentifier.of("metalakeChanged", "catalogChanged", "schema2", "table1"),
        Entity.EntityType.TABLE);
    // Update a deleted entities
    Assertions.assertThrowsExactly(
        NoSuchEntityException.class,
        () ->
            store.update(
                NameIdentifier.of("metalakeChanged", "catalogChanged", "schema2", "table1"),
                TableEntity.class,
                Entity.EntityType.TABLE,
                (e) -> e));
  }

  @ParameterizedTest
  @MethodSource("storageProvider")
  void testOptimizedDeleteForKv(String type) throws IOException {
    if ("relational".equalsIgnoreCase(type)) {
      return;
    }

    Config config = Mockito.mock(Config.class);
    init(type, config);

    AuditInfo auditInfo =
        AuditInfo.builder().withCreator("creator").withCreateTime(Instant.now()).build();

    try (EntityStore store = EntityStoreFactory.createEntityStore(config)) {
      store.initialize(config);
      if (store instanceof RelationalEntityStore) {
        prepareJdbcTable();
      }

      BaseMetalake metalake = createBaseMakeLake(1L, "metalake", auditInfo);
      CatalogEntity catalog = createCatalog(1L, Namespace.of("metalake"), "catalog", auditInfo);
      CatalogEntity catalogCopy =
          createCatalog(2L, Namespace.of("metalake"), "catalogCopy", auditInfo);

      SchemaEntity schemaEntity =
          createSchemaEntity(1L, Namespace.of("metalake", "catalog"), "schema1", auditInfo);
      SchemaEntity schemaEntity2 =
          createSchemaEntity(2L, Namespace.of("metalake", "catalog"), "schema2", auditInfo);

      TableEntity table =
          createTableEntity(
              1L, Namespace.of("metalake", "catalog", "schema1"), "the same", auditInfo);
      FilesetEntity filesetEntity =
          createFilesetEntity(
              1L, Namespace.of("metalake", "catalog", "schema2"), "the same", auditInfo);

      store.put(metalake);
      store.put(catalog);
      store.put(catalogCopy);
      store.put(schemaEntity);
      store.put(schemaEntity2);
      store.put(table);
      store.put(filesetEntity);

      Assertions.assertDoesNotThrow(
          () -> store.get(schemaEntity2.nameIdentifier(), EntityType.SCHEMA, SchemaEntity.class));
      Assertions.assertDoesNotThrow(
          () -> store.get(filesetEntity.nameIdentifier(), EntityType.FILESET, FilesetEntity.class));

      // Test delete with the cascade or not
      Assertions.assertThrows(
          Exception.class, () -> store.delete(schemaEntity.nameIdentifier(), EntityType.SCHEMA));
      Assertions.assertDoesNotThrow(
          () -> store.delete(schemaEntity.nameIdentifier(), EntityType.SCHEMA, true));

      Assertions.assertDoesNotThrow(
          () -> store.get(filesetEntity.nameIdentifier(), EntityType.FILESET, FilesetEntity.class));

      // Put the same schema back and see whether the deleted table exists or not
      store.put(schemaEntity);
      Assertions.assertDoesNotThrow(
          () -> store.get(schemaEntity.nameIdentifier(), EntityType.SCHEMA, SchemaEntity.class));
      Assertions.assertThrows(
          Exception.class,
          () -> store.get(table.nameIdentifier(), EntityType.TABLE, TableEntity.class));
      Assertions.assertDoesNotThrow(
          () -> store.get(filesetEntity.nameIdentifier(), EntityType.FILESET, FilesetEntity.class));

      store.put(table);
      Assertions.assertDoesNotThrow(
          () -> store.get(schemaEntity.nameIdentifier(), EntityType.SCHEMA, SchemaEntity.class));
      Assertions.assertDoesNotThrow(
          () -> store.get(table.nameIdentifier(), EntityType.TABLE, TableEntity.class));
      Assertions.assertDoesNotThrow(
          () -> store.get(filesetEntity.nameIdentifier(), EntityType.FILESET, FilesetEntity.class));

      store.delete(table.nameIdentifier(), EntityType.TABLE);
      FilesetEntity filesetEntity1 =
          createFilesetEntity(
              1L, Namespace.of("metalake", "catalog", "schema1"), "the same", auditInfo);
      store.put(filesetEntity1);
      Assertions.assertDoesNotThrow(
          () ->
              store.get(filesetEntity1.nameIdentifier(), EntityType.FILESET, FilesetEntity.class));
    }
  }
}<|MERGE_RESOLUTION|>--- conflicted
+++ resolved
@@ -232,11 +232,8 @@
               auditInfo);
       UserEntity user1 =
           createUser(RandomIdGenerator.INSTANCE.nextId(), "metalake", "user1", auditInfo);
-<<<<<<< HEAD
       GroupEntity group1 =
           createGroup(RandomIdGenerator.INSTANCE.nextId(), "metalake", "group1", auditInfo);
-=======
->>>>>>> 3a3c5717
 
       // Store all entities
       store.put(metalake);
@@ -247,10 +244,7 @@
       store.put(fileset1);
       store.put(topic1);
       store.put(user1);
-<<<<<<< HEAD
       store.put(group1);
-=======
->>>>>>> 3a3c5717
 
       Assertions.assertDoesNotThrow(
           () ->
@@ -293,7 +287,6 @@
                   AuthorizationUtils.ofUser("metalake", "user1"),
                   Entity.EntityType.USER,
                   UserEntity.class));
-<<<<<<< HEAD
 
       Assertions.assertDoesNotThrow(
           () ->
@@ -301,8 +294,6 @@
                   AuthorizationUtils.ofGroup("metalake", "group1"),
                   EntityType.GROUP,
                   GroupEntity.class));
-=======
->>>>>>> 3a3c5717
     }
 
     // It will automatically close the store we create before, then we reopen the entity store
@@ -349,15 +340,12 @@
                   AuthorizationUtils.ofUser("metalake", "user1"),
                   Entity.EntityType.USER,
                   UserEntity.class));
-<<<<<<< HEAD
       Assertions.assertDoesNotThrow(
           () ->
               store.get(
                   AuthorizationUtils.ofGroup("metalake", "group1"),
                   Entity.EntityType.GROUP,
                   GroupEntity.class));
-=======
->>>>>>> 3a3c5717
       destroy(type);
     }
   }
@@ -557,11 +545,8 @@
               2L, Namespace.of("metalake", "catalog", "schema2"), "topic1", auditInfo);
       UserEntity user1 = createUser(1L, "metalake", "user1", auditInfo);
       UserEntity user2 = createUser(2L, "metalake", "user2", auditInfo);
-<<<<<<< HEAD
       GroupEntity group1 = createGroup(1L, "metalake", "group1", auditInfo);
       GroupEntity group2 = createGroup(2L, "metalake", "group2", auditInfo);
-=======
->>>>>>> 3a3c5717
 
       // Store all entities
       store.put(metalake);
@@ -577,11 +562,8 @@
       store.put(topic1InSchema2);
       store.put(user1);
       store.put(user2);
-<<<<<<< HEAD
       store.put(group1);
       store.put(group2);
-=======
->>>>>>> 3a3c5717
 
       validateAllEntityExist(
           metalake,
@@ -597,19 +579,13 @@
           topic1,
           topic1InSchema2,
           user1,
-<<<<<<< HEAD
           user2,
           group1,
           group2);
 
-      validateDeleteUser(store, user1, user2);
+      validateDeleteUser(store, user1);
 
       validateDeleteGroup(store, group1, group2);
-=======
-          user2);
-
-      validateDeleteUser(store, user1);
->>>>>>> 3a3c5717
 
       validateDeleteTable(store, schema2, table1, table1InSchema2);
 
@@ -719,12 +695,9 @@
       UserEntity userNew =
           createUser(RandomIdGenerator.INSTANCE.nextId(), "metalake", "userNew", auditInfo);
       store.put(userNew);
-<<<<<<< HEAD
       GroupEntity groupNew =
           createGroup(RandomIdGenerator.INSTANCE.nextId(), "metalake", "groupNew", auditInfo);
       store.put(groupNew);
-=======
->>>>>>> 3a3c5717
 
       validateDeleteTableCascade(store, table1New);
 
@@ -736,11 +709,7 @@
 
       validateDeleteCatalogCascade(store, catalogNew, schema2New);
 
-<<<<<<< HEAD
       validateDeleteMetalakeCascade(store, metalakeNew, catalogNew, schema2New, userNew, groupNew);
-=======
-      validateDeleteMetalakeCascade(store, metalakeNew, catalogNew, schema2New, userNew);
->>>>>>> 3a3c5717
 
       destroy(type);
     }
@@ -1242,12 +1211,7 @@
   private static UserEntity createUser(Long id, String metalake, String name, AuditInfo auditInfo) {
     return UserEntity.builder()
         .withId(id)
-<<<<<<< HEAD
         .withNamespace(AuthorizationUtils.ofUserNamespace(metalake))
-=======
-        .withNamespace(
-            Namespace.of(metalake, Entity.SYSTEM_CATALOG_RESERVED_NAME, Entity.USER_SCHEMA_NAME))
->>>>>>> 3a3c5717
         .withName(name)
         .withAuditInfo(auditInfo)
         .withRoleNames(null)
@@ -1339,17 +1303,11 @@
       BaseMetalake metalake,
       CatalogEntity catalog,
       SchemaEntity schema2,
-<<<<<<< HEAD
       UserEntity userNew,
       GroupEntity groupNew)
       throws IOException {
     Assertions.assertTrue(store.exists(userNew.nameIdentifier(), Entity.EntityType.USER));
     Assertions.assertTrue(store.exists(groupNew.nameIdentifier(), Entity.EntityType.GROUP));
-=======
-      UserEntity userNew)
-      throws IOException {
-    Assertions.assertTrue(store.exists(userNew.nameIdentifier(), Entity.EntityType.USER));
->>>>>>> 3a3c5717
 
     Assertions.assertTrue(
         store.delete(metalake.nameIdentifier(), Entity.EntityType.METALAKE, true));
@@ -1359,10 +1317,7 @@
     Assertions.assertFalse(store.exists(schema2.nameIdentifier(), Entity.EntityType.SCHEMA));
     Assertions.assertFalse(store.exists(metalake.nameIdentifier(), Entity.EntityType.METALAKE));
     Assertions.assertFalse(store.exists(userNew.nameIdentifier(), Entity.EntityType.USER));
-<<<<<<< HEAD
     Assertions.assertFalse(store.exists(groupNew.nameIdentifier(), EntityType.GROUP));
-=======
->>>>>>> 3a3c5717
   }
 
   private void validateDeleteCatalogCascade(
@@ -1565,19 +1520,10 @@
         topic1New, store.get(topic1.nameIdentifier(), Entity.EntityType.TOPIC, TopicEntity.class));
   }
 
-<<<<<<< HEAD
-  private void validateDeleteUser(EntityStore store, UserEntity user1, UserEntity user2)
-      throws IOException {
-    Assertions.assertTrue(store.delete(user1.nameIdentifier(), Entity.EntityType.USER));
-    Assertions.assertFalse(store.exists(user1.nameIdentifier(), Entity.EntityType.USER));
-    Assertions.assertEquals(
-        user2, store.get(user2.nameIdentifier(), Entity.EntityType.USER, UserEntity.class));
-=======
   private void validateDeleteUser(EntityStore store, UserEntity user1) throws IOException {
     Assertions.assertTrue(store.exists(user1.nameIdentifier(), Entity.EntityType.USER));
     Assertions.assertTrue(store.delete(user1.nameIdentifier(), Entity.EntityType.USER));
     Assertions.assertFalse(store.exists(user1.nameIdentifier(), Entity.EntityType.USER));
->>>>>>> 3a3c5717
 
     UserEntity user =
         createUser(RandomIdGenerator.INSTANCE.nextId(), "metalake", "user1", user1.auditInfo());
@@ -1585,7 +1531,6 @@
     Assertions.assertTrue(store.exists(user.nameIdentifier(), Entity.EntityType.USER));
   }
 
-<<<<<<< HEAD
   private void validateDeleteGroup(EntityStore store, GroupEntity group1, GroupEntity group2)
       throws IOException {
     Assertions.assertTrue(store.delete(group1.nameIdentifier(), EntityType.GROUP));
@@ -1599,8 +1544,6 @@
     Assertions.assertTrue(store.exists(group.nameIdentifier(), EntityType.GROUP));
   }
 
-=======
->>>>>>> 3a3c5717
   private void validateDeleteTable(
       EntityStore store, SchemaEntity schema2, TableEntity table1, TableEntity table1InSchema2)
       throws IOException {
@@ -1639,13 +1582,9 @@
       TopicEntity topic1,
       TopicEntity topic1InSchema2,
       UserEntity user1,
-<<<<<<< HEAD
       UserEntity user2,
       GroupEntity group1,
       GroupEntity group2)
-=======
-      UserEntity user2)
->>>>>>> 3a3c5717
       throws IOException {
     // Now try to get
     Assertions.assertEquals(
@@ -1682,13 +1621,10 @@
         user1, store.get(user1.nameIdentifier(), Entity.EntityType.USER, UserEntity.class));
     Assertions.assertEquals(
         user2, store.get(user2.nameIdentifier(), Entity.EntityType.USER, UserEntity.class));
-<<<<<<< HEAD
     Assertions.assertEquals(
         group1, store.get(group1.nameIdentifier(), Entity.EntityType.GROUP, GroupEntity.class));
     Assertions.assertEquals(
         group2, store.get(group2.nameIdentifier(), Entity.EntityType.GROUP, GroupEntity.class));
-=======
->>>>>>> 3a3c5717
   }
 
   private void validateDeletedFileset(EntityStore store) throws IOException {
