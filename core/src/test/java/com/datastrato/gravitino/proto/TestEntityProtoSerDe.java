/*
 * Copyright 2023 Datastrato Pvt Ltd.
 * This software is licensed under the Apache License version 2.
 */
package com.datastrato.gravitino.proto;

import com.datastrato.gravitino.EntitySerDe;
import com.datastrato.gravitino.EntitySerDeFactory;
import com.datastrato.gravitino.authorization.Privileges;
import com.datastrato.gravitino.authorization.SecurableObjects;
import com.datastrato.gravitino.meta.GroupEntity;
import com.datastrato.gravitino.meta.RoleEntity;
import com.datastrato.gravitino.meta.SchemaVersion;
import com.datastrato.gravitino.meta.UserEntity;
import com.google.common.collect.ImmutableMap;
import com.google.common.collect.Lists;
import java.io.IOException;
import java.time.Instant;
import java.util.Map;
import org.junit.jupiter.api.Assertions;
import org.junit.jupiter.api.Test;

public class TestEntityProtoSerDe {

  private final EntitySerDe entitySerDe = EntitySerDeFactory.createEntitySerDe("proto");

  @Test
  public void testAuditInfoSerDe() throws IOException {
    Instant now = Instant.now();
    String creator = "creator";
    String modifier = "modifier";

    com.datastrato.gravitino.meta.AuditInfo auditInfo =
        com.datastrato.gravitino.meta.AuditInfo.builder()
            .withCreator(creator)
            .withCreateTime(now)
            .withLastModifier(modifier)
            .withLastModifiedTime(now)
            .build();

    ProtoEntitySerDe protoEntitySerDe = (ProtoEntitySerDe) entitySerDe;

    byte[] bytes = protoEntitySerDe.serialize(auditInfo);
    com.datastrato.gravitino.meta.AuditInfo auditInfoFromBytes =
        protoEntitySerDe.deserialize(bytes, com.datastrato.gravitino.meta.AuditInfo.class);
    Assertions.assertEquals(auditInfo, auditInfoFromBytes);

    // Test with optional fields
    com.datastrato.gravitino.meta.AuditInfo auditInfo1 =
        com.datastrato.gravitino.meta.AuditInfo.builder()
            .withCreator(creator)
            .withCreateTime(now)
            .build();

    // Test from/to bytes
    bytes = protoEntitySerDe.serialize(auditInfo1);
    auditInfoFromBytes =
        protoEntitySerDe.deserialize(bytes, com.datastrato.gravitino.meta.AuditInfo.class);
    Assertions.assertEquals(auditInfo1, auditInfoFromBytes);

    // Test with empty field
    com.datastrato.gravitino.meta.AuditInfo auditInfo2 =
        com.datastrato.gravitino.meta.AuditInfo.builder().build();

    byte[] bytes1 = protoEntitySerDe.serialize(auditInfo2);
    com.datastrato.gravitino.meta.AuditInfo auditInfoFromBytes1 =
        protoEntitySerDe.deserialize(bytes1, com.datastrato.gravitino.meta.AuditInfo.class);
    Assertions.assertEquals(auditInfo2, auditInfoFromBytes1);
  }

  @Test
  public void testEntitiesSerDe() throws IOException {
    Instant now = Instant.now();
    String creator = "creator";
    SchemaVersion version = SchemaVersion.V_0_1;
    Long metalakeId = 1L;
    String metalakeName = "metalake";
    Map<String, String> props = ImmutableMap.of("k1", "v1", "k2", "v2");

    com.datastrato.gravitino.meta.AuditInfo auditInfo =
        com.datastrato.gravitino.meta.AuditInfo.builder()
            .withCreator(creator)
            .withCreateTime(now)
            .build();

    // Test Metalake
    com.datastrato.gravitino.meta.BaseMetalake metalake =
        com.datastrato.gravitino.meta.BaseMetalake.builder()
            .withId(metalakeId)
            .withName(metalakeName)
            .withProperties(props)
            .withAuditInfo(auditInfo)
            .withVersion(version)
            .build();

    ProtoEntitySerDe protoEntitySerDe = (ProtoEntitySerDe) entitySerDe;

    byte[] metalakeBytes = protoEntitySerDe.serialize(metalake);
    com.datastrato.gravitino.meta.BaseMetalake metalakeFromBytes =
        protoEntitySerDe.deserialize(
            metalakeBytes, com.datastrato.gravitino.meta.BaseMetalake.class);
    Assertions.assertEquals(metalake, metalakeFromBytes);

    // Test metalake without props map
    com.datastrato.gravitino.meta.BaseMetalake metalake1 =
        com.datastrato.gravitino.meta.BaseMetalake.builder()
            .withId(metalakeId)
            .withName(metalakeName)
            .withAuditInfo(auditInfo)
            .withVersion(version)
            .build();

    byte[] metalakeBytes1 = protoEntitySerDe.serialize(metalake1);
    com.datastrato.gravitino.meta.BaseMetalake metalakeFromBytes1 =
        protoEntitySerDe.deserialize(
            metalakeBytes1, com.datastrato.gravitino.meta.BaseMetalake.class);
    Assertions.assertEquals(metalake1, metalakeFromBytes1);

    // Test CatalogEntity
    Long catalogId = 1L;
    String catalogName = "catalog";
    String comment = "comment";
    String provider = "test";

    com.datastrato.gravitino.meta.CatalogEntity catalogEntity =
        com.datastrato.gravitino.meta.CatalogEntity.builder()
            .withId(catalogId)
            .withName(catalogName)
            .withComment(comment)
            .withType(com.datastrato.gravitino.Catalog.Type.RELATIONAL)
            .withProvider(provider)
            .withAuditInfo(auditInfo)
            .build();

    byte[] catalogBytes = protoEntitySerDe.serialize(catalogEntity);
    com.datastrato.gravitino.meta.CatalogEntity catalogEntityFromBytes =
        protoEntitySerDe.deserialize(
            catalogBytes, com.datastrato.gravitino.meta.CatalogEntity.class);
    Assertions.assertEquals(catalogEntity, catalogEntityFromBytes);

    // Test Fileset catalog
    com.datastrato.gravitino.meta.CatalogEntity filesetCatalogEntity =
        com.datastrato.gravitino.meta.CatalogEntity.builder()
            .withId(catalogId)
            .withName(catalogName)
            .withComment(comment)
            .withType(com.datastrato.gravitino.Catalog.Type.FILESET)
            .withProvider(provider)
            .withAuditInfo(auditInfo)
            .build();
    byte[] filesetCatalogBytes = protoEntitySerDe.serialize(filesetCatalogEntity);
    com.datastrato.gravitino.meta.CatalogEntity filesetCatalogEntityFromBytes =
        protoEntitySerDe.deserialize(
            filesetCatalogBytes, com.datastrato.gravitino.meta.CatalogEntity.class);
    Assertions.assertEquals(filesetCatalogEntity, filesetCatalogEntityFromBytes);

    // Test SchemaEntity
    Long schemaId = 1L;
    String schemaName = "schema";
    com.datastrato.gravitino.meta.SchemaEntity schemaEntity =
        com.datastrato.gravitino.meta.SchemaEntity.builder()
            .withId(schemaId)
            .withName(schemaName)
            .withAuditInfo(auditInfo)
            .build();

    byte[] schemaBytes = protoEntitySerDe.serialize(schemaEntity);
    com.datastrato.gravitino.meta.SchemaEntity schemaEntityFromBytes =
        protoEntitySerDe.deserialize(schemaBytes, com.datastrato.gravitino.meta.SchemaEntity.class);
    Assertions.assertEquals(schemaEntity, schemaEntityFromBytes);

    // Test SchemaEntity with additional fields
    com.datastrato.gravitino.meta.SchemaEntity schemaEntity1 =
        com.datastrato.gravitino.meta.SchemaEntity.builder()
            .withId(schemaId)
            .withName(schemaName)
            .withAuditInfo(auditInfo)
            .withComment(comment)
            .withProperties(props)
            .build();
    byte[] schemaBytes1 = protoEntitySerDe.serialize(schemaEntity1);
    com.datastrato.gravitino.meta.SchemaEntity schemaEntityFromBytes1 =
        protoEntitySerDe.deserialize(
            schemaBytes1, com.datastrato.gravitino.meta.SchemaEntity.class);
    Assertions.assertEquals(schemaEntity1, schemaEntityFromBytes1);
    Assertions.assertEquals(comment, schemaEntityFromBytes1.comment());
    Assertions.assertEquals(props, schemaEntityFromBytes1.properties());

    // Test TableEntity
    Long tableId = 1L;
    String tableName = "table";
    com.datastrato.gravitino.meta.TableEntity tableEntity =
        com.datastrato.gravitino.meta.TableEntity.builder()
            .withId(tableId)
            .withName(tableName)
            .withAuditInfo(auditInfo)
            .build();

    byte[] tableBytes = protoEntitySerDe.serialize(tableEntity);
    com.datastrato.gravitino.meta.TableEntity tableEntityFromBytes =
        protoEntitySerDe.deserialize(tableBytes, com.datastrato.gravitino.meta.TableEntity.class);
    Assertions.assertEquals(tableEntity, tableEntityFromBytes);

    // Test FileEntity
    Long fileId = 1L;
    String fileName = "file";
    com.datastrato.gravitino.meta.FilesetEntity fileEntity =
        com.datastrato.gravitino.meta.FilesetEntity.builder()
            .withId(fileId)
            .withName(fileName)
            .withAuditInfo(auditInfo)
            .withFilesetType(com.datastrato.gravitino.file.Fileset.Type.MANAGED)
            .withStorageLocation("testLocation")
            .withProperties(props)
            .withComment(comment)
            .build();
    byte[] fileBytes = protoEntitySerDe.serialize(fileEntity);
    com.datastrato.gravitino.meta.FilesetEntity fileEntityFromBytes =
        protoEntitySerDe.deserialize(fileBytes, com.datastrato.gravitino.meta.FilesetEntity.class);
    Assertions.assertEquals(fileEntity, fileEntityFromBytes);

    com.datastrato.gravitino.meta.FilesetEntity fileEntity1 =
        com.datastrato.gravitino.meta.FilesetEntity.builder()
            .withId(fileId)
            .withName(fileName)
            .withAuditInfo(auditInfo)
            .withFilesetType(com.datastrato.gravitino.file.Fileset.Type.MANAGED)
            .withStorageLocation("testLocation")
            .build();
    byte[] fileBytes1 = protoEntitySerDe.serialize(fileEntity1);
    com.datastrato.gravitino.meta.FilesetEntity fileEntityFromBytes1 =
        protoEntitySerDe.deserialize(fileBytes1, com.datastrato.gravitino.meta.FilesetEntity.class);
    Assertions.assertEquals(fileEntity1, fileEntityFromBytes1);
    Assertions.assertNull(fileEntityFromBytes1.comment());
    Assertions.assertNull(fileEntityFromBytes1.properties());

    com.datastrato.gravitino.meta.FilesetEntity fileEntity2 =
        com.datastrato.gravitino.meta.FilesetEntity.builder()
            .withId(fileId)
            .withName(fileName)
            .withAuditInfo(auditInfo)
            .withFilesetType(com.datastrato.gravitino.file.Fileset.Type.EXTERNAL)
            .withProperties(props)
            .withComment(comment)
            .withStorageLocation("testLocation")
            .build();
    byte[] fileBytes2 = protoEntitySerDe.serialize(fileEntity2);
    com.datastrato.gravitino.meta.FilesetEntity fileEntityFromBytes2 =
        protoEntitySerDe.deserialize(fileBytes2, com.datastrato.gravitino.meta.FilesetEntity.class);
    Assertions.assertEquals(fileEntity2, fileEntityFromBytes2);
    Assertions.assertEquals("testLocation", fileEntityFromBytes2.storageLocation());
    Assertions.assertEquals(
        com.datastrato.gravitino.file.Fileset.Type.EXTERNAL, fileEntityFromBytes2.filesetType());

    // Test TopicEntity
    Long topicId = 1L;
    String topicName = "topic";
    com.datastrato.gravitino.meta.TopicEntity topicEntity =
        com.datastrato.gravitino.meta.TopicEntity.builder()
            .withId(topicId)
            .withName(topicName)
            .withAuditInfo(auditInfo)
            .withComment(comment)
            .withProperties(props)
            .build();
    byte[] topicBytes = protoEntitySerDe.serialize(topicEntity);
    com.datastrato.gravitino.meta.TopicEntity topicEntityFromBytes =
        protoEntitySerDe.deserialize(topicBytes, com.datastrato.gravitino.meta.TopicEntity.class);
    Assertions.assertEquals(topicEntity, topicEntityFromBytes);

    com.datastrato.gravitino.meta.TopicEntity topicEntity1 =
        com.datastrato.gravitino.meta.TopicEntity.builder()
            .withId(topicId)
            .withName(topicName)
            .withAuditInfo(auditInfo)
            .build();
    byte[] topicBytes1 = protoEntitySerDe.serialize(topicEntity1);
    com.datastrato.gravitino.meta.TopicEntity topicEntityFromBytes1 =
        protoEntitySerDe.deserialize(topicBytes1, com.datastrato.gravitino.meta.TopicEntity.class);
    Assertions.assertEquals(topicEntity1, topicEntityFromBytes1);
    Assertions.assertNull(topicEntityFromBytes1.comment());
    Assertions.assertNull(topicEntityFromBytes1.properties());

    // Test UserEntity
    Long userId = 1L;
    String userName = "user";
    UserEntity userEntity =
        UserEntity.builder()
            .withId(userId)
            .withName(userName)
            .withAuditInfo(auditInfo)
            .withRoles(Lists.newArrayList("role"))
            .build();
    byte[] userBytes = protoEntitySerDe.serialize(userEntity);
    UserEntity userEntityFromBytes = protoEntitySerDe.deserialize(userBytes, UserEntity.class);
    Assertions.assertEquals(userEntity, userEntityFromBytes);

    UserEntity userEntityWithoutFields =
        UserEntity.builder().withId(userId).withName(userName).withAuditInfo(auditInfo).build();
    userBytes = protoEntitySerDe.serialize(userEntityWithoutFields);
    userEntityFromBytes = protoEntitySerDe.deserialize(userBytes, UserEntity.class);
    Assertions.assertEquals(userEntityWithoutFields, userEntityFromBytes);
    Assertions.assertNull(userEntityWithoutFields.roles());

    // Test GroupEntity
    Long groupId = 1L;
    String groupName = "group";

    GroupEntity group =
        GroupEntity.builder()
            .withId(groupId)
            .withName(groupName)
            .withAuditInfo(auditInfo)
            .withRoles(Lists.newArrayList("role"))
            .build();
    byte[] groupBytes = protoEntitySerDe.serialize(group);
    GroupEntity groupFromBytes = protoEntitySerDe.deserialize(groupBytes, GroupEntity.class);
    Assertions.assertEquals(group, groupFromBytes);

    GroupEntity groupWithoutFields =
        GroupEntity.builder().withId(groupId).withName(groupName).withAuditInfo(auditInfo).build();
    groupBytes = protoEntitySerDe.serialize(groupWithoutFields);
    groupFromBytes = protoEntitySerDe.deserialize(groupBytes, GroupEntity.class);
    Assertions.assertEquals(groupWithoutFields, groupFromBytes);
    Assertions.assertNull(groupWithoutFields.roles());

    // Test RoleEntity
    Long roleId = 1L;
    String roleName = "testRole";
    RoleEntity roleEntity =
        RoleEntity.builder()
            .withId(roleId)
            .withName(roleName)
            .withAuditInfo(auditInfo)
<<<<<<< HEAD
            .securableObject(SecurableObjects.of(catalogName))
=======
            .withSecurableObject(SecurableObjects.of(catalogName))
>>>>>>> 575e4ce5
            .withPrivileges(Lists.newArrayList(Privileges.LoadCatalog.get()))
            .withProperties(props)
            .build();
    byte[] roleBytes = protoEntitySerDe.serialize(roleEntity);
    RoleEntity roleFromBytes = protoEntitySerDe.deserialize(roleBytes, RoleEntity.class);
    Assertions.assertEquals(roleEntity, roleFromBytes);

    RoleEntity roleWithoutFields =
        RoleEntity.builder()
            .withId(1L)
            .withName(roleName)
            .withAuditInfo(auditInfo)
<<<<<<< HEAD
            .securableObject(SecurableObjects.of(catalogName))
=======
            .withSecurableObject(SecurableObjects.of(catalogName))
>>>>>>> 575e4ce5
            .withPrivileges(Lists.newArrayList(Privileges.LoadCatalog.get()))
            .build();
    roleBytes = protoEntitySerDe.serialize(roleWithoutFields);
    roleFromBytes = protoEntitySerDe.deserialize(roleBytes, RoleEntity.class);
    Assertions.assertEquals(roleWithoutFields, roleFromBytes);
  }
}<|MERGE_RESOLUTION|>--- conflicted
+++ resolved
@@ -332,11 +332,7 @@
             .withId(roleId)
             .withName(roleName)
             .withAuditInfo(auditInfo)
-<<<<<<< HEAD
-            .securableObject(SecurableObjects.of(catalogName))
-=======
             .withSecurableObject(SecurableObjects.of(catalogName))
->>>>>>> 575e4ce5
             .withPrivileges(Lists.newArrayList(Privileges.LoadCatalog.get()))
             .withProperties(props)
             .build();
@@ -349,11 +345,7 @@
             .withId(1L)
             .withName(roleName)
             .withAuditInfo(auditInfo)
-<<<<<<< HEAD
-            .securableObject(SecurableObjects.of(catalogName))
-=======
             .withSecurableObject(SecurableObjects.of(catalogName))
->>>>>>> 575e4ce5
             .withPrivileges(Lists.newArrayList(Privileges.LoadCatalog.get()))
             .build();
     roleBytes = protoEntitySerDe.serialize(roleWithoutFields);
