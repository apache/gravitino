/*
 * Licensed to the Apache Software Foundation (ASF) under one
 * or more contributor license agreements.  See the NOTICE file
 * distributed with this work for additional information
 * regarding copyright ownership.  The ASF licenses this file
 * to you under the Apache License, Version 2.0 (the
 * "License"); you may not use this file except in compliance
 * with the License.  You may obtain a copy of the License at
 *
 *  http://www.apache.org/licenses/LICENSE-2.0
 *
 * Unless required by applicable law or agreed to in writing,
 * software distributed under the License is distributed on an
 * "AS IS" BASIS, WITHOUT WARRANTIES OR CONDITIONS OF ANY
 * KIND, either express or implied.  See the License for the
 * specific language governing permissions and limitations
 * under the License.
 */

package org.apache.gravitino.listener;

import java.util.LinkedList;
import java.util.List;
import java.util.Map;
import java.util.concurrent.TimeUnit;
import lombok.Getter;
import org.apache.gravitino.exceptions.ForbiddenException;
import org.apache.gravitino.listener.api.EventListenerPlugin;
import org.apache.gravitino.listener.api.event.Event;
import org.apache.gravitino.listener.api.event.PreEvent;
import org.apache.gravitino.listener.api.event.SupportsChangingPreEvent;
import org.awaitility.Awaitility;
import org.junit.jupiter.api.Assertions;

public class DummyEventListener implements EventListenerPlugin {
  Map<String, String> properties;
  @Getter LinkedList<Event> postEvents = new LinkedList<>();
  @Getter LinkedList<PreEvent> preEvents = new LinkedList<>();

  @Override
  public void init(Map<String, String> properties) {
    this.properties = properties;
  }

  @Override
  public void start() {}

  @Override
  public void stop() {}

  @Override
  public void onPostEvent(Event event) {
    postEvents.add(event);
  }

  public void clear() {
    postEvents.clear();
    preEvents.clear();
  }

<<<<<<< HEAD
=======
  @Override
  public SupportsChangingPreEvent transformPreEvent(
      SupportsChangingPreEvent supportsChangingPreEvent) {
    if (supportsChangingPreEvent instanceof CountingPreEvent) {
      PreEvent preEvent = (PreEvent) supportsChangingPreEvent;
      return new CountingPreEvent(
          preEvent.user(), preEvent.identifier(), ((CountingPreEvent) preEvent).count() + 1);
    }
    return supportsChangingPreEvent;
  }

>>>>>>> d09a2e1c
  @Override
  public void onPreEvent(PreEvent preEvent) {
    if (preEvent.equals(TestEventListenerManager.DUMMY_FORBIDDEN_PRE_EVENT_INSTANCE)) {
      throw new ForbiddenException("");
    } else if (preEvent.equals(TestEventListenerManager.DUMMY_EXCEPTION_PRE_EVENT_INSTANCE)) {
      throw new RuntimeException("");
    }
    preEvents.add(preEvent);
  }

  @Override
  public Mode mode() {
    return Mode.SYNC;
  }

  public Event popPostEvent() {
    Assertions.assertTrue(postEvents.size() > 0, "No events to pop");
    return postEvents.removeLast();
  }

  public PreEvent popPreEvent() {
    Assertions.assertTrue(preEvents.size() > 0, "No events to pop");
    return preEvents.removeLast();
  }

  public static class DummyAsyncEventListener extends DummyEventListener {
    public List<Event> tryGetPostEvents() {
      Awaitility.await()
          .atMost(20, TimeUnit.SECONDS)
          .pollInterval(10, TimeUnit.MILLISECONDS)
          .until(() -> getPostEvents().size() > 0);
      return getPostEvents();
    }

    public List<PreEvent> tryGetPreEvents() {
      Awaitility.await()
          .atMost(20, TimeUnit.SECONDS)
          .pollInterval(10, TimeUnit.MILLISECONDS)
          .until(() -> getPreEvents().size() > 0);
      return getPreEvents();
    }

    @Override
    public Mode mode() {
      return Mode.ASYNC_SHARED;
    }
  }

  public static class DummyAsyncIsolatedEventListener extends DummyAsyncEventListener {
    @Override
    public Mode mode() {
      return Mode.ASYNC_ISOLATED;
    }
  }
}<|MERGE_RESOLUTION|>--- conflicted
+++ resolved
@@ -58,8 +58,6 @@
     preEvents.clear();
   }
 
-<<<<<<< HEAD
-=======
   @Override
   public SupportsChangingPreEvent transformPreEvent(
       SupportsChangingPreEvent supportsChangingPreEvent) {
@@ -71,7 +69,6 @@
     return supportsChangingPreEvent;
   }
 
->>>>>>> d09a2e1c
   @Override
   public void onPreEvent(PreEvent preEvent) {
     if (preEvent.equals(TestEventListenerManager.DUMMY_FORBIDDEN_PRE_EVENT_INSTANCE)) {
