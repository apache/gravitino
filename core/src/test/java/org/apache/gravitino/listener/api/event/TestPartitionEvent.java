/*
 * Licensed to the Apache Software Foundation (ASF) under one
 * or more contributor license agreements.  See the NOTICE file
 * distributed with this work for additional information
 * regarding copyright ownership.  The ASF licenses this file
 * to you under the Apache License, Version 2.0 (the
 * "License"); you may not use this file except in compliance
 * with the License.  You may obtain a copy of the License at
 *
 *  http://www.apache.org/licenses/LICENSE-2.0
 *
 * Unless required by applicable law or agreed to in writing,
 * software distributed under the License is distributed on an
 * "AS IS" BASIS, WITHOUT WARRANTIES OR CONDITIONS OF ANY
 * KIND, either express or implied.  See the License for the
 * specific language governing permissions and limitations
 * under the License.
 */

package org.apache.gravitino.listener.api.event;

import static org.mockito.ArgumentMatchers.any;
import static org.mockito.Mockito.mock;
import static org.mockito.Mockito.when;

import com.google.common.collect.ImmutableMap;
import com.google.common.collect.Maps;
import java.time.LocalDate;
import java.util.Arrays;
import org.apache.gravitino.NameIdentifier;
import org.apache.gravitino.catalog.PartitionDispatcher;
import org.apache.gravitino.exceptions.GravitinoRuntimeException;
import org.apache.gravitino.listener.DummyEventListener;
import org.apache.gravitino.listener.EventBus;
import org.apache.gravitino.listener.PartitionEventDispatcher;
import org.apache.gravitino.listener.api.info.partitions.IdentityPartitionInfo;
import org.apache.gravitino.listener.api.info.partitions.ListPartitionInfo;
import org.apache.gravitino.listener.api.info.partitions.PartitionInfo;
import org.apache.gravitino.listener.api.info.partitions.RangePartitionInfo;
import org.apache.gravitino.rel.expressions.literals.Literal;
import org.apache.gravitino.rel.expressions.literals.Literals;
import org.apache.gravitino.rel.partitions.IdentityPartition;
import org.apache.gravitino.rel.partitions.ListPartition;
import org.apache.gravitino.rel.partitions.Partition;
import org.apache.gravitino.rel.partitions.Partitions;
import org.apache.gravitino.rel.partitions.RangePartition;
import org.junit.jupiter.api.Assertions;
import org.junit.jupiter.api.BeforeAll;
import org.junit.jupiter.api.Test;
import org.junit.jupiter.api.TestInstance;
import org.junit.jupiter.api.TestInstance.Lifecycle;

@TestInstance(Lifecycle.PER_CLASS)
public class TestPartitionEvent {
  private PartitionDispatcher dispatcher;
  private PartitionDispatcher failureDispatcher;
  private DummyEventListener dummyEventListener;
  private Partition partition;

  @BeforeAll
  void init() {
    this.partition = mockPartition();
    this.dummyEventListener = new DummyEventListener();
    EventBus eventBus = new EventBus(Arrays.asList(dummyEventListener));
    PartitionDispatcher partitionDispatcher = mockPartitionDispatcher();
    this.dispatcher = new PartitionEventDispatcher(eventBus, partitionDispatcher);
    PartitionDispatcher partitionExceptionDispatcher = mockExceptionPartitionDispatcher();
    this.failureDispatcher = new PartitionEventDispatcher(eventBus, partitionExceptionDispatcher);
  }

  @Test
  void testCreatePartitionInfo() {
    Partition partition =
        Partitions.range("p0", Literals.NULL, Literals.integerLiteral(6), Maps.newHashMap());
    PartitionInfo partitionInfo = PartitionInfo.of(partition);
    checkPartitionInfo(partitionInfo, partition);

    partition =
        Partitions.list(
            "p202204_California",
            new Literal[][] {
              {
                Literals.dateLiteral(LocalDate.parse("2022-04-01")),
                Literals.stringLiteral("Los Angeles")
              },
              {
                Literals.dateLiteral(LocalDate.parse("2022-04-01")),
                Literals.stringLiteral("San Francisco")
              }
            },
            Maps.newHashMap());
    partitionInfo = PartitionInfo.of(partition);
    checkPartitionInfo(partitionInfo, partition);

    partition =
        Partitions.identity(
            "dt=2008-08-08/country=us",
            new String[][] {{"dt"}, {"country"}},
            new Literal[] {
              Literals.dateLiteral(LocalDate.parse("2008-08-08")), Literals.stringLiteral("us")
            },
            ImmutableMap.of("location", "/user/hive/warehouse/tpch_flat_orc_2.db/orders"));
    partitionInfo = PartitionInfo.of(partition);
    checkPartitionInfo(partitionInfo, partition);

    Assertions.assertThrowsExactly(GravitinoRuntimeException.class, () -> PartitionInfo.of(null));
  }

  @Test
  void testAddPartitionEvent() {
    NameIdentifier identifier = NameIdentifier.of("metalake", "catalog", "schema", "table");
    dispatcher.addPartition(identifier, partition);
    Event event = dummyEventListener.popPostEvent();
    Assertions.assertEquals(identifier, event.identifier());
    Assertions.assertEquals(AddPartitionEvent.class, event.getClass());
    PartitionInfo partitionInfo = ((AddPartitionEvent) event).createdPartitionInfo();
    checkPartitionInfo(partitionInfo, partition);
<<<<<<< HEAD

    PreEvent preEvent = dummyEventListener.popPreEvent();
    Assertions.assertEquals(identifier, preEvent.identifier());
    Assertions.assertEquals(AddPartitionPreEvent.class, preEvent.getClass());
    partitionInfo = ((AddPartitionPreEvent) preEvent).createdPartitionRequest();
    checkPartitionInfo(partitionInfo, partition);
=======
    Assertions.assertEquals(OperationType.ADD_PARTITION, event.operationType());
    Assertions.assertEquals(OperationStatus.SUCCESS, event.operationStatus());
>>>>>>> e89d80fa
  }

  @Test
  void testDropPartitionEvent() {
    NameIdentifier identifier = NameIdentifier.of("metalake", "catalog", "schema", "table");
    dispatcher.dropPartition(identifier, partition.name());
    Event event = dummyEventListener.popPostEvent();
    Assertions.assertEquals(identifier, event.identifier());
    Assertions.assertEquals(DropPartitionEvent.class, event.getClass());
    Assertions.assertEquals(false, ((DropPartitionEvent) event).isExists());
<<<<<<< HEAD

    PreEvent preEvent = dummyEventListener.popPreEvent();
    Assertions.assertEquals(identifier, preEvent.identifier());
    Assertions.assertEquals(DropPartitionPreEvent.class, preEvent.getClass());
=======
    Assertions.assertEquals(OperationType.DROP_PARTITION, event.operationType());
    Assertions.assertEquals(OperationStatus.SUCCESS, event.operationStatus());
>>>>>>> e89d80fa
  }

  @Test
  void testPartitionExistsEvent() {
    NameIdentifier identifier = NameIdentifier.of("metalake", "catalog", "schema", "table");
    dispatcher.partitionExists(identifier, partition.name());
    Event event = dummyEventListener.popPostEvent();
    Assertions.assertEquals(identifier, event.identifier());
    Assertions.assertEquals(PartitionExistsEvent.class, event.getClass());
    Assertions.assertEquals(false, ((PartitionExistsEvent) event).isExists());
    Assertions.assertEquals(OperationType.PARTITION_EXISTS, event.operationType());
    Assertions.assertEquals(OperationStatus.SUCCESS, event.operationStatus());
  }

  @Test
  void testListPartitionEvent() {
    NameIdentifier identifier = NameIdentifier.of("metalake", "catalog", "schema", "table");
    dispatcher.listPartitions(identifier);
    Event event = dummyEventListener.popPostEvent();
    Assertions.assertEquals(identifier, event.identifier());
    Assertions.assertEquals(ListPartitionEvent.class, event.getClass());
    Assertions.assertEquals(identifier, ((ListPartitionEvent) event).identifier());
<<<<<<< HEAD

    PreEvent preEvent = dummyEventListener.popPreEvent();
    Assertions.assertEquals(identifier, preEvent.identifier());
    Assertions.assertEquals(ListPartitionPreEvent.class, preEvent.getClass());
=======
    Assertions.assertEquals(OperationType.LIST_PARTITION, event.operationType());
    Assertions.assertEquals(OperationStatus.SUCCESS, event.operationStatus());
>>>>>>> e89d80fa
  }

  @Test
  void testListPartitionNamesEvent() {
    NameIdentifier identifier = NameIdentifier.of("metalake", "catalog", "schema", "table");
    dispatcher.listPartitionNames(identifier);
    Event event = dummyEventListener.popPostEvent();
    Assertions.assertEquals(identifier, event.identifier());
    Assertions.assertEquals(ListPartitionNamesEvent.class, event.getClass());
<<<<<<< HEAD

    PreEvent preEvent = dummyEventListener.popPreEvent();
    Assertions.assertEquals(identifier, preEvent.identifier());
    Assertions.assertEquals(ListPartitionNamesPreEvent.class, preEvent.getClass());
=======
    Assertions.assertEquals(identifier, ((ListPartitionNamesEvent) event).identifier());
    Assertions.assertEquals(OperationType.LIST_PARTITION_NAMES, event.operationType());
    Assertions.assertEquals(OperationStatus.SUCCESS, event.operationStatus());
>>>>>>> e89d80fa
  }

  @Test
  void testPurgePartitionEvent() {
    NameIdentifier identifier = NameIdentifier.of("metalake", "catalog", "schema", "table");
    dispatcher.purgePartition(identifier, partition.name());
    Event event = dummyEventListener.popPostEvent();
    Assertions.assertEquals(identifier, event.identifier());
    Assertions.assertEquals(PurgePartitionEvent.class, event.getClass());
<<<<<<< HEAD

    PreEvent preEvent = dummyEventListener.popPreEvent();
    Assertions.assertEquals(identifier, preEvent.identifier());
    Assertions.assertEquals(PurgePartitionPreEvent.class, preEvent.getClass());
=======
    Assertions.assertEquals(identifier, ((PurgePartitionEvent) event).identifier());
    Assertions.assertEquals(OperationType.PURGE_PARTITION, event.operationType());
    Assertions.assertEquals(OperationStatus.SUCCESS, event.operationStatus());
>>>>>>> e89d80fa
  }

  @Test
  void testAddPartitionFailureEvent() {
    NameIdentifier identifier = NameIdentifier.of("metalake", "catalog", "schema", "table");
    Assertions.assertThrowsExactly(
        GravitinoRuntimeException.class,
        () -> failureDispatcher.addPartition(identifier, partition));
    Event event = dummyEventListener.popPostEvent();
    Assertions.assertEquals(AddPartitionFailureEvent.class, event.getClass());
    Assertions.assertEquals(
        GravitinoRuntimeException.class, ((AddPartitionFailureEvent) event).exception().getClass());
    checkPartitionInfo(((AddPartitionFailureEvent) event).createdPartitionInfo(), partition);
    Assertions.assertEquals(identifier, event.identifier());
    Assertions.assertEquals(OperationType.ADD_PARTITION, event.operationType());
    Assertions.assertEquals(OperationStatus.FAILURE, event.operationStatus());
  }

  @Test
  void testDropPartitionFailureEvent() {
    NameIdentifier identifier = NameIdentifier.of("metalake", "catalog", "schema", "table");
    Assertions.assertThrowsExactly(
        GravitinoRuntimeException.class,
        () -> failureDispatcher.dropPartition(identifier, partition.name()));
    Event event = dummyEventListener.popPostEvent();
    Assertions.assertEquals(DropPartitionFailureEvent.class, event.getClass());
    Assertions.assertEquals(
        GravitinoRuntimeException.class,
        ((DropPartitionFailureEvent) event).exception().getClass());
    Assertions.assertEquals(identifier, event.identifier());
<<<<<<< HEAD

    PreEvent preEvent = dummyEventListener.popPreEvent();
    Assertions.assertEquals(identifier, preEvent.identifier());
    Assertions.assertEquals(DropPartitionPreEvent.class, preEvent.getClass());
    Assertions.assertEquals(partition.name(), ((DropPartitionPreEvent) preEvent).partitionName());
=======
    Assertions.assertEquals(OperationType.DROP_PARTITION, event.operationType());
    Assertions.assertEquals(OperationStatus.FAILURE, event.operationStatus());
>>>>>>> e89d80fa
  }

  @Test
  void testPartitionExistsFailureEvent() {
    NameIdentifier identifier = NameIdentifier.of("metalake", "catalog", "schema", "table");
    Assertions.assertThrowsExactly(
        GravitinoRuntimeException.class,
        () -> failureDispatcher.partitionExists(identifier, partition.name()));
    Event event = dummyEventListener.popPostEvent();
    Assertions.assertEquals(PartitionExistsFailureEvent.class, event.getClass());
    Assertions.assertEquals(
        GravitinoRuntimeException.class,
        ((PartitionExistsFailureEvent) event).exception().getClass());
    Assertions.assertEquals(identifier, event.identifier());
    Assertions.assertEquals(OperationType.PARTITION_EXISTS, event.operationType());
    Assertions.assertEquals(OperationStatus.FAILURE, event.operationStatus());
  }

  @Test
  void testListPartitionFailureEvent() {
    NameIdentifier identifier = NameIdentifier.of("metalake", "catalog", "schema", "table");
    Assertions.assertThrowsExactly(
        GravitinoRuntimeException.class, () -> failureDispatcher.listPartitions(identifier));
    Event event = dummyEventListener.popPostEvent();
    Assertions.assertEquals(ListPartitionFailureEvent.class, event.getClass());
    Assertions.assertEquals(
        GravitinoRuntimeException.class,
        ((ListPartitionFailureEvent) event).exception().getClass());
    Assertions.assertEquals(identifier, ((ListPartitionFailureEvent) event).identifier());
    Assertions.assertEquals(OperationType.LIST_PARTITION, event.operationType());
    Assertions.assertEquals(OperationStatus.FAILURE, event.operationStatus());
  }

  @Test
  void testListPartitionNamesFailureEvent() {
    NameIdentifier identifier = NameIdentifier.of("metalake", "catalog", "schema", "table");
    Assertions.assertThrowsExactly(
        GravitinoRuntimeException.class, () -> failureDispatcher.listPartitionNames(identifier));
    Event event = dummyEventListener.popPostEvent();
    Assertions.assertEquals(ListPartitionNamesFailureEvent.class, event.getClass());
    Assertions.assertEquals(
        GravitinoRuntimeException.class,
        ((ListPartitionNamesFailureEvent) event).exception().getClass());
    Assertions.assertEquals(identifier, ((ListPartitionNamesFailureEvent) event).identifier());
    Assertions.assertEquals(OperationType.LIST_PARTITION_NAMES, event.operationType());
    Assertions.assertEquals(OperationStatus.FAILURE, event.operationStatus());
  }

  @Test
  void testPurgePartitionFailureEvent() {
    NameIdentifier identifier = NameIdentifier.of("metalake", "catalog", "schema", "table");
    Assertions.assertThrowsExactly(
        GravitinoRuntimeException.class,
        () -> failureDispatcher.purgePartition(identifier, partition.name()));
    Event event = dummyEventListener.popPostEvent();
    Assertions.assertEquals(PurgePartitionFailureEvent.class, event.getClass());
    Assertions.assertEquals(
        GravitinoRuntimeException.class,
        ((PurgePartitionFailureEvent) event).exception().getClass());
    Assertions.assertEquals(identifier, event.identifier());
    Assertions.assertEquals(OperationType.PURGE_PARTITION, event.operationType());
    Assertions.assertEquals(OperationStatus.FAILURE, event.operationStatus());
  }

  private void checkPartitionInfo(PartitionInfo partitionInfo, Partition partition) {
    Assertions.assertEquals(partition.name(), partitionInfo.name());
    Assertions.assertEquals(partition.properties(), partitionInfo.properties());

    if (partitionInfo instanceof ListPartitionInfo) {
      Assertions.assertEquals(
          ((ListPartition) partition).lists(), ((ListPartitionInfo) partitionInfo).lists());
    } else if (partitionInfo instanceof IdentityPartitionInfo) {
      Assertions.assertEquals(
          ((IdentityPartition) partition).fieldNames(),
          ((IdentityPartitionInfo) partitionInfo).fieldNames());
      Assertions.assertEquals(
          ((IdentityPartition) partition).values(),
          ((IdentityPartitionInfo) partitionInfo).values());
    } else if (partitionInfo instanceof RangePartitionInfo) {
      Assertions.assertEquals(
          ((RangePartition) partition).upper(), ((RangePartitionInfo) partitionInfo).upper());
      Assertions.assertEquals(
          ((RangePartition) partition).lower(), ((RangePartitionInfo) partitionInfo).lower());
    }
  }

  private Partition mockPartition() {
    Partition partition =
        Partitions.range("p0", Literals.NULL, Literals.integerLiteral(6), Maps.newHashMap());
    return partition;
  }

  private PartitionDispatcher mockPartitionDispatcher() {
    PartitionDispatcher dispatcher = mock(PartitionDispatcher.class);
    when(dispatcher.addPartition(any(NameIdentifier.class), any(Partition.class)))
        .thenReturn(partition);
    when(dispatcher.getPartition(any(NameIdentifier.class), any(String.class)))
        .thenReturn(partition);
    when(dispatcher.listPartitionNames(any(NameIdentifier.class))).thenReturn(null);
    when(dispatcher.listPartitions(any(NameIdentifier.class))).thenReturn(null);
    return dispatcher;
  }

  private PartitionDispatcher mockExceptionPartitionDispatcher() {
    PartitionDispatcher dispatcher =
        mock(
            PartitionDispatcher.class,
            invocation -> {
              throw new GravitinoRuntimeException("Exception for all methods");
            });
    return dispatcher;
  }
}<|MERGE_RESOLUTION|>--- conflicted
+++ resolved
@@ -115,17 +115,14 @@
     Assertions.assertEquals(AddPartitionEvent.class, event.getClass());
     PartitionInfo partitionInfo = ((AddPartitionEvent) event).createdPartitionInfo();
     checkPartitionInfo(partitionInfo, partition);
-<<<<<<< HEAD
+    Assertions.assertEquals(OperationType.ADD_PARTITION, event.operationType());
+    Assertions.assertEquals(OperationStatus.SUCCESS, event.operationStatus());
 
     PreEvent preEvent = dummyEventListener.popPreEvent();
     Assertions.assertEquals(identifier, preEvent.identifier());
     Assertions.assertEquals(AddPartitionPreEvent.class, preEvent.getClass());
     partitionInfo = ((AddPartitionPreEvent) preEvent).createdPartitionRequest();
     checkPartitionInfo(partitionInfo, partition);
-=======
-    Assertions.assertEquals(OperationType.ADD_PARTITION, event.operationType());
-    Assertions.assertEquals(OperationStatus.SUCCESS, event.operationStatus());
->>>>>>> e89d80fa
   }
 
   @Test
@@ -136,15 +133,12 @@
     Assertions.assertEquals(identifier, event.identifier());
     Assertions.assertEquals(DropPartitionEvent.class, event.getClass());
     Assertions.assertEquals(false, ((DropPartitionEvent) event).isExists());
-<<<<<<< HEAD
+    Assertions.assertEquals(OperationType.DROP_PARTITION, event.operationType());
+    Assertions.assertEquals(OperationStatus.SUCCESS, event.operationStatus());
 
     PreEvent preEvent = dummyEventListener.popPreEvent();
     Assertions.assertEquals(identifier, preEvent.identifier());
     Assertions.assertEquals(DropPartitionPreEvent.class, preEvent.getClass());
-=======
-    Assertions.assertEquals(OperationType.DROP_PARTITION, event.operationType());
-    Assertions.assertEquals(OperationStatus.SUCCESS, event.operationStatus());
->>>>>>> e89d80fa
   }
 
   @Test
@@ -167,15 +161,12 @@
     Assertions.assertEquals(identifier, event.identifier());
     Assertions.assertEquals(ListPartitionEvent.class, event.getClass());
     Assertions.assertEquals(identifier, ((ListPartitionEvent) event).identifier());
-<<<<<<< HEAD
+    Assertions.assertEquals(OperationType.LIST_PARTITION, event.operationType());
+    Assertions.assertEquals(OperationStatus.SUCCESS, event.operationStatus());
 
     PreEvent preEvent = dummyEventListener.popPreEvent();
     Assertions.assertEquals(identifier, preEvent.identifier());
     Assertions.assertEquals(ListPartitionPreEvent.class, preEvent.getClass());
-=======
-    Assertions.assertEquals(OperationType.LIST_PARTITION, event.operationType());
-    Assertions.assertEquals(OperationStatus.SUCCESS, event.operationStatus());
->>>>>>> e89d80fa
   }
 
   @Test
@@ -185,16 +176,13 @@
     Event event = dummyEventListener.popPostEvent();
     Assertions.assertEquals(identifier, event.identifier());
     Assertions.assertEquals(ListPartitionNamesEvent.class, event.getClass());
-<<<<<<< HEAD
-
-    PreEvent preEvent = dummyEventListener.popPreEvent();
-    Assertions.assertEquals(identifier, preEvent.identifier());
-    Assertions.assertEquals(ListPartitionNamesPreEvent.class, preEvent.getClass());
-=======
     Assertions.assertEquals(identifier, ((ListPartitionNamesEvent) event).identifier());
     Assertions.assertEquals(OperationType.LIST_PARTITION_NAMES, event.operationType());
     Assertions.assertEquals(OperationStatus.SUCCESS, event.operationStatus());
->>>>>>> e89d80fa
+
+    PreEvent preEvent = dummyEventListener.popPreEvent();
+    Assertions.assertEquals(identifier, preEvent.identifier());
+    Assertions.assertEquals(ListPartitionNamesPreEvent.class, preEvent.getClass());
   }
 
   @Test
@@ -204,16 +192,13 @@
     Event event = dummyEventListener.popPostEvent();
     Assertions.assertEquals(identifier, event.identifier());
     Assertions.assertEquals(PurgePartitionEvent.class, event.getClass());
-<<<<<<< HEAD
-
-    PreEvent preEvent = dummyEventListener.popPreEvent();
-    Assertions.assertEquals(identifier, preEvent.identifier());
-    Assertions.assertEquals(PurgePartitionPreEvent.class, preEvent.getClass());
-=======
     Assertions.assertEquals(identifier, ((PurgePartitionEvent) event).identifier());
     Assertions.assertEquals(OperationType.PURGE_PARTITION, event.operationType());
     Assertions.assertEquals(OperationStatus.SUCCESS, event.operationStatus());
->>>>>>> e89d80fa
+
+    PreEvent preEvent = dummyEventListener.popPreEvent();
+    Assertions.assertEquals(identifier, preEvent.identifier());
+    Assertions.assertEquals(PurgePartitionPreEvent.class, preEvent.getClass());
   }
 
   @Test
@@ -244,16 +229,13 @@
         GravitinoRuntimeException.class,
         ((DropPartitionFailureEvent) event).exception().getClass());
     Assertions.assertEquals(identifier, event.identifier());
-<<<<<<< HEAD
+    Assertions.assertEquals(OperationType.DROP_PARTITION, event.operationType());
+    Assertions.assertEquals(OperationStatus.FAILURE, event.operationStatus());
 
     PreEvent preEvent = dummyEventListener.popPreEvent();
     Assertions.assertEquals(identifier, preEvent.identifier());
     Assertions.assertEquals(DropPartitionPreEvent.class, preEvent.getClass());
     Assertions.assertEquals(partition.name(), ((DropPartitionPreEvent) preEvent).partitionName());
-=======
-    Assertions.assertEquals(OperationType.DROP_PARTITION, event.operationType());
-    Assertions.assertEquals(OperationStatus.FAILURE, event.operationStatus());
->>>>>>> e89d80fa
   }
 
   @Test
