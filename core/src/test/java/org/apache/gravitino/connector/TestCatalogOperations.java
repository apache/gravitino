/*
 * Licensed to the Apache Software Foundation (ASF) under one
 * or more contributor license agreements.  See the NOTICE file
 * distributed with this work for additional information
 * regarding copyright ownership.  The ASF licenses this file
 * to you under the Apache License, Version 2.0 (the
 * "License"); you may not use this file except in compliance
 * with the License.  You may obtain a copy of the License at
 *
 *  http://www.apache.org/licenses/LICENSE-2.0
 *
 * Unless required by applicable law or agreed to in writing,
 * software distributed under the License is distributed on an
 * "AS IS" BASIS, WITHOUT WARRANTIES OR CONDITIONS OF ANY
 * KIND, either express or implied.  See the License for the
 * specific language governing permissions and limitations
 * under the License.
 */
package org.apache.gravitino.connector;

import com.google.common.base.Preconditions;
import com.google.common.collect.Maps;
import java.io.IOException;
import java.time.Instant;
import java.util.HashMap;
import java.util.Map;
import org.apache.commons.lang3.StringUtils;
import org.apache.gravitino.Catalog;
import org.apache.gravitino.NameIdentifier;
import org.apache.gravitino.Namespace;
import org.apache.gravitino.Schema;
import org.apache.gravitino.SchemaChange;
import org.apache.gravitino.TestFileset;
import org.apache.gravitino.TestSchema;
import org.apache.gravitino.TestTable;
import org.apache.gravitino.TestTopic;
import org.apache.gravitino.exceptions.ConnectionFailedException;
import org.apache.gravitino.exceptions.FilesetAlreadyExistsException;
import org.apache.gravitino.exceptions.NoSuchCatalogException;
import org.apache.gravitino.exceptions.NoSuchFilesetException;
import org.apache.gravitino.exceptions.NoSuchSchemaException;
import org.apache.gravitino.exceptions.NoSuchTableException;
import org.apache.gravitino.exceptions.NoSuchTopicException;
import org.apache.gravitino.exceptions.NonEmptySchemaException;
import org.apache.gravitino.exceptions.SchemaAlreadyExistsException;
import org.apache.gravitino.exceptions.TableAlreadyExistsException;
import org.apache.gravitino.exceptions.TopicAlreadyExistsException;
import org.apache.gravitino.file.Fileset;
import org.apache.gravitino.file.FilesetCatalog;
import org.apache.gravitino.file.FilesetChange;
import org.apache.gravitino.messaging.DataLayout;
import org.apache.gravitino.messaging.Topic;
import org.apache.gravitino.messaging.TopicCatalog;
import org.apache.gravitino.messaging.TopicChange;
import org.apache.gravitino.meta.AuditInfo;
import org.apache.gravitino.rel.Column;
import org.apache.gravitino.rel.Table;
import org.apache.gravitino.rel.TableCatalog;
import org.apache.gravitino.rel.TableChange;
import org.apache.gravitino.rel.expressions.distributions.Distribution;
import org.apache.gravitino.rel.expressions.sorts.SortOrder;
import org.apache.gravitino.rel.expressions.transforms.Transform;
import org.apache.gravitino.rel.indexes.Index;

public class TestCatalogOperations
    implements CatalogOperations, TableCatalog, FilesetCatalog, TopicCatalog, SupportsSchemas {

  private final Map<NameIdentifier, TestTable> tables;

  private final Map<NameIdentifier, TestSchema> schemas;

  private final Map<NameIdentifier, TestFileset> filesets;

  private final Map<NameIdentifier, TestTopic> topics;

  public static final String FAIL_CREATE = "fail-create";

  public static final String FAIL_TEST = "need-fail";

  public TestCatalogOperations(Map<String, String> config) {
    tables = Maps.newHashMap();
    schemas = Maps.newHashMap();
    filesets = Maps.newHashMap();
    topics = Maps.newHashMap();
  }

  @Override
  public void initialize(
      Map<String, String> config, CatalogInfo info, HasPropertyMetadata propertyMetadata)
      throws RuntimeException {}

  @Override
  public void close() throws IOException {}

  @Override
  public NameIdentifier[] listTables(Namespace namespace) throws NoSuchSchemaException {
    return tables.keySet().stream()
        .filter(testTable -> testTable.namespace().equals(namespace))
        .toArray(NameIdentifier[]::new);
  }

  @Override
  public Table loadTable(NameIdentifier ident) throws NoSuchTableException {
    if (tables.containsKey(ident)) {
      return tables.get(ident);
    } else {
      throw new NoSuchTableException("Table %s does not exist", ident);
    }
  }

  @Override
  public Table createTable(
      NameIdentifier ident,
      Column[] columns,
      String comment,
      Map<String, String> properties,
      Transform[] partitions,
      Distribution distribution,
      SortOrder[] sortOrders,
      Index[] indexes)
      throws NoSuchSchemaException, TableAlreadyExistsException {
    AuditInfo auditInfo =
        AuditInfo.builder().withCreator("test").withCreateTime(Instant.now()).build();

    TestTable table =
        TestTable.builder()
            .withName(ident.name())
            .withComment(comment)
            .withProperties(new HashMap<>(properties))
            .withAuditInfo(auditInfo)
            .withColumns(columns)
            .withDistribution(distribution)
            .withSortOrders(sortOrders)
            .withPartitioning(partitions)
            .withIndexes(indexes)
            .build();

    if (tables.containsKey(ident)) {
      throw new TableAlreadyExistsException("Table %s already exists", ident);
    } else {
      tables.put(ident, table);
    }

    return TestTable.builder()
        .withName(ident.name())
        .withComment(comment)
        .withProperties(new HashMap<>(properties))
        .withAuditInfo(auditInfo)
        .withColumns(columns)
        .withDistribution(distribution)
        .withSortOrders(sortOrders)
        .withPartitioning(partitions)
        .withIndexes(indexes)
        .build();
  }

  @Override
  public Table alterTable(NameIdentifier ident, TableChange... changes)
      throws NoSuchTableException, IllegalArgumentException {
    if (!tables.containsKey(ident)) {
      throw new NoSuchTableException("Table %s does not exist", ident);
    }

    AuditInfo updatedAuditInfo =
        AuditInfo.builder()
            .withCreator("test")
            .withCreateTime(Instant.now())
            .withLastModifier("test")
            .withLastModifiedTime(Instant.now())
            .build();

    TestTable table = tables.get(ident);
    Map<String, String> newProps =
        table.properties() != null ? Maps.newHashMap(table.properties()) : Maps.newHashMap();

    NameIdentifier newIdent = ident;
    for (TableChange change : changes) {
      if (change instanceof TableChange.SetProperty) {
        newProps.put(
            ((TableChange.SetProperty) change).getProperty(),
            ((TableChange.SetProperty) change).getValue());
      } else if (change instanceof TableChange.RemoveProperty) {
        newProps.remove(((TableChange.RemoveProperty) change).getProperty());
      } else if (change instanceof TableChange.RenameTable) {
        String newName = ((TableChange.RenameTable) change).getNewName();
        newIdent = NameIdentifier.of(ident.namespace(), newName);
        if (tables.containsKey(newIdent)) {
          throw new TableAlreadyExistsException("Table %s already exists", ident);
        }
      } else {
        throw new IllegalArgumentException("Unsupported table change: " + change);
      }
    }

    TestTable updatedTable =
        TestTable.builder()
            .withName(newIdent.name())
            .withComment(table.comment())
            .withProperties(new HashMap<>(newProps))
            .withAuditInfo(updatedAuditInfo)
            .withColumns(table.columns())
            .withPartitioning(table.partitioning())
            .withDistribution(table.distribution())
            .withSortOrders(table.sortOrder())
            .withIndexes(table.index())
            .build();

    tables.put(ident, updatedTable);
    return updatedTable;
  }

  @Override
  public boolean dropTable(NameIdentifier ident) {
    if (tables.containsKey(ident)) {
      tables.remove(ident);
      return true;
    } else {
      return false;
    }
  }

  @Override
  public NameIdentifier[] listSchemas(Namespace namespace) throws NoSuchCatalogException {
    return schemas.keySet().stream()
        .filter(ident -> ident.namespace().equals(namespace))
        .toArray(NameIdentifier[]::new);
  }

  @Override
  public Schema createSchema(NameIdentifier ident, String comment, Map<String, String> properties)
      throws NoSuchCatalogException, SchemaAlreadyExistsException {
    AuditInfo auditInfo =
        AuditInfo.builder().withCreator("test").withCreateTime(Instant.now()).build();

    TestSchema schema =
        TestSchema.builder()
            .withName(ident.name())
            .withComment(comment)
            .withProperties(properties)
            .withAuditInfo(auditInfo)
            .build();

    if (schemas.containsKey(ident)) {
      throw new SchemaAlreadyExistsException("Schema %s already exists", ident);
    } else {
      schemas.put(ident, schema);
    }

    return schema;
  }

  @Override
  public Schema loadSchema(NameIdentifier ident) throws NoSuchSchemaException {
    if (schemas.containsKey(ident)) {
      return schemas.get(ident);
    } else {
      throw new NoSuchSchemaException("Schema %s does not exist", ident);
    }
  }

  @Override
  public Schema alterSchema(NameIdentifier ident, SchemaChange... changes)
      throws NoSuchSchemaException {
    if (!schemas.containsKey(ident)) {
      throw new NoSuchSchemaException("Schema %s does not exist", ident);
    }

    AuditInfo updatedAuditInfo =
        AuditInfo.builder()
            .withCreator("test")
            .withCreateTime(Instant.now())
            .withLastModifier("test")
            .withLastModifiedTime(Instant.now())
            .build();

    TestSchema schema = schemas.get(ident);
    Map<String, String> newProps =
        schema.properties() != null ? Maps.newHashMap(schema.properties()) : Maps.newHashMap();

    for (SchemaChange change : changes) {
      if (change instanceof SchemaChange.SetProperty) {
        newProps.put(
            ((SchemaChange.SetProperty) change).getProperty(),
            ((SchemaChange.SetProperty) change).getValue());
      } else if (change instanceof SchemaChange.RemoveProperty) {
        newProps.remove(((SchemaChange.RemoveProperty) change).getProperty());
      } else {
        throw new IllegalArgumentException("Unsupported schema change: " + change);
      }
    }

    TestSchema updatedSchema =
        TestSchema.builder()
            .withName(ident.name())
            .withComment(schema.comment())
            .withProperties(newProps)
            .withAuditInfo(updatedAuditInfo)
            .build();

    schemas.put(ident, updatedSchema);
    return updatedSchema;
  }

  @Override
  public boolean dropSchema(NameIdentifier ident, boolean cascade) throws NonEmptySchemaException {
    if (!schemas.containsKey(ident)) {
      return false;
    }

    schemas.remove(ident);
    if (cascade) {
      tables.keySet().stream()
          .filter(table -> table.namespace().toString().equals(ident.toString()))
          .forEach(tables::remove);
    }

    return true;
  }

  @Override
  public NameIdentifier[] listFilesets(Namespace namespace) throws NoSuchSchemaException {
    return filesets.keySet().stream()
        .filter(ident -> ident.namespace().equals(namespace))
        .toArray(NameIdentifier[]::new);
  }

  @Override
  public Fileset loadFileset(NameIdentifier ident) throws NoSuchFilesetException {
    if (filesets.containsKey(ident)) {
      return filesets.get(ident);
    } else {
      throw new NoSuchFilesetException("Fileset %s does not exist", ident);
    }
  }

  @Override
  public Fileset createFileset(
      NameIdentifier ident,
      String comment,
      Fileset.Type type,
      String storageLocation,
      Map<String, String> properties)
      throws NoSuchSchemaException, FilesetAlreadyExistsException {
    AuditInfo auditInfo =
        AuditInfo.builder().withCreator("test").withCreateTime(Instant.now()).build();
    TestFileset fileset =
        TestFileset.builder()
            .withName(ident.name())
            .withComment(comment)
            .withProperties(properties)
            .withAuditInfo(auditInfo)
            .withType(type)
            .withStorageLocation(storageLocation)
            .build();

    NameIdentifier schemaIdent = NameIdentifier.of(ident.namespace().levels());
    if (filesets.containsKey(ident)) {
      throw new FilesetAlreadyExistsException("Fileset %s already exists", ident);
    } else if (!schemas.containsKey(schemaIdent)) {
      throw new NoSuchSchemaException("Schema %s does not exist", schemaIdent);
    } else {
      filesets.put(ident, fileset);
    }

    return fileset;
  }

  @Override
  public Fileset alterFileset(NameIdentifier ident, FilesetChange... changes)
      throws NoSuchFilesetException, IllegalArgumentException {
    if (!filesets.containsKey(ident)) {
      throw new NoSuchFilesetException("Fileset %s does not exist", ident);
    }

    AuditInfo updatedAuditInfo =
        AuditInfo.builder()
            .withCreator("test")
            .withCreateTime(Instant.now())
            .withLastModifier("test")
            .withLastModifiedTime(Instant.now())
            .build();

    TestFileset fileset = filesets.get(ident);
    Map<String, String> newProps =
        fileset.properties() != null ? Maps.newHashMap(fileset.properties()) : Maps.newHashMap();
    NameIdentifier newIdent = ident;
    String newComment = fileset.comment();

    for (FilesetChange change : changes) {
      if (change instanceof FilesetChange.SetProperty) {
        newProps.put(
            ((FilesetChange.SetProperty) change).getProperty(),
            ((FilesetChange.SetProperty) change).getValue());
      } else if (change instanceof FilesetChange.RemoveProperty) {
        newProps.remove(((FilesetChange.RemoveProperty) change).getProperty());
      } else if (change instanceof FilesetChange.RenameFileset) {
        String newName = ((FilesetChange.RenameFileset) change).getNewName();
        newIdent = NameIdentifier.of(ident.namespace(), newName);
        if (filesets.containsKey(newIdent)) {
          throw new FilesetAlreadyExistsException("Fileset %s already exists", ident);
        }
        filesets.remove(ident);
      } else if (change instanceof FilesetChange.UpdateFilesetComment) {
        newComment = ((FilesetChange.UpdateFilesetComment) change).getNewComment();
      } else if (change instanceof FilesetChange.RemoveComment) {
        newComment = null;
      } else {
        throw new IllegalArgumentException("Unsupported fileset change: " + change);
      }
    }

    TestFileset updatedFileset =
        TestFileset.builder()
            .withName(newIdent.name())
            .withComment(newComment)
            .withProperties(newProps)
            .withAuditInfo(updatedAuditInfo)
            .withType(fileset.type())
            .withStorageLocation(fileset.storageLocation())
            .build();
    filesets.put(newIdent, updatedFileset);
    return updatedFileset;
  }

  @Override
  public boolean dropFileset(NameIdentifier ident) {
    if (filesets.containsKey(ident)) {
      filesets.remove(ident);
      return true;
    } else {
      return false;
    }
  }

  @Override
  public String getFileLocation(NameIdentifier ident, String subPath) {
<<<<<<< HEAD
    Preconditions.checkArgument(subPath != null, "subPath must not be null");

    Fileset fileset = loadFileset(ident);

    String storageLocation = fileset.storageLocation();
    String fileLocation;
    // subPath cannot be null, so we only need check if it is blank
    if (StringUtils.isBlank(subPath)) {
      fileLocation = storageLocation;
    } else {
      fileLocation =
          subPath.startsWith("/")
              ? String.format("%s%s", storageLocation, subPath)
              : String.format("%s/%s", storageLocation, subPath);
    }

    return fileLocation;
=======
    throw new UnsupportedOperationException("Not implemented");
>>>>>>> 939b4195
  }

  @Override
  public NameIdentifier[] listTopics(Namespace namespace) throws NoSuchSchemaException {
    return topics.keySet().stream()
        .filter(ident -> ident.namespace().equals(namespace))
        .toArray(NameIdentifier[]::new);
  }

  @Override
  public Topic loadTopic(NameIdentifier ident) throws NoSuchTopicException {
    if (topics.containsKey(ident)) {
      return topics.get(ident);
    } else {
      throw new NoSuchTopicException("Topic %s does not exist", ident);
    }
  }

  @Override
  public Topic createTopic(
      NameIdentifier ident, String comment, DataLayout dataLayout, Map<String, String> properties)
      throws NoSuchSchemaException, TopicAlreadyExistsException {
    AuditInfo auditInfo =
        AuditInfo.builder().withCreator("test").withCreateTime(Instant.now()).build();
    TestTopic topic =
        TestTopic.builder()
            .withName(ident.name())
            .withComment(comment)
            .withProperties(properties)
            .withAuditInfo(auditInfo)
            .build();

    if (topics.containsKey(ident)) {
      throw new TopicAlreadyExistsException("Topic %s already exists", ident);
    } else {
      topics.put(ident, topic);
    }

    return topic;
  }

  @Override
  public Topic alterTopic(NameIdentifier ident, TopicChange... changes)
      throws NoSuchTopicException, IllegalArgumentException {
    if (!topics.containsKey(ident)) {
      throw new NoSuchTopicException("Topic %s does not exist", ident);
    }

    AuditInfo updatedAuditInfo =
        AuditInfo.builder()
            .withCreator("test")
            .withCreateTime(Instant.now())
            .withLastModifier("test")
            .withLastModifiedTime(Instant.now())
            .build();

    TestTopic topic = topics.get(ident);
    Map<String, String> newProps =
        topic.properties() != null ? Maps.newHashMap(topic.properties()) : Maps.newHashMap();
    String newComment = topic.comment();

    for (TopicChange change : changes) {
      if (change instanceof TopicChange.SetProperty) {
        newProps.put(
            ((TopicChange.SetProperty) change).getProperty(),
            ((TopicChange.SetProperty) change).getValue());
      } else if (change instanceof TopicChange.RemoveProperty) {
        newProps.remove(((TopicChange.RemoveProperty) change).getProperty());
      } else if (change instanceof TopicChange.UpdateTopicComment) {
        newComment = ((TopicChange.UpdateTopicComment) change).getNewComment();
      } else {
        throw new IllegalArgumentException("Unsupported topic change: " + change);
      }
    }

    TestTopic updatedTopic =
        TestTopic.builder()
            .withName(ident.name())
            .withComment(newComment)
            .withProperties(newProps)
            .withAuditInfo(updatedAuditInfo)
            .build();

    topics.put(ident, updatedTopic);
    return updatedTopic;
  }

  @Override
  public boolean dropTopic(NameIdentifier ident) throws NoSuchTopicException {
    if (topics.containsKey(ident)) {
      topics.remove(ident);
      return true;
    } else {
      return false;
    }
  }

  @Override
  public void testConnection(
      NameIdentifier name,
      Catalog.Type type,
      String provider,
      String comment,
      Map<String, String> properties) {
    if ("true".equals(properties.get(FAIL_TEST))) {
      throw new ConnectionFailedException("Connection failed");
    }
  }
}<|MERGE_RESOLUTION|>--- conflicted
+++ resolved
@@ -77,6 +77,8 @@
 
   public static final String FAIL_TEST = "need-fail";
 
+  private static final String SLASH = "/";
+
   public TestCatalogOperations(Map<String, String> config) {
     tables = Maps.newHashMap();
     schemas = Maps.newHashMap();
@@ -434,27 +436,28 @@
 
   @Override
   public String getFileLocation(NameIdentifier ident, String subPath) {
-<<<<<<< HEAD
     Preconditions.checkArgument(subPath != null, "subPath must not be null");
+    String processedSubPath;
+    if (!subPath.trim().isEmpty() && !subPath.trim().startsWith(SLASH)) {
+      processedSubPath = SLASH + subPath.trim();
+    } else {
+      processedSubPath = subPath.trim();
+    }
 
     Fileset fileset = loadFileset(ident);
 
-    String storageLocation = fileset.storageLocation();
     String fileLocation;
     // subPath cannot be null, so we only need check if it is blank
-    if (StringUtils.isBlank(subPath)) {
-      fileLocation = storageLocation;
-    } else {
-      fileLocation =
-          subPath.startsWith("/")
-              ? String.format("%s%s", storageLocation, subPath)
-              : String.format("%s/%s", storageLocation, subPath);
-    }
-
+    if (StringUtils.isBlank(processedSubPath)) {
+      fileLocation = fileset.storageLocation();
+    } else {
+      String storageLocation =
+          fileset.storageLocation().endsWith(SLASH)
+              ? fileset.storageLocation().substring(0, fileset.storageLocation().length() - 1)
+              : fileset.storageLocation();
+      fileLocation = String.format("%s%s", storageLocation, processedSubPath);
+    }
     return fileLocation;
-=======
-    throw new UnsupportedOperationException("Not implemented");
->>>>>>> 939b4195
   }
 
   @Override
