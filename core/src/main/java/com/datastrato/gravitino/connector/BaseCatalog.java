--- conflicted
+++ resolved
@@ -77,11 +77,7 @@
    */
   @Evolving
   protected Capability newCapability() {
-<<<<<<< HEAD
-    return new Capability() {};
-=======
     return Capability.DEFAULT;
->>>>>>> 575e4ce5
   }
 
   /**
