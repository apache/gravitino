--- conflicted
+++ resolved
@@ -211,7 +211,26 @@
     return newEntity;
   }
 
-<<<<<<< HEAD
+  public int deleteGroupMetasByLegacyTimeLine(long legacyTimeLine, int limit) {
+    int[] groupDeletedCount = new int[] {0};
+    int[] groupRoleRelDeletedCount = new int[] {0};
+
+    SessionUtils.doMultipleWithCommit(
+        () ->
+            groupDeletedCount[0] =
+                SessionUtils.doWithoutCommitAndFetchResult(
+                    GroupMetaMapper.class,
+                    mapper -> mapper.deleteGroupMetasByLegacyTimeLine(legacyTimeLine, limit)),
+        () ->
+            groupRoleRelDeletedCount[0] =
+                SessionUtils.doWithoutCommitAndFetchResult(
+                    GroupRoleRelMapper.class,
+                    mapper ->
+                        mapper.deleteGroupRoleRelMetasByLegacyTimeLine(legacyTimeLine, limit)));
+
+    return groupDeletedCount[0] + groupRoleRelDeletedCount[0];
+  }
+
   private void fillGroupPOBuilderParentEntityId(GroupPO.Builder builder, Namespace namespace) {
     AuthorizationUtils.checkGroupNamespace(namespace);
     Long parentEntityId = null;
@@ -235,25 +254,5 @@
           break;
       }
     }
-=======
-  public int deleteGroupMetasByLegacyTimeLine(long legacyTimeLine, int limit) {
-    int[] groupDeletedCount = new int[] {0};
-    int[] groupRoleRelDeletedCount = new int[] {0};
-
-    SessionUtils.doMultipleWithCommit(
-        () ->
-            groupDeletedCount[0] =
-                SessionUtils.doWithoutCommitAndFetchResult(
-                    GroupMetaMapper.class,
-                    mapper -> mapper.deleteGroupMetasByLegacyTimeLine(legacyTimeLine, limit)),
-        () ->
-            groupRoleRelDeletedCount[0] =
-                SessionUtils.doWithoutCommitAndFetchResult(
-                    GroupRoleRelMapper.class,
-                    mapper ->
-                        mapper.deleteGroupRoleRelMetasByLegacyTimeLine(legacyTimeLine, limit)));
-
-    return groupDeletedCount[0] + groupRoleRelDeletedCount[0];
->>>>>>> 12f24c29
   }
 }