/*
 * Licensed to the Apache Software Foundation (ASF) under one
 * or more contributor license agreements.  See the NOTICE file
 * distributed with this work for additional information
 * regarding copyright ownership.  The ASF licenses this file
 * to you under the Apache License, Version 2.0 (the
 * "License"); you may not use this file except in compliance
 * with the License.  You may obtain a copy of the License at
 *
 *  http://www.apache.org/licenses/LICENSE-2.0
 *
 * Unless required by applicable law or agreed to in writing,
 * software distributed under the License is distributed on an
 * "AS IS" BASIS, WITHOUT WARRANTIES OR CONDITIONS OF ANY
 * KIND, either express or implied.  See the License for the
 * specific language governing permissions and limitations
 * under the License.
 */

package com.datastrato.gravitino.storage.relational.utils;

import com.datastrato.gravitino.Catalog;
import com.datastrato.gravitino.Entity;
import com.datastrato.gravitino.MetadataObject;
import com.datastrato.gravitino.Namespace;
import com.datastrato.gravitino.authorization.Privilege;
import com.datastrato.gravitino.authorization.Privileges;
import com.datastrato.gravitino.authorization.SecurableObject;
import com.datastrato.gravitino.authorization.SecurableObjects;
import com.datastrato.gravitino.file.Fileset;
import com.datastrato.gravitino.json.JsonUtils;
import com.datastrato.gravitino.meta.AuditInfo;
import com.datastrato.gravitino.meta.BaseMetalake;
import com.datastrato.gravitino.meta.CatalogEntity;
import com.datastrato.gravitino.meta.FilesetEntity;
import com.datastrato.gravitino.meta.GroupEntity;
import com.datastrato.gravitino.meta.RoleEntity;
import com.datastrato.gravitino.meta.SchemaEntity;
import com.datastrato.gravitino.meta.SchemaVersion;
import com.datastrato.gravitino.meta.TableEntity;
import com.datastrato.gravitino.meta.TagEntity;
import com.datastrato.gravitino.meta.TopicEntity;
import com.datastrato.gravitino.meta.UserEntity;
import com.datastrato.gravitino.storage.RandomIdGenerator;
import com.datastrato.gravitino.storage.relational.po.CatalogPO;
import com.datastrato.gravitino.storage.relational.po.FilesetPO;
import com.datastrato.gravitino.storage.relational.po.FilesetVersionPO;
import com.datastrato.gravitino.storage.relational.po.GroupPO;
import com.datastrato.gravitino.storage.relational.po.GroupRoleRelPO;
import com.datastrato.gravitino.storage.relational.po.MetalakePO;
import com.datastrato.gravitino.storage.relational.po.RolePO;
import com.datastrato.gravitino.storage.relational.po.SchemaPO;
import com.datastrato.gravitino.storage.relational.po.SecurableObjectPO;
import com.datastrato.gravitino.storage.relational.po.TablePO;
import com.datastrato.gravitino.storage.relational.po.TagPO;
import com.datastrato.gravitino.storage.relational.po.TopicPO;
import com.datastrato.gravitino.storage.relational.po.UserPO;
import com.datastrato.gravitino.storage.relational.po.UserRoleRelPO;
import com.fasterxml.jackson.core.JsonProcessingException;
import com.google.common.collect.Lists;
import com.google.common.collect.Maps;
import java.time.Instant;
import java.util.List;
import java.util.Map;
import java.util.stream.Collectors;
import org.apache.commons.lang3.StringUtils;

/** POConverters is a utility class to convert PO to Base and vice versa. */
public class POConverters {
  private static final long INIT_VERSION = 1L;
  private static final long DEFAULT_DELETED_AT = 0L;

  private POConverters() {}

  /**
   * Initialize MetalakePO
   *
   * @param baseMetalake BaseMetalake object
   * @return MetalakePO object with version initialized
   */
  public static MetalakePO initializeMetalakePOWithVersion(BaseMetalake baseMetalake) {
    try {
      return MetalakePO.builder()
          .withMetalakeId(baseMetalake.id())
          .withMetalakeName(baseMetalake.name())
          .withMetalakeComment(baseMetalake.comment())
          .withProperties(JsonUtils.anyFieldMapper().writeValueAsString(baseMetalake.properties()))
          .withAuditInfo(JsonUtils.anyFieldMapper().writeValueAsString(baseMetalake.auditInfo()))
          .withSchemaVersion(
              JsonUtils.anyFieldMapper().writeValueAsString(baseMetalake.getVersion()))
          .withCurrentVersion(INIT_VERSION)
          .withLastVersion(INIT_VERSION)
          .withDeletedAt(DEFAULT_DELETED_AT)
          .build();
    } catch (JsonProcessingException e) {
      throw new RuntimeException("Failed to serialize json object:", e);
    }
  }

  /**
   * Update MetalakePO version
   *
   * @param oldMetalakePO the old MetalakePO object
   * @param newMetalake the new BaseMetalake object
   * @return MetalakePO object with updated version
   */
  public static MetalakePO updateMetalakePOWithVersion(
      MetalakePO oldMetalakePO, BaseMetalake newMetalake) {
    Long lastVersion = oldMetalakePO.getLastVersion();
    // Will set the version to the last version + 1 when having some fields need be multiple version
    Long nextVersion = lastVersion;
    try {
      return MetalakePO.builder()
          .withMetalakeId(newMetalake.id())
          .withMetalakeName(newMetalake.name())
          .withMetalakeComment(newMetalake.comment())
          .withProperties(JsonUtils.anyFieldMapper().writeValueAsString(newMetalake.properties()))
          .withAuditInfo(JsonUtils.anyFieldMapper().writeValueAsString(newMetalake.auditInfo()))
          .withSchemaVersion(
              JsonUtils.anyFieldMapper().writeValueAsString(newMetalake.getVersion()))
          .withCurrentVersion(nextVersion)
          .withLastVersion(nextVersion)
          .withDeletedAt(DEFAULT_DELETED_AT)
          .build();
    } catch (JsonProcessingException e) {
      throw new RuntimeException("Failed to serialize json object:", e);
    }
  }

  /**
   * Convert {@link MetalakePO} to {@link BaseMetalake}
   *
   * @param metalakePO MetalakePO object
   * @return BaseMetalake object from MetalakePO object
   */
  public static BaseMetalake fromMetalakePO(MetalakePO metalakePO) {
    try {
      return BaseMetalake.builder()
          .withId(metalakePO.getMetalakeId())
          .withName(metalakePO.getMetalakeName())
          .withComment(metalakePO.getMetalakeComment())
          .withProperties(
              JsonUtils.anyFieldMapper().readValue(metalakePO.getProperties(), Map.class))
          .withAuditInfo(
              JsonUtils.anyFieldMapper().readValue(metalakePO.getAuditInfo(), AuditInfo.class))
          .withVersion(
              JsonUtils.anyFieldMapper()
                  .readValue(metalakePO.getSchemaVersion(), SchemaVersion.class))
          .build();
    } catch (JsonProcessingException e) {
      throw new RuntimeException("Failed to deserialize json object:", e);
    }
  }

  /**
   * Convert list of {@link MetalakePO} to list of {@link BaseMetalake}
   *
   * @param metalakePOs list of MetalakePO objects
   * @return list of BaseMetalake objects from list of MetalakePO objects
   */
  public static List<BaseMetalake> fromMetalakePOs(List<MetalakePO> metalakePOs) {
    return metalakePOs.stream().map(POConverters::fromMetalakePO).collect(Collectors.toList());
  }

  /**
   * Initialize CatalogPO
   *
   * @param catalogEntity CatalogEntity object
   * @return CatalogPO object with version initialized
   */
  public static CatalogPO initializeCatalogPOWithVersion(
      CatalogEntity catalogEntity, Long metalakeId) {
    try {
      return CatalogPO.builder()
          .withCatalogId(catalogEntity.id())
          .withCatalogName(catalogEntity.name())
          .withMetalakeId(metalakeId)
          .withType(catalogEntity.getType().name())
          .withProvider(catalogEntity.getProvider())
          .withCatalogComment(catalogEntity.getComment())
          .withProperties(
              JsonUtils.anyFieldMapper().writeValueAsString(catalogEntity.getProperties()))
          .withAuditInfo(JsonUtils.anyFieldMapper().writeValueAsString(catalogEntity.auditInfo()))
          .withCurrentVersion(INIT_VERSION)
          .withLastVersion(INIT_VERSION)
          .withDeletedAt(DEFAULT_DELETED_AT)
          .build();
    } catch (JsonProcessingException e) {
      throw new RuntimeException("Failed to serialize json object:", e);
    }
  }

  /**
   * Update CatalogPO version
   *
   * @param oldCatalogPO the old CatalogPO object
   * @param newCatalog the new CatalogEntity object
   * @return CatalogPO object with updated version
   */
  public static CatalogPO updateCatalogPOWithVersion(
      CatalogPO oldCatalogPO, CatalogEntity newCatalog, Long metalakeId) {
    Long lastVersion = oldCatalogPO.getLastVersion();
    // Will set the version to the last version + 1 when having some fields need be multiple version
    Long nextVersion = lastVersion;
    try {
      return CatalogPO.builder()
          .withCatalogId(newCatalog.id())
          .withCatalogName(newCatalog.name())
          .withMetalakeId(metalakeId)
          .withType(newCatalog.getType().name())
          .withProvider(newCatalog.getProvider())
          .withCatalogComment(newCatalog.getComment())
          .withProperties(JsonUtils.anyFieldMapper().writeValueAsString(newCatalog.getProperties()))
          .withAuditInfo(JsonUtils.anyFieldMapper().writeValueAsString(newCatalog.auditInfo()))
          .withCurrentVersion(nextVersion)
          .withLastVersion(nextVersion)
          .withDeletedAt(DEFAULT_DELETED_AT)
          .build();
    } catch (JsonProcessingException e) {
      throw new RuntimeException("Failed to serialize json object:", e);
    }
  }

  /**
   * Convert {@link CatalogPO} to {@link CatalogEntity}
   *
   * @param catalogPO CatalogPO object to be converted
   * @param namespace Namespace object to be associated with the catalog
   * @return CatalogEntity object from CatalogPO object
   */
  public static CatalogEntity fromCatalogPO(CatalogPO catalogPO, Namespace namespace) {
    try {
      return CatalogEntity.builder()
          .withId(catalogPO.getCatalogId())
          .withName(catalogPO.getCatalogName())
          .withNamespace(namespace)
          .withType(Catalog.Type.valueOf(catalogPO.getType()))
          .withProvider(catalogPO.getProvider())
          .withComment(catalogPO.getCatalogComment())
          .withProperties(
              JsonUtils.anyFieldMapper().readValue(catalogPO.getProperties(), Map.class))
          .withAuditInfo(
              JsonUtils.anyFieldMapper().readValue(catalogPO.getAuditInfo(), AuditInfo.class))
          .build();
    } catch (JsonProcessingException e) {
      throw new RuntimeException("Failed to deserialize json object:", e);
    }
  }

  /**
   * Convert list of {@link CatalogPO} to list of {@link CatalogEntity}
   *
   * @param catalogPOs list of CatalogPO objects
   * @param namespace Namespace object to be associated with the catalog
   * @return list of CatalogEntity objects from list of CatalogPO objects
   */
  public static List<CatalogEntity> fromCatalogPOs(
      List<CatalogPO> catalogPOs, Namespace namespace) {
    return catalogPOs.stream()
        .map(catalogPO -> POConverters.fromCatalogPO(catalogPO, namespace))
        .collect(Collectors.toList());
  }

  /**
   * Initialize SchemaPO
   *
   * @param schemaEntity SchemaEntity object
   * @return CatalogPO object with version initialized
   */
  public static SchemaPO initializeSchemaPOWithVersion(
      SchemaEntity schemaEntity, SchemaPO.Builder builder) {
    try {
      return builder
          .withSchemaId(schemaEntity.id())
          .withSchemaName(schemaEntity.name())
          .withSchemaComment(schemaEntity.comment())
          .withProperties(JsonUtils.anyFieldMapper().writeValueAsString(schemaEntity.properties()))
          .withAuditInfo(JsonUtils.anyFieldMapper().writeValueAsString(schemaEntity.auditInfo()))
          .withCurrentVersion(INIT_VERSION)
          .withLastVersion(INIT_VERSION)
          .withDeletedAt(DEFAULT_DELETED_AT)
          .build();
    } catch (JsonProcessingException e) {
      throw new RuntimeException("Failed to serialize json object:", e);
    }
  }

  /**
   * Update SchemaPO version
   *
   * @param oldSchemaPO the old SchemaPO object
   * @param newSchema the new SchemaEntity object
   * @return SchemaPO object with updated version
   */
  public static SchemaPO updateSchemaPOWithVersion(SchemaPO oldSchemaPO, SchemaEntity newSchema) {
    Long lastVersion = oldSchemaPO.getLastVersion();
    // Will set the version to the last version + 1 when having some fields need be multiple version
    Long nextVersion = lastVersion;
    try {
      return SchemaPO.builder()
          .withSchemaId(oldSchemaPO.getSchemaId())
          .withSchemaName(newSchema.name())
          .withMetalakeId(oldSchemaPO.getMetalakeId())
          .withCatalogId(oldSchemaPO.getCatalogId())
          .withSchemaComment(newSchema.comment())
          .withProperties(JsonUtils.anyFieldMapper().writeValueAsString(newSchema.properties()))
          .withAuditInfo(JsonUtils.anyFieldMapper().writeValueAsString(newSchema.auditInfo()))
          .withCurrentVersion(nextVersion)
          .withLastVersion(nextVersion)
          .withDeletedAt(DEFAULT_DELETED_AT)
          .build();
    } catch (JsonProcessingException e) {
      throw new RuntimeException("Failed to serialize json object:", e);
    }
  }

  /**
   * Convert {@link SchemaPO} to {@link SchemaEntity}
   *
   * @param schemaPO SchemaPO object to be converted
   * @param namespace Namespace object to be associated with the schema
   * @return SchemaEntity object from SchemaPO object
   */
  public static SchemaEntity fromSchemaPO(SchemaPO schemaPO, Namespace namespace) {
    try {
      return SchemaEntity.builder()
          .withId(schemaPO.getSchemaId())
          .withName(schemaPO.getSchemaName())
          .withNamespace(namespace)
          .withComment(schemaPO.getSchemaComment())
          .withProperties(JsonUtils.anyFieldMapper().readValue(schemaPO.getProperties(), Map.class))
          .withAuditInfo(
              JsonUtils.anyFieldMapper().readValue(schemaPO.getAuditInfo(), AuditInfo.class))
          .build();
    } catch (JsonProcessingException e) {
      throw new RuntimeException("Failed to deserialize json object:", e);
    }
  }

  /**
   * Convert list of {@link SchemaPO} to list of {@link SchemaEntity}
   *
   * @param schemaPOs list of SchemaPO objects
   * @param namespace Namespace object to be associated with the schema
   * @return list of SchemaEntity objects from list of SchemaPO objects
   */
  public static List<SchemaEntity> fromSchemaPOs(List<SchemaPO> schemaPOs, Namespace namespace) {
    return schemaPOs.stream()
        .map(schemaPO -> POConverters.fromSchemaPO(schemaPO, namespace))
        .collect(Collectors.toList());
  }

  /**
   * Initialize TablePO
   *
   * @param tableEntity TableEntity object
   * @return TablePO object with version initialized
   */
  public static TablePO initializeTablePOWithVersion(
      TableEntity tableEntity, TablePO.Builder builder) {
    try {
      return builder
          .withTableId(tableEntity.id())
          .withTableName(tableEntity.name())
          .withAuditInfo(JsonUtils.anyFieldMapper().writeValueAsString(tableEntity.auditInfo()))
          .withCurrentVersion(INIT_VERSION)
          .withLastVersion(INIT_VERSION)
          .withDeletedAt(DEFAULT_DELETED_AT)
          .build();
    } catch (JsonProcessingException e) {
      throw new RuntimeException("Failed to serialize json object:", e);
    }
  }

  /**
   * Update TablePO version
   *
   * @param oldTablePO the old TablePO object
   * @param newTable the new TableEntity object
   * @return TablePO object with updated version
   */
  public static TablePO updateTablePOWithVersion(TablePO oldTablePO, TableEntity newTable) {
    Long lastVersion = oldTablePO.getLastVersion();
    // Will set the version to the last version + 1 when having some fields need be multiple version
    Long nextVersion = lastVersion;
    try {
      return TablePO.builder()
          .withTableId(oldTablePO.getTableId())
          .withTableName(newTable.name())
          .withMetalakeId(oldTablePO.getMetalakeId())
          .withCatalogId(oldTablePO.getCatalogId())
          .withSchemaId(oldTablePO.getSchemaId())
          .withAuditInfo(JsonUtils.anyFieldMapper().writeValueAsString(newTable.auditInfo()))
          .withCurrentVersion(nextVersion)
          .withLastVersion(nextVersion)
          .withDeletedAt(DEFAULT_DELETED_AT)
          .build();
    } catch (JsonProcessingException e) {
      throw new RuntimeException("Failed to serialize json object:", e);
    }
  }

  /**
   * Convert {@link TablePO} to {@link TableEntity}
   *
   * @param tablePO TablePO object to be converted
   * @param namespace Namespace object to be associated with the table
   * @return TableEntity object from TablePO object
   */
  public static TableEntity fromTablePO(TablePO tablePO, Namespace namespace) {
    try {
      return TableEntity.builder()
          .withId(tablePO.getTableId())
          .withName(tablePO.getTableName())
          .withNamespace(namespace)
          .withAuditInfo(
              JsonUtils.anyFieldMapper().readValue(tablePO.getAuditInfo(), AuditInfo.class))
          .build();
    } catch (JsonProcessingException e) {
      throw new RuntimeException("Failed to deserialize json object:", e);
    }
  }

  /**
   * Convert list of {@link TablePO} to list of {@link TableEntity}
   *
   * @param tablePOs list of TablePO objects
   * @param namespace Namespace object to be associated with the table
   * @return list of TableEntity objects from list of TablePO objects
   */
  public static List<TableEntity> fromTablePOs(List<TablePO> tablePOs, Namespace namespace) {
    return tablePOs.stream()
        .map(tablePO -> POConverters.fromTablePO(tablePO, namespace))
        .collect(Collectors.toList());
  }

  /**
   * Initialize FilesetPO
   *
   * @param filesetEntity FilesetEntity object
   * @return FilesetPO object with version initialized
   */
  public static FilesetPO initializeFilesetPOWithVersion(
      FilesetEntity filesetEntity, FilesetPO.Builder builder) {
    try {
      FilesetVersionPO filesetVersionPO =
          FilesetVersionPO.builder()
              .withMetalakeId(builder.getFilesetMetalakeId())
              .withCatalogId(builder.getFilesetCatalogId())
              .withSchemaId(builder.getFilesetSchemaId())
              .withFilesetId(filesetEntity.id())
              .withVersion(INIT_VERSION)
              .withFilesetComment(filesetEntity.comment())
              .withStorageLocation(filesetEntity.storageLocation())
              .withProperties(
                  JsonUtils.anyFieldMapper().writeValueAsString(filesetEntity.properties()))
              .withDeletedAt(DEFAULT_DELETED_AT)
              .build();
      return builder
          .withFilesetId(filesetEntity.id())
          .withFilesetName(filesetEntity.name())
          .withType(filesetEntity.filesetType().name())
          .withAuditInfo(JsonUtils.anyFieldMapper().writeValueAsString(filesetEntity.auditInfo()))
          .withCurrentVersion(INIT_VERSION)
          .withLastVersion(INIT_VERSION)
          .withDeletedAt(DEFAULT_DELETED_AT)
          .withFilesetVersionPO(filesetVersionPO)
          .build();
    } catch (JsonProcessingException e) {
      throw new RuntimeException("Failed to serialize json object:", e);
    }
  }

  /**
   * Update FilesetPO version
   *
   * @param oldFilesetPO the old FilesetPO object
   * @param newFileset the new FilesetEntity object
   * @return FilesetPO object with updated version
   */
  public static FilesetPO updateFilesetPOWithVersion(
      FilesetPO oldFilesetPO, FilesetEntity newFileset, boolean needUpdateVersion) {
    try {
      Long lastVersion = oldFilesetPO.getLastVersion();
      Long currentVersion;
      FilesetVersionPO newFilesetVersionPO;
      // Will set the version to the last version + 1
      if (needUpdateVersion) {
        lastVersion++;
        currentVersion = lastVersion;
        newFilesetVersionPO =
            FilesetVersionPO.builder()
                .withMetalakeId(oldFilesetPO.getMetalakeId())
                .withCatalogId(oldFilesetPO.getCatalogId())
                .withSchemaId(oldFilesetPO.getSchemaId())
                .withFilesetId(newFileset.id())
                .withVersion(currentVersion)
                .withFilesetComment(newFileset.comment())
                .withStorageLocation(newFileset.storageLocation())
                .withProperties(
                    JsonUtils.anyFieldMapper().writeValueAsString(newFileset.properties()))
                .withDeletedAt(DEFAULT_DELETED_AT)
                .build();
      } else {
        currentVersion = oldFilesetPO.getCurrentVersion();
        newFilesetVersionPO = oldFilesetPO.getFilesetVersionPO();
      }
      return FilesetPO.builder()
          .withFilesetId(newFileset.id())
          .withFilesetName(newFileset.name())
          .withMetalakeId(oldFilesetPO.getMetalakeId())
          .withCatalogId(oldFilesetPO.getCatalogId())
          .withSchemaId(oldFilesetPO.getSchemaId())
          .withType(newFileset.filesetType().name())
          .withAuditInfo(JsonUtils.anyFieldMapper().writeValueAsString(newFileset.auditInfo()))
          .withCurrentVersion(currentVersion)
          .withLastVersion(lastVersion)
          .withDeletedAt(DEFAULT_DELETED_AT)
          .withFilesetVersionPO(newFilesetVersionPO)
          .build();
    } catch (JsonProcessingException e) {
      throw new RuntimeException("Failed to serialize json object:", e);
    }
  }

  public static boolean checkFilesetVersionNeedUpdate(
      FilesetVersionPO oldFilesetVersionPO, FilesetEntity newFileset) {
    if (!StringUtils.equals(oldFilesetVersionPO.getFilesetComment(), newFileset.comment())
        || !StringUtils.equals(
            oldFilesetVersionPO.getStorageLocation(), newFileset.storageLocation())) {
      return true;
    }

    try {
      Map<String, String> oldProperties =
          JsonUtils.anyFieldMapper().readValue(oldFilesetVersionPO.getProperties(), Map.class);
      if (oldProperties == null) {
        return newFileset.properties() != null;
      }
      return !oldProperties.equals(newFileset.properties());
    } catch (JsonProcessingException e) {
      throw new RuntimeException("Failed to deserialize json object:", e);
    }
  }

  /**
   * Convert {@link FilesetPO} to {@link FilesetEntity}
   *
   * @param filesetPO FilesetPO object to be converted
   * @param namespace Namespace object to be associated with the fileset
   * @return FilesetEntity object from FilesetPO object
   */
  public static FilesetEntity fromFilesetPO(FilesetPO filesetPO, Namespace namespace) {
    try {
      return FilesetEntity.builder()
          .withId(filesetPO.getFilesetId())
          .withName(filesetPO.getFilesetName())
          .withNamespace(namespace)
          .withComment(filesetPO.getFilesetVersionPO().getFilesetComment())
          .withFilesetType(Fileset.Type.valueOf(filesetPO.getType()))
          .withStorageLocation(filesetPO.getFilesetVersionPO().getStorageLocation())
          .withProperties(
              JsonUtils.anyFieldMapper()
                  .readValue(filesetPO.getFilesetVersionPO().getProperties(), Map.class))
          .withAuditInfo(
              JsonUtils.anyFieldMapper().readValue(filesetPO.getAuditInfo(), AuditInfo.class))
          .build();
    } catch (JsonProcessingException e) {
      throw new RuntimeException("Failed to deserialize json object:", e);
    }
  }

  public static TopicEntity fromTopicPO(TopicPO topicPO, Namespace namespace) {
    try {
      return TopicEntity.builder()
          .withId(topicPO.getTopicId())
          .withName(topicPO.getTopicName())
          .withNamespace(namespace)
          .withComment(topicPO.getComment())
          .withProperties(JsonUtils.anyFieldMapper().readValue(topicPO.getProperties(), Map.class))
          .withAuditInfo(
              JsonUtils.anyFieldMapper().readValue(topicPO.getAuditInfo(), AuditInfo.class))
          .build();
    } catch (JsonProcessingException e) {
      throw new RuntimeException("Failed to deserialize json object:", e);
    }
  }

  /**
   * Convert list of {@link FilesetPO} to list of {@link FilesetEntity}
   *
   * @param filesetPOs list of FilesetPO objects
   * @param namespace Namespace object to be associated with the fileset
   * @return list of FilesetEntity objects from list of FilesetPO objects
   */
  public static List<FilesetEntity> fromFilesetPOs(
      List<FilesetPO> filesetPOs, Namespace namespace) {
    return filesetPOs.stream()
        .map(filesetPO -> POConverters.fromFilesetPO(filesetPO, namespace))
        .collect(Collectors.toList());
  }

  public static List<TopicEntity> fromTopicPOs(List<TopicPO> topicPOs, Namespace namespace) {
    return topicPOs.stream()
        .map(topicPO -> POConverters.fromTopicPO(topicPO, namespace))
        .collect(Collectors.toList());
  }

  public static TopicPO initializeTopicPOWithVersion(
      TopicEntity topicEntity, TopicPO.Builder builder) {
    try {
      return builder
          .withTopicId(topicEntity.id())
          .withTopicName(topicEntity.name())
          .withComment(topicEntity.comment())
          .withProperties(JsonUtils.anyFieldMapper().writeValueAsString(topicEntity.properties()))
          .withAuditInfo(JsonUtils.anyFieldMapper().writeValueAsString(topicEntity.auditInfo()))
          .withCurrentVersion(INIT_VERSION)
          .withLastVersion(INIT_VERSION)
          .withDeletedAt(DEFAULT_DELETED_AT)
          .build();
    } catch (JsonProcessingException e) {
      throw new RuntimeException("Failed to serialize json object:", e);
    }
  }

  public static TopicPO updateTopicPOWithVersion(TopicPO oldTopicPO, TopicEntity newEntity) {
    Long lastVersion = oldTopicPO.getLastVersion();
    // Will set the version to the last version + 1 when having some fields need be multiple version
    Long nextVersion = lastVersion;
    try {
      return TopicPO.builder()
          .withTopicId(oldTopicPO.getTopicId())
          .withTopicName(newEntity.name())
          .withMetalakeId(oldTopicPO.getMetalakeId())
          .withCatalogId(oldTopicPO.getCatalogId())
          .withSchemaId(oldTopicPO.getSchemaId())
          .withComment(newEntity.comment())
          .withProperties(JsonUtils.anyFieldMapper().writeValueAsString(newEntity.properties()))
          .withAuditInfo(JsonUtils.anyFieldMapper().writeValueAsString(newEntity.auditInfo()))
          .withCurrentVersion(nextVersion)
          .withLastVersion(nextVersion)
          .withDeletedAt(DEFAULT_DELETED_AT)
          .build();
    } catch (JsonProcessingException e) {
      throw new RuntimeException("Failed to serialize json object:", e);
    }
  }

  /**
   * Initialize UserPO
   *
   * @param userEntity UserEntity object
   * @return UserPO object with version initialized
   */
  public static UserPO initializeUserPOWithVersion(UserEntity userEntity, UserPO.Builder builder) {
    try {
      return builder
          .withUserId(userEntity.id())
          .withUserName(userEntity.name())
          .withAuditInfo(JsonUtils.anyFieldMapper().writeValueAsString(userEntity.auditInfo()))
          .withCurrentVersion(INIT_VERSION)
          .withLastVersion(INIT_VERSION)
          .withDeletedAt(DEFAULT_DELETED_AT)
          .build();
    } catch (JsonProcessingException e) {
      throw new RuntimeException("Failed to serialize json object:", e);
    }
  }

  /**
   * Update UserPO version
   *
   * @param oldUserPO the old UserPO object
   * @param newUser the new TableEntity object
   * @return UserPO object with updated version
   */
  public static UserPO updateUserPOWithVersion(UserPO oldUserPO, UserEntity newUser) {
    Long lastVersion = oldUserPO.getLastVersion();
    // TODO: set the version to the last version + 1 when having some fields need be multiple
    // version
    Long nextVersion = lastVersion;
    try {
      return UserPO.builder()
          .withUserId(oldUserPO.getUserId())
          .withUserName(newUser.name())
          .withMetalakeId(oldUserPO.getMetalakeId())
          .withCatalogId(oldUserPO.getCatalogId())
          .withSchemaId(oldUserPO.getSchemaId())
          .withAuditInfo(JsonUtils.anyFieldMapper().writeValueAsString(newUser.auditInfo()))
          .withCurrentVersion(nextVersion)
          .withLastVersion(nextVersion)
          .withDeletedAt(DEFAULT_DELETED_AT)
          .build();
    } catch (JsonProcessingException e) {
      throw new RuntimeException("Failed to serialize json object:", e);
    }
  }

  /**
   * Convert {@link UserPO} to {@link UserEntity}
   *
   * @param userPO UserPo object to be converted
   * @param rolePOs list of rolePO
   * @param namespace Namespace object to be associated with the user
   * @return UserEntity object from UserPO object
   */
  public static UserEntity fromUserPO(UserPO userPO, List<RolePO> rolePOs, Namespace namespace) {
    try {
      List<String> roleNames =
          rolePOs.stream().map(RolePO::getRoleName).collect(Collectors.toList());
      List<Long> roleIds = rolePOs.stream().map(RolePO::getRoleId).collect(Collectors.toList());

      UserEntity.Builder builder =
          UserEntity.builder()
              .withId(userPO.getUserId())
              .withName(userPO.getUserName())
              .withNamespace(namespace)
              .withAuditInfo(
                  JsonUtils.anyFieldMapper().readValue(userPO.getAuditInfo(), AuditInfo.class));
      if (!roleNames.isEmpty()) {
        builder.withRoleNames(roleNames);
      }
      if (!roleIds.isEmpty()) {
        builder.withRoleIds(roleIds);
      }
      return builder.build();
    } catch (JsonProcessingException e) {
      throw new RuntimeException("Failed to deserialize json object:", e);
    }
  }

  /**
   * Convert {@link GroupPO} to {@link GroupEntity}
   *
   * @param groupPO GroupPO object to be converted
   * @param rolePOs list of rolePO
   * @param namespace Namespace object to be associated with the group
   * @return GroupEntity object from GroupPO object
   */
  public static GroupEntity fromGroupPO(
      GroupPO groupPO, List<RolePO> rolePOs, Namespace namespace) {
    try {
      List<String> roleNames =
          rolePOs.stream().map(RolePO::getRoleName).collect(Collectors.toList());
      List<Long> roleIds = rolePOs.stream().map(RolePO::getRoleId).collect(Collectors.toList());

      GroupEntity.Builder builder =
          GroupEntity.builder()
              .withId(groupPO.getGroupId())
              .withName(groupPO.getGroupName())
              .withNamespace(namespace)
              .withAuditInfo(
                  JsonUtils.anyFieldMapper().readValue(groupPO.getAuditInfo(), AuditInfo.class));
      if (!roleNames.isEmpty()) {
        builder.withRoleNames(roleNames);
      }
      if (!roleIds.isEmpty()) {
        builder.withRoleIds(roleIds);
      }
      return builder.build();
    } catch (JsonProcessingException e) {
      throw new RuntimeException("Failed to deserialize json object:", e);
    }
  }

  /**
   * Initialize UserRoleRelPO
   *
   * @param userEntity UserEntity object
   * @param roleIds list of role ids
   * @return UserRoleRelPO object with version initialized
   */
  public static List<UserRoleRelPO> initializeUserRoleRelsPOWithVersion(
      UserEntity userEntity, List<Long> roleIds) {
    try {
      List<UserRoleRelPO> userRoleRelPOs = Lists.newArrayList();
      for (Long roleId : roleIds) {
        UserRoleRelPO roleRelPO =
            UserRoleRelPO.builder()
                .withUserId(userEntity.id())
                .withRoleId(roleId)
                .withAuditInfo(
                    JsonUtils.anyFieldMapper().writeValueAsString(userEntity.auditInfo()))
                .withCurrentVersion(INIT_VERSION)
                .withLastVersion(INIT_VERSION)
                .withDeletedAt(DEFAULT_DELETED_AT)
                .build();
        userRoleRelPOs.add(roleRelPO);
      }
      return userRoleRelPOs;
    } catch (JsonProcessingException e) {
      throw new RuntimeException("Failed to serialize json object:", e);
    }
  }

  /**
   * Initialize RolePO
   *
   * @param roleEntity RoleEntity object
   * @return RolePO object with version initialized
   */
  public static RolePO initializeRolePOWithVersion(RoleEntity roleEntity, RolePO.Builder builder) {
    try {
      return builder
          .withRoleId(roleEntity.id())
          .withRoleName(roleEntity.name())
          .withProperties(JsonUtils.anyFieldMapper().writeValueAsString(roleEntity.properties()))
          .withAuditInfo(JsonUtils.anyFieldMapper().writeValueAsString(roleEntity.auditInfo()))
          .withCurrentVersion(INIT_VERSION)
          .withLastVersion(INIT_VERSION)
          .withDeletedAt(DEFAULT_DELETED_AT)
          .build();
    } catch (JsonProcessingException e) {
      throw new RuntimeException("Failed to serialize json object:", e);
    }
  }

  /**
   * Initialize GroupPO
   *
   * @param groupEntity GroupEntity object
   * @return GroupPO object with version initialized
   */
  public static GroupPO initializeGroupPOWithVersion(
      GroupEntity groupEntity, GroupPO.Builder builder) {
    try {
      return builder
          .withGroupId(groupEntity.id())
          .withGroupName(groupEntity.name())
          .withAuditInfo(JsonUtils.anyFieldMapper().writeValueAsString(groupEntity.auditInfo()))
          .withCurrentVersion(INIT_VERSION)
          .withLastVersion(INIT_VERSION)
          .withDeletedAt(DEFAULT_DELETED_AT)
          .build();
    } catch (JsonProcessingException e) {
      throw new RuntimeException("Failed to serialize json object:", e);
    }
  }

  /**
   * Update GroupPO version
   *
   * @param oldGroupPO the old GroupPO object
   * @param newGroup the new GroupEntity object
   * @return GroupPO object with updated version
   */
  public static GroupPO updateGroupPOWithVersion(GroupPO oldGroupPO, GroupEntity newGroup) {
    Long lastVersion = oldGroupPO.getLastVersion();
    // TODO: set the version to the last version + 1 when having some fields need be multiple
    // version
    Long nextVersion = lastVersion;
    try {
      return GroupPO.builder()
          .withGroupId(oldGroupPO.getGroupId())
          .withGroupName(newGroup.name())
          .withMetalakeId(oldGroupPO.getMetalakeId())
          .withCatalogId(oldGroupPO.getCatalogId())
          .withSchemaId(oldGroupPO.getSchemaId())
          .withAuditInfo(JsonUtils.anyFieldMapper().writeValueAsString(newGroup.auditInfo()))
          .withCurrentVersion(nextVersion)
          .withLastVersion(nextVersion)
          .withDeletedAt(DEFAULT_DELETED_AT)
          .build();
    } catch (JsonProcessingException e) {
      throw new RuntimeException("Failed to serialize json object:", e);
    }
  }

  /**
   * Initialize GroupRoleRelPO
   *
   * @param groupEntity GroupEntity object
   * @param roleIds list of role ids
   * @return GroupRoleRelPO object with version initialized
   */
  public static List<GroupRoleRelPO> initializeGroupRoleRelsPOWithVersion(
      GroupEntity groupEntity, List<Long> roleIds) {
    try {
      List<GroupRoleRelPO> groupRoleRelPOS = Lists.newArrayList();
      for (Long roleId : roleIds) {
        GroupRoleRelPO roleRelPO =
            GroupRoleRelPO.builder()
                .withGroupId(groupEntity.id())
                .withRoleId(roleId)
                .withAuditInfo(
                    JsonUtils.anyFieldMapper().writeValueAsString(groupEntity.auditInfo()))
                .withCurrentVersion(INIT_VERSION)
                .withLastVersion(INIT_VERSION)
                .withDeletedAt(DEFAULT_DELETED_AT)
                .build();
        groupRoleRelPOS.add(roleRelPO);
      }
      return groupRoleRelPOS;
    } catch (JsonProcessingException e) {
      throw new RuntimeException("Failed to serialize json object:", e);
    }
  }

  public static SecurableObject fromSecurableObjectPO(
      String fullName, SecurableObjectPO securableObjectPO, MetadataObject.Type type) {
    try {
      List<String> privilegeNames =
          JsonUtils.anyFieldMapper().readValue(securableObjectPO.getPrivilegeNames(), List.class);
      List<String> privilegeConditions =
          JsonUtils.anyFieldMapper()
              .readValue(securableObjectPO.getPrivilegeConditions(), List.class);

      List<Privilege> privileges = Lists.newArrayList();
      for (int index = 0; index < privilegeNames.size(); index++) {
        if (Privilege.Condition.ALLOW.name().equals(privilegeConditions.get(index))) {
          privileges.add(Privileges.allow(privilegeNames.get(index)));
        } else {
          privileges.add(Privileges.deny(privilegeNames.get(index)));
        }
      }

      return SecurableObjects.parse(fullName, type, privileges);
    } catch (JsonProcessingException e) {
      throw new RuntimeException("Failed to deserialize json object:", e);
    }
  }

  public static RoleEntity fromRolePO(
      RolePO rolePO, List<SecurableObject> securableObjects, Namespace namespace) {
    try {
      return RoleEntity.builder()
          .withId(rolePO.getRoleId())
          .withName(rolePO.getRoleName())
          .withNamespace(namespace)
          .withProperties(JsonUtils.anyFieldMapper().readValue(rolePO.getProperties(), Map.class))
          .withSecurableObjects(securableObjects)
          .withAuditInfo(
              JsonUtils.anyFieldMapper().readValue(rolePO.getAuditInfo(), AuditInfo.class))
          .build();
    } catch (JsonProcessingException e) {
      throw new RuntimeException("Failed to deserialize json object:", e);
    }
  }

  public static SecurableObjectPO.Builder initializeSecurablePOBuilderWithVersion(
      long roleId, SecurableObject securableObject, String type) {
    try {
      SecurableObjectPO.Builder builder = SecurableObjectPO.builder();
      builder
          .withRoleId(roleId)
          .withType(type)
          .withPrivilegeConditions(
              JsonUtils.anyFieldMapper()
                  .writeValueAsString(
                      securableObject.privileges().stream()
                          .map(Privilege::condition)
                          .map(Privilege.Condition::name)
                          .collect(Collectors.toList())))
          .withPrivilegeNames(
              JsonUtils.anyFieldMapper()
                  .writeValueAsString(
                      securableObject.privileges().stream()
                          .map(Privilege::name)
                          .map(Privilege.Name::name)
                          .collect(Collectors.toList())))
          .withCurrentVersion(INIT_VERSION)
          .withLastVersion(INIT_VERSION)
          .withDeletedAt(DEFAULT_DELETED_AT);

      return builder;
    } catch (JsonProcessingException e) {
      throw new RuntimeException("Failed to serialize json object:", e);
    }
  }

<<<<<<< HEAD
  /**
   * Initialize System CatalogPO
   *
   * @param metalakeId the metalake id
   * @return System CatalogPO object with version initialized
   */
  public static CatalogPO initializeSystemCatalogPO(Long metalakeId) {
    try {
      AuditInfo auditInfo =
          AuditInfo.builder().withCreator("system").withCreateTime(Instant.now()).build();

      return CatalogPO.builder()
          .withCatalogId(RandomIdGenerator.INSTANCE.nextId())
          .withCatalogName(Entity.SYSTEM_CATALOG_RESERVED_NAME)
          .withMetalakeId(metalakeId)
          .withType(Entity.SYSTEM_CATALOG_RESERVED_NAME)
          .withProvider(Entity.SYSTEM_CATALOG_RESERVED_NAME)
          .withCatalogComment("reserved system catalog")
          .withProperties(JsonUtils.anyFieldMapper().writeValueAsString(Maps.newHashMap()))
          .withAuditInfo(JsonUtils.anyFieldMapper().writeValueAsString(auditInfo))
          .withCurrentVersion(INIT_VERSION)
          .withLastVersion(INIT_VERSION)
          .withDeletedAt(DEFAULT_DELETED_AT)
          .build();
    } catch (JsonProcessingException e) {
      throw new RuntimeException("Failed to serialize json object:", e);
    }
  }

  /**
   * Initialize User SchemaPO
   *
   * @param metalakeId the metalake id
   * @param catalogId the catalog id
   * @return User SchemaPO object with version initialized
   */
  public static SchemaPO initializeUserSchemaPO(Long metalakeId, Long catalogId) {
    try {
      AuditInfo auditInfo =
          AuditInfo.builder().withCreator("system").withCreateTime(Instant.now()).build();

      return SchemaPO.builder()
          .withSchemaId(RandomIdGenerator.INSTANCE.nextId())
          .withSchemaName(Entity.USER_SCHEMA_NAME)
          .withMetalakeId(metalakeId)
          .withCatalogId(catalogId)
          .withSchemaComment("reserved user schema")
          .withProperties(JsonUtils.anyFieldMapper().writeValueAsString(Maps.newHashMap()))
          .withAuditInfo(JsonUtils.anyFieldMapper().writeValueAsString(auditInfo))
          .withCurrentVersion(INIT_VERSION)
          .withLastVersion(INIT_VERSION)
          .withDeletedAt(DEFAULT_DELETED_AT)
          .build();
    } catch (JsonProcessingException e) {
      throw new RuntimeException("Failed to serialize json object:", e);
    }
  }

  /**
   * Initialize Group SchemaPO
   *
   * @param metalakeId the metalake id
   * @return Group SchemaPO object with version initialized
   */
  public static SchemaPO initializeGroupSchemaPO(Long metalakeId, Long catalogId) {
    try {
      AuditInfo auditInfo =
          AuditInfo.builder().withCreator("system").withCreateTime(Instant.now()).build();

      return SchemaPO.builder()
          .withSchemaId(RandomIdGenerator.INSTANCE.nextId())
          .withSchemaName(Entity.GROUP_SCHEMA_NAME)
          .withMetalakeId(metalakeId)
          .withCatalogId(catalogId)
          .withSchemaComment("reserved group schema")
          .withProperties(JsonUtils.anyFieldMapper().writeValueAsString(Maps.newHashMap()))
          .withAuditInfo(JsonUtils.anyFieldMapper().writeValueAsString(auditInfo))
=======
  public static TagEntity fromTagPO(TagPO tagPO, Namespace namespace) {
    try {
      return TagEntity.builder()
          .withId(tagPO.getTagId())
          .withName(tagPO.getTagName())
          .withNamespace(namespace)
          .withComment(tagPO.getComment())
          .withProperties(JsonUtils.anyFieldMapper().readValue(tagPO.getProperties(), Map.class))
          .withAuditInfo(
              JsonUtils.anyFieldMapper().readValue(tagPO.getAuditInfo(), AuditInfo.class))
          .build();
    } catch (JsonProcessingException e) {
      throw new RuntimeException("Failed to deserialize json object:", e);
    }
  }

  public static TagPO initializeTagPOWithVersion(TagEntity tagEntity, TagPO.Builder builder) {
    try {
      return builder
          .withTagId(tagEntity.id())
          .withTagName(tagEntity.name())
          .withComment(tagEntity.comment())
          .withProperties(JsonUtils.anyFieldMapper().writeValueAsString(tagEntity.properties()))
          .withAuditInfo(JsonUtils.anyFieldMapper().writeValueAsString(tagEntity.auditInfo()))
>>>>>>> 04294623
          .withCurrentVersion(INIT_VERSION)
          .withLastVersion(INIT_VERSION)
          .withDeletedAt(DEFAULT_DELETED_AT)
          .build();
    } catch (JsonProcessingException e) {
      throw new RuntimeException("Failed to serialize json object:", e);
    }
  }

<<<<<<< HEAD
  /**
   * Initialize Role SchemaPO
   *
   * @param metalakeId the metalake id
   * @return Role SchemaPO object with version initialized
   */
  public static SchemaPO initializeRoleSchemaPO(Long metalakeId, Long catalogId) {
    try {
      AuditInfo auditInfo =
          AuditInfo.builder().withCreator("system").withCreateTime(Instant.now()).build();

      return SchemaPO.builder()
          .withSchemaId(RandomIdGenerator.INSTANCE.nextId())
          .withSchemaName(Entity.ROLE_SCHEMA_NAME)
          .withMetalakeId(metalakeId)
          .withCatalogId(catalogId)
          .withSchemaComment("reserved role schema")
          .withProperties(JsonUtils.anyFieldMapper().writeValueAsString(Maps.newHashMap()))
          .withAuditInfo(JsonUtils.anyFieldMapper().writeValueAsString(auditInfo))
          .withCurrentVersion(INIT_VERSION)
          .withLastVersion(INIT_VERSION)
=======
  public static TagPO updateTagPOWithVersion(TagPO oldTagPO, TagEntity newEntity) {
    Long lastVersion = oldTagPO.getLastVersion();
    // TODO: set the version to the last version + 1 when having some fields need be multiple
    // version
    Long nextVersion = lastVersion;
    try {
      return TagPO.builder()
          .withTagId(oldTagPO.getTagId())
          .withTagName(newEntity.name())
          .withMetalakeId(oldTagPO.getMetalakeId())
          .withComment(newEntity.comment())
          .withProperties(JsonUtils.anyFieldMapper().writeValueAsString(newEntity.properties()))
          .withAuditInfo(JsonUtils.anyFieldMapper().writeValueAsString(newEntity.auditInfo()))
          .withCurrentVersion(nextVersion)
          .withLastVersion(nextVersion)
>>>>>>> 04294623
          .withDeletedAt(DEFAULT_DELETED_AT)
          .build();
    } catch (JsonProcessingException e) {
      throw new RuntimeException("Failed to serialize json object:", e);
    }
  }
}<|MERGE_RESOLUTION|>--- conflicted
+++ resolved
@@ -969,7 +969,61 @@
     }
   }
 
-<<<<<<< HEAD
+  public static TagEntity fromTagPO(TagPO tagPO, Namespace namespace) {
+    try {
+      return TagEntity.builder()
+          .withId(tagPO.getTagId())
+          .withName(tagPO.getTagName())
+          .withNamespace(namespace)
+          .withComment(tagPO.getComment())
+          .withProperties(JsonUtils.anyFieldMapper().readValue(tagPO.getProperties(), Map.class))
+          .withAuditInfo(
+              JsonUtils.anyFieldMapper().readValue(tagPO.getAuditInfo(), AuditInfo.class))
+          .build();
+    } catch (JsonProcessingException e) {
+      throw new RuntimeException("Failed to deserialize json object:", e);
+    }
+  }
+
+  public static TagPO initializeTagPOWithVersion(TagEntity tagEntity, TagPO.Builder builder) {
+    try {
+      return builder
+          .withTagId(tagEntity.id())
+          .withTagName(tagEntity.name())
+          .withComment(tagEntity.comment())
+          .withProperties(JsonUtils.anyFieldMapper().writeValueAsString(tagEntity.properties()))
+          .withAuditInfo(JsonUtils.anyFieldMapper().writeValueAsString(tagEntity.auditInfo()))
+          .withCurrentVersion(INIT_VERSION)
+          .withLastVersion(INIT_VERSION)
+          .withDeletedAt(DEFAULT_DELETED_AT)
+          .build();
+    } catch (JsonProcessingException e) {
+      throw new RuntimeException("Failed to serialize json object:", e);
+    }
+  }
+
+  public static TagPO updateTagPOWithVersion(TagPO oldTagPO, TagEntity newEntity) {
+    Long lastVersion = oldTagPO.getLastVersion();
+    // TODO: set the version to the last version + 1 when having some fields need be multiple
+    // version
+    Long nextVersion = lastVersion;
+    try {
+      return TagPO.builder()
+          .withTagId(oldTagPO.getTagId())
+          .withTagName(newEntity.name())
+          .withMetalakeId(oldTagPO.getMetalakeId())
+          .withComment(newEntity.comment())
+          .withProperties(JsonUtils.anyFieldMapper().writeValueAsString(newEntity.properties()))
+          .withAuditInfo(JsonUtils.anyFieldMapper().writeValueAsString(newEntity.auditInfo()))
+          .withCurrentVersion(nextVersion)
+          .withLastVersion(nextVersion)
+          .withDeletedAt(DEFAULT_DELETED_AT)
+          .build();
+    } catch (JsonProcessingException e) {
+      throw new RuntimeException("Failed to serialize json object:", e);
+    }
+  }
+
   /**
    * Initialize System CatalogPO
    *
@@ -1047,42 +1101,15 @@
           .withSchemaComment("reserved group schema")
           .withProperties(JsonUtils.anyFieldMapper().writeValueAsString(Maps.newHashMap()))
           .withAuditInfo(JsonUtils.anyFieldMapper().writeValueAsString(auditInfo))
-=======
-  public static TagEntity fromTagPO(TagPO tagPO, Namespace namespace) {
-    try {
-      return TagEntity.builder()
-          .withId(tagPO.getTagId())
-          .withName(tagPO.getTagName())
-          .withNamespace(namespace)
-          .withComment(tagPO.getComment())
-          .withProperties(JsonUtils.anyFieldMapper().readValue(tagPO.getProperties(), Map.class))
-          .withAuditInfo(
-              JsonUtils.anyFieldMapper().readValue(tagPO.getAuditInfo(), AuditInfo.class))
-          .build();
-    } catch (JsonProcessingException e) {
-      throw new RuntimeException("Failed to deserialize json object:", e);
-    }
-  }
-
-  public static TagPO initializeTagPOWithVersion(TagEntity tagEntity, TagPO.Builder builder) {
-    try {
-      return builder
-          .withTagId(tagEntity.id())
-          .withTagName(tagEntity.name())
-          .withComment(tagEntity.comment())
-          .withProperties(JsonUtils.anyFieldMapper().writeValueAsString(tagEntity.properties()))
-          .withAuditInfo(JsonUtils.anyFieldMapper().writeValueAsString(tagEntity.auditInfo()))
->>>>>>> 04294623
-          .withCurrentVersion(INIT_VERSION)
-          .withLastVersion(INIT_VERSION)
-          .withDeletedAt(DEFAULT_DELETED_AT)
-          .build();
-    } catch (JsonProcessingException e) {
-      throw new RuntimeException("Failed to serialize json object:", e);
-    }
-  }
-
-<<<<<<< HEAD
+          .withCurrentVersion(INIT_VERSION)
+          .withLastVersion(INIT_VERSION)
+          .withDeletedAt(DEFAULT_DELETED_AT)
+          .build();
+    } catch (JsonProcessingException e) {
+      throw new RuntimeException("Failed to serialize json object:", e);
+    }
+  }
+
   /**
    * Initialize Role SchemaPO
    *
@@ -1104,23 +1131,6 @@
           .withAuditInfo(JsonUtils.anyFieldMapper().writeValueAsString(auditInfo))
           .withCurrentVersion(INIT_VERSION)
           .withLastVersion(INIT_VERSION)
-=======
-  public static TagPO updateTagPOWithVersion(TagPO oldTagPO, TagEntity newEntity) {
-    Long lastVersion = oldTagPO.getLastVersion();
-    // TODO: set the version to the last version + 1 when having some fields need be multiple
-    // version
-    Long nextVersion = lastVersion;
-    try {
-      return TagPO.builder()
-          .withTagId(oldTagPO.getTagId())
-          .withTagName(newEntity.name())
-          .withMetalakeId(oldTagPO.getMetalakeId())
-          .withComment(newEntity.comment())
-          .withProperties(JsonUtils.anyFieldMapper().writeValueAsString(newEntity.properties()))
-          .withAuditInfo(JsonUtils.anyFieldMapper().writeValueAsString(newEntity.auditInfo()))
-          .withCurrentVersion(nextVersion)
-          .withLastVersion(nextVersion)
->>>>>>> 04294623
           .withDeletedAt(DEFAULT_DELETED_AT)
           .build();
     } catch (JsonProcessingException e) {
