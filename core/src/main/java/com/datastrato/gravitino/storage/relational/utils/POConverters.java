--- conflicted
+++ resolved
@@ -325,15 +325,9 @@
           .withTableId(tableEntity.id())
           .withTableName(tableEntity.name())
           .withAuditInfo(JsonUtils.anyFieldMapper().writeValueAsString(tableEntity.auditInfo()))
-<<<<<<< HEAD
-          .withCurrentVersion(1L)
-          .withLastVersion(1L)
-          .withDeletedAt(0L)
-=======
           .withCurrentVersion(INIT_VERSION)
           .withLastVersion(INIT_VERSION)
           .withDeletedAt(DEFAULT_DELETED_AT)
->>>>>>> 49bacdf2
           .build();
     } catch (JsonProcessingException e) {
       throw new RuntimeException("Failed to serialize json object:", e);
@@ -361,11 +355,7 @@
           .withAuditInfo(JsonUtils.anyFieldMapper().writeValueAsString(newTable.auditInfo()))
           .withCurrentVersion(nextVersion)
           .withLastVersion(nextVersion)
-<<<<<<< HEAD
-          .withDeletedAt(0L)
-=======
-          .withDeletedAt(DEFAULT_DELETED_AT)
->>>>>>> 49bacdf2
+          .withDeletedAt(DEFAULT_DELETED_AT)
           .build();
     } catch (JsonProcessingException e) {
       throw new RuntimeException("Failed to serialize json object:", e);
@@ -377,11 +367,7 @@
    *
    * @param tablePO TablePO object to be converted
    * @param namespace Namespace object to be associated with the table
-<<<<<<< HEAD
    * @return TableEntity object from TablePO object
-=======
-   * @return TableEntity object from SchemaPO object
->>>>>>> 49bacdf2
    */
   public static TableEntity fromTablePO(TablePO tablePO, Namespace namespace) {
     try {
@@ -402,18 +388,13 @@
    *
    * @param tablePOs list of TablePO objects
    * @param namespace Namespace object to be associated with the table
-<<<<<<< HEAD
    * @return list of TableEntity objects from list of TablePO objects
-=======
-   * @return list of TableEntity objects from list of SchemaPO objects
->>>>>>> 49bacdf2
    */
   public static List<TableEntity> fromTablePOs(List<TablePO> tablePOs, Namespace namespace) {
     return tablePOs.stream()
         .map(tablePO -> POConverters.fromTablePO(tablePO, namespace))
         .collect(Collectors.toList());
   }
-<<<<<<< HEAD
 
   /**
    * Initialize FilesetPO
@@ -430,21 +411,21 @@
               .withCatalogId(builder.getFilesetCatalogId())
               .withSchemaId(builder.getFilesetSchemaId())
               .withFilesetId(filesetEntity.id())
-              .withVersion(1L)
+              .withVersion(INIT_VERSION)
               .withFilesetComment(filesetEntity.comment())
               .withStorageLocation(filesetEntity.storageLocation())
               .withProperties(
                   JsonUtils.anyFieldMapper().writeValueAsString(filesetEntity.properties()))
-              .withDeletedAt(0L)
+              .withDeletedAt(DEFAULT_DELETED_AT)
               .build();
       return builder
           .withFilesetId(filesetEntity.id())
           .withFilesetName(filesetEntity.name())
           .withType(filesetEntity.filesetType().name())
           .withAuditInfo(JsonUtils.anyFieldMapper().writeValueAsString(filesetEntity.auditInfo()))
-          .withCurrentVersion(1L)
-          .withLastVersion(1L)
-          .withDeletedAt(0L)
+          .withCurrentVersion(INIT_VERSION)
+          .withLastVersion(INIT_VERSION)
+          .withDeletedAt(DEFAULT_DELETED_AT)
           .withFilesetVersionPO(filesetVersionPO)
           .build();
     } catch (JsonProcessingException e) {
@@ -480,7 +461,7 @@
                 .withStorageLocation(newFileset.storageLocation())
                 .withProperties(
                     JsonUtils.anyFieldMapper().writeValueAsString(newFileset.properties()))
-                .withDeletedAt(0L)
+                .withDeletedAt(DEFAULT_DELETED_AT)
                 .build();
       } else {
         currentVersion = oldFilesetPO.getCurrentVersion();
@@ -496,7 +477,7 @@
           .withAuditInfo(JsonUtils.anyFieldMapper().writeValueAsString(newFileset.auditInfo()))
           .withCurrentVersion(currentVersion)
           .withLastVersion(lastVersion)
-          .withDeletedAt(0L)
+          .withDeletedAt(DEFAULT_DELETED_AT)
           .withFilesetVersionPO(newFilesetVersionPO)
           .build();
     } catch (JsonProcessingException e) {
@@ -560,6 +541,4 @@
         .map(filesetPO -> POConverters.fromFilesetPO(filesetPO, namespace))
         .collect(Collectors.toList());
   }
-=======
->>>>>>> 49bacdf2
 }