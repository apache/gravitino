--- conflicted
+++ resolved
@@ -183,7 +183,6 @@
             () ->
                 SessionUtils.doWithoutCommit(
                     UserMetaMapper.class,
-<<<<<<< HEAD
                     mapper -> mapper.softDeleteUserMetasByMetalakeId(metalakeId)),
             () ->
                 SessionUtils.doWithoutCommit(
@@ -197,9 +196,6 @@
                 SessionUtils.doWithoutCommit(
                     RoleMetaMapper.class,
                     mapper -> mapper.softDeleteRoleMetasByMetalakeId(metalakeId)));
-=======
-                    mapper -> mapper.softDeleteUserMetasByMetalakeId(metalakeId)));
->>>>>>> 6d598bc2
       } else {
         List<CatalogEntity> catalogEntities =
             CatalogMetaService.getInstance()
@@ -220,7 +216,6 @@
             () ->
                 SessionUtils.doWithoutCommit(
                     UserMetaMapper.class,
-<<<<<<< HEAD
                     mapper -> mapper.softDeleteUserMetasByMetalakeId(metalakeId)),
             () ->
                 SessionUtils.doWithoutCommit(
@@ -234,9 +229,6 @@
                 SessionUtils.doWithoutCommit(
                     RoleMetaMapper.class,
                     mapper -> mapper.softDeleteRoleMetasByMetalakeId(metalakeId)));
-=======
-                    mapper -> mapper.softDeleteUserMetasByMetalakeId(metalakeId)));
->>>>>>> 6d598bc2
       }
     }
     return true;
