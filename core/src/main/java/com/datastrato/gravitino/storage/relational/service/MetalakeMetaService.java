/*
 * Licensed to the Apache Software Foundation (ASF) under one
 * or more contributor license agreements.  See the NOTICE file
 * distributed with this work for additional information
 * regarding copyright ownership.  The ASF licenses this file
 * to you under the Apache License, Version 2.0 (the
 * "License"); you may not use this file except in compliance
 * with the License.  You may obtain a copy of the License at
 *
 *  http://www.apache.org/licenses/LICENSE-2.0
 *
 * Unless required by applicable law or agreed to in writing,
 * software distributed under the License is distributed on an
 * "AS IS" BASIS, WITHOUT WARRANTIES OR CONDITIONS OF ANY
 * KIND, either express or implied.  See the License for the
 * specific language governing permissions and limitations
 * under the License.
 */

package com.datastrato.gravitino.storage.relational.service;

import com.datastrato.gravitino.Entity;
import com.datastrato.gravitino.HasIdentifier;
import com.datastrato.gravitino.NameIdentifier;
import com.datastrato.gravitino.exceptions.NoSuchEntityException;
import com.datastrato.gravitino.exceptions.NonEmptyEntityException;
import com.datastrato.gravitino.meta.BaseMetalake;
import com.datastrato.gravitino.meta.CatalogEntity;
import com.datastrato.gravitino.storage.relational.mapper.CatalogMetaMapper;
import com.datastrato.gravitino.storage.relational.mapper.FilesetMetaMapper;
import com.datastrato.gravitino.storage.relational.mapper.FilesetVersionMapper;
import com.datastrato.gravitino.storage.relational.mapper.GroupMetaMapper;
import com.datastrato.gravitino.storage.relational.mapper.GroupRoleRelMapper;
import com.datastrato.gravitino.storage.relational.mapper.MetalakeMetaMapper;
import com.datastrato.gravitino.storage.relational.mapper.RoleMetaMapper;
import com.datastrato.gravitino.storage.relational.mapper.SchemaMetaMapper;
import com.datastrato.gravitino.storage.relational.mapper.SecurableObjectMapper;
import com.datastrato.gravitino.storage.relational.mapper.TableMetaMapper;
import com.datastrato.gravitino.storage.relational.mapper.TagMetaMapper;
import com.datastrato.gravitino.storage.relational.mapper.TagMetadataObjectRelMapper;
import com.datastrato.gravitino.storage.relational.mapper.TopicMetaMapper;
import com.datastrato.gravitino.storage.relational.mapper.UserMetaMapper;
import com.datastrato.gravitino.storage.relational.mapper.UserRoleRelMapper;
import com.datastrato.gravitino.storage.relational.po.CatalogPO;
import com.datastrato.gravitino.storage.relational.po.MetalakePO;
import com.datastrato.gravitino.storage.relational.po.SchemaPO;
import com.datastrato.gravitino.storage.relational.utils.ExceptionUtils;
import com.datastrato.gravitino.storage.relational.utils.POConverters;
import com.datastrato.gravitino.storage.relational.utils.SessionUtils;
import com.datastrato.gravitino.utils.NameIdentifierUtil;
import com.datastrato.gravitino.utils.NamespaceUtil;
import com.google.common.base.Preconditions;
import java.io.IOException;
import java.util.List;
import java.util.Objects;
import java.util.function.Function;

/**
 * The service class for metalake metadata. It provides the basic database operations for metalake.
 */
public class MetalakeMetaService {
  private static final MetalakeMetaService INSTANCE = new MetalakeMetaService();

  public static MetalakeMetaService getInstance() {
    return INSTANCE;
  }

  private MetalakeMetaService() {}

  public List<BaseMetalake> listMetalakes() {
    List<MetalakePO> metalakePOS =
        SessionUtils.getWithoutCommit(
            MetalakeMetaMapper.class, MetalakeMetaMapper::listMetalakePOs);
    return POConverters.fromMetalakePOs(metalakePOS);
  }

  public Long getMetalakeIdByName(String metalakeName) {
    Long metalakeId =
        SessionUtils.getWithoutCommit(
            MetalakeMetaMapper.class, mapper -> mapper.selectMetalakeIdMetaByName(metalakeName));
    if (metalakeId == null) {
      throw new NoSuchEntityException(
          NoSuchEntityException.NO_SUCH_ENTITY_MESSAGE,
          Entity.EntityType.METALAKE.name().toLowerCase(),
          metalakeName);
    }
    return metalakeId;
  }

  public BaseMetalake getMetalakeByIdentifier(NameIdentifier ident) {
    NameIdentifierUtil.checkMetalake(ident);
    MetalakePO metalakePO =
        SessionUtils.getWithoutCommit(
            MetalakeMetaMapper.class, mapper -> mapper.selectMetalakeMetaByName(ident.name()));
    if (metalakePO == null) {
      throw new NoSuchEntityException(
          NoSuchEntityException.NO_SUCH_ENTITY_MESSAGE,
          Entity.EntityType.METALAKE.name().toLowerCase(),
          ident.toString());
    }
    return POConverters.fromMetalakePO(metalakePO);
  }

  // Metalake may be deleted, so the MetalakePO may be null.
  public MetalakePO getMetalakePOById(Long id) {
    MetalakePO metalakePO =
        SessionUtils.getWithoutCommit(
            MetalakeMetaMapper.class, mapper -> mapper.selectMetalakeMetaById(id));
    return metalakePO;
  }

  public void insertMetalake(BaseMetalake baseMetalake, boolean overwrite) throws IOException {
    try {
      NameIdentifierUtil.checkMetalake(baseMetalake.nameIdentifier());

      CatalogPO systemCatalogPO = POConverters.initializeSystemCatalogPO(baseMetalake.id());
      SchemaPO userSchemaPO =
          POConverters.initializeUserSchemaPO(baseMetalake.id(), systemCatalogPO.getCatalogId());
      SchemaPO groupSchemaPO =
          POConverters.initializeGroupSchemaPO(baseMetalake.id(), systemCatalogPO.getCatalogId());
      SchemaPO roleSchemaPO =
          POConverters.initializeRoleSchemaPO(baseMetalake.id(), systemCatalogPO.getCatalogId());
      SessionUtils.doMultipleWithCommit(
          () ->
              SessionUtils.doWithoutCommit(
                  MetalakeMetaMapper.class,
                  mapper -> {
                    MetalakePO po = POConverters.initializeMetalakePOWithVersion(baseMetalake);
                    if (overwrite) {
                      mapper.insertMetalakeMetaOnDuplicateKeyUpdate(po);
                    } else {
                      mapper.insertMetalakeMeta(po);
                    }
                  }),
          () ->
              SessionUtils.doWithoutCommit(
                  CatalogMetaMapper.class,
                  mapper -> {
                    if (overwrite) {
                      mapper.insertCatalogMetaOnDuplicateKeyUpdate(systemCatalogPO);
                    } else {
                      mapper.insertCatalogMeta(systemCatalogPO);
                    }
                  }),
          () ->
              SessionUtils.doWithoutCommit(
                  SchemaMetaMapper.class,
                  mapper -> {
                    if (overwrite) {
                      mapper.insertSchemaMetaOnDuplicateKeyUpdate(userSchemaPO);
                    } else {
                      mapper.insertSchemaMeta(userSchemaPO);
                    }
                  }),
          () ->
              SessionUtils.doWithoutCommit(
                  SchemaMetaMapper.class,
                  mapper -> {
                    if (overwrite) {
                      mapper.insertSchemaMetaOnDuplicateKeyUpdate(groupSchemaPO);
                    } else {
                      mapper.insertSchemaMeta(groupSchemaPO);
                    }
                  }),
          () ->
              SessionUtils.doWithoutCommit(
                  SchemaMetaMapper.class,
                  mapper -> {
                    if (overwrite) {
                      mapper.insertSchemaMetaOnDuplicateKeyUpdate(roleSchemaPO);
                    } else {
                      mapper.insertSchemaMeta(roleSchemaPO);
                    }
                  }));
    } catch (RuntimeException re) {
      ExceptionUtils.checkSQLException(
          re, Entity.EntityType.METALAKE, baseMetalake.nameIdentifier().toString());
      throw re;
    }
  }

  public <E extends Entity & HasIdentifier> BaseMetalake updateMetalake(
      NameIdentifier ident, Function<E, E> updater) throws IOException {
    NameIdentifierUtil.checkMetalake(ident);
    MetalakePO oldMetalakePO =
        SessionUtils.getWithoutCommit(
            MetalakeMetaMapper.class, mapper -> mapper.selectMetalakeMetaByName(ident.name()));
    if (oldMetalakePO == null) {
      throw new NoSuchEntityException(
          NoSuchEntityException.NO_SUCH_ENTITY_MESSAGE,
          Entity.EntityType.METALAKE.name().toLowerCase(),
          ident.toString());
    }

    BaseMetalake oldMetalakeEntity = POConverters.fromMetalakePO(oldMetalakePO);
    BaseMetalake newMetalakeEntity = (BaseMetalake) updater.apply((E) oldMetalakeEntity);
    Preconditions.checkArgument(
        Objects.equals(oldMetalakeEntity.id(), newMetalakeEntity.id()),
        "The updated metalake entity id: %s should be same with the metalake entity id before: %s",
        newMetalakeEntity.id(),
        oldMetalakeEntity.id());
    MetalakePO newMetalakePO =
        POConverters.updateMetalakePOWithVersion(oldMetalakePO, newMetalakeEntity);
    Integer updateResult;
    try {
      updateResult =
          SessionUtils.doWithCommitAndFetchResult(
              MetalakeMetaMapper.class,
              mapper -> mapper.updateMetalakeMeta(newMetalakePO, oldMetalakePO));
    } catch (RuntimeException re) {
      ExceptionUtils.checkSQLException(
          re, Entity.EntityType.METALAKE, newMetalakeEntity.nameIdentifier().toString());
      throw re;
    }

    if (updateResult > 0) {
      return newMetalakeEntity;
    } else {
      throw new IOException("Failed to update the entity: " + ident);
    }
  }

  public boolean deleteMetalake(NameIdentifier ident, boolean cascade) {
    NameIdentifierUtil.checkMetalake(ident);
    Long metalakeId = getMetalakeIdByName(ident.name());
    if (metalakeId != null) {
      if (cascade) {
        SessionUtils.doMultipleWithCommit(
            () ->
                SessionUtils.doWithoutCommit(
                    MetalakeMetaMapper.class,
                    mapper -> mapper.softDeleteMetalakeMetaByMetalakeId(metalakeId)),
            () ->
                SessionUtils.doWithoutCommit(
                    CatalogMetaMapper.class,
                    mapper -> mapper.softDeleteCatalogMetasByMetalakeId(metalakeId)),
            () ->
                SessionUtils.doWithoutCommit(
                    SchemaMetaMapper.class,
                    mapper -> mapper.softDeleteSchemaMetasByMetalakeId(metalakeId)),
            () ->
                SessionUtils.doWithoutCommit(
                    TableMetaMapper.class,
                    mapper -> mapper.softDeleteTableMetasByMetalakeId(metalakeId)),
            () ->
                SessionUtils.doWithoutCommit(
                    FilesetMetaMapper.class,
                    mapper -> mapper.softDeleteFilesetMetasByMetalakeId(metalakeId)),
            () ->
                SessionUtils.doWithoutCommit(
                    FilesetVersionMapper.class,
                    mapper -> mapper.softDeleteFilesetVersionsByMetalakeId(metalakeId)),
            () ->
                SessionUtils.doWithoutCommit(
                    TopicMetaMapper.class,
                    mapper -> mapper.softDeleteTopicMetasByMetalakeId(metalakeId)),
            () ->
                SessionUtils.doWithoutCommit(
                    UserRoleRelMapper.class,
                    mapper -> mapper.softDeleteUserRoleRelByMetalakeId(metalakeId)),
            () ->
                SessionUtils.doWithoutCommit(
                    UserMetaMapper.class,
                    mapper -> mapper.softDeleteUserMetasByMetalakeId(metalakeId)),
            () ->
                SessionUtils.doWithoutCommit(
                    GroupRoleRelMapper.class,
                    mapper -> mapper.softDeleteGroupRoleRelByMetalakeId(metalakeId)),
            () ->
                SessionUtils.doWithoutCommit(
                    GroupMetaMapper.class,
                    mapper -> mapper.softDeleteGroupMetasByMetalakeId(metalakeId)),
            () ->
                SessionUtils.doWithoutCommit(
                    RoleMetaMapper.class,
                    mapper -> mapper.softDeleteRoleMetasByMetalakeId(metalakeId)),
            () ->
                SessionUtils.doWithoutCommit(
                    SecurableObjectMapper.class,
                    mapper -> mapper.softDeleteRoleMetasByMetalakeId(metalakeId)),
            () ->
                SessionUtils.doWithoutCommit(
                    TagMetaMapper.class,
                    mapper -> mapper.softDeleteTagMetasByMetalakeId(metalakeId)),
            () ->
                SessionUtils.doWithoutCommit(
                    TagMetadataObjectRelMapper.class,
                    mapper -> mapper.softDeleteTagMetadataObjectRelsByMetalakeId(metalakeId)));
      } else {
        List<CatalogEntity> catalogEntities =
            CatalogMetaService.getInstance()
                .listCatalogsByNamespace(NamespaceUtil.ofCatalog(ident.name()));
        if (!catalogEntities.isEmpty()) {
          throw new NonEmptyEntityException(
              "Entity %s has sub-entities, you should remove sub-entities first", ident);
        }

        Long systemCatalogId =
            SessionUtils.getWithoutCommit(
                CatalogMetaMapper.class,
                mapper ->
                    mapper.selectCatalogIdByMetalakeIdAndName(
                        metalakeId, Entity.SYSTEM_CATALOG_RESERVED_NAME));
        SessionUtils.doMultipleWithCommit(
            () ->
                SessionUtils.doWithoutCommit(
                    MetalakeMetaMapper.class,
                    mapper -> mapper.softDeleteMetalakeMetaByMetalakeId(metalakeId)),
            () ->
                SessionUtils.doWithoutCommit(
                    UserRoleRelMapper.class,
                    mapper -> mapper.softDeleteUserRoleRelByMetalakeId(metalakeId)),
            () ->
                SessionUtils.doWithoutCommit(
                    UserMetaMapper.class,
                    mapper -> mapper.softDeleteUserMetasByMetalakeId(metalakeId)),
            () ->
                SessionUtils.doWithoutCommit(
                    GroupRoleRelMapper.class,
                    mapper -> mapper.softDeleteGroupRoleRelByMetalakeId(metalakeId)),
            () ->
                SessionUtils.doWithoutCommit(
                    GroupMetaMapper.class,
                    mapper -> mapper.softDeleteGroupMetasByMetalakeId(metalakeId)),
            () ->
                SessionUtils.doWithoutCommit(
                    RoleMetaMapper.class,
                    mapper -> mapper.softDeleteRoleMetasByMetalakeId(metalakeId)),
            () ->
                SessionUtils.doWithoutCommit(
                    SecurableObjectMapper.class,
                    mapper -> mapper.softDeleteRoleMetasByMetalakeId(metalakeId)),
            () ->
                SessionUtils.doWithoutCommit(
<<<<<<< HEAD
                    CatalogMetaMapper.class,
                    mapper -> {
                      if (systemCatalogId != null) {
                        mapper.softDeleteCatalogMetasByCatalogId(systemCatalogId);
                      }
                    }),
            () ->
                SessionUtils.doWithoutCommit(
                    SchemaMetaMapper.class,
                    mapper -> {
                      if (systemCatalogId == null) {
                        return;
                      }
                      Long userSchemaId =
                          mapper.selectSchemaIdByCatalogIdAndName(
                              systemCatalogId, Entity.USER_SCHEMA_NAME);
                      if (userSchemaId != null) {
                        mapper.softDeleteSchemaMetasBySchemaId(userSchemaId);
                      }
                    }),
            () ->
                SessionUtils.doWithoutCommit(
                    SchemaMetaMapper.class,
                    mapper -> {
                      if (systemCatalogId == null) {
                        return;
                      }
                      Long groupSchemaId =
                          mapper.selectSchemaIdByCatalogIdAndName(
                              systemCatalogId, Entity.GROUP_SCHEMA_NAME);
                      if (groupSchemaId != null) {
                        mapper.softDeleteSchemaMetasBySchemaId(groupSchemaId);
                      }
                    }),
            () ->
                SessionUtils.doWithoutCommit(
                    SchemaMetaMapper.class,
                    mapper -> {
                      if (systemCatalogId == null) {
                        return;
                      }
                      Long roleSchemaId =
                          mapper.selectSchemaIdByCatalogIdAndName(
                              systemCatalogId, Entity.ROLE_SCHEMA_NAME);
                      if (roleSchemaId != null) {
                        mapper.softDeleteSchemaMetasBySchemaId(roleSchemaId);
                      }
                    }));
=======
                    TagMetaMapper.class,
                    mapper -> mapper.softDeleteTagMetasByMetalakeId(metalakeId)),
            () ->
                SessionUtils.doWithoutCommit(
                    TagMetadataObjectRelMapper.class,
                    mapper -> mapper.softDeleteTagMetadataObjectRelsByMetalakeId(metalakeId)));
>>>>>>> 04294623
      }
    }
    return true;
  }

  public int deleteMetalakeMetasByLegacyTimeline(Long legacyTimeline, int limit) {
    return SessionUtils.doWithCommitAndFetchResult(
        MetalakeMetaMapper.class,
        mapper -> {
          return mapper.deleteMetalakeMetasByLegacyTimeline(legacyTimeline, limit);
        });
  }
}<|MERGE_RESOLUTION|>--- conflicted
+++ resolved
@@ -332,7 +332,6 @@
                     mapper -> mapper.softDeleteRoleMetasByMetalakeId(metalakeId)),
             () ->
                 SessionUtils.doWithoutCommit(
-<<<<<<< HEAD
                     CatalogMetaMapper.class,
                     mapper -> {
                       if (systemCatalogId != null) {
@@ -380,15 +379,15 @@
                       if (roleSchemaId != null) {
                         mapper.softDeleteSchemaMetasBySchemaId(roleSchemaId);
                       }
-                    }));
-=======
+                    }),
+            () ->
+                SessionUtils.doWithoutCommit(
                     TagMetaMapper.class,
                     mapper -> mapper.softDeleteTagMetasByMetalakeId(metalakeId)),
             () ->
                 SessionUtils.doWithoutCommit(
                     TagMetadataObjectRelMapper.class,
                     mapper -> mapper.softDeleteTagMetadataObjectRelsByMetalakeId(metalakeId)));
->>>>>>> 04294623
       }
     }
     return true;
