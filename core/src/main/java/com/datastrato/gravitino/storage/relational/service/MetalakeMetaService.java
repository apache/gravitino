/*
 * Copyright 2024 Datastrato Pvt Ltd.
 * This software is licensed under the Apache License version 2.
 */

package com.datastrato.gravitino.storage.relational.service;

import com.datastrato.gravitino.Entity;
import com.datastrato.gravitino.HasIdentifier;
import com.datastrato.gravitino.NameIdentifier;
import com.datastrato.gravitino.Namespace;
import com.datastrato.gravitino.exceptions.NoSuchEntityException;
import com.datastrato.gravitino.exceptions.NonEmptyEntityException;
import com.datastrato.gravitino.meta.BaseMetalake;
import com.datastrato.gravitino.meta.CatalogEntity;
import com.datastrato.gravitino.storage.relational.mapper.CatalogMetaMapper;
import com.datastrato.gravitino.storage.relational.mapper.FilesetMetaMapper;
import com.datastrato.gravitino.storage.relational.mapper.FilesetVersionMapper;
import com.datastrato.gravitino.storage.relational.mapper.GroupMetaMapper;
import com.datastrato.gravitino.storage.relational.mapper.MetalakeMetaMapper;
import com.datastrato.gravitino.storage.relational.mapper.SchemaMetaMapper;
import com.datastrato.gravitino.storage.relational.mapper.TableMetaMapper;
import com.datastrato.gravitino.storage.relational.mapper.TopicMetaMapper;
import com.datastrato.gravitino.storage.relational.mapper.UserMetaMapper;
<<<<<<< HEAD
=======
import com.datastrato.gravitino.storage.relational.mapper.UserRoleRelMapper;
>>>>>>> 3a3c5717
import com.datastrato.gravitino.storage.relational.po.MetalakePO;
import com.datastrato.gravitino.storage.relational.utils.ExceptionUtils;
import com.datastrato.gravitino.storage.relational.utils.POConverters;
import com.datastrato.gravitino.storage.relational.utils.SessionUtils;
import com.google.common.base.Preconditions;
import java.io.IOException;
import java.util.List;
import java.util.Objects;
import java.util.function.Function;

/**
 * The service class for metalake metadata. It provides the basic database operations for metalake.
 */
public class MetalakeMetaService {
  private static final MetalakeMetaService INSTANCE = new MetalakeMetaService();

  public static MetalakeMetaService getInstance() {
    return INSTANCE;
  }

  private MetalakeMetaService() {}

  public List<BaseMetalake> listMetalakes() {
    List<MetalakePO> metalakePOS =
        SessionUtils.getWithoutCommit(
            MetalakeMetaMapper.class, MetalakeMetaMapper::listMetalakePOs);
    return POConverters.fromMetalakePOs(metalakePOS);
  }

  public Long getMetalakeIdByName(String metalakeName) {
    Long metalakeId =
        SessionUtils.getWithoutCommit(
            MetalakeMetaMapper.class, mapper -> mapper.selectMetalakeIdMetaByName(metalakeName));
    if (metalakeId == null) {
      throw new NoSuchEntityException(
          NoSuchEntityException.NO_SUCH_ENTITY_MESSAGE,
          Entity.EntityType.METALAKE.name().toLowerCase(),
          metalakeName);
    }
    return metalakeId;
  }

  public BaseMetalake getMetalakeByIdentifier(NameIdentifier ident) {
    NameIdentifier.checkMetalake(ident);
    MetalakePO metalakePO =
        SessionUtils.getWithoutCommit(
            MetalakeMetaMapper.class, mapper -> mapper.selectMetalakeMetaByName(ident.name()));
    if (metalakePO == null) {
      throw new NoSuchEntityException(
          NoSuchEntityException.NO_SUCH_ENTITY_MESSAGE,
          Entity.EntityType.METALAKE.name().toLowerCase(),
          ident.toString());
    }
    return POConverters.fromMetalakePO(metalakePO);
  }

  public void insertMetalake(BaseMetalake baseMetalake, boolean overwrite) {
    try {
      NameIdentifier.checkMetalake(baseMetalake.nameIdentifier());
      SessionUtils.doWithCommit(
          MetalakeMetaMapper.class,
          mapper -> {
            MetalakePO po = POConverters.initializeMetalakePOWithVersion(baseMetalake);
            if (overwrite) {
              mapper.insertMetalakeMetaOnDuplicateKeyUpdate(po);
            } else {
              mapper.insertMetalakeMeta(po);
            }
          });
    } catch (RuntimeException re) {
      ExceptionUtils.checkSQLException(
          re, Entity.EntityType.METALAKE, baseMetalake.nameIdentifier().toString());
      throw re;
    }
  }

  public <E extends Entity & HasIdentifier> BaseMetalake updateMetalake(
      NameIdentifier ident, Function<E, E> updater) throws IOException {
    NameIdentifier.checkMetalake(ident);
    MetalakePO oldMetalakePO =
        SessionUtils.getWithoutCommit(
            MetalakeMetaMapper.class, mapper -> mapper.selectMetalakeMetaByName(ident.name()));
    if (oldMetalakePO == null) {
      throw new NoSuchEntityException(
          NoSuchEntityException.NO_SUCH_ENTITY_MESSAGE,
          Entity.EntityType.METALAKE.name().toLowerCase(),
          ident.toString());
    }

    BaseMetalake oldMetalakeEntity = POConverters.fromMetalakePO(oldMetalakePO);
    BaseMetalake newMetalakeEntity = (BaseMetalake) updater.apply((E) oldMetalakeEntity);
    Preconditions.checkArgument(
        Objects.equals(oldMetalakeEntity.id(), newMetalakeEntity.id()),
        "The updated metalake entity id: %s should be same with the metalake entity id before: %s",
        newMetalakeEntity.id(),
        oldMetalakeEntity.id());
    MetalakePO newMetalakePO =
        POConverters.updateMetalakePOWithVersion(oldMetalakePO, newMetalakeEntity);
    Integer updateResult;
    try {
      updateResult =
          SessionUtils.doWithCommitAndFetchResult(
              MetalakeMetaMapper.class,
              mapper -> mapper.updateMetalakeMeta(newMetalakePO, oldMetalakePO));
    } catch (RuntimeException re) {
      ExceptionUtils.checkSQLException(
          re, Entity.EntityType.METALAKE, newMetalakeEntity.nameIdentifier().toString());
      throw re;
    }

    if (updateResult > 0) {
      return newMetalakeEntity;
    } else {
      throw new IOException("Failed to update the entity: " + ident);
    }
  }

  public boolean deleteMetalake(NameIdentifier ident, boolean cascade) {
    NameIdentifier.checkMetalake(ident);
    Long metalakeId = getMetalakeIdByName(ident.name());
    if (metalakeId != null) {
      if (cascade) {
        SessionUtils.doMultipleWithCommit(
            () ->
                SessionUtils.doWithoutCommit(
                    MetalakeMetaMapper.class,
                    mapper -> mapper.softDeleteMetalakeMetaByMetalakeId(metalakeId)),
            () ->
                SessionUtils.doWithoutCommit(
                    CatalogMetaMapper.class,
                    mapper -> mapper.softDeleteCatalogMetasByMetalakeId(metalakeId)),
            () ->
                SessionUtils.doWithoutCommit(
                    SchemaMetaMapper.class,
                    mapper -> mapper.softDeleteSchemaMetasByMetalakeId(metalakeId)),
            () ->
                SessionUtils.doWithoutCommit(
                    TableMetaMapper.class,
                    mapper -> mapper.softDeleteTableMetasByMetalakeId(metalakeId)),
            () ->
                SessionUtils.doWithoutCommit(
                    FilesetMetaMapper.class,
                    mapper -> mapper.softDeleteFilesetMetasByMetalakeId(metalakeId)),
            () ->
                SessionUtils.doWithoutCommit(
                    FilesetVersionMapper.class,
                    mapper -> mapper.softDeleteFilesetVersionsByMetalakeId(metalakeId)),
            () ->
                SessionUtils.doWithoutCommit(
                    TopicMetaMapper.class,
                    mapper -> mapper.softDeleteTopicMetasByMetalakeId(metalakeId)),
            () ->
                SessionUtils.doWithoutCommit(
<<<<<<< HEAD
                    UserMetaMapper.class,
                    mapper -> mapper.softDeleteUserMetasByMetalakeId(metalakeId)),
            () ->
                SessionUtils.doWithoutCommit(
                    GroupMetaMapper.class,
                    mapper -> mapper.softDeleteGroupMetasByMetalakeId(metalakeId)));
=======
                    UserRoleRelMapper.class,
                    mapper -> mapper.softDeleteUserRoleRelByMetalakeId(metalakeId)),
            () ->
                SessionUtils.doWithoutCommit(
                    UserMetaMapper.class,
                    mapper -> mapper.softDeleteUserMetasByMetalakeId(metalakeId)));
>>>>>>> 3a3c5717
      } else {
        List<CatalogEntity> catalogEntities =
            CatalogMetaService.getInstance()
                .listCatalogsByNamespace(Namespace.ofCatalog(ident.name()));
        if (!catalogEntities.isEmpty()) {
          throw new NonEmptyEntityException(
              "Entity %s has sub-entities, you should remove sub-entities first", ident);
        }
        SessionUtils.doMultipleWithCommit(
            () ->
                SessionUtils.doWithoutCommit(
                    MetalakeMetaMapper.class,
                    mapper -> mapper.softDeleteMetalakeMetaByMetalakeId(metalakeId)),
            () ->
                SessionUtils.doWithoutCommit(
                    UserRoleRelMapper.class,
                    mapper -> mapper.softDeleteUserRoleRelByMetalakeId(metalakeId)),
            () ->
                SessionUtils.doWithoutCommit(
                    UserMetaMapper.class,
                    mapper -> mapper.softDeleteUserMetasByMetalakeId(metalakeId)));
      }
    }
    return true;
  }
}<|MERGE_RESOLUTION|>--- conflicted
+++ resolved
@@ -22,10 +22,7 @@
 import com.datastrato.gravitino.storage.relational.mapper.TableMetaMapper;
 import com.datastrato.gravitino.storage.relational.mapper.TopicMetaMapper;
 import com.datastrato.gravitino.storage.relational.mapper.UserMetaMapper;
-<<<<<<< HEAD
-=======
 import com.datastrato.gravitino.storage.relational.mapper.UserRoleRelMapper;
->>>>>>> 3a3c5717
 import com.datastrato.gravitino.storage.relational.po.MetalakePO;
 import com.datastrato.gravitino.storage.relational.utils.ExceptionUtils;
 import com.datastrato.gravitino.storage.relational.utils.POConverters;
@@ -179,21 +176,16 @@
                     mapper -> mapper.softDeleteTopicMetasByMetalakeId(metalakeId)),
             () ->
                 SessionUtils.doWithoutCommit(
-<<<<<<< HEAD
+                    UserRoleRelMapper.class,
+                    mapper -> mapper.softDeleteUserRoleRelByMetalakeId(metalakeId)),
+            () ->
+                SessionUtils.doWithoutCommit(
                     UserMetaMapper.class,
                     mapper -> mapper.softDeleteUserMetasByMetalakeId(metalakeId)),
             () ->
                 SessionUtils.doWithoutCommit(
                     GroupMetaMapper.class,
                     mapper -> mapper.softDeleteGroupMetasByMetalakeId(metalakeId)));
-=======
-                    UserRoleRelMapper.class,
-                    mapper -> mapper.softDeleteUserRoleRelByMetalakeId(metalakeId)),
-            () ->
-                SessionUtils.doWithoutCommit(
-                    UserMetaMapper.class,
-                    mapper -> mapper.softDeleteUserMetasByMetalakeId(metalakeId)));
->>>>>>> 3a3c5717
       } else {
         List<CatalogEntity> catalogEntities =
             CatalogMetaService.getInstance()
