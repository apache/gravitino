--- conflicted
+++ resolved
@@ -14,6 +14,7 @@
 import com.datastrato.gravitino.meta.SchemaEntity;
 import com.datastrato.gravitino.storage.relational.mapper.CatalogMetaMapper;
 import com.datastrato.gravitino.storage.relational.mapper.SchemaMetaMapper;
+import com.datastrato.gravitino.storage.relational.mapper.TableMetaMapper;
 import com.datastrato.gravitino.storage.relational.po.CatalogPO;
 import com.datastrato.gravitino.storage.relational.utils.ExceptionUtils;
 import com.datastrato.gravitino.storage.relational.utils.POConverters;
@@ -163,10 +164,7 @@
         CommonMetaService.getInstance().getParentEntityIdByNamespace(identifier.namespace());
 
     Long catalogId = getCatalogIdByMetalakeIdAndName(metalakeId, catalogName);
-<<<<<<< HEAD
-=======
-
->>>>>>> 98119f37
+
     if (cascade) {
       SessionUtils.doMultipleWithCommit(
           () ->
@@ -177,6 +175,10 @@
               SessionUtils.doWithoutCommit(
                   SchemaMetaMapper.class,
                   mapper -> mapper.softDeleteSchemaMetasByCatalogId(catalogId)),
+          () ->
+              SessionUtils.doWithoutCommit(
+                  TableMetaMapper.class,
+                  mapper -> mapper.softDeleteTableMetasByCatalogId(catalogId)),
           () -> {
             // TODO We will cascade delete the metadata of sub-resources under the catalog
           });
