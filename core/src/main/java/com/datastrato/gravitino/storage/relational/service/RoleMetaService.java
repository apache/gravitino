--- conflicted
+++ resolved
@@ -145,15 +145,16 @@
     return true;
   }
 
-<<<<<<< HEAD
   public List<SecurableObjectPO> listSecurableObjectsByRoleId(Long roleId) {
     return SessionUtils.getWithoutCommit(
         SecurableObjectMapper.class, mapper -> mapper.listSecurableObjectsByRoleId(roleId));
-=======
+  }
+
   public int deleteRoleMetasByLegacyTimeLine(long legacyTimeLine, int limit) {
     int[] roleDeletedCount = new int[] {0};
     int[] userRoleRelDeletedCount = new int[] {0};
     int[] groupRoleRelDeletedCount = new int[] {0};
+    int[] securableObjectsCount = new int[] {0};
 
     SessionUtils.doMultipleWithCommit(
         () ->
@@ -171,9 +172,14 @@
                 SessionUtils.doWithoutCommitAndFetchResult(
                     GroupRoleRelMapper.class,
                     mapper ->
-                        mapper.deleteGroupRoleRelMetasByLegacyTimeLine(legacyTimeLine, limit)));
+                        mapper.deleteGroupRoleRelMetasByLegacyTimeLine(legacyTimeLine, limit)),
+        () ->
+            securableObjectsCount[0] =
+                SessionUtils.doWithoutCommitAndFetchResult(
+                    SecurableObjectMapper.class,
+                    mapper ->
+                        mapper.deleteSecurableObjectsByLegacyTimeLine(legacyTimeLine, limit)));
 
     return roleDeletedCount[0] + userRoleRelDeletedCount[0] + groupRoleRelDeletedCount[0];
->>>>>>> a8a26f8b
   }
 }