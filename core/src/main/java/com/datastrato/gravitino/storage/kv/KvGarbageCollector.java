--- conflicted
+++ resolved
@@ -44,7 +44,6 @@
   private final KvBackend kvBackend;
   private final Config config;
   private final EntityKeyEncoder<byte[]> entityKeyEncoder;
-<<<<<<< HEAD
   private static final byte[] LAST_COLLECT_COMMIT_ID_KEY =
       Bytes.concat(
           new byte[] {0x1D, 0x00, 0x03}, "last_collect_commit_id".getBytes(StandardCharsets.UTF_8));
@@ -54,9 +53,7 @@
   // [1, 100], then the second time we collect the data, the starting commit id will be 100 and so
   // on.
   private byte[] commitIdHasBeenCollected;
-=======
   private long frequencyInMinutes;
->>>>>>> 9128db0d
 
   private static final String TIME_STAMP_FORMAT = "yyyy-MM-dd HH:mm:ss.SSS";
 
