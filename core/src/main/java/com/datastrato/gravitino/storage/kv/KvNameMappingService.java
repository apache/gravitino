--- conflicted
+++ resolved
@@ -48,17 +48,11 @@
   @Override
   public Long getIdByName(String name) throws IOException {
     lock.readLock().lock();
-<<<<<<< HEAD
     try (TransactionalKvBackend transactionalKvBackend =
         new TransactionalKvBackendImpl(backend, txIdGenerator)) {
       transactionalKvBackend.begin();
-      byte[] nameByte = Bytes.concat(NAME_PREFIX, name.getBytes());
+      byte[] nameByte = Bytes.concat(NAME_PREFIX, name.getBytes(StandardCharsets.UTF_8));
       byte[] idByte = transactionalKvBackend.get(nameByte);
-=======
-    try {
-      byte[] nameByte = Bytes.concat(NAME_PREFIX, name.getBytes(StandardCharsets.UTF_8));
-      byte[] idByte = backend.get(nameByte);
->>>>>>> 13a4d51b
       return idByte == null ? null : ByteUtils.byteToLong(idByte);
     } finally {
       lock.readLock().unlock();
@@ -69,25 +63,14 @@
     byte[] nameByte = Bytes.concat(NAME_PREFIX, name.getBytes(StandardCharsets.UTF_8));
     long id = idGenerator.nextId();
     lock.writeLock().lock();
-<<<<<<< HEAD
     try (TransactionalKvBackendImpl kvTransactionManager =
         new TransactionalKvBackendImpl(backend, txIdGenerator)) {
       kvTransactionManager.begin();
       kvTransactionManager.put(nameByte, ByteUtils.longToByte(id), false);
       byte[] idByte = Bytes.concat(ID_PREFIX, ByteUtils.longToByte(id));
-      kvTransactionManager.put(idByte, name.getBytes(), false);
+      kvTransactionManager.put(idByte, name.getBytes(StandardCharsets.UTF_8), false);
       kvTransactionManager.commit();
       return id;
-=======
-    try {
-      return backend.executeInTransaction(
-          () -> {
-            backend.put(nameByte, ByteUtils.longToByte(id), false);
-            byte[] idByte = Bytes.concat(ID_PREFIX, ByteUtils.longToByte(id));
-            backend.put(idByte, name.getBytes(StandardCharsets.UTF_8), false);
-            return id;
-          });
->>>>>>> 13a4d51b
     } finally {
       lock.writeLock().unlock();
     }
@@ -96,11 +79,10 @@
   @Override
   public boolean updateName(String oldName, String newName) throws IOException {
     lock.writeLock().lock();
-<<<<<<< HEAD
     try (TransactionalKvBackendImpl kvTransactionManager =
         new TransactionalKvBackendImpl(backend, txIdGenerator)) {
       kvTransactionManager.begin();
-      byte[] nameByte = Bytes.concat(NAME_PREFIX, oldName.getBytes());
+      byte[] nameByte = Bytes.concat(NAME_PREFIX, oldName.getBytes(StandardCharsets.UTF_8));
       byte[] oldIdValue = kvTransactionManager.get(nameByte);
 
       // Old mapping has been deleted, no need to do it;
@@ -110,35 +92,12 @@
       // Delete old name --> id mapping
       kvTransactionManager.delete(nameByte);
 
-      kvTransactionManager.put(Bytes.concat(NAME_PREFIX, newName.getBytes()), oldIdValue, false);
-      kvTransactionManager.put(Bytes.concat(ID_PREFIX, oldIdValue), newName.getBytes(), true);
+      kvTransactionManager.put(
+          Bytes.concat(NAME_PREFIX, newName.getBytes(StandardCharsets.UTF_8)), oldIdValue, false);
+      kvTransactionManager.put(
+          Bytes.concat(ID_PREFIX, oldIdValue), newName.getBytes(StandardCharsets.UTF_8), true);
       kvTransactionManager.commit();
       return true;
-=======
-    try {
-      return backend.executeInTransaction(
-          () -> {
-            byte[] nameByte = Bytes.concat(NAME_PREFIX, oldName.getBytes(StandardCharsets.UTF_8));
-            byte[] oldIdValue = backend.get(nameByte);
-
-            // Old mapping has been deleted, no need to do it;
-            if (oldIdValue == null) {
-              return false;
-            }
-            // Delete old name --> id mapping
-            backend.delete(nameByte);
-
-            backend.put(
-                Bytes.concat(NAME_PREFIX, newName.getBytes(StandardCharsets.UTF_8)),
-                oldIdValue,
-                false);
-            backend.put(
-                Bytes.concat(ID_PREFIX, oldIdValue),
-                newName.getBytes(StandardCharsets.UTF_8),
-                true);
-            return true;
-          });
->>>>>>> 13a4d51b
     } finally {
       lock.writeLock().unlock();
     }
