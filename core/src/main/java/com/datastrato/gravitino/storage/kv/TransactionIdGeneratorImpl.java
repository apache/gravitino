/*
 * Copyright 2023 Datastrato.
 * This software is licensed under the Apache License version 2.
 */

package com.datastrato.gravitino.storage.kv;

import com.datastrato.gravitino.Config;
import com.datastrato.gravitino.Configs;
import com.datastrato.gravitino.storage.TransactionIdGenerator;
import com.datastrato.gravitino.utils.ByteUtils;
<<<<<<< HEAD
=======
import com.datastrato.gravitino.utils.Bytes;
import com.google.common.annotations.VisibleForTesting;
>>>>>>> 30ee246f
import com.google.common.util.concurrent.ThreadFactoryBuilder;
import java.io.IOException;
import java.nio.charset.StandardCharsets;
import java.util.concurrent.ScheduledExecutorService;
import java.util.concurrent.ScheduledThreadPoolExecutor;
import java.util.concurrent.TimeUnit;
import org.slf4j.Logger;
import org.slf4j.LoggerFactory;

public class TransactionIdGeneratorImpl implements TransactionIdGenerator {
  private static final Logger LOGGER = LoggerFactory.getLogger(TransactionIdGeneratorImpl.class);

  private final KvBackend kvBackend;
<<<<<<< HEAD
  static final String LAST_TIMESTAMP = "last_timestamp";
=======

  // We use three control characters 0x1D, 0x00, 0x01 to separate it from other keys.
  private static final byte[] ID_GENERATOR_PREFIX = new byte[] {0x1D, 0x00, 0x01};

  @VisibleForTesting
  static final byte[] LAST_TIMESTAMP =
      Bytes.concat(ID_GENERATOR_PREFIX, "last_timestamp".getBytes(StandardCharsets.UTF_8));

>>>>>>> 30ee246f
  private volatile long incrementId = 0L;
  private volatile long lastTransactionId = 0L;
  private final Config config;

  private final ScheduledExecutorService scheduledThreadPoolExecutor =
      new ScheduledThreadPoolExecutor(
          1,
          new ThreadFactoryBuilder()
              .setDaemon(true)
              .setNameFormat("TransactionIdGenerator-thread-%d")
              .setUncaughtExceptionHandler(
                  (t, e) -> LOGGER.error("Uncaught exception in thread {}", t, e))
              .build());

  public TransactionIdGeneratorImpl(KvBackend kvBackend, Config config) {
    this.kvBackend = kvBackend;
    this.config = config;
  }

  @Override
  public void start() {
    long maxSkewTime = config.get(Configs.STORE_TRANSACTION_MAX_SKEW_TIME);
    // Why use maxSkewTime + 1? Because we will save the current timestamp to storage layer every
    // maxSkewTime second and the save operation will also take a moment. Usually, it takes less
    // than 1 millisecond, so we'd better wait maxSkewTime + 1000 millisecond to make sure the
    // timestamp is OK.
    checkTimeSkew(maxSkewTime + 1000);

    scheduledThreadPoolExecutor.scheduleAtFixedRate(
        () -> {
          int i = 0;
          while (i++ < 3) {
            try {
              kvBackend.put(LAST_TIMESTAMP, ByteUtils.longToByte(System.currentTimeMillis()), true);
              return;
            } catch (IOException e) {
              LOGGER.warn("Failed to save current timestamp to storage layer, retrying...", e);
            }
          }

          throw new RuntimeException(
              "Failed to save current timestamp to storage layer after 3 retries, please check"
                  + "whether the storage layer is healthy.");
        },
        maxSkewTime * 2,
        maxSkewTime,
        TimeUnit.MILLISECONDS);
  }

  private void checkTimeSkew(long maxSkewTimeInMs) {
    long current = System.currentTimeMillis();
    long old;
    try {
      old = getSavedTs();
      // In case of time skew, we will wait maxSkewTimeInSecond(default 2) seconds.
      int retries = 0;
      while (current <= old + maxSkewTimeInMs && retries++ < maxSkewTimeInMs / 100) {
        Thread.sleep(100);
        current = System.currentTimeMillis();
      }

      if (current <= old + maxSkewTimeInMs) {
        throw new RuntimeException(
            String.format(
                "Failed to initialize transaction id generator after %d milliseconds, time skew is too large",
                maxSkewTimeInMs));
      }
    } catch (IOException | InterruptedException e) {
      throw new RuntimeException(e);
    }
  }

  /**
   * Get the last saved timestamp from the storage layer. We will store the current timestamp to
   * storage layer every 2(default) seconds.
   */
  private long getSavedTs() throws IOException {
    byte[] oldIdBytes = kvBackend.get(LAST_TIMESTAMP);
    return oldIdBytes == null ? 0 : ByteUtils.byteToLong(oldIdBytes);
  }

  /**
   * We use the timestamp as the high 48 bits and the incrementId as the low 16 bits. The timestamp
   * is always incremental.
   */
  @Override
  public synchronized long nextId() {
    incrementId++;
    if (incrementId >= (1 << 18 - 1)) {
      incrementId = 0;
    }

    while (true) {
      long tmpId = (System.currentTimeMillis() << 18) + incrementId;
      if (tmpId > lastTransactionId) {
        lastTransactionId = tmpId;
        return tmpId;
      }
    }
  }

  @Override
  public void close() throws IOException {
    scheduledThreadPoolExecutor.shutdownNow();
    try {
      scheduledThreadPoolExecutor.awaitTermination(2000, TimeUnit.MILLISECONDS);
    } catch (InterruptedException e) {
      LOGGER.warn(
          "Failed to close thread pool scheduledThreadPoolExecutor in TransactionIdGeneratorImpl with in 2000 milliseconds",
          e);
    }
  }
}<|MERGE_RESOLUTION|>--- conflicted
+++ resolved
@@ -9,11 +9,7 @@
 import com.datastrato.gravitino.Configs;
 import com.datastrato.gravitino.storage.TransactionIdGenerator;
 import com.datastrato.gravitino.utils.ByteUtils;
-<<<<<<< HEAD
-=======
 import com.datastrato.gravitino.utils.Bytes;
-import com.google.common.annotations.VisibleForTesting;
->>>>>>> 30ee246f
 import com.google.common.util.concurrent.ThreadFactoryBuilder;
 import java.io.IOException;
 import java.nio.charset.StandardCharsets;
@@ -27,18 +23,12 @@
   private static final Logger LOGGER = LoggerFactory.getLogger(TransactionIdGeneratorImpl.class);
 
   private final KvBackend kvBackend;
-<<<<<<< HEAD
-  static final String LAST_TIMESTAMP = "last_timestamp";
-=======
-
   // We use three control characters 0x1D, 0x00, 0x01 to separate it from other keys.
   private static final byte[] ID_GENERATOR_PREFIX = new byte[] {0x1D, 0x00, 0x01};
 
-  @VisibleForTesting
   static final byte[] LAST_TIMESTAMP =
       Bytes.concat(ID_GENERATOR_PREFIX, "last_timestamp".getBytes(StandardCharsets.UTF_8));
 
->>>>>>> 30ee246f
   private volatile long incrementId = 0L;
   private volatile long lastTransactionId = 0L;
   private final Config config;
