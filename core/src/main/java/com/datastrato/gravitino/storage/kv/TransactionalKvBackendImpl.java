--- conflicted
+++ resolved
@@ -179,16 +179,7 @@
             .predicate(
                 (k, v) -> {
                   byte[] transactionId = getBinaryTransactionId(k);
-<<<<<<< HEAD
                   return kvBackend.get(generateCommitKey(transactionId)) != null;
-=======
-                  return kvBackend.get(
-                          Bytes.concat(
-                              TRANSACTION_PREFIX.getBytes(StandardCharsets.UTF_8),
-                              SEPARATOR,
-                              transactionId))
-                      != null;
->>>>>>> e6a5f19d
                 })
             .limit(Integer.MAX_VALUE)
             .build();
@@ -237,13 +228,8 @@
   @Override
   public void close() throws IOException {}
 
-<<<<<<< HEAD
   public static byte[] getRealValue(byte[] rawValue) {
-    byte[] firstFourType = ArrayUtils.subarray(rawValue, 0, 4);
-=======
-  private byte[] getValue(byte[] rawValue) {
     byte[] firstFourType = ArrayUtils.subarray(rawValue, 0, LENGTH_OF_VALUE_STATUS);
->>>>>>> e6a5f19d
     int statusCode = ByteUtils.byteToInt(firstFourType);
     ValueStatusEnum statusEnum = ValueStatusEnum.fromCode(statusCode);
     if (statusEnum == ValueStatusEnum.DELETED) {
@@ -285,18 +271,7 @@
       return null;
     }
 
-<<<<<<< HEAD
-    byte[] rawKey = pairs.get(0).getKey();
-    byte[] transactionId = getBinaryTransactionId(rawKey);
-    byte[] transactionFlag = generateCommitKey(transactionId);
-    if (kvBackend.get(transactionFlag) != null) {
-      // Commit flag exists, the value is readable
-      return pairs.get(0).getValue();
-    }
-    return null;
-=======
     return pairs.get(0).getValue();
->>>>>>> e6a5f19d
   }
 
   /**
