/*
 * Copyright 2023 Datastrato.
 * This software is licensed under the Apache License version 2.
 */

package com.datastrato.gravitino.storage.kv;

import com.datastrato.gravitino.Config;
import com.datastrato.gravitino.EntityAlreadyExistsException;
import com.datastrato.gravitino.storage.TransactionIdGenerator;
import com.datastrato.gravitino.utils.ByteUtils;
import com.datastrato.gravitino.utils.Bytes;
import com.google.common.annotations.VisibleForTesting;
import com.google.common.collect.Lists;
import java.io.IOException;
import java.io.Serializable;
import java.nio.charset.StandardCharsets;
import java.util.List;
import javax.annotation.concurrent.NotThreadSafe;
import org.apache.commons.lang3.ArrayUtils;
import org.apache.commons.lang3.SerializationUtils;
import org.apache.commons.lang3.tuple.Pair;

/**
 * TransactionalKvBackendImpl is an implementation of {@link TransactionalKvBackend} that uses 2PC
 * (Two-Phase Commit) to support transaction.
 *
 * <p>Assuming we have a key-value pair (k1, v1) and a transaction id 1, the key-value pair will be
 * store as
 *
 * <pre>
 *       KEY                         VALUE
 *   key1 + separator + 1 --> status_code  + v1
 *   tx + separator + 1 -->  binary that contains all keys involved in this tx
 * </pre>
 *
 * We use '0x1F' as the separator, '______tx' as the value of tx, key1 + separator + 1 as the key of
 * the value, tx + separator + 1 as the flag to indicate that the transaction 1 has been
 * successfully committed and key1 can be visible or not, if transaction 1 fails(fail to write tx +
 * separator + 1) and there is no tx + separator + 1, the key1 is not visible.
 *
 * <p>The status_code is a 20-byte integer that indicates the status of the value. The first four
 * bytes of status code can be one of the following values:
 *
 * <pre>
 *   0x00000000(Metrication: 0) -- NORMAL, the value is visible
 *   0x00000001(Metrication: 1) -- DELETED, the value is deleted and not visible
 * </pre>
 */
@NotThreadSafe
public class TransactionalKvBackendImpl implements TransactionalKvBackend {
  private final KvBackend kvBackend;
  private final TransactionIdGenerator transactionIdGenerator;

  @VisibleForTesting final List<Pair<byte[], byte[]>> putPairs = Lists.newArrayList();
  private final List<byte[]> originalKeys = Lists.newArrayList();

  @VisibleForTesting long txId;

  private static final String TRANSACTION_PREFIX = "______tx";

  // Why use 20? We use 20 bytes to represent the status code, the first 4 bytes are used to
  // Identify the status of the value, the rest 16 bytes are for future use.
  private static final int VALUE_PREFIX_LENGTH = 20;

  // Why use 0x1F, 0x1F is a control character that is used as a delimiter in the text.
  private static final byte[] SEPARATOR = new byte[] {0x1F};

  public TransactionalKvBackendImpl(
      KvBackend kvBackend, TransactionIdGenerator transactionIdGenerator) {
    this.kvBackend = kvBackend;
    this.transactionIdGenerator = transactionIdGenerator;
  }

  @Override
  public synchronized void begin() {
    if (!putPairs.isEmpty()) {
      throw new IllegalStateException(
          "The transaction is has not committed or rollback yet, you should commit or rollback it first");
    }

    txId = transactionIdGenerator.nextId();
  }

  @Override
  public void commit() throws IOException {
    try {
      // Prepare
      for (Pair<byte[], byte[]> pair : putPairs) {
        kvBackend.put(pair.getKey(), pair.getValue(), true);
      }

<<<<<<< HEAD
    // Commit
    kvBackend.put(
        generateCommitKey(txId), SerializationUtils.serialize((Serializable) originalKeys), true);
=======
      // Commit
      kvBackend.put(
          Bytes.concat(
              TRANSACTION_PREFIX.getBytes(StandardCharsets.UTF_8),
              SEPARATOR,
              revert(ByteUtils.longToByte(txId))),
          originalKeys.toString().getBytes(StandardCharsets.UTF_8),
          true);
    } finally {
      putPairs.clear();
      originalKeys.clear();
    }
>>>>>>> 53127523
  }

  @Override
  public void rollback() throws IOException {
    // Delete the update value
    for (Pair<byte[], byte[]> pair : putPairs) {
      kvBackend.delete(pair.getKey());
    }
  }

  @Override
  public void initialize(Config config) throws IOException {}

  @Override
  public void put(byte[] key, byte[] value, boolean overwrite)
      throws IOException, EntityAlreadyExistsException {
    byte[] oldValue = get(key);
    if (oldValue != null && !overwrite) {
      throw new EntityAlreadyExistsException(
          "Key already exists: " + ByteUtils.formatByteArray(key));
    }
    putPairs.add(Pair.of(generateKey(key, txId), constructValue(value, ValueStatusEnum.NORMAL)));
    originalKeys.add(key);
  }

  @Override
  public byte[] get(byte[] key) throws IOException {
    byte[] rawValue = getNextReadableValue(key);
    if (rawValue == null) {
      return null;
    }

    return getRealValue(rawValue);
  }

  @Override
  public boolean delete(byte[] key) throws IOException {
    byte[] oldValue = get(key);
    if (oldValue == null) {
      return false;
    }

    byte[] deletedValue = constructValue(oldValue, ValueStatusEnum.DELETED);
    putPairs.add(Pair.of(generateKey(key, txId), deletedValue));
    originalKeys.add(key);
    return true;
  }

  @Override
  public boolean deleteRange(KvRangeScan kvRangeScan) throws IOException {
    List<Pair<byte[], byte[]>> pairs = scan(kvRangeScan);
    pairs.forEach(
        p ->
            putPairs.add(
                Pair.of(
                    generateKey(p.getKey(), txId),
                    constructValue(p.getValue(), ValueStatusEnum.DELETED))));
    return true;
  }

  @Override
  public List<Pair<byte[], byte[]>> scan(KvRangeScan scanRange) throws IOException {
    byte[] end = scanRange.getEnd();
    boolean endInclude = scanRange.isEndInclusive();
    if (endInclude) {
      end = Bytes.increment(Bytes.wrap(end)).get();
      endInclude = false;
    }

    KvRangeScan kvRangeScan =
        new KvRangeScan.KvRangeScanBuilder()
            .start(scanRange.getStart())
            .end(end)
            .startInclusive(scanRange.isStartInclusive())
            .endInclusive(endInclude)
            .predicate(
                (k, v) -> {
                  byte[] transactionId = getBinaryTransactionId(k);
                  return kvBackend.get(generateCommitKey(transactionId)) != null;
                })
            .limit(Integer.MAX_VALUE)
            .build();

    List<Pair<byte[], byte[]>> rawPairs = kvBackend.scan(kvRangeScan);
    List<Pair<byte[], byte[]>> result = Lists.newArrayList();
    int i = 0, j = 0;
    while (i < scanRange.getLimit() && j < rawPairs.size()) {
      Pair<byte[], byte[]> pair = rawPairs.get(j);
      byte[] rawKey = pair.getKey();
      byte[] realKey = getRealKey(rawKey);
      Bytes minNextKey = Bytes.increment(Bytes.wrap(Bytes.concat(realKey, SEPARATOR)));

      if (!scanRange.isStartInclusive()
          && Bytes.wrap(realKey).compareTo(scanRange.getStart()) == 0) {
        while (j < rawPairs.size() && minNextKey.compareTo(rawPairs.get(j).getKey()) >= 0) {
          j++;
        }
        continue;
      }

      if (!scanRange.isEndInclusive() && Bytes.wrap(realKey).compareTo(scanRange.getEnd()) == 0) {
        // Skip all versions of the same key.
        while (j < rawPairs.size() && minNextKey.compareTo(rawPairs.get(j).getKey()) >= 0) {
          j++;
        }
        continue;
      }

      byte[] value = getRealValue(pair.getValue());
      if (value != null) {
        result.add(Pair.of(realKey, value));
        i++;
      }

      j++;
      // Skip all versions of the same key.
      while (j < rawPairs.size() && minNextKey.compareTo(rawPairs.get(j).getKey()) >= 0) {
        j++;
      }
    }

    return result;
  }

  @Override
  public void close() throws IOException {}

  public static byte[] getRealValue(byte[] rawValue) {
    byte[] firstFourType = ArrayUtils.subarray(rawValue, 0, 4);
    int statusCode = ByteUtils.byteToInt(firstFourType);
    ValueStatusEnum statusEnum = ValueStatusEnum.fromCode(statusCode);
    if (statusEnum == ValueStatusEnum.DELETED) {
      // A deleted value is represented by a 4-byte integer with value 1
      return null;
    }
    return ArrayUtils.subarray(rawValue, VALUE_PREFIX_LENGTH, rawValue.length);
  }

  @VisibleForTesting
  byte[] constructValue(byte[] value, ValueStatusEnum status) {
    byte[] statusCode = ByteUtils.intToByte(status.getCode());
    byte[] prefix = new byte[VALUE_PREFIX_LENGTH];
    System.arraycopy(statusCode, 0, prefix, 0, statusCode.length);
    return Bytes.concat(prefix, value);
  }

  /**
   * Get the latest readable value of the key as we support multi-version concurrency control
   * mechanism to keep multiple version data.
   */
  private byte[] getNextReadableValue(byte[] key) throws IOException {
    List<Pair<byte[], byte[]>> pairs =
        kvBackend.scan(
            new KvRangeScan.KvRangeScanBuilder()
                .start(key)
                .startInclusive(false)
                .end(Bytes.increment(Bytes.wrap(key)).get())
                .endInclusive(false)
                .predicate(
                    (k, v) -> {
                      byte[] transactionId = getBinaryTransactionId(k);
                      return kvBackend.get(generateCommitKey(transactionId)) != null;
                    })
                .limit(1)
                .build());

    if (pairs.isEmpty()) {
      return null;
    }

    byte[] rawKey = pairs.get(0).getKey();
    byte[] transactionId = getBinaryTransactionId(rawKey);
    byte[] transactionFlag = generateCommitKey(transactionId);
    if (kvBackend.get(transactionFlag) != null) {
      // Commit flag exists, the value is readable
      return pairs.get(0).getValue();
    }
    return null;
  }

  /**
   * Revert the bytes, Why we need to revert the bytes? Because we use the transaction id to
   * construct a row key and need to place the latest version of the same key first. That is to say,
   * the latest version of a key is the smallest one in alphabetical order, in this case, we would
   * quickly locate the latest version of a key as key-value pair databases will sort keys in
   * ascending order.
   *
   * <p>Let's say we have a key "key1" and the transaction id is 1, 2, 3, 4, 5, 6, 7, 8, 9, 10. The
   * key-value pairs are:
   *
   * <pre>
   *   key1 10
   *   key1 9
   *   key1 8
   *   ...
   * </pre>
   *
   * Assuming we have two long values, a and b, a >= b, then we always have:
   * revert(ByteUtils.longToByte(a)) <= revert(ByteUtils.longToByte(b))
   *
   * <p>When we try to get the value of key1, we will first the value of key1 10 and can skip old
   * versions quickly.
   */
  private static byte[] revertByteArray(byte[] bytes) {
    for (int i = 0; i < bytes.length; i++) {
      bytes[i] = (byte) (bytes[i] ^ (byte) 0xff);
    }

    return bytes;
  }

  /** Generate a key of data for a specific transaction id. */
  @VisibleForTesting
  static byte[] generateKey(byte[] key, long transactionId) {
    return generateKey(key, revertByteArray(ByteUtils.longToByte(transactionId)));
  }

  static byte[] generateKey(byte[] key, byte[] binaryTransactionId) {
    return Bytes.concat(key, SEPARATOR, binaryTransactionId);
  }

  /** Generate a commit key for a specific transaction id. */
  static byte[] generateCommitKey(long transactionId) {
    byte[] binaryTransactionId = ByteUtils.longToByte(transactionId);
    return generateCommitKey(revertByteArray(binaryTransactionId));
  }

  static byte[] generateCommitKey(byte[] transactionId) {
    return Bytes.concat(
        TRANSACTION_PREFIX.getBytes(StandardCharsets.UTF_8), SEPARATOR, transactionId);
  }

  /** Get the end of transaction id, we use this key to scan all commit marks. */
  static byte[] endOfTransactionId() {
    return Bytes.increment(
            Bytes.wrap(
                Bytes.concat(TRANSACTION_PREFIX.getBytes(StandardCharsets.UTF_8), SEPARATOR)))
        .get();
  }

  static byte[] getRealKey(byte[] rawKey) {
    return ArrayUtils.subarray(rawKey, 0, rawKey.length - 9);
  }

  /** Get the binary transaction id from the raw key. */
  static byte[] getBinaryTransactionId(byte[] rawKey) {
    return ArrayUtils.subarray(rawKey, rawKey.length - 8, rawKey.length);
  }
}<|MERGE_RESOLUTION|>--- conflicted
+++ resolved
@@ -90,24 +90,13 @@
         kvBackend.put(pair.getKey(), pair.getValue(), true);
       }
 
-<<<<<<< HEAD
-    // Commit
-    kvBackend.put(
-        generateCommitKey(txId), SerializationUtils.serialize((Serializable) originalKeys), true);
-=======
       // Commit
       kvBackend.put(
-          Bytes.concat(
-              TRANSACTION_PREFIX.getBytes(StandardCharsets.UTF_8),
-              SEPARATOR,
-              revert(ByteUtils.longToByte(txId))),
-          originalKeys.toString().getBytes(StandardCharsets.UTF_8),
-          true);
+          generateCommitKey(txId), SerializationUtils.serialize((Serializable) originalKeys), true);
     } finally {
       putPairs.clear();
       originalKeys.clear();
     }
->>>>>>> 53127523
   }
 
   @Override
