/*
 * Copyright 2023 Datastrato.
 * This software is licensed under the Apache License version 2.
 */

package com.datastrato.gravitino.storage.kv;

import static com.datastrato.gravitino.Configs.ENTITY_KV_STORE;
import static com.datastrato.gravitino.Entity.EntityType.CATALOG;
import static com.datastrato.gravitino.Entity.EntityType.SCHEMA;
import static com.datastrato.gravitino.Entity.EntityType.TABLE;
import static com.datastrato.gravitino.storage.kv.BinaryEntityKeyEncoder.LOG;
import static com.datastrato.gravitino.storage.kv.BinaryEntityKeyEncoder.NAMESPACE_SEPARATOR;

import com.datastrato.gravitino.Config;
import com.datastrato.gravitino.Entity;
import com.datastrato.gravitino.Entity.EntityType;
import com.datastrato.gravitino.EntityAlreadyExistsException;
import com.datastrato.gravitino.EntitySerDe;
import com.datastrato.gravitino.EntityStore;
import com.datastrato.gravitino.HasIdentifier;
import com.datastrato.gravitino.NameIdentifier;
import com.datastrato.gravitino.Namespace;
import com.datastrato.gravitino.exceptions.AlreadyExistsException;
import com.datastrato.gravitino.exceptions.NoSuchEntityException;
import com.datastrato.gravitino.exceptions.NonEmptyEntityException;
import com.datastrato.gravitino.storage.EntityKeyEncoder;
import com.datastrato.gravitino.storage.NameMappingService;
import com.datastrato.gravitino.storage.StorageLayoutVersion;
import com.datastrato.gravitino.storage.TransactionIdGenerator;
import com.datastrato.gravitino.utils.Bytes;
import com.datastrato.gravitino.utils.Executable;
import com.google.common.annotations.VisibleForTesting;
import com.google.common.base.Joiner;
import com.google.common.collect.ImmutableMap;
import com.google.common.collect.Iterables;
import com.google.common.collect.Lists;
import java.io.IOException;
import java.nio.charset.StandardCharsets;
import java.util.Arrays;
import java.util.Collections;
import java.util.List;
import java.util.Objects;
import java.util.concurrent.locks.ReentrantReadWriteLock;
import java.util.function.Function;
import java.util.stream.Collectors;
import lombok.Getter;
import org.apache.commons.lang3.ArrayUtils;
import org.apache.commons.lang3.StringUtils;
import org.apache.commons.lang3.tuple.Pair;
import org.slf4j.Logger;
import org.slf4j.LoggerFactory;

/**
 * KV store to store entities. This means we can store entities in a key value store. I.e., RocksDB,
 * Cassandra, etc. If you want to use a different backend, you can implement the {@link KvBackend}
 * interface
 */
public class KvEntityStore implements EntityStore {
  public static final Logger LOGGER = LoggerFactory.getLogger(KvEntityStore.class);
  public static final ImmutableMap<String, String> KV_BACKENDS =
      ImmutableMap.of("RocksDBKvBackend", RocksDBKvBackend.class.getCanonicalName());
  public static final String LAYOUT_VERSION = "layout_version";

  @Getter @VisibleForTesting private KvBackend backend;

  // Lock to control the concurrency of the entity store, to be more exact, the concurrency of
  // accessing the underlying kv store.
  private ReentrantReadWriteLock reentrantReadWriteLock;
  private EntityKeyEncoder<byte[]> entityKeyEncoder;
  private NameMappingService nameMappingService;
  private EntitySerDe serDe;
  // We will use storageLayoutVersion to check whether the layout of the storage is compatible with
  // the current version of the code.
  // Note: If we change the layout of the storage in the future, please update the value of
  // storageLayoutVersion if it's necessary.
  @VisibleForTesting StorageLayoutVersion storageLayoutVersion;

  private TransactionIdGenerator txIdGenerator;
  private KvGarbageCollector kvGarbageCollector;

  @Override
  public void initialize(Config config) throws RuntimeException {
    this.backend = createKvEntityBackend(config);
    // TODO(yuqi) Currently, KvNameMappingService and KvEntityStore shares the same backend
    //  instance, We should make it configurable in the future.
    this.txIdGenerator = new TransactionIdGeneratorImpl(backend, config);
<<<<<<< HEAD
    txIdGenerator.start();

    this.kvGarbageCollector = new KvGarbageCollector(backend, config);
    kvGarbageCollector.start();
=======
>>>>>>> 53127523
    this.nameMappingService = new KvNameMappingService(backend, txIdGenerator);
    this.entityKeyEncoder = new BinaryEntityKeyEncoder(nameMappingService);

    this.reentrantReadWriteLock = new ReentrantReadWriteLock();
    this.storageLayoutVersion = initStorageVersionInfo();
  }

  @Override
  public void setSerDe(EntitySerDe entitySerDe) {
    this.serDe = entitySerDe;
  }

  @Override
  public <E extends Entity & HasIdentifier> List<E> list(
      Namespace namespace, Class<E> e, EntityType type) throws IOException {
    // Star means it's a wildcard
    List<E> entities = Lists.newArrayList();
    NameIdentifier identifier = NameIdentifier.of(namespace, BinaryEntityKeyEncoder.WILD_CARD);
    byte[] startKey = entityKeyEncoder.encode(identifier, type, true);
    if (startKey == null) {
      return entities;
    }

    byte[] endKey = Bytes.increment(Bytes.wrap(startKey)).get();
    List<Pair<byte[], byte[]>> kvs =
        executeWithReadLock(
            () -> {
              TransactionalKvBackend kvTransactionManager =
                  new TransactionalKvBackendImpl(backend, txIdGenerator);
              kvTransactionManager.begin();
              return kvTransactionManager.scan(
                  new KvRangeScan.KvRangeScanBuilder()
                      .start(startKey)
                      .end(endKey)
                      .startInclusive(true)
                      .endInclusive(false)
                      .limit(Integer.MAX_VALUE)
                      .build());
            });

    for (Pair<byte[], byte[]> pairs : kvs) {
      entities.add(serDe.deserialize(pairs.getRight(), e));
    }
    // TODO (yuqi), if the list is too large, we need to do pagination or streaming
    return entities;
  }

  @Override
  public boolean exists(NameIdentifier ident, EntityType entityType) throws IOException {
    byte[] key = entityKeyEncoder.encode(ident, entityType, true);
    if (key == null) {
      return false;
    }

    return executeWithReadLock(
        () -> {
          TransactionalKvBackendImpl kvTransactionManager =
              new TransactionalKvBackendImpl(backend, txIdGenerator);
          kvTransactionManager.begin();
          return kvTransactionManager.get(key) != null;
        });
  }

  @Override
  public <E extends Entity & HasIdentifier> void put(E e, boolean overwritten)
      throws IOException, EntityAlreadyExistsException {
    byte[] key = entityKeyEncoder.encode(e.nameIdentifier(), e.type());
    byte[] value = serDe.serialize(e);

    executeWithWriteLock(
        () -> {
          TransactionalKvBackendImpl kvTransactionManager =
              new TransactionalKvBackendImpl(backend, txIdGenerator);
          kvTransactionManager.begin();
          kvTransactionManager.put(key, value, overwritten);
          kvTransactionManager.commit();
          return null;
        });
  }

  @Override
  public <E extends Entity & HasIdentifier> E update(
      NameIdentifier ident, Class<E> type, EntityType entityType, Function<E, E> updater)
      throws IOException, NoSuchEntityException, AlreadyExistsException {
    byte[] key = entityKeyEncoder.encode(ident, entityType);

    return executeWithWriteLock(
        () -> {
          TransactionalKvBackend transactionManager =
              new TransactionalKvBackendImpl(backend, txIdGenerator);
          transactionManager.begin();
          byte[] value = transactionManager.get(key);
          if (value == null) {
            throw new NoSuchEntityException(ident.toString());
          }

          E e = serDe.deserialize(value, type);
          E updatedE = updater.apply(e);
          if (updatedE.nameIdentifier().equals(ident)) {
            transactionManager.put(key, serDe.serialize(updatedE), true);
            transactionManager.commit();
            return updatedE;
          }

          // If we have changed the name of the entity, We would do the following steps:
          // Check whether the new entities already existed
          boolean newEntityExist = exists(updatedE.nameIdentifier(), entityType);
          if (newEntityExist) {
            throw new AlreadyExistsException(
                String.format(
                    "Entity %s already exist, please check again", updatedE.nameIdentifier()));
          }

          // Update the name mapping
          nameMappingService.updateName(
              generateKeyForMapping(ident), generateKeyForMapping(updatedE.nameIdentifier()));

          // Update the entity to store
          transactionManager.put(key, serDe.serialize(updatedE), true);
          transactionManager.commit();
          return updatedE;
        });
  }

  private String concatIdAndName(long[] namespaceIds, String name) {
    String context =
        Joiner.on(NAMESPACE_SEPARATOR)
            .join(
                Arrays.stream(namespaceIds).mapToObj(String::valueOf).collect(Collectors.toList()));
    return StringUtils.isBlank(context) ? name : context + NAMESPACE_SEPARATOR + name;
  }

  /**
   * Generate the key for name to id mapping. Currently, the mapping is as following.
   *
   * <pre>
   *   Assume we have the following entities:
   *   metalake: a1        ---- 1
   *   catalog : a1.b1     ---- 2
   *   schema  : a1.b1.c   ---- 3
   *
   *   metalake: a2        ---- 4
   *   catalog : a2.b2     ---- 5
   *   schema  : a2.b2.c   ---- 6
   *   schema  : a2.b2.c1  ---- 7
   *
   *   metalake: a1        ---- 1 means the name of metalake is a1 and the corresponding id is 1
   * </pre>
   *
   * Then we will store the name to id mapping as follows
   *
   * <pre>
   *  a1         -- 1
   * 	1/b1       -- 2
   * 	1/2/c      -- 3
   * 	a2         -- 4
   * 	4/b2       -- 5
   * 	4/5/c      -- 6
   * 	4/5/c1     -- 7
   * </pre>
   *
   * @param nameIdentifier name of a specific entity
   * @return key that maps to the id of a specific entity. See above, The key maybe like '4/5/c1'
   */
  public String generateKeyForMapping(NameIdentifier nameIdentifier) throws IOException {
    if (nameIdentifier.namespace().isEmpty()) {
      return nameIdentifier.name();
    }
    Namespace namespace = nameIdentifier.namespace();
    String name = nameIdentifier.name();

    long[] ids = new long[namespace.length()];
    for (int i = 0; i < ids.length; i++) {
      ids[i] =
          nameMappingService.getIdByName(
              concatIdAndName(ArrayUtils.subarray(ids, 0, i), namespace.level(i)));
    }

    return concatIdAndName(ids, name);
  }

  @Override
  public <E extends Entity & HasIdentifier> E get(
      NameIdentifier ident, EntityType entityType, Class<E> e)
      throws NoSuchEntityException, IOException {
    byte[] key = entityKeyEncoder.encode(ident, entityType, true);
    if (key == null) {
      throw new NoSuchEntityException(ident.toString());
    }

    byte[] value =
        executeWithReadLock(
            () -> {
              TransactionalKvBackend transactionalKvBackend =
                  new TransactionalKvBackendImpl(backend, txIdGenerator);
              transactionalKvBackend.begin();
              return transactionalKvBackend.get(key);
            });
    if (value == null) {
      throw new NoSuchEntityException(ident.toString());
    }
    return serDe.deserialize(value, e);
  }

  /**
   * Get key prefix of all sub-entities under a specific entities. For example, as a metalake will
   * start with `ml_{metalake_id}`, sub-entities under this metalake will have the prefix
   *
   * <pre>
   *   catalog: ca_{metalake_id}
   *   schema:  sc_{metalake_id}
   *   table:   ta_{metalake_id}
   * </pre>
   *
   * Why the sub-entities under this metalake start with those prefixes, please see {@link
   * KvEntityStore} java class doc.
   *
   * @param ident identifier of an entity
   * @param type type of entity
   * @return list of sub-entities prefix
   * @throws IOException if error occurs
   */
  private List<byte[]> getSubEntitiesPrefix(NameIdentifier ident, EntityType type)
      throws IOException {
    List<byte[]> prefixes = Lists.newArrayList();
    byte[] encode = entityKeyEncoder.encode(ident, type, true);
    switch (type) {
      case METALAKE:
        prefixes.add(replacePrefixTypeInfo(encode, CATALOG.getShortName()));
        prefixes.add(replacePrefixTypeInfo(encode, SCHEMA.getShortName()));
        prefixes.add(replacePrefixTypeInfo(encode, TABLE.getShortName()));
        break;
      case CATALOG:
        prefixes.add(replacePrefixTypeInfo(encode, SCHEMA.getShortName()));
        prefixes.add(replacePrefixTypeInfo(encode, TABLE.getShortName()));
        break;
      case SCHEMA:
        prefixes.add(replacePrefixTypeInfo(encode, TABLE.getShortName()));
        break;
      case TABLE:
        break;
      default:
        LOG.warn("Currently unknown type: {}, please check it", type);
    }
    Collections.reverse(prefixes);
    return prefixes;
  }

  private byte[] replacePrefixTypeInfo(byte[] encode, String subTypePrefix) {
    byte[] result = new byte[encode.length];
    System.arraycopy(encode, 0, result, 0, encode.length);
    byte[] bytes = subTypePrefix.getBytes(StandardCharsets.UTF_8);
    result[0] = bytes[0];
    result[1] = bytes[1];

    return result;
  }

  @Override
  public boolean delete(NameIdentifier ident, EntityType entityType, boolean cascade)
      throws IOException {
    return executeWithWriteLock(
        () -> {
          TransactionalKvBackend transactionalKvBackend =
              new TransactionalKvBackendImpl(backend, txIdGenerator);
          transactionalKvBackend.begin();
          if (!exists(ident, entityType)) {
            return false;
          }

          byte[] dataKey = entityKeyEncoder.encode(ident, entityType, true);
          List<byte[]> subEntityPrefix = getSubEntitiesPrefix(ident, entityType);
          if (subEntityPrefix.isEmpty()) {
            // has no sub-entities
            boolean r = transactionalKvBackend.delete(dataKey);
            transactionalKvBackend.commit();
            return r;
          }

          byte[] directChild = Iterables.getLast(subEntityPrefix);
          byte[] endKey = Bytes.increment(Bytes.wrap(directChild)).get();
          List<Pair<byte[], byte[]>> kvs =
              transactionalKvBackend.scan(
                  new KvRangeScan.KvRangeScanBuilder()
                      .start(directChild)
                      .end(endKey)
                      .startInclusive(true)
                      .endInclusive(false)
                      .limit(1)
                      .build());

          if (!cascade && !kvs.isEmpty()) {
            throw new NonEmptyEntityException(
                String.format(
                    "Entity %s has sub-entities, you should remove sub-entities first", ident));
          }

          for (byte[] prefix : subEntityPrefix) {
            transactionalKvBackend.deleteRange(
                new KvRangeScan.KvRangeScanBuilder()
                    .start(prefix)
                    .startInclusive(true)
                    .end(Bytes.increment(Bytes.wrap(prefix)).get())
                    .build());
          }

          boolean r = transactionalKvBackend.delete(dataKey);
          transactionalKvBackend.commit();
          return r;
        });
  }

  @Override
  public <R, E extends Exception> R executeInTransaction(Executable<R, E> executable)
      throws E, IOException {
    return backend.executeInTransaction(executable);
  }

  @Override
  public void close() throws IOException {
    backend.close();
  }

  private static KvBackend createKvEntityBackend(Config config) {
    String backendName = config.get(ENTITY_KV_STORE);
    String className = KV_BACKENDS.getOrDefault(backendName, backendName);
    if (Objects.isNull(className)) {
      throw new RuntimeException("Unsupported backend type..." + backendName);
    }

    try {
      KvBackend kvBackend = (KvBackend) Class.forName(className).newInstance();
      kvBackend.initialize(config);
      return kvBackend;
    } catch (Exception e) {
      LOGGER.error("Failed to create and initialize KvBackend by name '{}'.", backendName, e);
      throw new RuntimeException(
          "Failed to create and initialize KvBackend by name: " + backendName, e);
    }
  }

  private StorageLayoutVersion initStorageVersionInfo() {
    byte[] bytes;
    try {
      bytes = backend.get(LAYOUT_VERSION.getBytes(StandardCharsets.UTF_8));
      if (bytes == null) {
        // If the layout version is not set, we will set it to the default version.
        backend.put(
            LAYOUT_VERSION.getBytes(StandardCharsets.UTF_8),
            StorageLayoutVersion.V1.getVersion().getBytes(StandardCharsets.UTF_8),
            true);
        return StorageLayoutVersion.V1;
      }

      return StorageLayoutVersion.fromString(new String(bytes));
    } catch (IOException e) {
      throw new IllegalStateException("Failed to get/put layout version information", e);
    }
  }

  @FunctionalInterface
  interface IOExecutable<R> {
    R execute() throws IOException;
  }

  private <R> R executeWithReadLock(IOExecutable<R> executable) throws IOException {
    reentrantReadWriteLock.readLock().lock();
    try {
      return executable.execute();
    } finally {
      reentrantReadWriteLock.readLock().unlock();
    }
  }

  private <R> R executeWithWriteLock(IOExecutable<R> executable) throws IOException {
    reentrantReadWriteLock.writeLock().lock();
    try {
      return executable.execute();
    } finally {
      reentrantReadWriteLock.writeLock().unlock();
    }
  }
}<|MERGE_RESOLUTION|>--- conflicted
+++ resolved
@@ -85,13 +85,8 @@
     // TODO(yuqi) Currently, KvNameMappingService and KvEntityStore shares the same backend
     //  instance, We should make it configurable in the future.
     this.txIdGenerator = new TransactionIdGeneratorImpl(backend, config);
-<<<<<<< HEAD
-    txIdGenerator.start();
-
     this.kvGarbageCollector = new KvGarbageCollector(backend, config);
     kvGarbageCollector.start();
-=======
->>>>>>> 53127523
     this.nameMappingService = new KvNameMappingService(backend, txIdGenerator);
     this.entityKeyEncoder = new BinaryEntityKeyEncoder(nameMappingService);
 
