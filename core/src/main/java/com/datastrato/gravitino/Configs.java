--- conflicted
+++ resolved
@@ -67,19 +67,17 @@
           .booleanConf()
           .createWithDefault(true);
 
-<<<<<<< HEAD
   ConfigEntry<Long> ENTITY_KV_TTL =
       new ConfigBuilder(ENTITY_KV_TTL_KEY_KEY)
           .doc("The ttl(day) of kv entity store")
           .version("0.3.0")
           .longConf()
           .createWithDefault(DEFAULT_ENTITY_KV_TTL);
-=======
+
   ConfigEntry<String> AUTHENTICATOR =
       new ConfigBuilder("gravitino.authenticator")
           .doc("The authenticator which Gravitino uses")
           .version("0.3.0")
           .stringConf()
           .createWithDefault("simple");
->>>>>>> 43d6a37f
 }