/*
 * Copyright 2023 Datastrato.
 * This software is licensed under the Apache License version 2.
 */
package com.datastrato.gravitino;

import com.datastrato.gravitino.config.ConfigBuilder;
import com.datastrato.gravitino.config.ConfigEntry;
import java.io.File;

public interface Configs {

  String DEFAULT_ENTITY_STORE = "kv";
  String ENTITY_STORE_KEY = "gravitino.entity.store";

  String DEFAULT_ENTITY_KV_STORE = "RocksDBKvBackend";
  String ENTITY_KV_STORE_KEY = "gravitino.entity.store.kv";

  String ENTITY_KV_ROCKSDB_BACKEND_PATH_KEY = "gravitino.entity.store.kv.rocksdbPath";

  // Default path for RocksDB backend is "${GRAVITINO_HOME}/data/rocksdb"
  String DEFAULT_KV_ROCKSDB_BACKEND_PATH =
      String.join(File.separator, System.getenv("GRAVITINO_HOME"), "data", "rocksdb");

  ConfigEntry<String> ENTITY_STORE =
      new ConfigBuilder(ENTITY_STORE_KEY)
          .doc("The entity store to use")
          .version("0.1.0")
          .stringConf()
          .createWithDefault(DEFAULT_ENTITY_STORE);

  ConfigEntry<String> ENTITY_KV_STORE =
      new ConfigBuilder(ENTITY_KV_STORE_KEY)
          .doc("The kv entity store to use")
          .version("0.1.0")
          .stringConf()
          .createWithDefault(DEFAULT_ENTITY_KV_STORE);

  ConfigEntry<String> ENTRY_KV_ROCKSDB_BACKEND_PATH =
      new ConfigBuilder(ENTITY_KV_ROCKSDB_BACKEND_PATH_KEY)
          .doc("The RocksDB backend path for entity store")
          .version("0.1.0")
          .stringConf()
          .createWithDefault(DEFAULT_KV_ROCKSDB_BACKEND_PATH);

  ConfigEntry<String> ENTITY_SERDE =
      new ConfigBuilder("gravitino.entity.serde")
          .doc("The entity SerDe to use")
          .version("0.1.0")
          .stringConf()
          .createWithDefault("proto");

  ConfigEntry<Long> CATALOG_CACHE_EVICTION_INTERVAL_MS =
      new ConfigBuilder("gravitino.catalog.cache.evictionIntervalMs")
          .doc("The interval in milliseconds to evict the catalog cache")
          .version("0.1.0")
          .longConf()
          .createWithDefault(60 * 60 * 1000L);

  ConfigEntry<Boolean> CATALOG_LOAD_ISOLATED =
      new ConfigBuilder("gravitino.catalog.classloader.isolated")
          .doc("Whether to load the catalog in an isolated classloader")
          .version("0.1.0")
          .booleanConf()
          .createWithDefault(true);

<<<<<<< HEAD
  ConfigEntry<Long> STORE_TRANSACTION_MAX_SKEW_TIME =
      new ConfigBuilder("gravitino.entity.store.transaction-max-skew-time")
          .doc("Max time skew allowed for transaction")
          .version("0.3.0")
          .longConf()
          .createWithDefault(2L);
=======
  ConfigEntry<String> AUTHENTICATOR =
      new ConfigBuilder("gravitino.authenticator")
          .doc("The authenticator which Gravitino uses")
          .version("0.3.0")
          .stringConf()
          .createWithDefault("simple");
>>>>>>> 05fdb410
}<|MERGE_RESOLUTION|>--- conflicted
+++ resolved
@@ -64,19 +64,17 @@
           .booleanConf()
           .createWithDefault(true);
 
-<<<<<<< HEAD
+  ConfigEntry<String> AUTHENTICATOR =
+      new ConfigBuilder("gravitino.authenticator")
+          .doc("The authenticator which Gravitino uses")
+          .version("0.3.0")
+          .stringConf()
+          .createWithDefault("simple");
+
   ConfigEntry<Long> STORE_TRANSACTION_MAX_SKEW_TIME =
       new ConfigBuilder("gravitino.entity.store.transaction-max-skew-time")
           .doc("Max time skew allowed for transaction")
           .version("0.3.0")
           .longConf()
           .createWithDefault(2L);
-=======
-  ConfigEntry<String> AUTHENTICATOR =
-      new ConfigBuilder("gravitino.authenticator")
-          .doc("The authenticator which Gravitino uses")
-          .version("0.3.0")
-          .stringConf()
-          .createWithDefault("simple");
->>>>>>> 05fdb410
 }