/*
 * Copyright 2023 Datastrato Pvt Ltd.
 * This software is licensed under the Apache License version 2.
 */

package com.datastrato.gravitino.metrics;

import com.codahale.metrics.MetricFilter;
import com.codahale.metrics.MetricRegistry;
import com.codahale.metrics.Reporter;
import com.codahale.metrics.jmx.JmxReporter;
import com.datastrato.gravitino.metrics.source.MetricsSource;
import com.google.common.annotations.VisibleForTesting;
import com.google.common.collect.ImmutableMap;
import io.prometheus.client.CollectorRegistry;
import io.prometheus.client.dropwizard.DropwizardExports;
import io.prometheus.client.dropwizard.samplebuilder.CustomMappingSampleBuilder;
import io.prometheus.client.dropwizard.samplebuilder.MapperConfig;
import io.prometheus.client.exporter.MetricsServlet;
import java.io.Closeable;
import java.io.IOException;
import java.util.Arrays;
import java.util.HashMap;
import java.util.LinkedList;
import java.util.List;
import org.slf4j.Logger;
import org.slf4j.LoggerFactory;

/**
 * MetricsSystem manages the lifecycle of MetricsSources and MetricsReporters. MetricsReporter will
 * report metrics from MetricsSources registered to MetricsSystem.
 */
public class MetricsSystem implements Closeable {
  private static final Logger LOG = LoggerFactory.getLogger(MetricsSystem.class);
  private final String name;
  private final MetricRegistry metricRegistry;
  private HashMap<String, MetricsSource> metricSources = new HashMap<>();
  private List<Reporter> metricsReporters = new LinkedList<>();
  private CollectorRegistry prometheusRegistry;

  public MetricsSystem() {
    this("");
  }

  public MetricsSystem(String name) {
    this.name = name;
    this.metricRegistry = new MetricRegistry();
    this.prometheusRegistry = new CollectorRegistry();
  }

  /**
   * Register a metricsSource to MetricsSystem, all metrics belonging to the metricsSource are added
   * to the MetricsSystem. Ideally, dynamic created metrics source like HiveCatalogMetricsSource
   * unregister the old one before register a new one, but the unregister process is async in
   * Caffeine.removalListener, such race condition may happen: 1. HiveCatalogMetricsSource1 is
   * created and registered. 2. HiveCatalog expired and is removed from cache. 3. At the same time,
   * HiveCatalog is recreated triggered by a new request, and a new HiveCatalogMetricsSource, we
   * call it HiveCatalogMetricsSource2, is created and registered. 5. HiveCatalogMetricsSource1 is
   * unregistered.
   *
   * @param metricsSource metricsSource object to unregistered
   */
  public synchronized void register(MetricsSource metricsSource) {
    LOG.info("Register {} to metrics system {}", metricsSource.getMetricsSourceName(), name);
    if (metricSources.containsKey(metricsSource.getMetricsSourceName())) {
      unregister(metricSources.get(metricsSource.getMetricsSourceName()));
    }
    this.metricSources.put(metricsSource.getMetricsSourceName(), metricsSource);
    metricRegistry.register(
        metricsSource.getMetricsSourceName(), metricsSource.getMetricRegistry());
  }

  /**
   * Unregister a metricsSource from MetricsSystem, all metrics belonging to the metricsSource are
   * removed from MetricsSystem
   *
   * @param metricsSource metricsSource object to unregistered
   */
  public synchronized void unregister(MetricsSource metricsSource) {
    MetricsSource oldMetricsSource = metricSources.get(metricsSource.getMetricsSourceName());
    if (oldMetricsSource == null) {
      LOG.info(
          "Unregister {} metrics source failed, it's not registered",
          metricsSource.getMetricsSourceName());
      return;
    }
    if (!oldMetricsSource.equals(metricsSource)) {
      LOG.info(
          "Unregister {} metrics source failed, it's not the same object that registered",
          metricsSource.getMetricsSourceName());
      return;
    }
    this.metricSources.remove(metricsSource.getMetricsSourceName());
    metricRegistry.removeMatching(
        MetricFilter.startsWith(metricsSource.getMetricsSourceName() + "."));
    LOG.info("Unregistered {} from metrics system {}", metricsSource.getMetricsSourceName(), name);
  }

  // We support JMX reporter for now, todo: support more reporters
  private void initAndStartMetricsReporter() {
    JmxReporter jmxReporter = JmxReporter.forRegistry(metricRegistry).build();
    jmxReporter.start();
    metricsReporters.add(jmxReporter);
  }

  public void start() {
    registerMetricsToPrometheusRegistry();
    initAndStartMetricsReporter();
  }
<<<<<<< HEAD
  
  public MetricRegistry getMetricRegistry() {
    return metricRegistry;
  }
  
=======

  public MetricRegistry getMetricRegistry() {
    return metricRegistry;
  }

>>>>>>> 848bc8d7
  @Override
  public void close() {
    this.metricsReporters.forEach(
        reporter -> {
          try {
            reporter.close();
          } catch (IOException exception) {
            LOG.warn("Close metrics reporter failed,", exception);
          }
        });
  }

  /*
   * Extract a metric name and labels from Dropwizard metrics for Prometheus.
   *
   * All extraction rules must be registered with the Prometheus registry before starting the Prometheus
   * servlet. At times, certain MetricsSources, like HiveCatalogMetricsSource, may not register with
   * MetricsSystem. Therefore, all rules are consolidated in MetricsSystem instead of being spread across
   * separate MetricsSources.
   *
   * If a metric name doesn't match any rules, it will be converted to the Prometheus metrics
   * name format. For example, "ab.c-a.d" transforms into "ab_c_a_d".
   *
   * The MapperConfig is utilized to extract Prometheus metricsName and labels with the following method:
   * `MapperConfig(final String match, final String name, final Map<String, String> labels)`
   * - `match` is a regex used to match the incoming metric name. It employs a simplified glob syntax where
   *   only '*' is allowed.
   * - `name` is the new metric name, which can contain placeholders to be replaced with
   *   actual values from the incoming metric name. Placeholders are in the ${n} format, where n
   *   is the zero-based index of the group to extract from the original metric name.
   * - `labels` are the labels to be extracted, and they should also contain placeholders.
   * E.g.:
   * Match: gravitino.dispatcher.*.*
   * Name: dispatcher_events_total_${0}
   * Labels: label1: ${1}_t
   * A metric "gravitino.dispatcher.sp1.yay" will be converted to a new metric with name
   * "dispatcher_events_total_sp1" with label {label1: yay_t}.
   * Metric names MUST adhere to the regex [a-zA-Z_:]([a-zA-Z0-9_:])*.
   * Label names MUST adhere to the regex [a-zA-Z_]([a-zA-Z0-9_])*.
   * Label values MAY be any sequence of UTF-8 characters .
   */
  @VisibleForTesting
  static List<MapperConfig> getMetricNameAndLabelRules() {
    return Arrays.asList(
        new MapperConfig(
            MetricsSource.ICEBERG_REST_SERVER_METRIC_NAME + ".*.*",
            MetricsSource.ICEBERG_REST_SERVER_METRIC_NAME + "_${1}",
            ImmutableMap.of("operation", "${0}")),
        new MapperConfig(
            MetricsSource.GRAVITINO_SERVER_METRIC_NAME + ".*.*",
            MetricsSource.GRAVITINO_SERVER_METRIC_NAME + "_${1}",
            ImmutableMap.of("operation", "${0}")));
  }

  private void registerMetricsToPrometheusRegistry() {
    CustomMappingSampleBuilder sampleBuilder =
        new CustomMappingSampleBuilder(getMetricNameAndLabelRules());
    DropwizardExports dropwizardExports = new DropwizardExports(metricRegistry, sampleBuilder);
    dropwizardExports.register(prometheusRegistry);
  }

  public MetricsServlet getPrometheusServlet() {
    return new MetricsServlet(prometheusRegistry);
  }
}<|MERGE_RESOLUTION|>--- conflicted
+++ resolved
@@ -107,19 +107,11 @@
     registerMetricsToPrometheusRegistry();
     initAndStartMetricsReporter();
   }
-<<<<<<< HEAD
-  
-  public MetricRegistry getMetricRegistry() {
-    return metricRegistry;
-  }
-  
-=======
 
   public MetricRegistry getMetricRegistry() {
     return metricRegistry;
   }
 
->>>>>>> 848bc8d7
   @Override
   public void close() {
     this.metricsReporters.forEach(
