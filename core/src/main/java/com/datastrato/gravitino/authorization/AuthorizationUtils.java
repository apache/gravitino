/*
 * Copyright 2024 Datastrato Pvt Ltd.
 * This software is licensed under the Apache License version 2.
 */
package com.datastrato.gravitino.authorization;

import com.datastrato.gravitino.Entity;
import com.datastrato.gravitino.EntityStore;
import com.datastrato.gravitino.GravitinoEnv;
import com.datastrato.gravitino.NameIdentifier;
import com.datastrato.gravitino.Namespace;
import com.datastrato.gravitino.exceptions.ForbiddenException;
import com.datastrato.gravitino.exceptions.NoSuchMetalakeException;
import com.datastrato.gravitino.exceptions.NoSuchUserException;
import com.datastrato.gravitino.meta.RoleEntity;
import com.datastrato.gravitino.utils.PrincipalUtils;
import java.io.IOException;
import java.util.List;
import java.util.stream.Collectors;
import org.apache.commons.lang3.StringUtils;
import org.slf4j.Logger;
import org.slf4j.LoggerFactory;

/* The utilization class of authorization module*/
public class AuthorizationUtils {

  static final String USER_DOES_NOT_EXIST_MSG = "User %s does not exist in th metalake %s";
  static final String GROUP_DOES_NOT_EXIST_MSG = "Group %s does not exist in th metalake %s";
  static final String ROLE_DOES_NOT_EXIST_MSG = "Role %s does not exist in th metalake %s";
  private static final Logger LOG = LoggerFactory.getLogger(AuthorizationUtils.class);
  private static final String METALAKE_DOES_NOT_EXIST_MSG = "Metalake %s does not exist";

  private AuthorizationUtils() {}

<<<<<<< HEAD
=======
  static void checkMetalakeExists(String metalake) throws NoSuchMetalakeException {
    try {
      EntityStore store = GravitinoEnv.getInstance().entityStore();

      NameIdentifier metalakeIdent = NameIdentifier.of(metalake);
      if (!store.exists(metalakeIdent, Entity.EntityType.METALAKE)) {
        LOG.warn("Metalake {} does not exist", metalakeIdent);
        throw new NoSuchMetalakeException(METALAKE_DOES_NOT_EXIST_MSG, metalakeIdent);
      }
    } catch (IOException e) {
      LOG.error("Failed to do storage operation", e);
      throw new RuntimeException(e);
    }
  }

>>>>>>> f584918d
  public static NameIdentifier ofRole(String metalake, String role) {
    return NameIdentifier.of(
        metalake, Entity.SYSTEM_CATALOG_RESERVED_NAME, Entity.ROLE_SCHEMA_NAME, role);
  }

  public static NameIdentifier ofGroup(String metalake, String group) {
    return NameIdentifier.of(
        metalake, Entity.SYSTEM_CATALOG_RESERVED_NAME, Entity.GROUP_SCHEMA_NAME, group);
  }

  public static NameIdentifier ofUser(String metalake, String user) {
    return NameIdentifier.of(
        metalake, Entity.SYSTEM_CATALOG_RESERVED_NAME, Entity.USER_SCHEMA_NAME, user);
  }

  public static NameIdentifier ofMetalakeCreateRole() {
    return NameIdentifier.of(
        Entity.SYSTEM_METALAKE_RESERVED_NAME,
        Entity.SYSTEM_CATALOG_RESERVED_NAME,
        Entity.ROLE_SCHEMA_NAME,
        Entity.METALAKE_CREATE_ROLE);
  }

  public static NameIdentifier ofSystemMetalakeAddUserRole() {
    return NameIdentifier.of(
        Entity.SYSTEM_METALAKE_RESERVED_NAME,
        Entity.SYSTEM_CATALOG_RESERVED_NAME,
        Entity.ROLE_SCHEMA_NAME,
        Entity.SYSTEM_METALAKE_MANAGE_USER_ROLE);
  }

  public static Namespace ofRoleNamespace(String metalake) {
    return Namespace.of(metalake, Entity.SYSTEM_CATALOG_RESERVED_NAME, Entity.ROLE_SCHEMA_NAME);
  }

  public static Namespace ofGroupNamespace(String metalake) {
    return Namespace.of(metalake, Entity.SYSTEM_CATALOG_RESERVED_NAME, Entity.GROUP_SCHEMA_NAME);
  }

  public static Namespace ofUserNamespace(String metalake) {
    return Namespace.of(metalake, Entity.SYSTEM_CATALOG_RESERVED_NAME, Entity.USER_SCHEMA_NAME);
  }

  public static void checkUser(NameIdentifier ident) {
    NameIdentifier.check(ident != null, "User identifier must not be null");
    checkUserNamespace(ident.namespace());
  }

  public static void checkGroup(NameIdentifier ident) {
    NameIdentifier.check(ident != null, "Group identifier must not be null");
    checkGroupNamespace(ident.namespace());
  }

  public static void checkRole(NameIdentifier ident) {
    NameIdentifier.check(ident != null, "Role identifier must not be null");
    checkRoleNamespace(ident.namespace());
  }

  public static void checkUserNamespace(Namespace namespace) {
    Namespace.check(
        namespace != null && namespace.length() == 3,
        "User namespace must have 3 levels, the input namespace is %s",
        namespace);
  }

  public static void checkGroupNamespace(Namespace namespace) {
    Namespace.check(
        namespace != null && namespace.length() == 3,
        "Group namespace must have 3 levels, the input namespace is %s",
        namespace);
  }

  public static void checkRoleNamespace(Namespace namespace) {
    Namespace.check(
        namespace != null && namespace.length() == 3,
        "Role namespace must have 3 levels, the input namespace is %s",
        namespace);
  }

  public static void checkPermission(String metalake, SecurableObject object) {

    if (!satisfyPrivileges(metalake, object)) {
      throw new ForbiddenException(
          "Securable object %s doesn't have the one of privileges %s",
          object,
          StringUtils.join(
              object.privileges().stream().map(Privilege::name).collect(Collectors.toList()), ","));
    }
  }

  public static boolean satisfyPrivileges(String metalake, SecurableObject object) {
    if (object.privileges().isEmpty()) {
      return true;
    }

    String currentUser = PrincipalUtils.getCurrentUserName();

    AccessControlManager accessControlManager = GravitinoEnv.getInstance().accessControlManager();
    List<RoleEntity> roles;
    try {
      roles = accessControlManager.getRolesByUserFromMetalake(metalake, currentUser);

      for (RoleEntity role : roles) {
        for (Privilege privilege : object.privileges()) {
          if (role.hasPrivilegeWithCondition(object, privilege.name(), Privilege.Condition.DENY)) {
            continue;
          }

          if (role.hasPrivilegeWithCondition(object, privilege.name(), Privilege.Condition.ALLOW)) {
            return true;
          }
        }
      }
    } catch (NoSuchUserException noSuchUserException) {
      return false;
    }

    return false;
  }

  public static Void checkMetalakeExists(String metalake) throws NoSuchMetalakeException {
    try {
      EntityStore store = GravitinoEnv.getInstance().entityStore();

      NameIdentifier metalakeIdent = NameIdentifier.ofMetalake(metalake);
      if (!store.exists(metalakeIdent, Entity.EntityType.METALAKE)) {
        LOG.warn("Metalake {} does not exist", metalakeIdent);
        throw new NoSuchMetalakeException(METALAKE_DOES_NOT_EXIST_MSG, metalakeIdent);
      }
      return null;
    } catch (IOException e) {
      LOG.error("Failed to do storage operation", e);
      throw new RuntimeException(e);
    }
  }
}<|MERGE_RESOLUTION|>--- conflicted
+++ resolved
@@ -32,24 +32,6 @@
 
   private AuthorizationUtils() {}
 
-<<<<<<< HEAD
-=======
-  static void checkMetalakeExists(String metalake) throws NoSuchMetalakeException {
-    try {
-      EntityStore store = GravitinoEnv.getInstance().entityStore();
-
-      NameIdentifier metalakeIdent = NameIdentifier.of(metalake);
-      if (!store.exists(metalakeIdent, Entity.EntityType.METALAKE)) {
-        LOG.warn("Metalake {} does not exist", metalakeIdent);
-        throw new NoSuchMetalakeException(METALAKE_DOES_NOT_EXIST_MSG, metalakeIdent);
-      }
-    } catch (IOException e) {
-      LOG.error("Failed to do storage operation", e);
-      throw new RuntimeException(e);
-    }
-  }
-
->>>>>>> f584918d
   public static NameIdentifier ofRole(String metalake, String role) {
     return NameIdentifier.of(
         metalake, Entity.SYSTEM_CATALOG_RESERVED_NAME, Entity.ROLE_SCHEMA_NAME, role);
@@ -174,7 +156,7 @@
     try {
       EntityStore store = GravitinoEnv.getInstance().entityStore();
 
-      NameIdentifier metalakeIdent = NameIdentifier.ofMetalake(metalake);
+      NameIdentifier metalakeIdent = NameIdentifier.of(metalake);
       if (!store.exists(metalakeIdent, Entity.EntityType.METALAKE)) {
         LOG.warn("Metalake {} does not exist", metalakeIdent);
         throw new NoSuchMetalakeException(METALAKE_DOES_NOT_EXIST_MSG, metalakeIdent);
