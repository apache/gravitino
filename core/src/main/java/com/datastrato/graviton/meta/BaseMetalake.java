--- conflicted
+++ resolved
@@ -120,16 +120,13 @@
     return properties;
   }
 
-<<<<<<< HEAD
   @Override
   public byte[] binaryNameIdentifier() {
     // TODO implement, maybe use key encoder
     return new byte[0];
   }
 
-=======
   /** Builder class for creating instances of {@link BaseMetalake}. */
->>>>>>> 3053303b
   public static class Builder {
     private final BaseMetalake metalake;
 
