/*
 * Copyright 2023 Datastrato.
 * This software is licensed under the Apache License version 2.
 */

package com.datastrato.graviton.storage;

import com.google.common.base.Preconditions;
import com.google.common.collect.Maps;
import java.io.IOException;
import java.util.Map;

/**
 * In memory implemention for {@link NameMappingService}
 *
 * <p>Note, This class is only for test usage, please do not use it in production.
 */
public class InMemoryNameMappingService implements NameMappingService {
  private final Map<String, Long> nameToId = Maps.newHashMap();

  private final IdGenerator idGenerator;

  public static final InMemoryNameMappingService INSTANCE = new InMemoryNameMappingService();

  public InMemoryNameMappingService() {
    // Make configurable.
    this.idGenerator = new RandomIdGenerator();
  }

  @Override
  public synchronized Long get(String name) {
    return nameToId.get(name);
  }

  @Override
  public synchronized Long create(String name) {
    // Should handle race condition.
    long nextId = idGenerator.nextId();
    nameToId.put(name, nextId);
    return nextId;
  }

  @Override
  public synchronized boolean update(String oldName, String newName) {
    Preconditions.checkState(nameToId.containsKey(oldName), "Name %s does not exist", oldName);
<<<<<<< HEAD
    long originId = nameToId.get(oldName);
    nameToId.remove(oldName, originId);
    nameToId.put(newName, originId);
=======
    Long id = nameToId.remove(oldName);
    nameToId.put(newName, id);
>>>>>>> 14c179a9
    return true;
  }

  @Override
  public IdGenerator getIdGenerator() {
    return idGenerator;
  }

  @Override
  public boolean delete(String name) {
    return nameToId.remove(name) != null;
  }

  @Override
  public boolean delete(String name) throws IOException {
    nameToId.remove(name);
    return true;
  }
}<|MERGE_RESOLUTION|>--- conflicted
+++ resolved
@@ -43,14 +43,9 @@
   @Override
   public synchronized boolean update(String oldName, String newName) {
     Preconditions.checkState(nameToId.containsKey(oldName), "Name %s does not exist", oldName);
-<<<<<<< HEAD
     long originId = nameToId.get(oldName);
     nameToId.remove(oldName, originId);
     nameToId.put(newName, originId);
-=======
-    Long id = nameToId.remove(oldName);
-    nameToId.put(newName, id);
->>>>>>> 14c179a9
     return true;
   }
 
@@ -60,13 +55,7 @@
   }
 
   @Override
-  public boolean delete(String name) {
+  public boolean delete(String name) throws IOException {
     return nameToId.remove(name) != null;
   }
-
-  @Override
-  public boolean delete(String name) throws IOException {
-    nameToId.remove(name);
-    return true;
-  }
 }