--- conflicted
+++ resolved
@@ -5,13 +5,7 @@
 
 package com.datastrato.graviton.storage.kv;
 
-<<<<<<< HEAD
-import com.datastrato.graviton.Entity.EntityIdentifer;
-import com.datastrato.graviton.Entity.EntityType;
-import com.datastrato.graviton.NameIdentifier;
-=======
 import com.datastrato.graviton.Entity.EntityIdentifier;
->>>>>>> 3053303b
 import java.io.IOException;
 
 /**
@@ -22,18 +16,10 @@
   /**
    * Construct the key for key-value store from the entity NameIdentifier and EntityType.
    *
-   * @param entityIdentifier entity identifier
+   * @param entityIdentifer entity identifier to encode
    * @param createIdIfNotExists create the id mapping for name if not exists
    * @return encoded key for key-value store
    * @throws IOException
    */
-<<<<<<< HEAD
-  byte[] encode(EntityIdentifer entityIdentifer, boolean createIdIfNotExists) throws IOException;
-
-  // TODO: Complete this method and remove the former one;
-  byte[] encode(NameIdentifier identifier, EntityType type, boolean createIdIfNotExists)
-      throws IOException;
-=======
-  byte[] encode(EntityIdentifier entityIdentifier, boolean createIdIfNotExists) throws IOException;
->>>>>>> 3053303b
+  byte[] encode(EntityIdentifier entityIdentifer, boolean createIdIfNotExists) throws IOException;
 }