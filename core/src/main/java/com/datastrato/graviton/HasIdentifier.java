/*
 * Copyright 2023 Datastrato.
 * This software is licensed under the Apache License version 2.
 */
package com.datastrato.graviton;

/** This interface represents entities that have identifiers. */
public interface HasIdentifier {

  /**
   * Get the name of the entity.
   *
   * @return The name of the entity.
   */
  String name();

  /**
   * Get the namespace of the entity.
   *
   * @return The namespace of the entity.
   */
  default Namespace namespace() {
    return Namespace.empty();
  }

  /**
   * Get the name identifier of the entity.
   *
   * @return The name identifier of the entity.
   */
  default NameIdentifier nameIdentifier() {
    return NameIdentifier.of(namespace(), name());
  }

<<<<<<< HEAD
  default byte[] binaryNameIdentifier() {
    return new byte[0];
  }
=======
  /**
   * Returns a binary compact unique identifier of the entity.
   *
   * @return The binary compact unique identifier of the entity.
   */
  // TODO. Returns a binary compact unique identifier of the entity. @Jerry
>>>>>>> 3053303b
}<|MERGE_RESOLUTION|>--- conflicted
+++ resolved
@@ -32,16 +32,12 @@
     return NameIdentifier.of(namespace(), name());
   }
 
-<<<<<<< HEAD
-  default byte[] binaryNameIdentifier() {
-    return new byte[0];
-  }
-=======
   /**
    * Returns a binary compact unique identifier of the entity.
    *
    * @return The binary compact unique identifier of the entity.
    */
-  // TODO. Returns a binary compact unique identifier of the entity. @Jerry
->>>>>>> 3053303b
+  default byte[] binaryNameIdentifier() {
+    return new byte[0];
+  }
 }