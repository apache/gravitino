/*
 * Copyright 2023 Datastrato.
 * This software is licensed under the Apache License version 2.
 */
package com.datastrato.graviton.catalog;

import com.datastrato.graviton.Catalog;
import com.datastrato.graviton.CatalogChange;
import com.datastrato.graviton.CatalogChange.RemoveProperty;
import com.datastrato.graviton.CatalogChange.SetProperty;
import com.datastrato.graviton.CatalogProvider;
import com.datastrato.graviton.Config;
import com.datastrato.graviton.Configs;
import com.datastrato.graviton.Entity.EntityType;
import com.datastrato.graviton.EntityAlreadyExistsException;
import com.datastrato.graviton.EntityStore;
import com.datastrato.graviton.NameIdentifier;
import com.datastrato.graviton.Namespace;
import com.datastrato.graviton.StringIdentifier;
import com.datastrato.graviton.SupportsCatalogs;
import com.datastrato.graviton.exceptions.CatalogAlreadyExistsException;
import com.datastrato.graviton.exceptions.NoSuchCatalogException;
import com.datastrato.graviton.exceptions.NoSuchEntityException;
import com.datastrato.graviton.exceptions.NoSuchMetalakeException;
import com.datastrato.graviton.meta.AuditInfo;
import com.datastrato.graviton.meta.CatalogEntity;
import com.datastrato.graviton.rel.SupportsSchemas;
import com.datastrato.graviton.rel.TableCatalog;
import com.datastrato.graviton.storage.IdGenerator;
import com.datastrato.graviton.utils.IsolatedClassLoader;
import com.datastrato.graviton.utils.ThrowableFunction;
import com.github.benmanes.caffeine.cache.Cache;
import com.github.benmanes.caffeine.cache.Caffeine;
import com.github.benmanes.caffeine.cache.Scheduler;
import com.google.common.annotations.VisibleForTesting;
import com.google.common.base.Preconditions;
import com.google.common.collect.Iterables;
import com.google.common.collect.Maps;
import com.google.common.collect.Streams;
import com.google.common.util.concurrent.ThreadFactoryBuilder;
import java.io.Closeable;
import java.io.File;
import java.io.IOException;
import java.time.Instant;
import java.util.Arrays;
import java.util.Collections;
import java.util.HashMap;
import java.util.List;
import java.util.Map;
import java.util.Optional;
import java.util.ServiceLoader;
import java.util.concurrent.ScheduledThreadPoolExecutor;
import java.util.concurrent.TimeUnit;
import java.util.stream.Collectors;
import org.apache.commons.lang3.tuple.Pair;
import org.slf4j.Logger;
import org.slf4j.LoggerFactory;

/** Manages the catalog instances and operations. */
public class CatalogManager implements SupportsCatalogs, Closeable {

  private static final Logger LOG = LoggerFactory.getLogger(CatalogManager.class);

  /** Wrapper class for a catalog instance and its class loader. */
  public static class CatalogWrapper {
    private BaseCatalog catalog;
    private IsolatedClassLoader classLoader;

    public CatalogWrapper(BaseCatalog catalog, IsolatedClassLoader classLoader) {
      this.catalog = catalog;
      this.classLoader = classLoader;
    }

    public <R> R doWithSchemaOps(ThrowableFunction<SupportsSchemas, R> fn) throws Exception {
      return classLoader.withClassLoader(
          cl -> {
            if (asSchemas() == null) {
              throw new UnsupportedOperationException("Catalog does not support schema operations");
            }
            return fn.apply(asSchemas());
          });
    }

    public <R> R doWithTableOps(ThrowableFunction<TableCatalog, R> fn) throws Exception {
      return classLoader.withClassLoader(
          cl -> {
            if (asTables() == null) {
              throw new UnsupportedOperationException("Catalog does not support table operations");
            }
            return fn.apply(asTables());
          });
    }

    public <R> R doWithPropertiesMeta(ThrowableFunction<HasPropertyMetadata, R> fn)
        throws Exception {
      return classLoader.withClassLoader(cl -> fn.apply(catalog.ops()));
    }

    public void close() {
      try {
        classLoader.withClassLoader(
            cl -> {
              if (catalog != null) {
                catalog.ops().close();
              }
              catalog = null;
              return null;
            });
      } catch (Exception e) {
        LOG.warn("Failed to close catalog", e);
      }

      classLoader.close();
    }

    private SupportsSchemas asSchemas() {
      return catalog.ops() instanceof SupportsSchemas ? (SupportsSchemas) catalog.ops() : null;
    }

    private TableCatalog asTables() {
      return catalog.ops() instanceof TableCatalog ? (TableCatalog) catalog.ops() : null;
    }
  }

  private final Config config;

  @VisibleForTesting final Cache<NameIdentifier, CatalogWrapper> catalogCache;

  private final EntityStore store;

  private final IdGenerator idGenerator;

  /**
   * Constructs a CatalogManager instance.
   *
   * @param config The configuration for the manager.
   * @param store The entity store to use.
   * @param idGenerator The id generator to use.
   */
  public CatalogManager(Config config, EntityStore store, IdGenerator idGenerator) {
    this.config = config;
    this.store = store;
    this.idGenerator = idGenerator;

    long cacheEvictionIntervalInMs = config.get(Configs.CATALOG_CACHE_EVICTION_INTERVAL_MS);
    this.catalogCache =
        Caffeine.newBuilder()
            .expireAfterAccess(cacheEvictionIntervalInMs, TimeUnit.MILLISECONDS)
            .removalListener(
                (k, v, c) -> {
                  LOG.info("Closing catalog {}.", k);
                  ((CatalogWrapper) v).close();
                })
            .scheduler(
                Scheduler.forScheduledExecutorService(
                    new ScheduledThreadPoolExecutor(
                        1,
                        new ThreadFactoryBuilder()
                            .setDaemon(true)
                            .setNameFormat("catalog-cleaner-%d")
                            .build())))
            .build();
  }

  /**
   * Closes the CatalogManager and releases any resources associated with it. This method
   * invalidates all cached catalog instances and clears the cache.
   */
  @Override
  public void close() {
    catalogCache.invalidateAll();
  }

  /**
   * Lists the catalogs within the specified namespace.
   *
   * @param namespace The namespace for which to list catalogs.
   * @return An array of NameIdentifier objects representing the catalogs.
   * @throws NoSuchMetalakeException If the specified metalake does not exist.
   */
  @Override
  public NameIdentifier[] listCatalogs(Namespace namespace) throws NoSuchMetalakeException {
    NameIdentifier metalakeIdent = NameIdentifier.of(namespace.levels());

    boolean metalakeExists;
    try {
      metalakeExists = store.exists(metalakeIdent, EntityType.METALAKE);
    } catch (IOException e) {
      LOG.error("Failed to do storage operation", e);
      throw new RuntimeException(e);
    }

    if (!metalakeExists) {
      throw new NoSuchMetalakeException("Metalake " + metalakeIdent + " does not exist");
    }

    try {
      return store.list(namespace, CatalogEntity.class, EntityType.CATALOG).stream()
          .map(entity -> NameIdentifier.of(namespace, entity.name()))
          .toArray(NameIdentifier[]::new);

    } catch (IOException ioe) {
      LOG.error("Failed to list catalogs in metalake {}", metalakeIdent, ioe);
      throw new RuntimeException(ioe);
    }
  }

  /**
   * Loads the catalog with the specified identifier.
   *
   * @param ident The identifier of the catalog to load.
   * @return The loaded catalog.
   * @throws NoSuchCatalogException If the specified catalog does not exist.
   */
  @Override
  public Catalog loadCatalog(NameIdentifier ident) throws NoSuchCatalogException {
    CatalogWrapper wrapper = loadCatalogInternal(ident);
<<<<<<< HEAD
    try {
      // Call wrapper.catalog.properties() to make BaseCatalog#properties in IsolatedClassLoader
      wrapper.doWithPropertiesMeta(
          f -> {
            wrapper.catalog.properties();
            return null;
          });
    } catch (Exception e) {
      LOG.error("Failed to load catalog {}", ident, e);
      throw new RuntimeException(e);
    }

=======
>>>>>>> eee910f4
    return wrapper.catalog;
  }

  /**
   * Creates a new catalog with the provided details.
   *
   * @param ident The identifier of the new catalog.
   * @param type The type of the new catalog.
   * @param provider The provider of the new catalog.
   * @param comment The comment for the new catalog.
   * @param properties The properties of the new catalog.
   * @return The created catalog.
   * @throws NoSuchMetalakeException If the specified metalake does not exist.
   * @throws CatalogAlreadyExistsException If a catalog with the same identifier already exists.
   */
  @Override
  public Catalog createCatalog(
      NameIdentifier ident,
      Catalog.Type type,
      String provider,
      String comment,
      Map<String, String> properties)
      throws NoSuchMetalakeException, CatalogAlreadyExistsException {
    try {
      CatalogEntity entity =
          store.executeInTransaction(
              () -> {
                NameIdentifier metalakeIdent = NameIdentifier.of(ident.namespace().levels());
                if (!store.exists(metalakeIdent, EntityType.METALAKE)) {
                  LOG.warn("Metalake {} does not exist", metalakeIdent);
                  throw new NoSuchMetalakeException(
                      "Metalake " + metalakeIdent + " does not exist");
                }

                long uid = idGenerator.nextId();
                StringIdentifier stringId = StringIdentifier.fromId(uid);

                CatalogEntity e =
                    new CatalogEntity.Builder()
                        .withId(uid)
                        .withName(ident.name())
                        .withNamespace(ident.namespace())
                        .withType(type)
                        .withProvider(provider)
                        .withComment(comment)
                        .withProperties(StringIdentifier.addToProperties(stringId, properties))
                        .withAuditInfo(
                            new AuditInfo.Builder()
                                .withCreator("graviton") /* TODO. Should change to real user */
                                .withCreateTime(Instant.now())
                                .build())
                        .build();

                store.put(e, false /* overwrite */);
                return e;
              });
      CatalogWrapper wrapper = catalogCache.get(ident, id -> createCatalogWrapper(entity));
      wrapper.doWithPropertiesMeta(
          f -> {
            f.catalogPropertiesMetadata().validatePropertyForCreate(properties);
            return null;
          });
      return wrapper.catalog;
<<<<<<< HEAD
    } catch (EntityAlreadyExistsException ee) {
      LOG.warn("Catalog {} already exists", ident, ee);
      throw new CatalogAlreadyExistsException("Catalog " + ident + " already exists");
    } catch (IllegalArgumentException | NoSuchMetalakeException e) {
      throw e;
    } catch (Exception ioe) {
      LOG.error("Failed to create catalog {}", ident, ioe);
      throw new RuntimeException(ioe);
=======
    } catch (EntityAlreadyExistsException e1) {
      LOG.warn("Catalog {} already exists", ident, e1);
      throw new CatalogAlreadyExistsException("Catalog " + ident + " already exists");
    } catch (IllegalArgumentException | NoSuchMetalakeException e2) {
      throw e2;
    } catch (Exception e3) {
      LOG.error("Failed to create catalog {}", ident, e3);
      throw new RuntimeException(e3);
>>>>>>> eee910f4
    }
  }

  private Pair<Map<String, String>, Map<String, String>> getCatalogAlterProperty(
<<<<<<< HEAD
      CatalogChange... tableChanges) {
    Map<String, String> upserts = Maps.newHashMap();
    Map<String, String> deletes = Maps.newHashMap();

    Arrays.stream(tableChanges)
=======
      CatalogChange... catalogChanges) {
    Map<String, String> upserts = Maps.newHashMap();
    Map<String, String> deletes = Maps.newHashMap();

    Arrays.stream(catalogChanges)
>>>>>>> eee910f4
        .forEach(
            tableChange -> {
              if (tableChange instanceof SetProperty) {
                SetProperty setProperty = (SetProperty) tableChange;
                upserts.put(setProperty.getProperty(), setProperty.getValue());
              } else if (tableChange instanceof RemoveProperty) {
                RemoveProperty removeProperty = (RemoveProperty) tableChange;
                deletes.put(removeProperty.getProperty(), removeProperty.getProperty());
              }
            });

    return Pair.of(upserts, deletes);
  }

  /**
   * Alters an existing catalog with the specified changes.
   *
   * @param ident The identifier of the catalog to alter.
   * @param changes The changes to apply to the catalog.
   * @return The altered catalog.
   * @throws NoSuchCatalogException If the specified catalog does not exist.
   * @throws IllegalArgumentException If an unsupported catalog change is provided.
   */
  @Override
  public Catalog alterCatalog(NameIdentifier ident, CatalogChange... changes)
      throws NoSuchCatalogException, IllegalArgumentException {
<<<<<<< HEAD
=======
    // There could be a race issue that someone is using the catalog from cache while we are
    // updating it.

    CatalogWrapper catalogWrapper = loadCatalogAndWrap(ident);
    if (catalogWrapper == null) {
      throw new NoSuchCatalogException("Catalog " + ident + " does not exist");
    }
>>>>>>> eee910f4

    CatalogWrapper catalogWrapper = loadCatalogAndWrap(ident);
    if (catalogWrapper == null) {
      throw new NoSuchCatalogException("Catalog " + ident + " does not exist");
    }

    try {
      catalogWrapper.doWithPropertiesMeta(
          f -> {
            Pair<Map<String, String>, Map<String, String>> alterProperty =
                getCatalogAlterProperty(changes);
            f.catalogPropertiesMetadata()
                .validatePropertyForAlter(alterProperty.getLeft(), alterProperty.getRight());
            return null;
          });
    } catch (IllegalArgumentException e1) {
      throw e1;
    } catch (Exception e) {
      LOG.error("Failed to alter catalog {}", ident, e);
      throw new RuntimeException(e);
    }

    catalogCache.invalidate(ident);
    try {
      catalogWrapper.doWithPropertiesMeta(
          f -> {
            Pair<Map<String, String>, Map<String, String>> alterProperty =
                getCatalogAlterProperty(changes);
            f.catalogPropertiesMetadata()
                .validatePropertyForAlter(alterProperty.getLeft(), alterProperty.getRight());
            return null;
          });
    } catch (IllegalArgumentException e1) {
      throw e1;
    } catch (Exception e) {
      LOG.error("Failed to alter catalog {}", ident, e);
      throw new RuntimeException(e);
    }

    catalogCache.invalidate(ident);
    try {
      CatalogEntity updatedCatalog =
          store.update(
              ident,
              CatalogEntity.class,
              EntityType.CATALOG,
              catalog -> {
                CatalogEntity.Builder newCatalogBuilder =
                    new CatalogEntity.Builder()
                        .withId(catalog.id())
                        .withName(catalog.name())
                        .withNamespace(ident.namespace())
                        .withType(catalog.getType())
                        .withProvider(catalog.getProvider())
                        .withComment(catalog.getComment());

                AuditInfo newInfo =
                    new AuditInfo.Builder()
                        .withCreator(catalog.auditInfo().creator())
                        .withCreateTime(catalog.auditInfo().createTime())
                        .withLastModifier(
                            catalog.auditInfo().creator()) /* TODO. We should use real user */
                        .withLastModifiedTime(Instant.now())
                        .build();
                newCatalogBuilder.withAuditInfo(newInfo);

                Map<String, String> newProps =
                    catalog.getProperties() == null
                        ? new HashMap<>()
                        : new HashMap<>(catalog.getProperties());
                newCatalogBuilder = updateEntity(newCatalogBuilder, newProps, changes);

                return newCatalogBuilder.build();
              });
      return catalogCache.get(
              updatedCatalog.nameIdentifier(), id -> createCatalogWrapper(updatedCatalog))
          .catalog;

    } catch (NoSuchEntityException ne) {
      LOG.warn("Catalog {} does not exist", ident, ne);
      throw new NoSuchCatalogException("Catalog " + ident + " does not exist");

    } catch (IllegalArgumentException iae) {
      LOG.warn("Failed to alter catalog {} with unknown change", ident, iae);
      throw iae;

    } catch (IOException ioe) {
      LOG.error("Failed to alter catalog {}", ident, ioe);
      throw new RuntimeException(ioe);
    }
  }

  /**
   * Drops (deletes) the catalog with the specified identifier.
   *
   * @param ident The identifier of the catalog to drop.
   * @return {@code true} if the catalog was successfully dropped, {@code false} otherwise.
   */
  @Override
  public boolean dropCatalog(NameIdentifier ident) {
    // There could be a race issue that someone is using the catalog while we are dropping it.
    catalogCache.invalidate(ident);

    try {
      return store.delete(ident, EntityType.CATALOG);
    } catch (IOException ioe) {
      LOG.error("Failed to drop catalog {}", ident, ioe);
      throw new RuntimeException(ioe);
    }
  }

  /**
   * Loads the catalog with the specified identifier, wraps it in a CatalogWrapper, and caches the
   * wrapper for reuse.
   *
   * @param ident The identifier of the catalog to load.
   * @return The wrapped CatalogWrapper containing the loaded catalog.
   * @throws NoSuchCatalogException If the specified catalog does not exist.
   */
  public CatalogWrapper loadCatalogAndWrap(NameIdentifier ident) throws NoSuchCatalogException {
    return catalogCache.get(ident, this::loadCatalogInternal);
  }

  private CatalogWrapper loadCatalogInternal(NameIdentifier ident) throws NoSuchCatalogException {
    try {
      CatalogEntity entity = store.get(ident, EntityType.CATALOG, CatalogEntity.class);
      return createCatalogWrapper(entity);

    } catch (NoSuchEntityException ne) {
      LOG.warn("Catalog {} does not exist", ident, ne);
      throw new NoSuchCatalogException("Catalog " + ident + " does not exist");

    } catch (IOException ioe) {
      LOG.error("Failed to load catalog {}", ident, ioe);
      throw new RuntimeException(ioe);
    }
  }

  private CatalogWrapper createCatalogWrapper(CatalogEntity entity) {
    Map<String, String> mergedConf =
        mergeConf(entity.getProperties(), catalogConf(entity.name(), config));
    String provider = entity.getProvider();

    IsolatedClassLoader classLoader;
    if (config.get(Configs.CATALOG_LOAD_ISOLATED)) {
      String pkgPath = buildPkgPath(mergedConf, provider);
      classLoader = IsolatedClassLoader.buildClassLoader(pkgPath);
    } else {
      // This will use the current class loader, it is mainly used for test.
      classLoader =
          new IsolatedClassLoader(
              Collections.emptyList(), Collections.emptyList(), Collections.emptyList());
    }

    // Load Catalog class instance
    BaseCatalog catalog;
    try {
      catalog =
          classLoader.withClassLoader(
              cl -> {
                try {
                  Class<? extends CatalogProvider> providerClz =
                      lookupCatalogProvider(provider, cl);
                  return (BaseCatalog) providerClz.newInstance();
                } catch (Exception e) {
                  LOG.error("Failed to load catalog with provider: {}", provider, e);
                  throw new RuntimeException(e);
                }
              });
    } catch (Exception e) {
      LOG.error("Failed to load catalog with class loader", e);
      throw new RuntimeException(e);
    }

    if (catalog == null) {
      throw new RuntimeException("Failed to load catalog with provider: " + provider);
    }

    // Initialize the catalog
    catalog = catalog.withCatalogEntity(entity).withCatalogConf(mergedConf);
    CatalogWrapper wrapper = new CatalogWrapper(catalog, classLoader);

    // Call wrapper.catalog.properties() to make BaseCatalog#properties in IsolatedClassLoader
    // not null. Why we do this? Because wrapper.catalog.properties() need to be called in the
    // IsolatedClassLoader, it needs to load the specific catalog class such as HiveCatalog or so.
    // For simply, We will preload the value of properties and thus AppClassLoader can get the
    // value of properties.
    try {
      wrapper.doWithPropertiesMeta(
          f -> {
            wrapper.catalog.properties();
            return null;
          });
    } catch (Exception e) {
      LOG.error("Failed to load catalog '{}' properties", entity.name(), e);
      throw new RuntimeException(e);
    }
    return wrapper;
  }

  static Map<String, String> mergeConf(Map<String, String> properties, Map<String, String> conf) {
    Map<String, String> mergedConf = conf != null ? Maps.newHashMap(conf) : Maps.newHashMap();
    Optional.ofNullable(properties).ifPresent(mergedConf::putAll);
    return Collections.unmodifiableMap(mergedConf);
  }

  private Map<String, String> catalogConf(String name, Config config) {
    String confPrefix = "graviton.catalog." + name + ".";
    return config.getConfigsWithPrefix(confPrefix);
  }

  private String buildPkgPath(Map<String, String> conf, String provider) {
    String pkg = conf.get(Catalog.PROPERTY_PACKAGE);

    String gravitonHome = System.getenv("GRAVITON_HOME");
    Preconditions.checkArgument(gravitonHome != null, "GRAVITON_HOME not set");
    boolean testEnv = System.getenv("GRAVITON_TEST") != null;

    String pkgPath;
    if (pkg != null) {
      pkgPath = pkg;
    } else if (!testEnv) {
      pkgPath =
          gravitonHome
              + File.separator
              + "catalogs"
              + File.separator
              + provider
              + File.separator
              + "libs";
    } else {
      pkgPath =
          new StringBuilder()
              .append(gravitonHome)
              .append(File.separator)
              .append("catalogs")
              .append(File.separator)
              .append("catalog-")
              .append(provider)
              .append(File.separator)
              .append("build")
              .append(File.separator)
              .append("libs")
              .toString();
    }

    return pkgPath;
  }

  private Class<? extends CatalogProvider> lookupCatalogProvider(String provider, ClassLoader cl) {
    ServiceLoader<CatalogProvider> loader = ServiceLoader.load(CatalogProvider.class, cl);

    List<Class<? extends CatalogProvider>> providers =
        Streams.stream(loader.iterator())
            .filter(p -> p.shortName().equalsIgnoreCase(provider))
            .map(CatalogProvider::getClass)
            .collect(Collectors.toList());

    if (providers.size() == 0) {
      throw new IllegalArgumentException("No catalog provider found for: " + provider);
    } else if (providers.size() > 1) {
      throw new IllegalArgumentException("Multiple catalog providers found for: " + provider);
    } else {
      return Iterables.getOnlyElement(providers);
    }
  }

  private CatalogEntity.Builder updateEntity(
      CatalogEntity.Builder builder, Map<String, String> newProps, CatalogChange... changes) {
    for (CatalogChange change : changes) {
      if (change instanceof CatalogChange.RenameCatalog) {
        CatalogChange.RenameCatalog rename = (CatalogChange.RenameCatalog) change;
        builder.withName(rename.getNewName());

      } else if (change instanceof CatalogChange.UpdateCatalogComment) {
        CatalogChange.UpdateCatalogComment updateComment =
            (CatalogChange.UpdateCatalogComment) change;
        builder.withComment(updateComment.getNewComment());

      } else if (change instanceof CatalogChange.SetProperty) {
        CatalogChange.SetProperty setProperty = (CatalogChange.SetProperty) change;
        newProps.put(setProperty.getProperty(), setProperty.getValue());

      } else if (change instanceof CatalogChange.RemoveProperty) {
        CatalogChange.RemoveProperty removeProperty = (CatalogChange.RemoveProperty) change;
        newProps.remove(removeProperty.getProperty());

      } else {
        throw new IllegalArgumentException(
            "Unsupported catalog change: " + change.getClass().getSimpleName());
      }
    }

    return builder.withProperties(newProps);
  }
}<|MERGE_RESOLUTION|>--- conflicted
+++ resolved
@@ -215,21 +215,6 @@
   @Override
   public Catalog loadCatalog(NameIdentifier ident) throws NoSuchCatalogException {
     CatalogWrapper wrapper = loadCatalogInternal(ident);
-<<<<<<< HEAD
-    try {
-      // Call wrapper.catalog.properties() to make BaseCatalog#properties in IsolatedClassLoader
-      wrapper.doWithPropertiesMeta(
-          f -> {
-            wrapper.catalog.properties();
-            return null;
-          });
-    } catch (Exception e) {
-      LOG.error("Failed to load catalog {}", ident, e);
-      throw new RuntimeException(e);
-    }
-
-=======
->>>>>>> eee910f4
     return wrapper.catalog;
   }
 
@@ -293,16 +278,6 @@
             return null;
           });
       return wrapper.catalog;
-<<<<<<< HEAD
-    } catch (EntityAlreadyExistsException ee) {
-      LOG.warn("Catalog {} already exists", ident, ee);
-      throw new CatalogAlreadyExistsException("Catalog " + ident + " already exists");
-    } catch (IllegalArgumentException | NoSuchMetalakeException e) {
-      throw e;
-    } catch (Exception ioe) {
-      LOG.error("Failed to create catalog {}", ident, ioe);
-      throw new RuntimeException(ioe);
-=======
     } catch (EntityAlreadyExistsException e1) {
       LOG.warn("Catalog {} already exists", ident, e1);
       throw new CatalogAlreadyExistsException("Catalog " + ident + " already exists");
@@ -311,31 +286,22 @@
     } catch (Exception e3) {
       LOG.error("Failed to create catalog {}", ident, e3);
       throw new RuntimeException(e3);
->>>>>>> eee910f4
     }
   }
 
   private Pair<Map<String, String>, Map<String, String>> getCatalogAlterProperty(
-<<<<<<< HEAD
-      CatalogChange... tableChanges) {
-    Map<String, String> upserts = Maps.newHashMap();
-    Map<String, String> deletes = Maps.newHashMap();
-
-    Arrays.stream(tableChanges)
-=======
       CatalogChange... catalogChanges) {
     Map<String, String> upserts = Maps.newHashMap();
     Map<String, String> deletes = Maps.newHashMap();
 
     Arrays.stream(catalogChanges)
->>>>>>> eee910f4
         .forEach(
-            tableChange -> {
-              if (tableChange instanceof SetProperty) {
-                SetProperty setProperty = (SetProperty) tableChange;
+            catalogChange -> {
+              if (catalogChange instanceof SetProperty) {
+                SetProperty setProperty = (SetProperty) catalogChange;
                 upserts.put(setProperty.getProperty(), setProperty.getValue());
-              } else if (tableChange instanceof RemoveProperty) {
-                RemoveProperty removeProperty = (RemoveProperty) tableChange;
+              } else if (catalogChange instanceof RemoveProperty) {
+                RemoveProperty removeProperty = (RemoveProperty) catalogChange;
                 deletes.put(removeProperty.getProperty(), removeProperty.getProperty());
               }
             });
@@ -355,8 +321,6 @@
   @Override
   public Catalog alterCatalog(NameIdentifier ident, CatalogChange... changes)
       throws NoSuchCatalogException, IllegalArgumentException {
-<<<<<<< HEAD
-=======
     // There could be a race issue that someone is using the catalog from cache while we are
     // updating it.
 
@@ -364,30 +328,7 @@
     if (catalogWrapper == null) {
       throw new NoSuchCatalogException("Catalog " + ident + " does not exist");
     }
->>>>>>> eee910f4
-
-    CatalogWrapper catalogWrapper = loadCatalogAndWrap(ident);
-    if (catalogWrapper == null) {
-      throw new NoSuchCatalogException("Catalog " + ident + " does not exist");
-    }
-
-    try {
-      catalogWrapper.doWithPropertiesMeta(
-          f -> {
-            Pair<Map<String, String>, Map<String, String>> alterProperty =
-                getCatalogAlterProperty(changes);
-            f.catalogPropertiesMetadata()
-                .validatePropertyForAlter(alterProperty.getLeft(), alterProperty.getRight());
-            return null;
-          });
-    } catch (IllegalArgumentException e1) {
-      throw e1;
-    } catch (Exception e) {
-      LOG.error("Failed to alter catalog {}", ident, e);
-      throw new RuntimeException(e);
-    }
-
-    catalogCache.invalidate(ident);
+
     try {
       catalogWrapper.doWithPropertiesMeta(
           f -> {
