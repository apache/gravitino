/*
 * Licensed to the Apache Software Foundation (ASF) under one
 * or more contributor license agreements.  See the NOTICE file
 * distributed with this work for additional information
 * regarding copyright ownership.  The ASF licenses this file
 * to you under the Apache License, Version 2.0 (the
 * "License"); you may not use this file except in compliance
 * with the License.  You may obtain a copy of the License at
 *
 *  http://www.apache.org/licenses/LICENSE-2.0
 *
 * Unless required by applicable law or agreed to in writing,
 * software distributed under the License is distributed on an
 * "AS IS" BASIS, WITHOUT WARRANTIES OR CONDITIONS OF ANY
 * KIND, either express or implied.  See the License for the
 * specific language governing permissions and limitations
 * under the License.
 */
package org.apache.gravitino;

import com.google.common.collect.Lists;
import java.io.File;
import java.util.Collections;
import java.util.List;
import org.apache.commons.lang3.StringUtils;
import org.apache.gravitino.audit.FileAuditWriter;
import org.apache.gravitino.audit.v2.SimpleFormatterV2;
import org.apache.gravitino.config.ConfigBuilder;
import org.apache.gravitino.config.ConfigConstants;
import org.apache.gravitino.config.ConfigEntry;

public class Configs {

  private Configs() {}

  public static final String RELATIONAL_ENTITY_STORE = "relational";
  public static final String ENTITY_STORE_KEY = "gravitino.entity.store";

  public static final String DEFAULT_ENTITY_RELATIONAL_STORE = "JDBCBackend";
  public static final String ENTITY_RELATIONAL_STORE_KEY = "gravitino.entity.store.relational";

  public static final String ENTITY_RELATIONAL_JDBC_BACKEND_URL_KEY =
      "gravitino.entity.store.relational.jdbcUrl";
  public static final String ENTITY_RELATIONAL_JDBC_BACKEND_DRIVER_KEY =
      "gravitino.entity.store.relational.jdbcDriver";
  public static final String ENTITY_RELATIONAL_JDBC_BACKEND_USER_KEY =
      "gravitino.entity.store.relational.jdbcUser";
  public static final String ENTITY_RELATIONAL_JDBC_BACKEND_PASSWORD_KEY =
      "gravitino.entity.store.relational.jdbcPassword";

  public static final String ENTITY_RELATIONAL_JDBC_BACKEND_MAX_CONNECTION_KEYS =
      "gravitino.entity.store.relational.maxConnections";

  public static final String ENTITY_RELATIONAL_JDBC_BACKEND_MAX_WAIT_MILLIS_CONNECTION_KEY =
      "gravitino.entity.store.relational.maxWaitMillis";

  public static final String ENTITY_RELATIONAL_JDBC_BACKEND_STORAGE_PATH_KEY =
      "gravitino.entity.store.relational.storagePath";

  public static final Long DEFAULT_DELETE_AFTER_TIME = 604800000L; // 7 days

  // Config for data keep time after soft deletion, in milliseconds.
  public static final String STORE_DELETE_AFTER_TIME_KEY =
      "gravitino.entity.store.deleteAfterTimeMs";
  // using the fallback default value
  public static final Long DEFAULT_STORE_DELETE_AFTER_TIME = DEFAULT_DELETE_AFTER_TIME;
  // The maximum allowed keep time for data deletion, in milliseconds. Equivalent to 30 days.
  public static final Long MAX_DELETE_TIME_ALLOW = 1000 * 60 * 60 * 24 * 30L;
  // The minimum allowed keep time for data deletion, in milliseconds. Equivalent to 10 minutes.
  public static final Long MIN_DELETE_TIME_ALLOW = 1000 * 60 * 10L;

  // Count of versions allowed to be retained, including the current version, used to delete old
  // versions data.
  public static final String VERSION_RETENTION_COUNT_KEY =
      "gravitino.entity.store.versionRetentionCount";
  public static final Long DEFAULT_VERSION_RETENTION_COUNT = 1L;
  // The maximum allowed count of versions to be retained
  public static final Long MAX_VERSION_RETENTION_COUNT = 10L;
  // The minimum allowed count of versions to be retained
  public static final Long MIN_VERSION_RETENTION_COUNT = 1L;

  public static final String DEFAULT_RELATIONAL_JDBC_BACKEND_PATH =
      String.join(File.separator, System.getenv("GRAVITINO_HOME"), "data", "jdbc");

  public static final String DEFAULT_RELATIONAL_JDBC_BACKEND_URL = "jdbc:h2";

  public static final String DEFAULT_RELATIONAL_JDBC_BACKEND_DRIVER = "org.h2.Driver";

  public static final String DEFAULT_RELATIONAL_JDBC_BACKEND_USERNAME = "gravitino";

  public static final String DEFAULT_RELATIONAL_JDBC_BACKEND_PASSWORD = "gravitino";

  public static final int DEFAULT_RELATIONAL_JDBC_BACKEND_MAX_CONNECTIONS = 100;

  public static final long DEFAULT_RELATIONAL_JDBC_BACKEND_MAX_WAIT_MILLISECONDS = 1000L;

  public static final int GARBAGE_COLLECTOR_SINGLE_DELETION_LIMIT = 100;
  public static final long MAX_NODE_IN_MEMORY = 100000L;

  public static final long MIN_NODE_IN_MEMORY = 1000L;

  public static final long CLEAN_INTERVAL_IN_SECS = 60L;

  public static final ConfigEntry<String> ENTITY_STORE =
      new ConfigBuilder(ENTITY_STORE_KEY)
          .doc("Which storage implementation to use")
          .version(ConfigConstants.VERSION_0_1_0)
          .stringConf()
          .createWithDefault(RELATIONAL_ENTITY_STORE);

  public static final ConfigEntry<String> ENTITY_RELATIONAL_STORE =
      new ConfigBuilder(ENTITY_RELATIONAL_STORE_KEY)
          .doc("Detailed implementation of relational storage")
          .version(ConfigConstants.VERSION_0_5_0)
          .stringConf()
          .checkValue(StringUtils::isNotBlank, ConfigConstants.NOT_BLANK_ERROR_MSG)
          .createWithDefault(DEFAULT_ENTITY_RELATIONAL_STORE);

  public static final ConfigEntry<String> ENTITY_RELATIONAL_JDBC_BACKEND_URL =
      new ConfigBuilder(ENTITY_RELATIONAL_JDBC_BACKEND_URL_KEY)
          .doc("Connection URL of `JDBCBackend`")
          .version(ConfigConstants.VERSION_0_5_0)
          .stringConf()
          .checkValue(StringUtils::isNotBlank, ConfigConstants.NOT_BLANK_ERROR_MSG)
          .createWithDefault(DEFAULT_RELATIONAL_JDBC_BACKEND_URL);

  public static final ConfigEntry<String> ENTITY_RELATIONAL_JDBC_BACKEND_DRIVER =
      new ConfigBuilder(ENTITY_RELATIONAL_JDBC_BACKEND_DRIVER_KEY)
          .doc("Driver Name of `JDBCBackend`")
          .version(ConfigConstants.VERSION_0_5_0)
          .stringConf()
          .checkValue(StringUtils::isNotBlank, ConfigConstants.NOT_BLANK_ERROR_MSG)
          .createWithDefault(DEFAULT_RELATIONAL_JDBC_BACKEND_DRIVER);

  public static final ConfigEntry<String> ENTITY_RELATIONAL_JDBC_BACKEND_USER =
      new ConfigBuilder(ENTITY_RELATIONAL_JDBC_BACKEND_USER_KEY)
          .doc("Username of `JDBCBackend`")
          .version(ConfigConstants.VERSION_0_5_0)
          .stringConf()
          .checkValue(StringUtils::isNotBlank, ConfigConstants.NOT_BLANK_ERROR_MSG)
          .createWithDefault(DEFAULT_RELATIONAL_JDBC_BACKEND_USERNAME);

  public static final ConfigEntry<String> ENTITY_RELATIONAL_JDBC_BACKEND_PASSWORD =
      new ConfigBuilder(ENTITY_RELATIONAL_JDBC_BACKEND_PASSWORD_KEY)
          .doc("Password of `JDBCBackend`")
          .version(ConfigConstants.VERSION_0_5_0)
          .stringConf()
          .createWithDefault(DEFAULT_RELATIONAL_JDBC_BACKEND_PASSWORD);

  public static final ConfigEntry<Integer> ENTITY_RELATIONAL_JDBC_BACKEND_MAX_CONNECTIONS =
      new ConfigBuilder(ENTITY_RELATIONAL_JDBC_BACKEND_MAX_CONNECTION_KEYS)
          .doc("The maximum number of connections for the JDBC Backend connection pool")
          .version(ConfigConstants.VERSION_0_9_0)
          .intConf()
          .createWithDefault(DEFAULT_RELATIONAL_JDBC_BACKEND_MAX_CONNECTIONS);

  public static final ConfigEntry<Long> ENTITY_RELATIONAL_JDBC_BACKEND_WAIT_MILLISECONDS =
      new ConfigBuilder(ENTITY_RELATIONAL_JDBC_BACKEND_MAX_WAIT_MILLIS_CONNECTION_KEY)
          .doc(
              "The maximum wait time in milliseconds for a connection from the JDBC Backend connection pool")
          .version(ConfigConstants.VERSION_0_9_0)
          .longConf()
          .createWithDefault(DEFAULT_RELATIONAL_JDBC_BACKEND_MAX_WAIT_MILLISECONDS);

  public static final ConfigEntry<String> ENTITY_RELATIONAL_JDBC_BACKEND_PATH =
      new ConfigBuilder(ENTITY_RELATIONAL_JDBC_BACKEND_STORAGE_PATH_KEY)
          .doc(
              "The storage path for JDBC storage implementation. It supports both absolute and"
                  + " relative path, if the value is a relative path, the final path is "
                  + "`${GRAVITINO_HOME}/${PATH_YOU_HAVA_SET}`, default value is "
                  + "`${GRAVITINO_HOME}/data/jdbc`")
          .version(ConfigConstants.VERSION_0_6_0)
          .stringConf()
          .createWithDefault(DEFAULT_RELATIONAL_JDBC_BACKEND_PATH);

  public static final ConfigEntry<Long> CATALOG_CACHE_EVICTION_INTERVAL_MS =
      new ConfigBuilder("gravitino.catalog.cache.evictionIntervalMs")
          .doc("The interval in milliseconds to evict the catalog cache")
          .version(ConfigConstants.VERSION_0_1_0)
          .longConf()
          .createWithDefault(60 * 60 * 1000L);

  public static final ConfigEntry<Boolean> CATALOG_LOAD_ISOLATED =
      new ConfigBuilder("gravitino.catalog.classloader.isolated")
          .doc("Whether to load the catalog in an isolated classloader")
          .version(ConfigConstants.VERSION_0_1_0)
          .booleanConf()
          .createWithDefault(true);

  public static final ConfigEntry<String> AUTHENTICATOR =
      new ConfigBuilder("gravitino.authenticator")
          .doc(
              "The authenticator which Gravitino uses. Multiple authenticators "
                  + "separated by commas")
          .version(ConfigConstants.VERSION_0_3_0)
          .deprecated()
          .stringConf()
          .createWithDefault("simple");

  public static final ConfigEntry<List<String>> AUTHENTICATORS =
      new ConfigBuilder("gravitino.authenticators")
          .doc(
              "The authenticators which Gravitino uses. Multiple authenticators "
                  + "separated by commas")
          .version(ConfigConstants.VERSION_0_6_0)
          .alternatives(Lists.newArrayList("gravitino.authenticator"))
          .stringConf()
          .toSequence()
          .checkValue(
              valueList ->
                  valueList != null && valueList.stream().allMatch(StringUtils::isNotBlank),
              ConfigConstants.NOT_BLANK_ERROR_MSG)
          .createWithDefault(Lists.newArrayList("simple"));

  public static final ConfigEntry<Long> STORE_TRANSACTION_MAX_SKEW_TIME =
      new ConfigBuilder("gravitino.entity.store.maxTransactionSkewTimeMs")
          .doc("The maximum skew time of transactions in milliseconds")
          .version(ConfigConstants.VERSION_0_3_0)
          .longConf()
          .createWithDefault(2000L);

  public static final ConfigEntry<Long> STORE_DELETE_AFTER_TIME =
      new ConfigBuilder(STORE_DELETE_AFTER_TIME_KEY)
          .doc(
              String.format(
                  "The maximum time in milliseconds that the deleted data and old version data is kept, "
                      + "max delete time allow is %s ms(30 days), "
                      + "min delete time allow is %s ms(10 minutes)",
                  MAX_DELETE_TIME_ALLOW, MIN_DELETE_TIME_ALLOW))
          .version(ConfigConstants.VERSION_0_5_0)
          .longConf()
          .checkValue(
              v -> v >= MIN_DELETE_TIME_ALLOW && v <= MAX_DELETE_TIME_ALLOW,
              String.format(
                  "The value of %s is out of range, which must be between %s and %s",
                  STORE_DELETE_AFTER_TIME_KEY, MIN_DELETE_TIME_ALLOW, MAX_DELETE_TIME_ALLOW))
          .createWithDefault(DEFAULT_STORE_DELETE_AFTER_TIME);

  public static final ConfigEntry<Long> VERSION_RETENTION_COUNT =
      new ConfigBuilder(VERSION_RETENTION_COUNT_KEY)
          .doc(
              String.format(
                  "The count of versions allowed to be retained, including the current version, "
                      + "max version retention count is %s, "
                      + "min version retention count is %s",
                  MAX_VERSION_RETENTION_COUNT, MIN_VERSION_RETENTION_COUNT))
          .version(ConfigConstants.VERSION_0_5_0)
          .longConf()
          .checkValue(
              v -> v >= MIN_VERSION_RETENTION_COUNT && v <= MAX_VERSION_RETENTION_COUNT,
              String.format(
                  "The value of %s is out of range, which must be between %s and %s",
                  VERSION_RETENTION_COUNT_KEY,
                  MIN_VERSION_RETENTION_COUNT,
                  MAX_VERSION_RETENTION_COUNT))
          .createWithDefault(DEFAULT_VERSION_RETENTION_COUNT);

  // The followings are configurations for tree lock

  public static final ConfigEntry<Long> TREE_LOCK_MAX_NODE_IN_MEMORY =
      new ConfigBuilder("gravitino.lock.maxNodes")
          .doc("The maximum number of tree lock nodes to keep in memory")
          .version(ConfigConstants.VERSION_0_4_0)
          .longConf()
          .createWithDefault(MAX_NODE_IN_MEMORY);

  public static final ConfigEntry<Long> TREE_LOCK_MIN_NODE_IN_MEMORY =
      new ConfigBuilder("gravitino.lock.minNodes")
          .doc("The minimum number of tree lock nodes to keep in memory")
          .version(ConfigConstants.VERSION_0_4_0)
          .longConf()
          .createWithDefault(MIN_NODE_IN_MEMORY);

  public static final ConfigEntry<Long> TREE_LOCK_CLEAN_INTERVAL =
      new ConfigBuilder("gravitino.lock.cleanIntervalInSecs")
          .doc("The interval in seconds to clean up the stale tree lock nodes")
          .version(ConfigConstants.VERSION_0_4_0)
          .longConf()
          .createWithDefault(CLEAN_INTERVAL_IN_SECS);

  public static final ConfigEntry<Boolean> ENABLE_AUTHORIZATION =
      new ConfigBuilder("gravitino.authorization.enable")
          .doc("Enable the authorization")
          .version(ConfigConstants.VERSION_0_5_0)
          .booleanConf()
          .createWithDefault(false);

  public static final ConfigEntry<String> AUTHORIZATION_IMPL =
      new ConfigBuilder("gravitino.authorization.impl")
          .doc("Metadata authorization implementation")
          .version(ConfigConstants.VERSION_1_0_0)
          .stringConf()
          .createWithDefault("org.apache.gravitino.server.authorization.PassThroughAuthorizer");

  public static final ConfigEntry<List<String>> SERVICE_ADMINS =
      new ConfigBuilder("gravitino.authorization.serviceAdmins")
          .doc("The admins of Gravitino service")
          .version(ConfigConstants.VERSION_0_5_0)
          .stringConf()
          .toSequence()
          .checkValue(
              valueList ->
                  valueList != null && valueList.stream().allMatch(StringUtils::isNotBlank),
              ConfigConstants.NOT_BLANK_ERROR_MSG)
          .create();

  public static final int DEFAULT_METRICS_TIME_SLIDING_WINDOW_SECONDS = 60;
  public static final ConfigEntry<Integer> METRICS_TIME_SLIDING_WINDOW_SECONDS =
      new ConfigBuilder("gravitino.metrics.timeSlidingWindowSecs")
          .doc("The seconds of Gravitino metrics time sliding window")
          .version(ConfigConstants.VERSION_0_5_1)
          .intConf()
          .createWithDefault(DEFAULT_METRICS_TIME_SLIDING_WINDOW_SECONDS);

  public static final ConfigEntry<List<String>> REST_API_EXTENSION_PACKAGES =
      new ConfigBuilder("gravitino.server.rest.extensionPackages")
          .doc("Comma-separated list of REST API packages to expand")
          .version(ConfigConstants.VERSION_0_6_0)
          .stringConf()
          .toSequence()
          .createWithDefault(Collections.emptyList());

  public static final String AUDIT_LOG_WRITER_CONFIG_PREFIX = "gravitino.audit.writer.";

  public static final ConfigEntry<Boolean> AUDIT_LOG_ENABLED_CONF =
      new ConfigBuilder("gravitino.audit.enabled")
          .doc("Gravitino audit log enable flag")
          .version(ConfigConstants.VERSION_0_7_0)
          .booleanConf()
          .createWithDefault(false);

  public static final ConfigEntry<String> AUDIT_LOG_WRITER_CLASS_NAME =
      new ConfigBuilder("gravitino.audit.writer.className")
          .doc("Gravitino audit log writer class name")
          .version(ConfigConstants.VERSION_0_7_0)
          .stringConf()
          .createWithDefault(FileAuditWriter.class.getName());

  public static final ConfigEntry<String> AUDIT_LOG_FORMATTER_CLASS_NAME =
      new ConfigBuilder("gravitino.audit.formatter.className")
          .doc("Gravitino event log formatter class name")
          .version(ConfigConstants.VERSION_0_7_0)
          .stringConf()
          .createWithDefault(SimpleFormatterV2.class.getName());

  public static final ConfigEntry<List<String>> VISIBLE_CONFIGS =
      new ConfigBuilder("gravitino.server.visibleConfigs")
          .doc("List of configs that are visible in the config servlet")
          .version(ConfigConstants.VERSION_0_9_0)
          .stringConf()
          .toSequence()
          .createWithDefault(Collections.emptyList());

  // Whether to enable cache store
  public static final ConfigEntry<Boolean> CACHE_ENABLED =
      new ConfigBuilder("gravitino.cache.enabled")
<<<<<<< HEAD
          .doc("Whether to enable cache store.")
=======
          .doc("Whether to enable the cached Entity store.")
>>>>>>> b2616001
          .version(ConfigConstants.VERSION_1_0_0)
          .booleanConf()
          .createWithDefault(true);

  // Maximum number of entries in the cache
  public static final ConfigEntry<Integer> CACHE_MAX_ENTRIES =
      new ConfigBuilder("gravitino.cache.maxEntries")
          .doc("Maximum number of entries allowed in the cache.")
          .version(ConfigConstants.VERSION_1_0_0)
          .intConf()
          .checkValue(value -> value > 0, ConfigConstants.POSITIVE_NUMBER_ERROR_MSG)
          .createWithDefault(10_000);

  // Cache entry expiration time
  public static final ConfigEntry<Long> CACHE_EXPIRATION_TIME =
      new ConfigBuilder("gravitino.cache.expireTimeInMs")
          .doc(
<<<<<<< HEAD
              "Time in milliseconds after which a cache entry expires. Default is 3,600,000 ms (1 hour).")
=======
              "Time-to-live (TTL) for each cache entry after it is written, in milliseconds."
                  + "Default is 3,600,000 ms (1 hour).")
>>>>>>> b2616001
          .version(ConfigConstants.VERSION_1_0_0)
          .longConf()
          .checkValue(value -> value >= 0, ConfigConstants.POSITIVE_NUMBER_ERROR_MSG)
          .createWithDefault(3_600_000L);

  // Whether to enable cache statistics logging
  public static final ConfigEntry<Boolean> CACHE_STATS_ENABLED =
      new ConfigBuilder("gravitino.cache.enableStats")
          .doc(
              "Whether to enable cache statistics logging such as hit/miss count, load failures, and size.")
          .version(ConfigConstants.VERSION_1_0_0)
          .booleanConf()
          .createWithDefault(false);

  // Whether to enable weighted cache
  public static final ConfigEntry<Boolean> CACHE_WEIGHER_ENABLED =
      new ConfigBuilder("gravitino.cache.enableWeigher")
          .doc(
              "Whether to enable weighted cache eviction. "
                  + "Entries are evicted based on weight instead of count.")
          .version(ConfigConstants.VERSION_1_0_0)
          .booleanConf()
          .createWithDefault(true);
<<<<<<< HEAD
=======

  // Provider name for cache
  public static final ConfigEntry<String> CACHE_IMPLEMENTATION =
      new ConfigBuilder("gravitino.cache.implementation")
          .doc("Which cache implementation to use")
          .version(ConfigConstants.VERSION_1_0_0)
          .stringConf()
          .checkValue(StringUtils::isNotBlank, ConfigConstants.NOT_BLANK_ERROR_MSG)
          .createWithDefault("caffeine");
>>>>>>> b2616001
}<|MERGE_RESOLUTION|>--- conflicted
+++ resolved
@@ -354,11 +354,7 @@
   // Whether to enable cache store
   public static final ConfigEntry<Boolean> CACHE_ENABLED =
       new ConfigBuilder("gravitino.cache.enabled")
-<<<<<<< HEAD
-          .doc("Whether to enable cache store.")
-=======
           .doc("Whether to enable the cached Entity store.")
->>>>>>> b2616001
           .version(ConfigConstants.VERSION_1_0_0)
           .booleanConf()
           .createWithDefault(true);
@@ -372,49 +368,61 @@
           .checkValue(value -> value > 0, ConfigConstants.POSITIVE_NUMBER_ERROR_MSG)
           .createWithDefault(10_000);
 
-  // Cache entry expiration time
-  public static final ConfigEntry<Long> CACHE_EXPIRATION_TIME =
-      new ConfigBuilder("gravitino.cache.expireTimeInMs")
-          .doc(
-<<<<<<< HEAD
-              "Time in milliseconds after which a cache entry expires. Default is 3,600,000 ms (1 hour).")
-=======
-              "Time-to-live (TTL) for each cache entry after it is written, in milliseconds."
-                  + "Default is 3,600,000 ms (1 hour).")
->>>>>>> b2616001
-          .version(ConfigConstants.VERSION_1_0_0)
-          .longConf()
-          .checkValue(value -> value >= 0, ConfigConstants.POSITIVE_NUMBER_ERROR_MSG)
-          .createWithDefault(3_600_000L);
-
-  // Whether to enable cache statistics logging
-  public static final ConfigEntry<Boolean> CACHE_STATS_ENABLED =
-      new ConfigBuilder("gravitino.cache.enableStats")
-          .doc(
-              "Whether to enable cache statistics logging such as hit/miss count, load failures, and size.")
-          .version(ConfigConstants.VERSION_1_0_0)
-          .booleanConf()
-          .createWithDefault(false);
-
-  // Whether to enable weighted cache
-  public static final ConfigEntry<Boolean> CACHE_WEIGHER_ENABLED =
-      new ConfigBuilder("gravitino.cache.enableWeigher")
-          .doc(
-              "Whether to enable weighted cache eviction. "
-                  + "Entries are evicted based on weight instead of count.")
-          .version(ConfigConstants.VERSION_1_0_0)
-          .booleanConf()
-          .createWithDefault(true);
-<<<<<<< HEAD
-=======
-
-  // Provider name for cache
-  public static final ConfigEntry<String> CACHE_IMPLEMENTATION =
-      new ConfigBuilder("gravitino.cache.implementation")
-          .doc("Which cache implementation to use")
-          .version(ConfigConstants.VERSION_1_0_0)
-          .stringConf()
-          .checkValue(StringUtils::isNotBlank, ConfigConstants.NOT_BLANK_ERROR_MSG)
-          .createWithDefault("caffeine");
->>>>>>> b2616001
-}+
+    // Whether to enable cache store
+    public static final ConfigEntry<Boolean> CACHE_ENABLED =
+            new ConfigBuilder("gravitino.cache.enabled")
+                    .doc("Whether to enable the cached Entity store.")
+                    .version(ConfigConstants.VERSION_1_0_0)
+                    .booleanConf()
+                    .createWithDefault(true);
+
+    // Maximum number of entries in the cache
+    public static final ConfigEntry<Integer> CACHE_MAX_ENTRIES =
+            new ConfigBuilder("gravitino.cache.maxEntries")
+                    .doc("Maximum number of entries allowed in the cache.")
+                    .version(ConfigConstants.VERSION_1_0_0)
+                    .intConf()
+                    .checkValue(value -> value > 0, ConfigConstants.POSITIVE_NUMBER_ERROR_MSG)
+                    .createWithDefault(10_000);
+
+    // Cache entry expiration time
+    public static final ConfigEntry<Long> CACHE_EXPIRATION_TIME =
+            new ConfigBuilder("gravitino.cache.expireTimeInMs")
+                    .doc(
+                            "Time-to-live (TTL) for each cache entry after it is written, in milliseconds."
+                                    + "Default is 3,600,000 ms (1 hour).")
+                    .version(ConfigConstants.VERSION_1_0_0)
+                    .longConf()
+                    .checkValue(value -> value >= 0, ConfigConstants.POSITIVE_NUMBER_ERROR_MSG)
+                    .createWithDefault(3_600_000L);
+
+    // Whether to enable cache statistics logging
+    public static final ConfigEntry<Boolean> CACHE_STATS_ENABLED =
+            new ConfigBuilder("gravitino.cache.enableStats")
+                    .doc(
+                            "Whether to enable cache statistics logging such as hit/miss count, load failures, and size.")
+                    .version(ConfigConstants.VERSION_1_0_0)
+                    .booleanConf()
+                    .createWithDefault(false);
+
+    // Whether to enable weighted cache
+    public static final ConfigEntry<Boolean> CACHE_WEIGHER_ENABLED =
+            new ConfigBuilder("gravitino.cache.enableWeigher")
+                    .doc(
+                            "Whether to enable weighted cache eviction. "
+                                    + "Entries are evicted based on weight instead of count.")
+                    .version(ConfigConstants.VERSION_1_0_0)
+                    .booleanConf()
+                    .createWithDefault(true);
+
+    // Provider name for cache
+    public static final ConfigEntry<String> CACHE_IMPLEMENTATION =
+            new ConfigBuilder("gravitino.cache.implementation")
+                    .doc("Which cache implementation to use")
+                    .version(ConfigConstants.VERSION_1_0_0)
+                    .stringConf()
+                    .checkValue(StringUtils::isNotBlank, ConfigConstants.NOT_BLANK_ERROR_MSG)
+                    .createWithDefault("caffeine");
+}
+
