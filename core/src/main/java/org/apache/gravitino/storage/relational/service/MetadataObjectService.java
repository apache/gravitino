/*
 * Licensed to the Apache Software Foundation (ASF) under one
 * or more contributor license agreements.  See the NOTICE file
 * distributed with this work for additional information
 * regarding copyright ownership.  The ASF licenses this file
 * to you under the Apache License, Version 2.0 (the
 * "License"); you may not use this file except in compliance
 * with the License.  You may obtain a copy of the License at
 *
 *  http://www.apache.org/licenses/LICENSE-2.0
 *
 * Unless required by applicable law or agreed to in writing,
 * software distributed under the License is distributed on an
 * "AS IS" BASIS, WITHOUT WARRANTIES OR CONDITIONS OF ANY
 * KIND, either express or implied.  See the License for the
 * specific language governing permissions and limitations
 * under the License.
 */
package org.apache.gravitino.storage.relational.service;

import static org.apache.gravitino.metrics.source.MetricsSource.GRAVITINO_RELATIONAL_STORE_METRIC_NAME;

import com.google.common.base.Joiner;
import com.google.common.collect.ImmutableMap;
import com.google.common.collect.Lists;
import java.util.HashMap;
import java.util.List;
import java.util.Map;
import java.util.function.Function;
import java.util.stream.Collectors;
import org.apache.gravitino.Entity;
import org.apache.gravitino.MetadataObject;
import org.apache.gravitino.MetadataObjects;
import org.apache.gravitino.meta.GenericEntity;
import org.apache.gravitino.metrics.Monitored;
import org.apache.gravitino.storage.relational.mapper.CatalogMetaMapper;
import org.apache.gravitino.storage.relational.mapper.FilesetMetaMapper;
import org.apache.gravitino.storage.relational.mapper.MetalakeMetaMapper;
import org.apache.gravitino.storage.relational.mapper.ModelMetaMapper;
import org.apache.gravitino.storage.relational.mapper.SchemaMetaMapper;
import org.apache.gravitino.storage.relational.mapper.TableColumnMapper;
import org.apache.gravitino.storage.relational.mapper.TableMetaMapper;
import org.apache.gravitino.storage.relational.mapper.TagMetaMapper;
import org.apache.gravitino.storage.relational.mapper.TopicMetaMapper;
import org.apache.gravitino.storage.relational.po.CatalogPO;
import org.apache.gravitino.storage.relational.po.ColumnPO;
import org.apache.gravitino.storage.relational.po.FilesetPO;
import org.apache.gravitino.storage.relational.po.MetalakePO;
import org.apache.gravitino.storage.relational.po.ModelPO;
import org.apache.gravitino.storage.relational.po.SchemaPO;
import org.apache.gravitino.storage.relational.po.TablePO;
import org.apache.gravitino.storage.relational.po.TopicPO;
import org.apache.gravitino.storage.relational.utils.SessionUtils;
import org.slf4j.Logger;
import org.slf4j.LoggerFactory;

/**
 * MetadataObjectService is used for converting full name to entity id and converting entity id to
 * full name.
 */
public class MetadataObjectService {

  private static final String DOT = ".";
  private static final Joiner DOT_JOINER = Joiner.on(DOT);
  private static final Logger LOG = LoggerFactory.getLogger(MetadataObjectService.class);

  static final Map<MetadataObject.Type, Function<List<Long>, Map<Long, String>>>
      TYPE_TO_FULLNAME_FUNCTION_MAP =
          ImmutableMap.of(
              MetadataObject.Type.METALAKE,
              MetadataObjectService::getMetalakeObjectsFullName,
              MetadataObject.Type.CATALOG,
              MetadataObjectService::getCatalogObjectsFullName,
              MetadataObject.Type.SCHEMA,
              MetadataObjectService::getSchemaObjectsFullName,
              MetadataObject.Type.TABLE,
              MetadataObjectService::getTableObjectsFullName,
              MetadataObject.Type.FILESET,
              MetadataObjectService::getFilesetObjectsFullName,
              MetadataObject.Type.MODEL,
              MetadataObjectService::getModelObjectsFullName,
              MetadataObject.Type.TOPIC,
              MetadataObjectService::getTopicObjectsFullName,
              MetadataObject.Type.COLUMN,
              MetadataObjectService::getColumnObjectsFullName,
              MetadataObject.Type.TAG,
              MetadataObjectService::getTagObjectsFullName);

  private static Map<Long, String> getTagObjectsFullName(List<Long> tagIds) {
    if (tagIds == null || tagIds.isEmpty()) {
      return Map.of();
    }
    return tagIds.stream()
        .collect(
            Collectors.toMap(
                tagId -> tagId,
                tagId ->
                    SessionUtils.getWithoutCommit(
                        TagMetaMapper.class,
                        tagMetaMapper -> tagMetaMapper.selectTagByTagId(tagId).getTagName())));
  }

  private MetadataObjectService() {}

  @Monitored(
      metricsSource = GRAVITINO_RELATIONAL_STORE_METRIC_NAME,
      baseMetricName = "fromGenericEntities")
  public static List<MetadataObject> fromGenericEntities(List<GenericEntity> entities) {
    if (entities == null || entities.isEmpty()) {
      return Lists.newArrayList();
    }

    Map<Entity.EntityType, List<Long>> groupIdsByType =
        entities.stream()
            .collect(
                Collectors.groupingBy(
                    GenericEntity::type,
                    Collectors.mapping(GenericEntity::id, Collectors.toList())));

    List<MetadataObject> metadataObjects = Lists.newArrayList();
    for (Map.Entry<Entity.EntityType, List<Long>> entry : groupIdsByType.entrySet()) {
      MetadataObject.Type objectType = MetadataObject.Type.valueOf(entry.getKey().name());
      Map<Long, String> metadataObjectNames =
          TYPE_TO_FULLNAME_FUNCTION_MAP.get(objectType).apply(entry.getValue());

      for (Map.Entry<Long, String> metadataObjectName : metadataObjectNames.entrySet()) {
        String fullName = metadataObjectName.getValue();

        // Metadata object may be deleted asynchronously when we query the name, so it will
        // return null, we should skip this metadata object.
        if (fullName != null) {
          metadataObjects.add(MetadataObjects.parse(fullName, objectType));
        }
      }
    }

    return metadataObjects;
  }

<<<<<<< HEAD
=======
  @Monitored(
      metricsSource = GRAVITINO_RELATIONAL_STORE_METRIC_NAME,
      baseMetricName = "getMetadataObjectId")
  public static long getMetadataObjectId(
      long metalakeId, String fullName, MetadataObject.Type type) {
    if (type == MetadataObject.Type.METALAKE) {
      return MetalakeMetaService.getInstance().getMetalakeIdByName(fullName);
    }

    if (type == MetadataObject.Type.ROLE) {
      return RoleMetaService.getInstance().getRoleIdByMetalakeIdAndName(metalakeId, fullName);
    }
    List<String> names = DOT_SPLITTER.splitToList(fullName);
    if (type == MetadataObject.Type.TAG) {
      return TagMetaService.getInstance().getTagIdByTagName(metalakeId, fullName);
    }

    long catalogId =
        CatalogMetaService.getInstance().getCatalogIdByMetalakeIdAndName(metalakeId, names.get(0));
    if (type == MetadataObject.Type.CATALOG) {
      return catalogId;
    }

    long schemaId =
        SchemaMetaService.getInstance().getSchemaIdByCatalogIdAndName(catalogId, names.get(1));
    if (type == MetadataObject.Type.SCHEMA) {
      return schemaId;
    }

    if (type == MetadataObject.Type.FILESET) {
      return FilesetMetaService.getInstance().getFilesetIdBySchemaIdAndName(schemaId, names.get(2));
    } else if (type == MetadataObject.Type.TOPIC) {
      return TopicMetaService.getInstance().getTopicIdBySchemaIdAndName(schemaId, names.get(2));
    } else if (type == MetadataObject.Type.MODEL) {
      return ModelMetaService.getInstance()
          .getModelIdBySchemaIdAndModelName(schemaId, names.get(2));
    }

    long tableId =
        TableMetaService.getInstance().getTableIdBySchemaIdAndName(schemaId, names.get(2));
    if (type == MetadataObject.Type.TABLE) {
      return tableId;
    }

    if (type == MetadataObject.Type.COLUMN) {
      return TableColumnMetaService.getInstance()
          .getColumnIdByTableIdAndName(tableId, names.get(3));
    }

    throw new IllegalArgumentException(String.format("Doesn't support the type %s", type));
  }

>>>>>>> 866eef7a
  /**
   * Retrieves a map of Metalake object IDs to their full names.
   *
   * @param metalakeIds A list of Metalake object IDs to fetch names for.
   * @return A Map where the key is the Metalake ID and the value is the Metalake full name. The map
   *     may contain null values for the names if its parent object is deleted. Returns an empty map
   *     if no Metalake objects are found for the given IDs. {@code @example} value of metalake full
   *     name: "metalake1.catalog1.schema1.table1"
   */
  @Monitored(
      metricsSource = GRAVITINO_RELATIONAL_STORE_METRIC_NAME,
      baseMetricName = "getMetalakeObjectsFullName")
  public static Map<Long, String> getMetalakeObjectsFullName(List<Long> metalakeIds) {
    List<MetalakePO> metalakePOs =
        SessionUtils.getWithoutCommit(
            MetalakeMetaMapper.class, mapper -> mapper.listMetalakePOsByMetalakeIds(metalakeIds));

    if (metalakePOs == null || metalakePOs.isEmpty()) {
      return new HashMap<>();
    }

    HashMap<Long, String> metalakeIdAndNameMap = new HashMap<>();

    metalakePOs.forEach(
        metalakePO ->
            metalakeIdAndNameMap.put(metalakePO.getMetalakeId(), metalakePO.getMetalakeName()));

    return metalakeIdAndNameMap;
  }

  /**
   * Retrieves a map of Fileset object IDs to their full names.
   *
   * @param filesetIds A list of Fileset object IDs to fetch names for.
   * @return A Map where the key is the Fileset ID and the value is the Fileset full name. The map
   *     may contain null values for the names if its parent object is deleted. Returns an empty map
   *     if no Fileset objects are found for the given IDs. {@code @example} value of fileset full
   *     name: "catalog1.schema1.fileset1"
   */
  @Monitored(
      metricsSource = GRAVITINO_RELATIONAL_STORE_METRIC_NAME,
      baseMetricName = "getFilesetObjectsFullName")
  public static Map<Long, String> getFilesetObjectsFullName(List<Long> filesetIds) {
    List<FilesetPO> filesetPOs =
        SessionUtils.getWithoutCommit(
            FilesetMetaMapper.class, mapper -> mapper.listFilesetPOsByFilesetIds(filesetIds));

    if (filesetPOs == null || filesetPOs.isEmpty()) {
      return new HashMap<>();
    }

    List<Long> schemaIds =
        filesetPOs.stream().map(FilesetPO::getSchemaId).collect(Collectors.toList());

    Map<Long, String> schemaIdAndNameMap = getSchemaObjectsFullName(schemaIds);

    HashMap<Long, String> filesetIdAndNameMap = new HashMap<>();

    filesetPOs.forEach(
        filesetPO -> {
          // since the schema can be deleted, we need to check the null value,
          // and when schema is deleted, we will set fullName of filesetPO to null.
          String schemaName = schemaIdAndNameMap.getOrDefault(filesetPO.getSchemaId(), null);
          if (schemaName == null) {
            LOG.warn("The schema of fileset {} may be deleted", filesetPO.getFilesetId());
            filesetIdAndNameMap.put(filesetPO.getFilesetId(), null);
            return;
          }

          String fullName = DOT_JOINER.join(schemaName, filesetPO.getFilesetName());
          filesetIdAndNameMap.put(filesetPO.getFilesetId(), fullName);
        });

    return filesetIdAndNameMap;
  }

  /**
   * Retrieves a map of Model object IDs to their full names.
   *
   * @param modelIds A list of Model object IDs to fetch names for.
   * @return A Map where the key is the Model ID and the value is the Model full name. The map may
   *     contain null values for the names if its parent object is deleted. Returns an empty map if
   *     no Model objects are found for the given IDs. {@code @example} value of model full name:
   *     "catalog1.schema1.model1"
   */
  @Monitored(
      metricsSource = GRAVITINO_RELATIONAL_STORE_METRIC_NAME,
      baseMetricName = "getModelObjectsFullName")
  public static Map<Long, String> getModelObjectsFullName(List<Long> modelIds) {
    List<ModelPO> modelPOs =
        SessionUtils.getWithoutCommit(
            ModelMetaMapper.class, mapper -> mapper.listModelPOsByModelIds(modelIds));

    if (modelPOs == null || modelPOs.isEmpty()) {
      return new HashMap<>();
    }

    List<Long> schemaIds = modelPOs.stream().map(ModelPO::getSchemaId).collect(Collectors.toList());

    Map<Long, String> schemaIdAndNameMap = getSchemaObjectsFullName(schemaIds);

    HashMap<Long, String> modelIdAndNameMap = new HashMap<>();

    modelPOs.forEach(
        modelPO -> {
          // since the schema can be deleted, we need to check the null value,
          // and when schema is deleted, we will set fullName of modelPO to null.
          String schemaName = schemaIdAndNameMap.getOrDefault(modelPO.getSchemaId(), null);
          if (schemaName == null) {
            LOG.warn("The schema of model {} may be deleted", modelPO.getModelId());
            modelIdAndNameMap.put(modelPO.getModelId(), null);
            return;
          }

          String fullName = DOT_JOINER.join(schemaName, modelPO.getModelName());
          modelIdAndNameMap.put(modelPO.getModelId(), fullName);
        });

    return modelIdAndNameMap;
  }

  /**
   * Retrieves a map of Table object IDs to their full names.
   *
   * @param tableIds A list of Table object IDs to fetch names for.
   * @return A Map where the key is the Table ID and the value is the Table full name. The map may
   *     contain null values for the names if its parent object is deleted. Returns an empty map if
   *     no Table objects are found for the given IDs. {@code @example} value of table full name:
   *     "catalog1.schema1.table1"
   */
  @Monitored(
      metricsSource = GRAVITINO_RELATIONAL_STORE_METRIC_NAME,
      baseMetricName = "getTableObjectsFullName")
  public static Map<Long, String> getTableObjectsFullName(List<Long> tableIds) {
    List<TablePO> tablePOs =
        SessionUtils.getWithoutCommit(
            TableMetaMapper.class, mapper -> mapper.listTablePOsByTableIds(tableIds));

    if (tablePOs == null || tablePOs.isEmpty()) {
      return new HashMap<>();
    }

    List<Long> schemaIds = tablePOs.stream().map(TablePO::getSchemaId).collect(Collectors.toList());

    Map<Long, String> schemaIdAndNameMap = getSchemaObjectsFullName(schemaIds);

    HashMap<Long, String> tableIdAndNameMap = new HashMap<>();

    tablePOs.forEach(
        tablePO -> {
          // since the schema can be deleted, we need to check the null value,
          // and when schema is deleted, we will set fullName of tablePO to
          // null
          String schemaName = schemaIdAndNameMap.getOrDefault(tablePO.getSchemaId(), null);
          if (schemaName == null) {
            LOG.warn("The schema of table {} may be deleted", tablePO.getTableId());
            tableIdAndNameMap.put(tablePO.getTableId(), null);
            return;
          }

          String fullName = DOT_JOINER.join(schemaName, tablePO.getTableName());
          tableIdAndNameMap.put(tablePO.getTableId(), fullName);
        });

    return tableIdAndNameMap;
  }

  /**
   * Retrieves a map of column object IDs to their full names.
   *
   * @param columnsIds A list of column object IDs to fetch names for.
   * @return A Map where the key is the column ID and the value is the column full name. The map may
   *     contain null values for the names if its parent object is deleted. Returns an empty map if
   *     no column objects are found for the given IDs. {@code @example} value of table full name:
   *     "catalog1.schema1.table1.column1"
   */
  @Monitored(
      metricsSource = GRAVITINO_RELATIONAL_STORE_METRIC_NAME,
      baseMetricName = "getColumnObjectsFullName")
  public static Map<Long, String> getColumnObjectsFullName(List<Long> columnsIds) {
    List<ColumnPO> columnPOs =
        SessionUtils.getWithoutCommit(
            TableColumnMapper.class, mapper -> mapper.listColumnPOsByColumnIds(columnsIds));

    if (columnPOs == null || columnPOs.isEmpty()) {
      return new HashMap<>();
    }

    List<Long> tableIds = columnPOs.stream().map(ColumnPO::getTableId).collect(Collectors.toList());
    Map<Long, String> tableIdAndNameMap = getTableObjectsFullName(tableIds);

    HashMap<Long, String> columnIdAndNameMap = new HashMap<>();

    columnPOs.forEach(
        columnPO -> {
          // since the table can be deleted, we need to check the null value,
          // and when the table is deleted, we will set fullName of column to
          // null
          String tableName = tableIdAndNameMap.getOrDefault(columnPO.getTableId(), null);
          if (tableName == null) {
            LOG.warn(
                "The table '{}' of column '{}' may be deleted",
                columnPO.getTableId(),
                columnPO.getColumnId());
            columnIdAndNameMap.put(columnPO.getColumnId(), null);
            return;
          }

          String fullName = DOT_JOINER.join(tableName, columnPO.getColumnName());
          columnIdAndNameMap.put(columnPO.getColumnId(), fullName);
        });

    return columnIdAndNameMap;
  }

  /**
   * Retrieves a map of Topic object IDs to their full names.
   *
   * @param topicIds A list of Topic object IDs to fetch names for.
   * @return A Map where the key is the Topic ID and the value is the Topic full name. The map may
   *     contain null values for the names if its parent object is deleted. Returns an empty map if
   *     no Topic objects are found for the given IDs. {@code @example} value of topic full name:
   *     "catalog1.schema1.topic1"
   */
  @Monitored(
      metricsSource = GRAVITINO_RELATIONAL_STORE_METRIC_NAME,
      baseMetricName = "getTopicObjectsFullName")
  public static Map<Long, String> getTopicObjectsFullName(List<Long> topicIds) {
    List<TopicPO> topicPOs =
        SessionUtils.getWithoutCommit(
            TopicMetaMapper.class, mapper -> mapper.listTopicPOsByTopicIds(topicIds));

    if (topicPOs == null || topicPOs.isEmpty()) {
      return new HashMap<>();
    }

    List<Long> schemaIds = topicPOs.stream().map(TopicPO::getSchemaId).collect(Collectors.toList());

    Map<Long, String> schemaIdAndNameMap = getSchemaObjectsFullName(schemaIds);

    HashMap<Long, String> topicIdAndNameMap = new HashMap<>();

    topicPOs.forEach(
        topicPO -> {
          // since the schema can be deleted, we need to check the null value,
          // and when schema is deleted, we will set fullName of topicPO to null.
          String schemaName = schemaIdAndNameMap.getOrDefault(topicPO.getSchemaId(), null);
          if (schemaName == null) {
            LOG.warn("The schema of topic {} may be deleted", topicPO.getTopicId());
            topicIdAndNameMap.put(topicPO.getTopicId(), null);
            return;
          }

          String fullName = DOT_JOINER.join(schemaName, topicPO.getTopicName());
          topicIdAndNameMap.put(topicPO.getTopicId(), fullName);
        });

    return topicIdAndNameMap;
  }

  /**
   * Retrieves a map of Catalog object IDs to their full names.
   *
   * @param catalogIds A list of Catalog object IDs to fetch names for.
   * @return A Map where the key is the Catalog ID and the value is the Catalog full name. The map
   *     may contain null values for the names if its parent object is deleted. Returns an empty map
   *     if no Catalog objects are found for the given IDs. {@code @example} value of catalog full
   *     name: "catalog1"
   */
  @Monitored(
      metricsSource = GRAVITINO_RELATIONAL_STORE_METRIC_NAME,
      baseMetricName = "getCatalogObjectsFullName")
  public static Map<Long, String> getCatalogObjectsFullName(List<Long> catalogIds) {
    List<CatalogPO> catalogPOs =
        SessionUtils.getWithoutCommit(
            CatalogMetaMapper.class, mapper -> mapper.listCatalogPOsByCatalogIds(catalogIds));

    if (catalogPOs == null || catalogPOs.isEmpty()) {
      return new HashMap<>();
    }

    HashMap<Long, String> catalogIdAndNameMap = new HashMap<>();

    catalogPOs.forEach(
        catalogPO -> catalogIdAndNameMap.put(catalogPO.getCatalogId(), catalogPO.getCatalogName()));

    return catalogIdAndNameMap;
  }

  /**
   * Retrieves a map of Schema object IDs to their full names.
   *
   * @param schemaIds A list of Schema object IDs to fetch names for.
   * @return A Map where the key is the Schema ID and the value is the Schema full name. The map may
   *     contain null values for the names if its parent object is deleted. Returns an empty map if
   *     no Schema objects are found for the given IDs. {@code @example} value of schema full name:
   *     "catalog1.schema1"
   */
  @Monitored(
      metricsSource = GRAVITINO_RELATIONAL_STORE_METRIC_NAME,
      baseMetricName = "getSchemaObjectsFullName")
  public static Map<Long, String> getSchemaObjectsFullName(List<Long> schemaIds) {
    List<SchemaPO> schemaPOs =
        SessionUtils.getWithoutCommit(
            SchemaMetaMapper.class, mapper -> mapper.listSchemaPOsBySchemaIds(schemaIds));

    if (schemaPOs == null || schemaPOs.isEmpty()) {
      return new HashMap<>();
    }

    List<Long> catalogIds =
        schemaPOs.stream().map(SchemaPO::getCatalogId).collect(Collectors.toList());

    Map<Long, String> catalogIdAndNameMap = getCatalogObjectsFullName(catalogIds);

    HashMap<Long, String> schemaIdAndNameMap = new HashMap<>();

    schemaPOs.forEach(
        schemaPO -> {
          String catalogName = catalogIdAndNameMap.getOrDefault(schemaPO.getCatalogId(), null);
          if (catalogName == null) {
            LOG.warn("The catalog of schema {} may be deleted", schemaPO.getSchemaId());
            schemaIdAndNameMap.put(schemaPO.getSchemaId(), null);
            return;
          }

          String fullName = DOT_JOINER.join(catalogName, schemaPO.getSchemaName());

          schemaIdAndNameMap.put(schemaPO.getSchemaId(), fullName);
        });

    return schemaIdAndNameMap;
  }
}<|MERGE_RESOLUTION|>--- conflicted
+++ resolved
@@ -137,61 +137,6 @@
     return metadataObjects;
   }
 
-<<<<<<< HEAD
-=======
-  @Monitored(
-      metricsSource = GRAVITINO_RELATIONAL_STORE_METRIC_NAME,
-      baseMetricName = "getMetadataObjectId")
-  public static long getMetadataObjectId(
-      long metalakeId, String fullName, MetadataObject.Type type) {
-    if (type == MetadataObject.Type.METALAKE) {
-      return MetalakeMetaService.getInstance().getMetalakeIdByName(fullName);
-    }
-
-    if (type == MetadataObject.Type.ROLE) {
-      return RoleMetaService.getInstance().getRoleIdByMetalakeIdAndName(metalakeId, fullName);
-    }
-    List<String> names = DOT_SPLITTER.splitToList(fullName);
-    if (type == MetadataObject.Type.TAG) {
-      return TagMetaService.getInstance().getTagIdByTagName(metalakeId, fullName);
-    }
-
-    long catalogId =
-        CatalogMetaService.getInstance().getCatalogIdByMetalakeIdAndName(metalakeId, names.get(0));
-    if (type == MetadataObject.Type.CATALOG) {
-      return catalogId;
-    }
-
-    long schemaId =
-        SchemaMetaService.getInstance().getSchemaIdByCatalogIdAndName(catalogId, names.get(1));
-    if (type == MetadataObject.Type.SCHEMA) {
-      return schemaId;
-    }
-
-    if (type == MetadataObject.Type.FILESET) {
-      return FilesetMetaService.getInstance().getFilesetIdBySchemaIdAndName(schemaId, names.get(2));
-    } else if (type == MetadataObject.Type.TOPIC) {
-      return TopicMetaService.getInstance().getTopicIdBySchemaIdAndName(schemaId, names.get(2));
-    } else if (type == MetadataObject.Type.MODEL) {
-      return ModelMetaService.getInstance()
-          .getModelIdBySchemaIdAndModelName(schemaId, names.get(2));
-    }
-
-    long tableId =
-        TableMetaService.getInstance().getTableIdBySchemaIdAndName(schemaId, names.get(2));
-    if (type == MetadataObject.Type.TABLE) {
-      return tableId;
-    }
-
-    if (type == MetadataObject.Type.COLUMN) {
-      return TableColumnMetaService.getInstance()
-          .getColumnIdByTableIdAndName(tableId, names.get(3));
-    }
-
-    throw new IllegalArgumentException(String.format("Doesn't support the type %s", type));
-  }
-
->>>>>>> 866eef7a
   /**
    * Retrieves a map of Metalake object IDs to their full names.
    *
