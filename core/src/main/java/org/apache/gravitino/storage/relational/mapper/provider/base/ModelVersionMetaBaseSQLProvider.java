--- conflicted
+++ resolved
@@ -173,10 +173,6 @@
         + "version = #{newModelVersionMeta.modelVersion}, "
         + "model_version_comment = #{newModelVersionMeta.modelVersionComment}, "
         + "model_version_properties = #{newModelVersionMeta.modelVersionProperties}, "
-<<<<<<< HEAD
-        + "model_version_uri = #{newModelVersionMeta.modelVersionUri}, "
-=======
->>>>>>> b2616001
         + "audit_info = #{newModelVersionMeta.auditInfo}, "
         + "deleted_at = #{newModelVersionMeta.deletedAt} "
         + "WHERE model_id = #{oldModelVersionMeta.modelId} "
@@ -186,12 +182,6 @@
         + "AND version = #{oldModelVersionMeta.modelVersion} "
         + "AND model_version_comment = #{oldModelVersionMeta.modelVersionComment} "
         + "AND model_version_properties = #{oldModelVersionMeta.modelVersionProperties} "
-<<<<<<< HEAD
-        + "AND model_version_uri = #{oldModelVersionMeta.modelVersionUri} "
-        + "AND audit_info = #{oldModelVersionMeta.auditInfo} "
-        + "AND deleted_at = 0";
-  }
-=======
         + "AND audit_info = #{oldModelVersionMeta.auditInfo} "
         + "AND deleted_at = 0";
   }
@@ -212,5 +202,4 @@
         + " WHERE model_id = #{modelId} AND version = #{modelVersion} AND deleted_at = 0"
         + "</script>";
   }
->>>>>>> b2616001
 }