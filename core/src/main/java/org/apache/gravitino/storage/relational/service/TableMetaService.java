/*
 * Licensed to the Apache Software Foundation (ASF) under one
 * or more contributor license agreements.  See the NOTICE file
 * distributed with this work for additional information
 * regarding copyright ownership.  The ASF licenses this file
 * to you under the Apache License, Version 2.0 (the
 * "License"); you may not use this file except in compliance
 * with the License.  You may obtain a copy of the License at
 *
 *  http://www.apache.org/licenses/LICENSE-2.0
 *
 * Unless required by applicable law or agreed to in writing,
 * software distributed under the License is distributed on an
 * "AS IS" BASIS, WITHOUT WARRANTIES OR CONDITIONS OF ANY
 * KIND, either express or implied.  See the License for the
 * specific language governing permissions and limitations
 * under the License.
 */
package org.apache.gravitino.storage.relational.service;

import com.google.common.base.Preconditions;
import java.io.IOException;
import java.util.List;
import java.util.Objects;
import java.util.concurrent.atomic.AtomicInteger;
import java.util.concurrent.atomic.AtomicReference;
import java.util.function.Function;
import org.apache.commons.lang3.ArrayUtils;
import org.apache.gravitino.Entity;
import org.apache.gravitino.HasIdentifier;
import org.apache.gravitino.MetadataObject;
import org.apache.gravitino.NameIdentifier;
import org.apache.gravitino.Namespace;
import org.apache.gravitino.exceptions.NoSuchEntityException;
import org.apache.gravitino.meta.TableEntity;
import org.apache.gravitino.storage.relational.mapper.OwnerMetaMapper;
import org.apache.gravitino.storage.relational.mapper.SecurableObjectMapper;
import org.apache.gravitino.storage.relational.mapper.TableMetaMapper;
import org.apache.gravitino.storage.relational.mapper.TagMetadataObjectRelMapper;
import org.apache.gravitino.storage.relational.po.ColumnPO;
import org.apache.gravitino.storage.relational.po.TablePO;
import org.apache.gravitino.storage.relational.service.NameIdMappingService.EntityIdentifier;
import org.apache.gravitino.storage.relational.utils.ExceptionUtils;
import org.apache.gravitino.storage.relational.utils.POConverters;
import org.apache.gravitino.storage.relational.utils.SessionUtils;
import org.apache.gravitino.utils.NameIdentifierUtil;
import org.apache.gravitino.utils.NamespaceUtil;

/** The service class for table metadata. It provides the basic database operations for table. */
public class TableMetaService {
  private static final TableMetaService INSTANCE = new TableMetaService();

  public static TableMetaService getInstance() {
    return INSTANCE;
  }

  private TableMetaService() {}

  // Table may be deleted, so the TablePO may be null.
  public TablePO getTablePOById(Long tableId) {
    TablePO tablePO =
        SessionUtils.getWithoutCommit(
            TableMetaMapper.class, mapper -> mapper.selectTableMetaById(tableId));
    return tablePO;
  }

  private Long getTableIdBySchemaIdAndName(Long schemaId, String tableName) {
    Long tableId =
        SessionUtils.getWithoutCommit(
            TableMetaMapper.class,
            mapper -> mapper.selectTableIdBySchemaIdAndName(schemaId, tableName));

    if (tableId == null) {
      throw new NoSuchEntityException(
          NoSuchEntityException.NO_SUCH_ENTITY_MESSAGE,
          Entity.EntityType.TABLE.name().toLowerCase(),
          tableName);
    }
    return tableId;
  }

  public Long getTableByNameIdentifier(NameIdentifier identifier) {
    NameIdentifierUtil.checkTable(identifier);
    EntityIdentifier tableIdentifier = EntityIdentifier.of(identifier, Entity.EntityType.TABLE);

    return NameIdMappingService.getInstance()
        .get(
            tableIdentifier,
            ident -> {
              Long schemaId =
                  CommonMetaService.getInstance()
                      .getParentEntityIdByNamespace(ident.ident.namespace());

              return getTableIdBySchemaIdAndName(schemaId, ident.ident.name());
            });
  }

  public TableEntity getTableByIdentifier(NameIdentifier identifier) {
    NameIdentifierUtil.checkTable(identifier);

    Long schemaId =
        CommonMetaService.getInstance().getParentEntityIdByNamespace(identifier.namespace());

    TablePO tablePO = getTablePOBySchemaIdAndName(schemaId, identifier.name());
    List<ColumnPO> columnPOs =
        TableColumnMetaService.getInstance()
            .getColumnsByTableIdAndVersion(tablePO.getTableId(), tablePO.getCurrentVersion());

    return POConverters.fromTableAndColumnPOs(tablePO, columnPOs, identifier.namespace());
  }

  public List<TableEntity> listTablesByNamespace(Namespace namespace) {
    NamespaceUtil.checkTable(namespace);

    Long schemaId = CommonMetaService.getInstance().getParentEntityIdByNamespace(namespace);

    List<TablePO> tablePOs =
        SessionUtils.getWithoutCommit(
            TableMetaMapper.class, mapper -> mapper.listTablePOsBySchemaId(schemaId));

    return POConverters.fromTablePOs(tablePOs, namespace);
  }

  public void insertTable(TableEntity tableEntity, boolean overwrite) throws IOException {
    try {
      NameIdentifierUtil.checkTable(tableEntity.nameIdentifier());

      TablePO.Builder builder = TablePO.builder();
      fillTablePOBuilderParentEntityId(builder, tableEntity.namespace());

      AtomicReference<TablePO> tablePORef = new AtomicReference<>();
      SessionUtils.doMultipleWithCommit(
          () ->
              SessionUtils.doWithoutCommit(
                  TableMetaMapper.class,
                  mapper -> {
                    TablePO po = POConverters.initializeTablePOWithVersion(tableEntity, builder);
                    tablePORef.set(po);
                    if (overwrite) {
                      mapper.insertTableMetaOnDuplicateKeyUpdate(po);
                    } else {
                      mapper.insertTableMeta(po);
                    }
                  }),
          () -> {
            // We need to delete the columns first if we want to overwrite the table.
            if (overwrite) {
              TableColumnMetaService.getInstance()
                  .deleteColumnsByTableId(tablePORef.get().getTableId());
            }
          },
          () -> {
            if (tableEntity.columns() != null && !tableEntity.columns().isEmpty()) {
              TableColumnMetaService.getInstance()
                  .insertColumnPOs(tablePORef.get(), tableEntity.columns());
            }
          });

    } catch (RuntimeException re) {
      ExceptionUtils.checkSQLException(
          re, Entity.EntityType.TABLE, tableEntity.nameIdentifier().toString());
      throw re;
    }
  }

  public <E extends Entity & HasIdentifier> TableEntity updateTable(
      NameIdentifier identifier, Function<E, E> updater) throws IOException {
    NameIdentifierUtil.checkTable(identifier);

    String tableName = identifier.name();

    Long schemaId =
        CommonMetaService.getInstance().getParentEntityIdByNamespace(identifier.namespace());

    TablePO oldTablePO = getTablePOBySchemaIdAndName(schemaId, tableName);
    List<ColumnPO> oldTableColumns =
        TableColumnMetaService.getInstance()
            .getColumnsByTableIdAndVersion(oldTablePO.getTableId(), oldTablePO.getCurrentVersion());
    TableEntity oldTableEntity =
        POConverters.fromTableAndColumnPOs(oldTablePO, oldTableColumns, identifier.namespace());

    TableEntity newTableEntity = (TableEntity) updater.apply((E) oldTableEntity);
    Preconditions.checkArgument(
        Objects.equals(oldTableEntity.id(), newTableEntity.id()),
        "The updated table entity id: %s should be same with the table entity id before: %s",
        newTableEntity.id(),
        oldTableEntity.id());

    boolean isColumnChanged =
        TableColumnMetaService.getInstance().isColumnUpdated(oldTableEntity, newTableEntity);
    TablePO newTablePO =
        POConverters.updateTablePOWithVersion(oldTablePO, newTableEntity, isColumnChanged);

    final AtomicInteger updateResult = new AtomicInteger(0);
    try {
      SessionUtils.doMultipleWithCommit(
          () ->
              updateResult.set(
                  SessionUtils.doWithoutCommitAndFetchResult(
                      TableMetaMapper.class,
                      mapper -> mapper.updateTableMeta(newTablePO, oldTablePO))),
          () -> {
            if (updateResult.get() > 0 && isColumnChanged) {
              TableColumnMetaService.getInstance()
                  .updateColumnPOsFromTableDiff(oldTableEntity, newTableEntity, newTablePO);
            }
          });

    } catch (RuntimeException re) {
      ExceptionUtils.checkSQLException(
          re, Entity.EntityType.TABLE, newTableEntity.nameIdentifier().toString());
      throw re;
    }

    if (updateResult.get() > 0) {
      return newTableEntity;
    } else {
      throw new IOException("Failed to update the entity: " + identifier);
    }
  }

  public boolean deleteTable(NameIdentifier identifier) {
    NameIdentifierUtil.checkTable(identifier);

<<<<<<< HEAD
    Long tableId = getTableByNameIdentifier(identifier);
=======
    String tableName = identifier.name();

    Long schemaId =
        CommonMetaService.getInstance().getParentEntityIdByNamespace(identifier.namespace());

    Long tableId = getTableIdBySchemaIdAndName(schemaId, tableName);

    AtomicInteger deleteResult = new AtomicInteger(0);
>>>>>>> 0eec6366
    SessionUtils.doMultipleWithCommit(
        () ->
            deleteResult.set(
                SessionUtils.doWithoutCommitAndFetchResult(
                    TableMetaMapper.class,
                    mapper -> mapper.softDeleteTableMetasByTableId(tableId))),
        () -> {
          if (deleteResult.get() > 0) {
            SessionUtils.doWithoutCommit(
                OwnerMetaMapper.class,
                mapper ->
                    mapper.softDeleteOwnerRelByMetadataObjectIdAndType(
<<<<<<< HEAD
                        tableId, MetadataObject.Type.TABLE.name())));
    return true;
=======
                        tableId, MetadataObject.Type.TABLE.name()));
            TableColumnMetaService.getInstance().deleteColumnsByTableId(tableId);
            SessionUtils.doWithoutCommit(
                SecurableObjectMapper.class,
                mapper ->
                    mapper.softDeleteObjectRelsByMetadataObject(
                        tableId, MetadataObject.Type.TABLE.name()));
            SessionUtils.doWithoutCommit(
                TagMetadataObjectRelMapper.class,
                mapper ->
                    mapper.softDeleteTagMetadataObjectRelsByMetadataObject(
                        tableId, MetadataObject.Type.TABLE.name()));
            SessionUtils.doWithoutCommit(
                TagMetadataObjectRelMapper.class,
                mapper -> mapper.softDeleteTagMetadataObjectRelsByTableId(tableId));
          }
        });

    return deleteResult.get() > 0;
>>>>>>> 0eec6366
  }

  public int deleteTableMetasByLegacyTimeline(Long legacyTimeline, int limit) {
    return SessionUtils.doWithCommitAndFetchResult(
        TableMetaMapper.class,
        mapper -> mapper.deleteTableMetasByLegacyTimeline(legacyTimeline, limit));
  }

  private void fillTablePOBuilderParentEntityId(TablePO.Builder builder, Namespace namespace) {
    NamespaceUtil.checkTable(namespace);
<<<<<<< HEAD
    Long entityId;

    for (int level = 0; level < namespace.levels().length; level++) {
      String[] levels = ArrayUtils.subarray(namespace.levels(), 0, level + 1);
      NameIdentifier nameIdentifier = NameIdentifier.of(levels);
      switch (level) {
        case 0:
          entityId =
              MetalakeMetaService.getInstance().getMetalakeIdByNameIdentifier(nameIdentifier);
          builder.withMetalakeId(entityId);
          break;
        case 1:
          entityId = CatalogMetaService.getInstance().getCatalogIdByNameIdentifier(nameIdentifier);
          builder.withCatalogId(entityId);
          break;
        case 2:
          entityId = SchemaMetaService.getInstance().getSchemaIdByNameIdentifier(nameIdentifier);
          builder.withSchemaId(entityId);
          break;
      }
=======
    Long[] parentEntityIds =
        CommonMetaService.getInstance().getParentEntityIdsByNamespace(namespace);
    builder.withMetalakeId(parentEntityIds[0]);
    builder.withCatalogId(parentEntityIds[1]);
    builder.withSchemaId(parentEntityIds[2]);
  }

  private TablePO getTablePOBySchemaIdAndName(Long schemaId, String tableName) {
    TablePO tablePO =
        SessionUtils.getWithoutCommit(
            TableMetaMapper.class,
            mapper -> mapper.selectTableMetaBySchemaIdAndName(schemaId, tableName));

    if (tablePO == null) {
      throw new NoSuchEntityException(
          NoSuchEntityException.NO_SUCH_ENTITY_MESSAGE,
          Entity.EntityType.TABLE.name().toLowerCase(),
          tableName);
>>>>>>> 0eec6366
    }
    return tablePO;
  }
}<|MERGE_RESOLUTION|>--- conflicted
+++ resolved
@@ -25,7 +25,6 @@
 import java.util.concurrent.atomic.AtomicInteger;
 import java.util.concurrent.atomic.AtomicReference;
 import java.util.function.Function;
-import org.apache.commons.lang3.ArrayUtils;
 import org.apache.gravitino.Entity;
 import org.apache.gravitino.HasIdentifier;
 import org.apache.gravitino.MetadataObject;
@@ -222,18 +221,8 @@
   public boolean deleteTable(NameIdentifier identifier) {
     NameIdentifierUtil.checkTable(identifier);
 
-<<<<<<< HEAD
     Long tableId = getTableByNameIdentifier(identifier);
-=======
-    String tableName = identifier.name();
-
-    Long schemaId =
-        CommonMetaService.getInstance().getParentEntityIdByNamespace(identifier.namespace());
-
-    Long tableId = getTableIdBySchemaIdAndName(schemaId, tableName);
-
     AtomicInteger deleteResult = new AtomicInteger(0);
->>>>>>> 0eec6366
     SessionUtils.doMultipleWithCommit(
         () ->
             deleteResult.set(
@@ -246,10 +235,6 @@
                 OwnerMetaMapper.class,
                 mapper ->
                     mapper.softDeleteOwnerRelByMetadataObjectIdAndType(
-<<<<<<< HEAD
-                        tableId, MetadataObject.Type.TABLE.name())));
-    return true;
-=======
                         tableId, MetadataObject.Type.TABLE.name()));
             TableColumnMetaService.getInstance().deleteColumnsByTableId(tableId);
             SessionUtils.doWithoutCommit(
@@ -269,7 +254,6 @@
         });
 
     return deleteResult.get() > 0;
->>>>>>> 0eec6366
   }
 
   public int deleteTableMetasByLegacyTimeline(Long legacyTimeline, int limit) {
@@ -280,28 +264,6 @@
 
   private void fillTablePOBuilderParentEntityId(TablePO.Builder builder, Namespace namespace) {
     NamespaceUtil.checkTable(namespace);
-<<<<<<< HEAD
-    Long entityId;
-
-    for (int level = 0; level < namespace.levels().length; level++) {
-      String[] levels = ArrayUtils.subarray(namespace.levels(), 0, level + 1);
-      NameIdentifier nameIdentifier = NameIdentifier.of(levels);
-      switch (level) {
-        case 0:
-          entityId =
-              MetalakeMetaService.getInstance().getMetalakeIdByNameIdentifier(nameIdentifier);
-          builder.withMetalakeId(entityId);
-          break;
-        case 1:
-          entityId = CatalogMetaService.getInstance().getCatalogIdByNameIdentifier(nameIdentifier);
-          builder.withCatalogId(entityId);
-          break;
-        case 2:
-          entityId = SchemaMetaService.getInstance().getSchemaIdByNameIdentifier(nameIdentifier);
-          builder.withSchemaId(entityId);
-          break;
-      }
-=======
     Long[] parentEntityIds =
         CommonMetaService.getInstance().getParentEntityIdsByNamespace(namespace);
     builder.withMetalakeId(parentEntityIds[0]);
@@ -320,7 +282,6 @@
           NoSuchEntityException.NO_SUCH_ENTITY_MESSAGE,
           Entity.EntityType.TABLE.name().toLowerCase(),
           tableName);
->>>>>>> 0eec6366
     }
     return tablePO;
   }
