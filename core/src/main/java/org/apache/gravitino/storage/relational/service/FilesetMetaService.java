--- conflicted
+++ resolved
@@ -265,15 +265,14 @@
                         filesetId, MetadataObject.Type.FILESET.name())),
         () ->
             SessionUtils.doWithoutCommit(
-<<<<<<< HEAD
                 StatisticMetaMapper.class,
-                mapper -> mapper.softDeleteStatisticsByObjectId(filesetId)));
-=======
+                mapper -> mapper.softDeleteStatisticsByObjectId(filesetId)),
+            () ->
+                    SessionUtils.doWithoutCommit(
                 PolicyMetadataObjectRelMapper.class,
                 mapper ->
                     mapper.softDeletePolicyMetadataObjectRelsByMetadataObject(
                         filesetId, MetadataObject.Type.FILESET.name())));
->>>>>>> 8a880b3f
 
     return true;
   }
