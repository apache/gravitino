--- conflicted
+++ resolved
@@ -61,11 +61,7 @@
   public String softDeleteTableVersionByTableIdAndVersion(Long tableId, Long version) {
     return "UPDATE "
         + TABLE_NAME
-<<<<<<< HEAD
-        + " SET deleted_at = floor(extract(epoch from(current_timestamp -"
-=======
         + " SET deleted_at = round(extract(epoch from(current_timestamp -"
->>>>>>> e06b9ac6
         + " timestamp '1970-01-01 00:00:00')) * 1000)"
         + " WHERE table_id = #{tableId} AND version = #{version}";
   }
