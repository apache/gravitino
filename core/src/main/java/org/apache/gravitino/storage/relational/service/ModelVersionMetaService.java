/*
 * Licensed to the Apache Software Foundation (ASF) under one
 * or more contributor license agreements.  See the NOTICE file
 * distributed with this work for additional information
 * regarding copyright ownership.  The ASF licenses this file
 * to you under the Apache License, Version 2.0 (the
 * "License"); you may not use this file except in compliance
 * with the License.  You may obtain a copy of the License at
 *
 *  http://www.apache.org/licenses/LICENSE-2.0
 *
 * Unless required by applicable law or agreed to in writing,
 * software distributed under the License is distributed on an
 * "AS IS" BASIS, WITHOUT WARRANTIES OR CONDITIONS OF ANY
 * KIND, either express or implied.  See the License for the
 * specific language governing permissions and limitations
 * under the License.
 */
package org.apache.gravitino.storage.relational.service;

import com.google.common.base.Preconditions;
import com.google.common.collect.ArrayListMultimap;
import com.google.common.collect.ImmutableList;
import com.google.common.collect.ImmutableMap;
import com.google.common.collect.Lists;
import com.google.common.collect.Multimap;
import java.io.IOException;
import java.util.Collections;
import java.util.List;
import java.util.Locale;
<<<<<<< HEAD
=======
import java.util.Map;
>>>>>>> d09a2e1c
import java.util.Objects;
import java.util.concurrent.atomic.AtomicInteger;
import java.util.function.Function;
import java.util.stream.Collectors;
import org.apache.commons.lang3.math.NumberUtils;
import org.apache.gravitino.Entity;
import org.apache.gravitino.HasIdentifier;
import org.apache.gravitino.NameIdentifier;
import org.apache.gravitino.Namespace;
import org.apache.gravitino.exceptions.NoSuchEntityException;
import org.apache.gravitino.meta.ModelEntity;
import org.apache.gravitino.meta.ModelVersionEntity;
import org.apache.gravitino.model.ModelVersion;
import org.apache.gravitino.storage.relational.mapper.ModelMetaMapper;
import org.apache.gravitino.storage.relational.mapper.ModelVersionAliasRelMapper;
import org.apache.gravitino.storage.relational.mapper.ModelVersionMetaMapper;
import org.apache.gravitino.storage.relational.po.ModelVersionAliasRelPO;
import org.apache.gravitino.storage.relational.po.ModelVersionPO;
import org.apache.gravitino.storage.relational.utils.ExceptionUtils;
import org.apache.gravitino.storage.relational.utils.POConverters;
import org.apache.gravitino.storage.relational.utils.SessionUtils;
import org.apache.gravitino.utils.NameIdentifierUtil;
import org.apache.gravitino.utils.NamespaceUtil;
<<<<<<< HEAD
import org.glassfish.jersey.internal.guava.Lists;
import org.glassfish.jersey.internal.guava.Preconditions;
=======
>>>>>>> d09a2e1c

public class ModelVersionMetaService {

  private static final ModelVersionMetaService INSTANCE = new ModelVersionMetaService();

  public static ModelVersionMetaService getInstance() {
    return INSTANCE;
  }

  private ModelVersionMetaService() {}

  public List<ModelVersionEntity> listModelVersionsByNamespace(Namespace ns) {
    NamespaceUtil.checkModelVersion(ns);

    NameIdentifier modelIdent = NameIdentifier.of(ns.levels());
    // Will throw a NoSuchEntityException if the model does not exist.
    ModelEntity modelEntity = ModelMetaService.getInstance().getModelByIdentifier(modelIdent);

    List<ModelVersionPO> modelVersionPOs =
        SessionUtils.getWithoutCommit(
            ModelVersionMetaMapper.class,
            mapper -> mapper.listModelVersionMetasByModelId(modelEntity.id()));

    if (modelVersionPOs.isEmpty()) {
      return Collections.emptyList();
    }

    // Get the aliases for all the model versions.
    List<ModelVersionAliasRelPO> aliasRelPOs =
        SessionUtils.getWithoutCommit(
            ModelVersionAliasRelMapper.class,
            mapper -> mapper.selectModelVersionAliasRelsByModelId(modelEntity.id()));
    Multimap<Integer, ModelVersionAliasRelPO> aliasRelPOsByModelVersion =
        ArrayListMultimap.create();
    aliasRelPOs.forEach(r -> aliasRelPOsByModelVersion.put(r.getModelVersion(), r));

    return ImmutableList.copyOf(
        modelVersionPOs.stream()
            .collect(
                Collectors.groupingBy(
                    ModelVersionPO::getModelVersion,
                    Collectors.collectingAndThen(
                        Collectors.<ModelVersionPO>toList(),
                        m -> {
                          List<ModelVersionAliasRelPO> versionAliasRelPOs =
                              Lists.newArrayList(
                                  aliasRelPOsByModelVersion.get(m.get(0).getModelVersion()));
                          return POConverters.fromModelVersionPO(modelIdent, m, versionAliasRelPOs);
                        })))
            .values());
  }

  public ModelVersionEntity getModelVersionByIdentifier(NameIdentifier ident) {
    NameIdentifierUtil.checkModelVersion(ident);

    NameIdentifier modelIdent = NameIdentifier.of(ident.namespace().levels());
    // Will throw a NoSuchEntityException if the model does not exist.
    ModelEntity modelEntity = ModelMetaService.getInstance().getModelByIdentifier(modelIdent);

    boolean isVersionNumber = NumberUtils.isCreatable(ident.name());

    List<ModelVersionPO> modelVersionPOs =
        SessionUtils.getWithoutCommit(
            ModelVersionMetaMapper.class,
            mapper -> {
              if (isVersionNumber) {
                return mapper.selectModelVersionMeta(
                    modelEntity.id(), Integer.valueOf(ident.name()));
              } else {
                return mapper.selectModelVersionMetaByAlias(modelEntity.id(), ident.name());
              }
            });

    if (modelVersionPOs.isEmpty()) {
      throw new NoSuchEntityException(
          NoSuchEntityException.NO_SUCH_ENTITY_MESSAGE,
          Entity.EntityType.MODEL_VERSION.name().toLowerCase(Locale.ROOT),
          ident.toString());
    }

    List<ModelVersionAliasRelPO> aliasRelPOs =
        SessionUtils.getWithoutCommit(
            ModelVersionAliasRelMapper.class,
            mapper -> {
              if (isVersionNumber) {
                return mapper.selectModelVersionAliasRelsByModelIdAndVersion(
                    modelEntity.id(), Integer.valueOf(ident.name()));
              } else {
                return mapper.selectModelVersionAliasRelsByModelIdAndAlias(
                    modelEntity.id(), ident.name());
              }
            });

    return POConverters.fromModelVersionPO(modelIdent, modelVersionPOs, aliasRelPOs);
  }

  public void insertModelVersion(ModelVersionEntity modelVersionEntity) throws IOException {
    NameIdentifier modelIdent = modelVersionEntity.modelIdentifier();
    NameIdentifierUtil.checkModel(modelIdent);

    Long schemaId =
        CommonMetaService.getInstance().getParentEntityIdByNamespace(modelIdent.namespace());
    Long modelId =
        ModelMetaService.getInstance()
            .getModelIdBySchemaIdAndModelName(schemaId, modelIdent.name());

    List<ModelVersionPO> modelVersionPOs =
        POConverters.initializeModelVersionPO(modelVersionEntity, modelId);
    List<ModelVersionAliasRelPO> aliasRelPOs =
        POConverters.initializeModelVersionAliasRelPO(modelVersionEntity, modelId);

    try {
      SessionUtils.doMultipleWithCommit(
          () ->
              SessionUtils.doWithoutCommit(
                  ModelVersionMetaMapper.class,
                  mapper -> mapper.insertModelVersionMetas(modelVersionPOs)),
          () -> {
            if (aliasRelPOs.isEmpty()) {
              return;
            }
            SessionUtils.doWithoutCommit(
                ModelVersionAliasRelMapper.class,
                mapper -> mapper.insertModelVersionAliasRels(aliasRelPOs));
          },
          () ->
              // If the model version is inserted successfully, update the model latest version.
              SessionUtils.doWithoutCommit(
                  ModelMetaMapper.class, mapper -> mapper.updateModelLatestVersion(modelId)));
    } catch (RuntimeException re) {
      ExceptionUtils.checkSQLException(
          re, Entity.EntityType.MODEL_VERSION, modelVersionEntity.modelIdentifier().toString());
      throw re;
    }
  }

  public boolean deleteModelVersion(NameIdentifier ident) {
    NameIdentifierUtil.checkModelVersion(ident);

    NameIdentifier modelIdent = NameIdentifier.of(ident.namespace().levels());
    // Will throw a NoSuchEntityException if the model does not exist.
    ModelEntity modelEntity;
    try {
      modelEntity = ModelMetaService.getInstance().getModelByIdentifier(modelIdent);
    } catch (NoSuchEntityException e) {
      return false;
    }

    boolean isVersionNumber = NumberUtils.isCreatable(ident.name());

    AtomicInteger modelVersionDeletedCount = new AtomicInteger();
    SessionUtils.doMultipleWithCommit(
        // Delete model version relations first
        () ->
            modelVersionDeletedCount.set(
                SessionUtils.doWithoutCommitAndFetchResult(
                    ModelVersionMetaMapper.class,
                    mapper -> {
                      if (isVersionNumber) {
                        return mapper.softDeleteModelVersionMetaByModelIdAndVersion(
                            modelEntity.id(), Integer.valueOf(ident.name()));
                      } else {
                        return mapper.softDeleteModelVersionMetaByModelIdAndAlias(
                            modelEntity.id(), ident.name());
                      }
                    })),
        () -> {
          // Delete model version alias relations
          if (modelVersionDeletedCount.get() == 0) {
            return;
          }

          SessionUtils.doWithoutCommit(
              ModelVersionAliasRelMapper.class,
              mapper -> {
                if (isVersionNumber) {
                  mapper.softDeleteModelVersionAliasRelsByModelIdAndVersion(
                      modelEntity.id(), Integer.valueOf(ident.name()));
                } else {
                  mapper.softDeleteModelVersionAliasRelsByModelIdAndAlias(
                      modelEntity.id(), ident.name());
                }
              });
        });

    return modelVersionDeletedCount.get() > 0;
  }

  public int deleteModelVersionMetasByLegacyTimeline(Long legacyTimeline, int limit) {
    int[] modelVersionDeletedCount = new int[] {0};
    int[] modelVersionAliasRelDeletedCount = new int[] {0};

    SessionUtils.doMultipleWithCommit(
        () ->
            modelVersionDeletedCount[0] =
                SessionUtils.doWithoutCommitAndFetchResult(
                    ModelVersionMetaMapper.class,
                    mapper ->
                        mapper.deleteModelVersionMetasByLegacyTimeline(legacyTimeline, limit)),
        () ->
            modelVersionAliasRelDeletedCount[0] =
                SessionUtils.doWithoutCommitAndFetchResult(
                    ModelVersionAliasRelMapper.class,
                    mapper ->
                        mapper.deleteModelVersionAliasRelsByLegacyTimeline(legacyTimeline, limit)));

    return modelVersionDeletedCount[0] + modelVersionAliasRelDeletedCount[0];
  }

  /**
   * Updates the model version entity.
   *
   * @param ident the {@link NameIdentifier} instance of the model version to update
   * @param updater the function to update the model version entity
   * @return the updated model version entity
   * @param <E> the type of the entity to update
   * @throws IOException if an error occurs while updating the entity
   */
  public <E extends Entity & HasIdentifier> ModelVersionEntity updateModelVersion(
      NameIdentifier ident, Function<E, E> updater) throws IOException {
    NameIdentifierUtil.checkModelVersion(ident);
    NameIdentifier modelIdent = NameIdentifier.of(ident.namespace().levels());

    boolean isVersionNumber = NumberUtils.isCreatable(ident.name());
    ModelEntity modelEntity = ModelMetaService.getInstance().getModelByIdentifier(modelIdent);

<<<<<<< HEAD
    ModelVersionPO oldModelVersionPO =
=======
    List<ModelVersionPO> oldModelVersionPOs =
>>>>>>> d09a2e1c
        SessionUtils.getWithoutCommit(
            ModelVersionMetaMapper.class,
            mapper -> {
              if (isVersionNumber) {
                return mapper.selectModelVersionMeta(
                    modelEntity.id(), Integer.valueOf(ident.name()));
              } else {
                return mapper.selectModelVersionMetaByAlias(modelEntity.id(), ident.name());
              }
            });

<<<<<<< HEAD
    if (oldModelVersionPO == null) {
=======
    if (oldModelVersionPOs.isEmpty()) {
>>>>>>> d09a2e1c
      throw new NoSuchEntityException(
          NoSuchEntityException.NO_SUCH_ENTITY_MESSAGE,
          Entity.EntityType.MODEL_VERSION.name().toLowerCase(Locale.ROOT),
          ident.toString());
    }

    List<ModelVersionAliasRelPO> oldAliasRelPOs =
        SessionUtils.getWithoutCommit(
            ModelVersionAliasRelMapper.class,
            mapper -> {
              if (isVersionNumber) {
                return mapper.selectModelVersionAliasRelsByModelIdAndVersion(
                    modelEntity.id(), Integer.valueOf(ident.name()));
              } else {
                return mapper.selectModelVersionAliasRelsByModelIdAndAlias(
                    modelEntity.id(), ident.name());
              }
            });

    ModelVersionEntity oldModelVersionEntity =
<<<<<<< HEAD
        POConverters.fromModelVersionPO(modelIdent, oldModelVersionPO, oldAliasRelPOs);
=======
        POConverters.fromModelVersionPO(modelIdent, oldModelVersionPOs, oldAliasRelPOs);
>>>>>>> d09a2e1c
    ModelVersionEntity newModelVersionEntity =
        (ModelVersionEntity) updater.apply((E) oldModelVersionEntity);

    Preconditions.checkArgument(
        Objects.equals(oldModelVersionEntity.version(), newModelVersionEntity.version()),
        "The updated model version: %s should be same with the table entity version before: %s",
        newModelVersionEntity.version(),
        oldModelVersionEntity.version());

    boolean isAliasChanged =
        isModelVersionAliasUpdated(oldModelVersionEntity, newModelVersionEntity);
    List<ModelVersionAliasRelPO> newAliasRelPOs =
        POConverters.updateModelVersionAliasRelPO(oldAliasRelPOs, newModelVersionEntity);

    final AtomicInteger updateResult = new AtomicInteger(0);
    try {
      SessionUtils.doMultipleWithCommit(
          () ->
<<<<<<< HEAD
              updateResult.set(
=======
              updateResult.addAndGet(
>>>>>>> d09a2e1c
                  SessionUtils.doWithoutCommitAndFetchResult(
                      ModelVersionMetaMapper.class,
                      mapper ->
                          mapper.updateModelVersionMeta(
                              POConverters.updateModelVersionPO(
<<<<<<< HEAD
                                  oldModelVersionPO, newModelVersionEntity),
                              oldModelVersionPO))),
=======
                                  oldModelVersionPOs.get(0), newModelVersionEntity),
                              oldModelVersionPOs.get(0)))),
          () ->
              oldModelVersionPOs.stream()
                  .filter(v -> isModelVersionUriUpdated(v, newModelVersionEntity.uris()))
                  .findAny()
                  .ifPresent(
                      v ->
                          updateResult.addAndGet(
                              SessionUtils.doWithoutCommitAndFetchResult(
                                  ModelVersionMetaMapper.class,
                                  mapper ->
                                      mapper.updateModelVersionUris(
                                          v.getModelId(),
                                          v.getModelVersion(),
                                          ImmutableMap.of(
                                              ModelVersion.URI_NAME_UNKNOWN,
                                              newModelVersionEntity
                                                  .uris()
                                                  .get(ModelVersion.URI_NAME_UNKNOWN)))))),
>>>>>>> d09a2e1c
          () -> {
            if (isAliasChanged) {
              SessionUtils.doWithoutCommit(
                  ModelVersionAliasRelMapper.class,
<<<<<<< HEAD
                  mapper -> {
                    oldModelVersionEntity
                        .aliases()
                        .forEach(
                            alias ->
                                mapper.softDeleteModelVersionAliasRelsByModelIdAndAlias(
                                    modelEntity.id(), alias));
                  });
=======
                  mapper ->
                      oldModelVersionEntity
                          .aliases()
                          .forEach(
                              alias ->
                                  mapper.softDeleteModelVersionAliasRelsByModelIdAndAlias(
                                      modelEntity.id(), alias)));
>>>>>>> d09a2e1c

              SessionUtils.doWithoutCommit(
                  ModelVersionAliasRelMapper.class,
                  mapper -> mapper.updateModelVersionAliasRel(newAliasRelPOs));
            }
          });

    } catch (RuntimeException re) {
      ExceptionUtils.checkSQLException(
          re, Entity.EntityType.CATALOG, newModelVersionEntity.nameIdentifier().toString());
      throw re;
    }

    if (updateResult.get() > 0) {
      return newModelVersionEntity;
    } else {
      throw new IOException("Failed to update the entity: " + ident);
    }
  }

  private boolean isModelVersionAliasUpdated(
      ModelVersionEntity oldModelVersionEntity, ModelVersionEntity newModelVersionEntity) {
    List<String> oldAliases = oldModelVersionEntity.aliases();
    List<String> newAliases = newModelVersionEntity.aliases();

    if (oldAliases.size() != newAliases.size()) {
      return true;
    }

    return !oldAliases.equals(newAliases);
  }
<<<<<<< HEAD
=======

  // TODO Only modifying the unknown URI is supported currently.
  private boolean isModelVersionUriUpdated(
      ModelVersionPO oldModelVersionPO, Map<String, String> newModelVersionUris) {
    return ModelVersion.URI_NAME_UNKNOWN.equals(oldModelVersionPO.getModelVersionUriName())
        && newModelVersionUris.containsKey(ModelVersion.URI_NAME_UNKNOWN)
        && !oldModelVersionPO
            .getModelVersionUri()
            .equals(newModelVersionUris.get(ModelVersion.URI_NAME_UNKNOWN));
  }
>>>>>>> d09a2e1c
}<|MERGE_RESOLUTION|>--- conflicted
+++ resolved
@@ -28,10 +28,7 @@
 import java.util.Collections;
 import java.util.List;
 import java.util.Locale;
-<<<<<<< HEAD
-=======
 import java.util.Map;
->>>>>>> d09a2e1c
 import java.util.Objects;
 import java.util.concurrent.atomic.AtomicInteger;
 import java.util.function.Function;
@@ -55,11 +52,6 @@
 import org.apache.gravitino.storage.relational.utils.SessionUtils;
 import org.apache.gravitino.utils.NameIdentifierUtil;
 import org.apache.gravitino.utils.NamespaceUtil;
-<<<<<<< HEAD
-import org.glassfish.jersey.internal.guava.Lists;
-import org.glassfish.jersey.internal.guava.Preconditions;
-=======
->>>>>>> d09a2e1c
 
 public class ModelVersionMetaService {
 
@@ -286,11 +278,7 @@
     boolean isVersionNumber = NumberUtils.isCreatable(ident.name());
     ModelEntity modelEntity = ModelMetaService.getInstance().getModelByIdentifier(modelIdent);
 
-<<<<<<< HEAD
-    ModelVersionPO oldModelVersionPO =
-=======
     List<ModelVersionPO> oldModelVersionPOs =
->>>>>>> d09a2e1c
         SessionUtils.getWithoutCommit(
             ModelVersionMetaMapper.class,
             mapper -> {
@@ -302,11 +290,7 @@
               }
             });
 
-<<<<<<< HEAD
-    if (oldModelVersionPO == null) {
-=======
     if (oldModelVersionPOs.isEmpty()) {
->>>>>>> d09a2e1c
       throw new NoSuchEntityException(
           NoSuchEntityException.NO_SUCH_ENTITY_MESSAGE,
           Entity.EntityType.MODEL_VERSION.name().toLowerCase(Locale.ROOT),
@@ -327,11 +311,7 @@
             });
 
     ModelVersionEntity oldModelVersionEntity =
-<<<<<<< HEAD
-        POConverters.fromModelVersionPO(modelIdent, oldModelVersionPO, oldAliasRelPOs);
-=======
         POConverters.fromModelVersionPO(modelIdent, oldModelVersionPOs, oldAliasRelPOs);
->>>>>>> d09a2e1c
     ModelVersionEntity newModelVersionEntity =
         (ModelVersionEntity) updater.apply((E) oldModelVersionEntity);
 
@@ -350,20 +330,12 @@
     try {
       SessionUtils.doMultipleWithCommit(
           () ->
-<<<<<<< HEAD
-              updateResult.set(
-=======
               updateResult.addAndGet(
->>>>>>> d09a2e1c
                   SessionUtils.doWithoutCommitAndFetchResult(
                       ModelVersionMetaMapper.class,
                       mapper ->
                           mapper.updateModelVersionMeta(
                               POConverters.updateModelVersionPO(
-<<<<<<< HEAD
-                                  oldModelVersionPO, newModelVersionEntity),
-                              oldModelVersionPO))),
-=======
                                   oldModelVersionPOs.get(0), newModelVersionEntity),
                               oldModelVersionPOs.get(0)))),
           () ->
@@ -384,21 +356,10 @@
                                               newModelVersionEntity
                                                   .uris()
                                                   .get(ModelVersion.URI_NAME_UNKNOWN)))))),
->>>>>>> d09a2e1c
           () -> {
             if (isAliasChanged) {
               SessionUtils.doWithoutCommit(
                   ModelVersionAliasRelMapper.class,
-<<<<<<< HEAD
-                  mapper -> {
-                    oldModelVersionEntity
-                        .aliases()
-                        .forEach(
-                            alias ->
-                                mapper.softDeleteModelVersionAliasRelsByModelIdAndAlias(
-                                    modelEntity.id(), alias));
-                  });
-=======
                   mapper ->
                       oldModelVersionEntity
                           .aliases()
@@ -406,7 +367,6 @@
                               alias ->
                                   mapper.softDeleteModelVersionAliasRelsByModelIdAndAlias(
                                       modelEntity.id(), alias)));
->>>>>>> d09a2e1c
 
               SessionUtils.doWithoutCommit(
                   ModelVersionAliasRelMapper.class,
@@ -438,8 +398,6 @@
 
     return !oldAliases.equals(newAliases);
   }
-<<<<<<< HEAD
-=======
 
   // TODO Only modifying the unknown URI is supported currently.
   private boolean isModelVersionUriUpdated(
@@ -450,5 +408,4 @@
             .getModelVersionUri()
             .equals(newModelVersionUris.get(ModelVersion.URI_NAME_UNKNOWN));
   }
->>>>>>> d09a2e1c
 }