--- conflicted
+++ resolved
@@ -77,17 +77,11 @@
       Long filesetId, long versionRetentionLine, int limit) {
     return "UPDATE "
         + VERSION_TABLE_NAME
-<<<<<<< HEAD
         + " SET deleted_at = floor(extract(epoch from(current_timestamp -"
         + " timestamp '1970-01-01 00:00:00'))*1000) "
-        + " WHERE fileset_id = #{filesetId} AND version <= #{versionRetentionLine} AND deleted_at = 0 LIMIT #{limit}";
-=======
-        + " SET deleted_at = floor(extract(epoch from((current_timestamp -"
-        + " timestamp '1970-01-01 00:00:00')*1000)))"
         + " WHERE id IN (SELECT id FROM "
         + VERSION_TABLE_NAME
         + " WHERE fileset_id = #{filesetId} AND version <= #{versionRetentionLine} AND deleted_at = 0 LIMIT #{limit})";
->>>>>>> c5648347
   }
 
   @Override
