/*
 * Licensed to the Apache Software Foundation (ASF) under one
 * or more contributor license agreements.  See the NOTICE file
 * distributed with this work for additional information
 * regarding copyright ownership.  The ASF licenses this file
 * to you under the Apache License, Version 2.0 (the
 * "License"); you may not use this file except in compliance
 * with the License.  You may obtain a copy of the License at
 *
 *  http://www.apache.org/licenses/LICENSE-2.0
 *
 * Unless required by applicable law or agreed to in writing,
 * software distributed under the License is distributed on an
 * "AS IS" BASIS, WITHOUT WARRANTIES OR CONDITIONS OF ANY
 * KIND, either express or implied.  See the License for the
 * specific language governing permissions and limitations
 * under the License.
 */

package org.apache.gravitino.storage.relational.mapper;

import com.google.common.collect.ImmutableMap;
import java.util.List;
import java.util.Map;
import org.apache.gravitino.storage.relational.JDBCBackend.JDBCBackendType;
import org.apache.gravitino.storage.relational.mapper.provider.base.CatalogMetaBaseSQLProvider;
import org.apache.gravitino.storage.relational.mapper.provider.postgresql.CatalogMetaPostgreSQLProvider;
import org.apache.gravitino.storage.relational.po.CatalogPO;
import org.apache.gravitino.storage.relational.session.SqlSessionFactoryHelper;
import org.apache.ibatis.annotations.Param;

public class CatalogMetaSQLProviderFactory {

  private static final Map<JDBCBackendType, CatalogMetaBaseSQLProvider>
      CATALOG_META_SQL_PROVIDER_MAP =
          ImmutableMap.of(
              JDBCBackendType.MYSQL, new CatalogMetaMySQLProvider(),
              JDBCBackendType.H2, new CatalogMetaH2Provider(),
              JDBCBackendType.POSTGRESQL, new CatalogMetaPostgreSQLProvider());

  public static CatalogMetaBaseSQLProvider getProvider() {
    String databaseId =
        SqlSessionFactoryHelper.getInstance()
            .getSqlSessionFactory()
            .getConfiguration()
            .getDatabaseId();

    JDBCBackendType jdbcBackendType = JDBCBackendType.fromString(databaseId);
    return CATALOG_META_SQL_PROVIDER_MAP.get(jdbcBackendType);
  }

  static class CatalogMetaMySQLProvider extends CatalogMetaBaseSQLProvider {}

  static class CatalogMetaH2Provider extends CatalogMetaBaseSQLProvider {}

  public static String listCatalogPOsByMetalakeName(@Param("metalakeName") String metalakeName) {
    return getProvider().listCatalogPOsByMetalakeName(metalakeName);
  }

  public static String listCatalogPOsByMetalakeId(@Param("metalakeId") Long metalakeId) {
    return getProvider().listCatalogPOsByMetalakeId(metalakeId);
  }

  public static String listCatalogPOsByCatalogIds(@Param("catalogIds") List<Long> catalogIds) {
    return getProvider().listCatalogPOsByCatalogIds(catalogIds);
  }

  public static String selectCatalogIdByName(
      @Param("metalakeName") String metalakeName, @Param("catalogName") String catalogName) {
    return getProvider().selectCatalogIdByName(metalakeName, catalogName);
  }

  public static String selectCatalogIdByMetalakeIdAndName(
      @Param("metalakeId") Long metalakeId, @Param("catalogName") String name) {
    return getProvider().selectCatalogIdByMetalakeIdAndName(metalakeId, name);
  }

  public static String selectCatalogMetaByMetalakeIdAndName(
      @Param("metalakeId") Long metalakeId, @Param("catalogName") String name) {
    return getProvider().selectCatalogMetaByMetalakeIdAndName(metalakeId, name);
  }

<<<<<<< HEAD
  public static String selectCatalogMetaByName(
      @Param("metalakeName") String metalakeName, @Param("catalogName") String catalogName) {
    return getProvider().selectCatalogMetaByName(metalakeName, catalogName);
=======
  public static String selectCatalogIdByMetalakeNameAndCatalogName(
      @Param("metalakeName") String metalakeName, @Param("catalogName") String catalogName) {
    return getProvider().selectCatalogIdByMetalakeNameAndCatalogName(metalakeName, catalogName);
>>>>>>> a9e93e25
  }

  public static String selectCatalogMetaById(@Param("catalogId") Long catalogId) {
    return getProvider().selectCatalogMetaById(catalogId);
  }

  public static String insertCatalogMeta(@Param("catalogMeta") CatalogPO catalogPO) {
    return getProvider().insertCatalogMeta(catalogPO);
  }

  public static String insertCatalogMetaOnDuplicateKeyUpdate(
      @Param("catalogMeta") CatalogPO catalogPO) {
    return getProvider().insertCatalogMetaOnDuplicateKeyUpdate(catalogPO);
  }

  public static String updateCatalogMeta(
      @Param("newCatalogMeta") CatalogPO newCatalogPO,
      @Param("oldCatalogMeta") CatalogPO oldCatalogPO) {
    return getProvider().updateCatalogMeta(newCatalogPO, oldCatalogPO);
  }

  public static String softDeleteCatalogMetasByCatalogId(@Param("catalogId") Long catalogId) {
    return getProvider().softDeleteCatalogMetasByCatalogId(catalogId);
  }

  public static String softDeleteCatalogMetasByMetalakeId(@Param("metalakeId") Long metalakeId) {
    return getProvider().softDeleteCatalogMetasByMetalakeId(metalakeId);
  }

  public static String deleteCatalogMetasByLegacyTimeline(
      @Param("legacyTimeline") Long legacyTimeline, @Param("limit") int limit) {
    return getProvider().deleteCatalogMetasByLegacyTimeline(legacyTimeline, limit);
  }
}<|MERGE_RESOLUTION|>--- conflicted
+++ resolved
@@ -80,15 +80,14 @@
     return getProvider().selectCatalogMetaByMetalakeIdAndName(metalakeId, name);
   }
 
-<<<<<<< HEAD
   public static String selectCatalogMetaByName(
       @Param("metalakeName") String metalakeName, @Param("catalogName") String catalogName) {
     return getProvider().selectCatalogMetaByName(metalakeName, catalogName);
-=======
+  }
+
   public static String selectCatalogIdByMetalakeNameAndCatalogName(
       @Param("metalakeName") String metalakeName, @Param("catalogName") String catalogName) {
     return getProvider().selectCatalogIdByMetalakeNameAndCatalogName(metalakeName, catalogName);
->>>>>>> a9e93e25
   }
 
   public static String selectCatalogMetaById(@Param("catalogId") Long catalogId) {
