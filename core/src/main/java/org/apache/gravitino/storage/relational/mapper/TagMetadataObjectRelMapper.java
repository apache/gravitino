--- conflicted
+++ resolved
@@ -31,22 +31,14 @@
   String TAG_METADATA_OBJECT_RELATION_TABLE_NAME = "tag_relation_meta";
 
   @SelectProvider(
-<<<<<<< HEAD
-      type = TagMetadataObjectRelSQLProvider.class,
-=======
       type = TagMetadataObjectRelSQLProviderFactory.class,
->>>>>>> 0403f316
       method = "listTagPOsByMetadataObjectIdAndType")
   List<TagPO> listTagPOsByMetadataObjectIdAndType(
       @Param("metadataObjectId") Long metadataObjectId,
       @Param("metadataObjectType") String metadataObjectType);
 
   @SelectProvider(
-<<<<<<< HEAD
-      type = TagMetadataObjectRelSQLProvider.class,
-=======
       type = TagMetadataObjectRelSQLProviderFactory.class,
->>>>>>> 0403f316
       method = "getTagPOsByMetadataObjectAndTagName")
   TagPO getTagPOsByMetadataObjectAndTagName(
       @Param("metadataObjectId") Long metadataObjectId,
@@ -54,30 +46,18 @@
       @Param("tagName") String tagName);
 
   @SelectProvider(
-<<<<<<< HEAD
-      type = TagMetadataObjectRelSQLProvider.class,
-=======
       type = TagMetadataObjectRelSQLProviderFactory.class,
->>>>>>> 0403f316
       method = "listTagMetadataObjectRelsByMetalakeAndTagName")
   List<TagMetadataObjectRelPO> listTagMetadataObjectRelsByMetalakeAndTagName(
       @Param("metalakeName") String metalakeName, @Param("tagName") String tagName);
 
   @InsertProvider(
-<<<<<<< HEAD
-      type = TagMetadataObjectRelSQLProvider.class,
-=======
       type = TagMetadataObjectRelSQLProviderFactory.class,
->>>>>>> 0403f316
       method = "batchInsertTagMetadataObjectRels")
   void batchInsertTagMetadataObjectRels(@Param("tagRels") List<TagMetadataObjectRelPO> tagRelPOs);
 
   @UpdateProvider(
-<<<<<<< HEAD
-      type = TagMetadataObjectRelSQLProvider.class,
-=======
       type = TagMetadataObjectRelSQLProviderFactory.class,
->>>>>>> 0403f316
       method = "batchDeleteTagMetadataObjectRelsByTagIdsAndMetadataObject")
   void batchDeleteTagMetadataObjectRelsByTagIdsAndMetadataObject(
       @Param("metadataObjectId") Long metadataObjectId,
@@ -85,30 +65,18 @@
       @Param("tagIds") List<Long> tagIds);
 
   @UpdateProvider(
-<<<<<<< HEAD
-      type = TagMetadataObjectRelSQLProvider.class,
-=======
       type = TagMetadataObjectRelSQLProviderFactory.class,
->>>>>>> 0403f316
       method = "softDeleteTagMetadataObjectRelsByMetalakeAndTagName")
   Integer softDeleteTagMetadataObjectRelsByMetalakeAndTagName(
       @Param("metalakeName") String metalakeName, @Param("tagName") String tagName);
 
   @UpdateProvider(
-<<<<<<< HEAD
-      type = TagMetadataObjectRelSQLProvider.class,
-=======
       type = TagMetadataObjectRelSQLProviderFactory.class,
->>>>>>> 0403f316
       method = "softDeleteTagMetadataObjectRelsByMetalakeId")
   void softDeleteTagMetadataObjectRelsByMetalakeId(@Param("metalakeId") Long metalakeId);
 
   @DeleteProvider(
-<<<<<<< HEAD
-      type = TagMetadataObjectRelSQLProvider.class,
-=======
       type = TagMetadataObjectRelSQLProviderFactory.class,
->>>>>>> 0403f316
       method = "deleteTagEntityRelsByLegacyTimeline")
   Integer deleteTagEntityRelsByLegacyTimeline(
       @Param("legacyTimeline") Long legacyTimeline, @Param("limit") int limit);
