/*
 * Licensed to the Apache Software Foundation (ASF) under one
 * or more contributor license agreements.  See the NOTICE file
 * distributed with this work for additional information
 * regarding copyright ownership.  The ASF licenses this file
 * to you under the Apache License, Version 2.0 (the
 * "License"); you may not use this file except in compliance
 * with the License.  You may obtain a copy of the License at
 *
 *  http://www.apache.org/licenses/LICENSE-2.0
 *
 * Unless required by applicable law or agreed to in writing,
 * software distributed under the License is distributed on an
 * "AS IS" BASIS, WITHOUT WARRANTIES OR CONDITIONS OF ANY
 * KIND, either express or implied.  See the License for the
 * specific language governing permissions and limitations
 * under the License.
 */
package org.apache.gravitino.storage.relational.mapper;

import java.util.List;
import java.util.Map;
import org.apache.gravitino.storage.relational.po.ModelVersionPO;
import org.apache.ibatis.annotations.DeleteProvider;
import org.apache.ibatis.annotations.InsertProvider;
import org.apache.ibatis.annotations.Param;
import org.apache.ibatis.annotations.SelectProvider;
import org.apache.ibatis.annotations.UpdateProvider;

public interface ModelVersionMetaMapper {

  String TABLE_NAME = "model_version_info";

  @InsertProvider(
      type = ModelVersionMetaSQLProviderFactory.class,
      method = "insertModelVersionMetas")
  void insertModelVersionMetas(@Param("modelVersionMetas") List<ModelVersionPO> modelVersionPOs);

  @SelectProvider(
      type = ModelVersionMetaSQLProviderFactory.class,
      method = "listModelVersionMetasByModelId")
  List<ModelVersionPO> listModelVersionMetasByModelId(@Param("modelId") Long modelId);

  @SelectProvider(
      type = ModelVersionMetaSQLProviderFactory.class,
      method = "selectModelVersionMeta")
  List<ModelVersionPO> selectModelVersionMeta(
      @Param("modelId") Long modelId, @Param("modelVersion") Integer modelVersion);

  @SelectProvider(
      type = ModelVersionMetaSQLProviderFactory.class,
      method = "selectModelVersionMetaByAlias")
  List<ModelVersionPO> selectModelVersionMetaByAlias(
      @Param("modelId") Long modelId, @Param("alias") String alias);

  @UpdateProvider(
      type = ModelVersionMetaSQLProviderFactory.class,
      method = "softDeleteModelVersionsBySchemaIdAndModelName")
  Integer softDeleteModelVersionsBySchemaIdAndModelName(
      @Param("schemaId") Long schemaId, @Param("modelName") String modelName);

  @UpdateProvider(
      type = ModelVersionMetaSQLProviderFactory.class,
      method = "softDeleteModelVersionMetaByModelIdAndVersion")
  Integer softDeleteModelVersionMetaByModelIdAndVersion(
      @Param("modelId") Long modelId, @Param("modelVersion") Integer modelVersion);

  @UpdateProvider(
      type = ModelVersionMetaSQLProviderFactory.class,
      method = "softDeleteModelVersionMetaByModelIdAndAlias")
  Integer softDeleteModelVersionMetaByModelIdAndAlias(
      @Param("modelId") Long modelId, @Param("alias") String alias);

  @UpdateProvider(
      type = ModelVersionMetaSQLProviderFactory.class,
      method = "softDeleteModelVersionMetasBySchemaId")
  Integer softDeleteModelVersionMetasBySchemaId(@Param("schemaId") Long schemaId);

  @UpdateProvider(
      type = ModelVersionMetaSQLProviderFactory.class,
      method = "softDeleteModelVersionMetasByCatalogId")
  Integer softDeleteModelVersionMetasByCatalogId(@Param("catalogId") Long catalogId);

  @UpdateProvider(
      type = ModelVersionMetaSQLProviderFactory.class,
      method = "softDeleteModelVersionMetasByMetalakeId")
  Integer softDeleteModelVersionMetasByMetalakeId(@Param("metalakeId") Long metalakeId);

  @DeleteProvider(
      type = ModelVersionMetaSQLProviderFactory.class,
      method = "deleteModelVersionMetasByLegacyTimeline")
  Integer deleteModelVersionMetasByLegacyTimeline(
      @Param("legacyTimeline") Long legacyTimeline, @Param("limit") int limit);

  @UpdateProvider(
      type = ModelVersionMetaSQLProviderFactory.class,
      method = "updateModelVersionMeta")
  Integer updateModelVersionMeta(
      @Param("newModelVersionMeta") ModelVersionPO newModelVersionPO,
      @Param("oldModelVersionMeta") ModelVersionPO oldModelVersionPO);
<<<<<<< HEAD
=======

  @UpdateProvider(
      type = ModelVersionMetaSQLProviderFactory.class,
      method = "updateModelVersionUris")
  Integer updateModelVersionUris(
      @Param("modelId") Long modelId,
      @Param("modelVersion") Integer modelVersion,
      @Param("uris") Map<String, String> uris);
>>>>>>> d09a2e1c
}<|MERGE_RESOLUTION|>--- conflicted
+++ resolved
@@ -98,8 +98,6 @@
   Integer updateModelVersionMeta(
       @Param("newModelVersionMeta") ModelVersionPO newModelVersionPO,
       @Param("oldModelVersionMeta") ModelVersionPO oldModelVersionPO);
-<<<<<<< HEAD
-=======
 
   @UpdateProvider(
       type = ModelVersionMetaSQLProviderFactory.class,
@@ -108,5 +106,4 @@
       @Param("modelId") Long modelId,
       @Param("modelVersion") Integer modelVersion,
       @Param("uris") Map<String, String> uris);
->>>>>>> d09a2e1c
 }