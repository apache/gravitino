/*
 * Licensed to the Apache Software Foundation (ASF) under one
 * or more contributor license agreements.  See the NOTICE file
 * distributed with this work for additional information
 * regarding copyright ownership.  The ASF licenses this file
 * to you under the Apache License, Version 2.0 (the
 * "License"); you may not use this file except in compliance
 * with the License.  You may obtain a copy of the License at
 *
 *  http://www.apache.org/licenses/LICENSE-2.0
 *
 * Unless required by applicable law or agreed to in writing,
 * software distributed under the License is distributed on an
 * "AS IS" BASIS, WITHOUT WARRANTIES OR CONDITIONS OF ANY
 * KIND, either express or implied.  See the License for the
 * specific language governing permissions and limitations
 * under the License.
 */
package org.apache.gravitino.storage.relational.mapper;

import com.google.common.collect.ImmutableMap;
import java.util.List;
import java.util.Map;
import org.apache.gravitino.storage.relational.JDBCBackend.JDBCBackendType;
import org.apache.gravitino.storage.relational.mapper.provider.base.ModelVersionMetaBaseSQLProvider;
import org.apache.gravitino.storage.relational.mapper.provider.h2.ModelVersionMetaH2Provider;
import org.apache.gravitino.storage.relational.mapper.provider.postgresql.ModelVersionMetaPostgreSQLProvider;
import org.apache.gravitino.storage.relational.po.ModelVersionPO;
import org.apache.gravitino.storage.relational.session.SqlSessionFactoryHelper;
import org.apache.ibatis.annotations.Param;

public class ModelVersionMetaSQLProviderFactory {

  static class ModelVersionMetaMySQLProvider extends ModelVersionMetaBaseSQLProvider {}

  private static final Map<JDBCBackendType, ModelVersionMetaBaseSQLProvider>
      MODEL_VERSION_META_SQL_PROVIDER_MAP =
          ImmutableMap.of(
              JDBCBackendType.MYSQL, new ModelVersionMetaMySQLProvider(),
              JDBCBackendType.H2, new ModelVersionMetaH2Provider(),
              JDBCBackendType.POSTGRESQL, new ModelVersionMetaPostgreSQLProvider());

  public static ModelVersionMetaBaseSQLProvider getProvider() {
    String databaseId =
        SqlSessionFactoryHelper.getInstance()
            .getSqlSessionFactory()
            .getConfiguration()
            .getDatabaseId();

    JDBCBackendType jdbcBackendType = JDBCBackendType.fromString(databaseId);
    return MODEL_VERSION_META_SQL_PROVIDER_MAP.get(jdbcBackendType);
  }

  public static String insertModelVersionMetas(
      @Param("modelVersionMetas") List<ModelVersionPO> modelVersionPOs) {
    return getProvider().insertModelVersionMetas(modelVersionPOs);
  }

  public static String listModelVersionMetasByModelId(@Param("modelId") Long modelId) {
    return getProvider().listModelVersionMetasByModelId(modelId);
  }

  public static String selectModelVersionMeta(
      @Param("modelId") Long modelId, @Param("modelVersion") Integer modelVersion) {
    return getProvider().selectModelVersionMeta(modelId, modelVersion);
  }

  public static String selectModelVersionMetaByAlias(
      @Param("modelId") Long modelId, @Param("alias") String alias) {
    return getProvider().selectModelVersionMetaByAlias(modelId, alias);
  }

  public static String softDeleteModelVersionsBySchemaIdAndModelName(
      @Param("schemaId") Long schemaId, @Param("modelName") String modelName) {
    return getProvider().softDeleteModelVersionsBySchemaIdAndModelName(schemaId, modelName);
  }

  public static String softDeleteModelVersionMetaByModelIdAndVersion(
      @Param("modelId") Long modelId, @Param("modelVersion") Integer modelVersion) {
    return getProvider().softDeleteModelVersionMetaByModelIdAndVersion(modelId, modelVersion);
  }

  public static String softDeleteModelVersionMetaByModelIdAndAlias(
      @Param("modelId") Long modelId, @Param("alias") String alias) {
    return getProvider().softDeleteModelVersionMetaByModelIdAndAlias(modelId, alias);
  }

  public static String softDeleteModelVersionMetasBySchemaId(@Param("schemaId") Long schemaId) {
    return getProvider().softDeleteModelVersionMetasBySchemaId(schemaId);
  }

  public static String softDeleteModelVersionMetasByCatalogId(@Param("catalogId") Long catalogId) {
    return getProvider().softDeleteModelVersionMetasByCatalogId(catalogId);
  }

  public static String softDeleteModelVersionMetasByMetalakeId(
      @Param("metalakeId") Long metalakeId) {
    return getProvider().softDeleteModelVersionMetasByMetalakeId(metalakeId);
  }

  public static String deleteModelVersionMetasByLegacyTimeline(
      @Param("legacyTimeline") Long legacyTimeline, @Param("limit") int limit) {
    return getProvider().deleteModelVersionMetasByLegacyTimeline(legacyTimeline, limit);
  }

  public static String updateModelVersionMeta(
      @Param("newModelVersionMeta") ModelVersionPO newModelVersionPO,
      @Param("oldModelVersionMeta") ModelVersionPO oldModelVersionPO) {
    return getProvider().updateModelVersionMeta(newModelVersionPO, oldModelVersionPO);
  }
<<<<<<< HEAD
=======

  public static String updateModelVersionUris(
      @Param("modelId") Long modelId,
      @Param("modelVersion") Integer modelVersion,
      @Param("uris") Map<String, String> uris) {
    return getProvider().updateModelVersionUris(modelId, modelVersion, uris);
  }
>>>>>>> b2616001
}<|MERGE_RESOLUTION|>--- conflicted
+++ resolved
@@ -108,8 +108,6 @@
       @Param("oldModelVersionMeta") ModelVersionPO oldModelVersionPO) {
     return getProvider().updateModelVersionMeta(newModelVersionPO, oldModelVersionPO);
   }
-<<<<<<< HEAD
-=======
 
   public static String updateModelVersionUris(
       @Param("modelId") Long modelId,
@@ -117,5 +115,4 @@
       @Param("uris") Map<String, String> uris) {
     return getProvider().updateModelVersionUris(modelId, modelVersion, uris);
   }
->>>>>>> b2616001
 }