/*
 * Licensed to the Apache Software Foundation (ASF) under one
 * or more contributor license agreements.  See the NOTICE file
 * distributed with this work for additional information
 * regarding copyright ownership.  The ASF licenses this file
 * to you under the Apache License, Version 2.0 (the
 * "License"); you may not use this file except in compliance
 * with the License.  You may obtain a copy of the License at
 *
 *  http://www.apache.org/licenses/LICENSE-2.0
 *
 * Unless required by applicable law or agreed to in writing,
 * software distributed under the License is distributed on an
 * "AS IS" BASIS, WITHOUT WARRANTIES OR CONDITIONS OF ANY
 * KIND, either express or implied.  See the License for the
 * specific language governing permissions and limitations
 * under the License.
 */

package org.apache.gravitino.storage.relational.mapper;

import java.util.List;
import org.apache.gravitino.storage.relational.po.FilesetPO;
import org.apache.ibatis.annotations.DeleteProvider;
import org.apache.ibatis.annotations.InsertProvider;
import org.apache.ibatis.annotations.Param;
import org.apache.ibatis.annotations.Result;
import org.apache.ibatis.annotations.Results;
import org.apache.ibatis.annotations.SelectProvider;
import org.apache.ibatis.annotations.UpdateProvider;

/**
 * A MyBatis Mapper for fileset meta operation SQLs.
 *
 * <p>This interface class is a specification defined by MyBatis. It requires this interface class
 * to identify the corresponding SQLs for execution. We can write SQLs in an additional XML file, or
 * write SQLs with annotations in this interface Mapper. See: <a
 * href="https://mybatis.org/mybatis-3/getting-started.html"></a>
 */
public interface FilesetMetaMapper {
  String META_TABLE_NAME = "fileset_meta";

  String VERSION_TABLE_NAME = "fileset_version_info";

  @Results({
    @Result(property = "filesetId", column = "fileset_id"),
    @Result(property = "filesetName", column = "fileset_name"),
    @Result(property = "metalakeId", column = "metalake_id"),
    @Result(property = "catalogId", column = "catalog_id"),
    @Result(property = "schemaId", column = "schema_id"),
    @Result(property = "type", column = "type"),
    @Result(property = "auditInfo", column = "audit_info"),
    @Result(property = "currentVersion", column = "current_version"),
    @Result(property = "lastVersion", column = "last_version"),
    @Result(property = "deletedAt", column = "deleted_at"),
    @Result(property = "filesetVersionPO.id", column = "id"),
    @Result(property = "filesetVersionPO.metalakeId", column = "version_metalake_id"),
    @Result(property = "filesetVersionPO.catalogId", column = "version_catalog_id"),
    @Result(property = "filesetVersionPO.schemaId", column = "version_schema_id"),
    @Result(property = "filesetVersionPO.filesetId", column = "version_fileset_id"),
    @Result(property = "filesetVersionPO.version", column = "version"),
    @Result(property = "filesetVersionPO.filesetComment", column = "fileset_comment"),
    @Result(property = "filesetVersionPO.properties", column = "properties"),
    @Result(property = "filesetVersionPO.storageLocation", column = "storage_location"),
    @Result(property = "filesetVersionPO.deletedAt", column = "version_deleted_at")
  })
<<<<<<< HEAD
  @SelectProvider(type = FilesetMetaSQLProvider.class, method = "listFilesetPOsBySchemaId")
  List<FilesetPO> listFilesetPOsBySchemaId(@Param("schemaId") Long schemaId);

  @SelectProvider(type = FilesetMetaSQLProvider.class, method = "selectFilesetIdBySchemaIdAndName")
=======
  @SelectProvider(type = FilesetMetaSQLProviderFactory.class, method = "listFilesetPOsBySchemaId")
  List<FilesetPO> listFilesetPOsBySchemaId(@Param("schemaId") Long schemaId);

  @SelectProvider(
      type = FilesetMetaSQLProviderFactory.class,
      method = "selectFilesetIdBySchemaIdAndName")
>>>>>>> 0403f316
  Long selectFilesetIdBySchemaIdAndName(
      @Param("schemaId") Long schemaId, @Param("filesetName") String name);

  @Results({
    @Result(property = "filesetId", column = "fileset_id"),
    @Result(property = "filesetName", column = "fileset_name"),
    @Result(property = "metalakeId", column = "metalake_id"),
    @Result(property = "catalogId", column = "catalog_id"),
    @Result(property = "schemaId", column = "schema_id"),
    @Result(property = "type", column = "type"),
    @Result(property = "auditInfo", column = "audit_info"),
    @Result(property = "currentVersion", column = "current_version"),
    @Result(property = "lastVersion", column = "last_version"),
    @Result(property = "deletedAt", column = "deleted_at"),
    @Result(property = "filesetVersionPO.id", column = "id"),
    @Result(property = "filesetVersionPO.metalakeId", column = "version_metalake_id"),
    @Result(property = "filesetVersionPO.catalogId", column = "version_catalog_id"),
    @Result(property = "filesetVersionPO.schemaId", column = "version_schema_id"),
    @Result(property = "filesetVersionPO.filesetId", column = "version_fileset_id"),
    @Result(property = "filesetVersionPO.version", column = "version"),
    @Result(property = "filesetVersionPO.filesetComment", column = "fileset_comment"),
    @Result(property = "filesetVersionPO.properties", column = "properties"),
    @Result(property = "filesetVersionPO.storageLocation", column = "storage_location"),
    @Result(property = "filesetVersionPO.deletedAt", column = "version_deleted_at")
  })
  @SelectProvider(
<<<<<<< HEAD
      type = FilesetMetaSQLProvider.class,
=======
      type = FilesetMetaSQLProviderFactory.class,
>>>>>>> 0403f316
      method = "selectFilesetMetaBySchemaIdAndName")
  FilesetPO selectFilesetMetaBySchemaIdAndName(
      @Param("schemaId") Long schemaId, @Param("filesetName") String name);

  @Results({
    @Result(property = "filesetId", column = "fileset_id"),
    @Result(property = "filesetName", column = "fileset_name"),
    @Result(property = "metalakeId", column = "metalake_id"),
    @Result(property = "catalogId", column = "catalog_id"),
    @Result(property = "schemaId", column = "schema_id"),
    @Result(property = "type", column = "type"),
    @Result(property = "auditInfo", column = "audit_info"),
    @Result(property = "currentVersion", column = "current_version"),
    @Result(property = "lastVersion", column = "last_version"),
    @Result(property = "deletedAt", column = "deleted_at"),
    @Result(property = "filesetVersionPO.id", column = "id"),
    @Result(property = "filesetVersionPO.metalakeId", column = "version_metalake_id"),
    @Result(property = "filesetVersionPO.catalogId", column = "version_catalog_id"),
    @Result(property = "filesetVersionPO.schemaId", column = "version_schema_id"),
    @Result(property = "filesetVersionPO.filesetId", column = "version_fileset_id"),
    @Result(property = "filesetVersionPO.version", column = "version"),
    @Result(property = "filesetVersionPO.filesetComment", column = "fileset_comment"),
    @Result(property = "filesetVersionPO.properties", column = "properties"),
    @Result(property = "filesetVersionPO.storageLocation", column = "storage_location"),
    @Result(property = "filesetVersionPO.deletedAt", column = "version_deleted_at")
  })
<<<<<<< HEAD
  @SelectProvider(type = FilesetMetaSQLProvider.class, method = "selectFilesetMetaById")
  FilesetPO selectFilesetMetaById(@Param("filesetId") Long filesetId);

  @InsertProvider(type = FilesetMetaSQLProvider.class, method = "insertFilesetMeta")
  void insertFilesetMeta(@Param("filesetMeta") FilesetPO filesetPO);

  @InsertProvider(
      type = FilesetMetaSQLProvider.class,
      method = "insertFilesetMetaOnDuplicateKeyUpdate")
  void insertFilesetMetaOnDuplicateKeyUpdate(@Param("filesetMeta") FilesetPO filesetPO);

  @UpdateProvider(type = FilesetMetaSQLProvider.class, method = "updateFilesetMeta")
=======
  @SelectProvider(type = FilesetMetaSQLProviderFactory.class, method = "selectFilesetMetaById")
  FilesetPO selectFilesetMetaById(@Param("filesetId") Long filesetId);

  @InsertProvider(type = FilesetMetaSQLProviderFactory.class, method = "insertFilesetMeta")
  void insertFilesetMeta(@Param("filesetMeta") FilesetPO filesetPO);

  @InsertProvider(
      type = FilesetMetaSQLProviderFactory.class,
      method = "insertFilesetMetaOnDuplicateKeyUpdate")
  void insertFilesetMetaOnDuplicateKeyUpdate(@Param("filesetMeta") FilesetPO filesetPO);

  @UpdateProvider(type = FilesetMetaSQLProviderFactory.class, method = "updateFilesetMeta")
>>>>>>> 0403f316
  Integer updateFilesetMeta(
      @Param("newFilesetMeta") FilesetPO newFilesetPO,
      @Param("oldFilesetMeta") FilesetPO oldFilesetPO);

  @UpdateProvider(
<<<<<<< HEAD
      type = FilesetMetaSQLProvider.class,
      method = "softDeleteFilesetMetasByMetalakeId")
  Integer softDeleteFilesetMetasByMetalakeId(@Param("metalakeId") Long metalakeId);

  @UpdateProvider(type = FilesetMetaSQLProvider.class, method = "softDeleteFilesetMetasByCatalogId")
  Integer softDeleteFilesetMetasByCatalogId(@Param("catalogId") Long catalogId);

  @UpdateProvider(type = FilesetMetaSQLProvider.class, method = "softDeleteFilesetMetasBySchemaId")
  Integer softDeleteFilesetMetasBySchemaId(@Param("schemaId") Long schemaId);

  @UpdateProvider(type = FilesetMetaSQLProvider.class, method = "softDeleteFilesetMetasByFilesetId")
  Integer softDeleteFilesetMetasByFilesetId(@Param("filesetId") Long filesetId);

  @DeleteProvider(
      type = FilesetMetaSQLProvider.class,
=======
      type = FilesetMetaSQLProviderFactory.class,
      method = "softDeleteFilesetMetasByMetalakeId")
  Integer softDeleteFilesetMetasByMetalakeId(@Param("metalakeId") Long metalakeId);

  @UpdateProvider(
      type = FilesetMetaSQLProviderFactory.class,
      method = "softDeleteFilesetMetasByCatalogId")
  Integer softDeleteFilesetMetasByCatalogId(@Param("catalogId") Long catalogId);

  @UpdateProvider(
      type = FilesetMetaSQLProviderFactory.class,
      method = "softDeleteFilesetMetasBySchemaId")
  Integer softDeleteFilesetMetasBySchemaId(@Param("schemaId") Long schemaId);

  @UpdateProvider(
      type = FilesetMetaSQLProviderFactory.class,
      method = "softDeleteFilesetMetasByFilesetId")
  Integer softDeleteFilesetMetasByFilesetId(@Param("filesetId") Long filesetId);

  @DeleteProvider(
      type = FilesetMetaSQLProviderFactory.class,
>>>>>>> 0403f316
      method = "deleteFilesetMetasByLegacyTimeline")
  Integer deleteFilesetMetasByLegacyTimeline(
      @Param("legacyTimeline") Long legacyTimeline, @Param("limit") int limit);
}<|MERGE_RESOLUTION|>--- conflicted
+++ resolved
@@ -64,19 +64,12 @@
     @Result(property = "filesetVersionPO.storageLocation", column = "storage_location"),
     @Result(property = "filesetVersionPO.deletedAt", column = "version_deleted_at")
   })
-<<<<<<< HEAD
-  @SelectProvider(type = FilesetMetaSQLProvider.class, method = "listFilesetPOsBySchemaId")
-  List<FilesetPO> listFilesetPOsBySchemaId(@Param("schemaId") Long schemaId);
-
-  @SelectProvider(type = FilesetMetaSQLProvider.class, method = "selectFilesetIdBySchemaIdAndName")
-=======
   @SelectProvider(type = FilesetMetaSQLProviderFactory.class, method = "listFilesetPOsBySchemaId")
   List<FilesetPO> listFilesetPOsBySchemaId(@Param("schemaId") Long schemaId);
 
   @SelectProvider(
       type = FilesetMetaSQLProviderFactory.class,
       method = "selectFilesetIdBySchemaIdAndName")
->>>>>>> 0403f316
   Long selectFilesetIdBySchemaIdAndName(
       @Param("schemaId") Long schemaId, @Param("filesetName") String name);
 
@@ -103,11 +96,7 @@
     @Result(property = "filesetVersionPO.deletedAt", column = "version_deleted_at")
   })
   @SelectProvider(
-<<<<<<< HEAD
-      type = FilesetMetaSQLProvider.class,
-=======
       type = FilesetMetaSQLProviderFactory.class,
->>>>>>> 0403f316
       method = "selectFilesetMetaBySchemaIdAndName")
   FilesetPO selectFilesetMetaBySchemaIdAndName(
       @Param("schemaId") Long schemaId, @Param("filesetName") String name);
@@ -134,20 +123,6 @@
     @Result(property = "filesetVersionPO.storageLocation", column = "storage_location"),
     @Result(property = "filesetVersionPO.deletedAt", column = "version_deleted_at")
   })
-<<<<<<< HEAD
-  @SelectProvider(type = FilesetMetaSQLProvider.class, method = "selectFilesetMetaById")
-  FilesetPO selectFilesetMetaById(@Param("filesetId") Long filesetId);
-
-  @InsertProvider(type = FilesetMetaSQLProvider.class, method = "insertFilesetMeta")
-  void insertFilesetMeta(@Param("filesetMeta") FilesetPO filesetPO);
-
-  @InsertProvider(
-      type = FilesetMetaSQLProvider.class,
-      method = "insertFilesetMetaOnDuplicateKeyUpdate")
-  void insertFilesetMetaOnDuplicateKeyUpdate(@Param("filesetMeta") FilesetPO filesetPO);
-
-  @UpdateProvider(type = FilesetMetaSQLProvider.class, method = "updateFilesetMeta")
-=======
   @SelectProvider(type = FilesetMetaSQLProviderFactory.class, method = "selectFilesetMetaById")
   FilesetPO selectFilesetMetaById(@Param("filesetId") Long filesetId);
 
@@ -160,29 +135,11 @@
   void insertFilesetMetaOnDuplicateKeyUpdate(@Param("filesetMeta") FilesetPO filesetPO);
 
   @UpdateProvider(type = FilesetMetaSQLProviderFactory.class, method = "updateFilesetMeta")
->>>>>>> 0403f316
   Integer updateFilesetMeta(
       @Param("newFilesetMeta") FilesetPO newFilesetPO,
       @Param("oldFilesetMeta") FilesetPO oldFilesetPO);
 
   @UpdateProvider(
-<<<<<<< HEAD
-      type = FilesetMetaSQLProvider.class,
-      method = "softDeleteFilesetMetasByMetalakeId")
-  Integer softDeleteFilesetMetasByMetalakeId(@Param("metalakeId") Long metalakeId);
-
-  @UpdateProvider(type = FilesetMetaSQLProvider.class, method = "softDeleteFilesetMetasByCatalogId")
-  Integer softDeleteFilesetMetasByCatalogId(@Param("catalogId") Long catalogId);
-
-  @UpdateProvider(type = FilesetMetaSQLProvider.class, method = "softDeleteFilesetMetasBySchemaId")
-  Integer softDeleteFilesetMetasBySchemaId(@Param("schemaId") Long schemaId);
-
-  @UpdateProvider(type = FilesetMetaSQLProvider.class, method = "softDeleteFilesetMetasByFilesetId")
-  Integer softDeleteFilesetMetasByFilesetId(@Param("filesetId") Long filesetId);
-
-  @DeleteProvider(
-      type = FilesetMetaSQLProvider.class,
-=======
       type = FilesetMetaSQLProviderFactory.class,
       method = "softDeleteFilesetMetasByMetalakeId")
   Integer softDeleteFilesetMetasByMetalakeId(@Param("metalakeId") Long metalakeId);
@@ -204,7 +161,6 @@
 
   @DeleteProvider(
       type = FilesetMetaSQLProviderFactory.class,
->>>>>>> 0403f316
       method = "deleteFilesetMetasByLegacyTimeline")
   Integer deleteFilesetMetasByLegacyTimeline(
       @Param("legacyTimeline") Long legacyTimeline, @Param("limit") int limit);
