/*
 * Licensed to the Apache Software Foundation (ASF) under one
 * or more contributor license agreements.  See the NOTICE file
 * distributed with this work for additional information
 * regarding copyright ownership.  The ASF licenses this file
 * to you under the Apache License, Version 2.0 (the
 * "License"); you may not use this file except in compliance
 * with the License.  You may obtain a copy of the License at
 *
 *  http://www.apache.org/licenses/LICENSE-2.0
 *
 * Unless required by applicable law or agreed to in writing,
 * software distributed under the License is distributed on an
 * "AS IS" BASIS, WITHOUT WARRANTIES OR CONDITIONS OF ANY
 * KIND, either express or implied.  See the License for the
 * specific language governing permissions and limitations
 * under the License.
 */

package org.apache.gravitino.storage.relational.mapper;

import java.util.List;
import org.apache.gravitino.storage.relational.po.UserRoleRelPO;
import org.apache.ibatis.annotations.DeleteProvider;
import org.apache.ibatis.annotations.InsertProvider;
import org.apache.ibatis.annotations.Param;
import org.apache.ibatis.annotations.UpdateProvider;

/**
 * A MyBatis Mapper for table meta operation SQLs.
 *
 * <p>This interface class is a specification defined by MyBatis. It requires this interface class
 * to identify the corresponding SQLs for execution. We can write SQLs in an additional XML file, or
 * write SQLs with annotations in this interface Mapper. See: <a
 * href="https://mybatis.org/mybatis-3/getting-started.html"></a>
 */
public interface UserRoleRelMapper {
  String USER_TABLE_NAME = "user_meta";
  String USER_ROLE_RELATION_TABLE_NAME = "user_role_rel";

<<<<<<< HEAD
  @InsertProvider(type = UserRoleRelSQLProvider.class, method = "batchInsertUserRoleRel")
  void batchInsertUserRoleRel(@Param("userRoleRels") List<UserRoleRelPO> userRoleRelPOs);

  @InsertProvider(
      type = UserRoleRelSQLProvider.class,
=======
  @InsertProvider(type = UserRoleRelSQLProviderFactory.class, method = "batchInsertUserRoleRel")
  void batchInsertUserRoleRel(@Param("userRoleRels") List<UserRoleRelPO> userRoleRelPOs);

  @InsertProvider(
      type = UserRoleRelSQLProviderFactory.class,
>>>>>>> 0403f316
      method = "batchInsertUserRoleRelOnDuplicateKeyUpdate")
  void batchInsertUserRoleRelOnDuplicateKeyUpdate(
      @Param("userRoleRels") List<UserRoleRelPO> userRoleRelPOs);

<<<<<<< HEAD
  @UpdateProvider(type = UserRoleRelSQLProvider.class, method = "softDeleteUserRoleRelByUserId")
  void softDeleteUserRoleRelByUserId(@Param("userId") Long userId);

  @UpdateProvider(
      type = UserRoleRelSQLProvider.class,
=======
  @UpdateProvider(
      type = UserRoleRelSQLProviderFactory.class,
      method = "softDeleteUserRoleRelByUserId")
  void softDeleteUserRoleRelByUserId(@Param("userId") Long userId);

  @UpdateProvider(
      type = UserRoleRelSQLProviderFactory.class,
>>>>>>> 0403f316
      method = "softDeleteUserRoleRelByUserAndRoles")
  void softDeleteUserRoleRelByUserAndRoles(
      @Param("userId") Long userId, @Param("roleIds") List<Long> roleIds);

<<<<<<< HEAD
  @UpdateProvider(type = UserRoleRelSQLProvider.class, method = "softDeleteUserRoleRelByMetalakeId")
  void softDeleteUserRoleRelByMetalakeId(@Param("metalakeId") Long metalakeId);

  @UpdateProvider(type = UserRoleRelSQLProvider.class, method = "softDeleteUserRoleRelByRoleId")
  void softDeleteUserRoleRelByRoleId(@Param("roleId") Long roleId);

  @DeleteProvider(
      type = UserRoleRelSQLProvider.class,
=======
  @UpdateProvider(
      type = UserRoleRelSQLProviderFactory.class,
      method = "softDeleteUserRoleRelByMetalakeId")
  void softDeleteUserRoleRelByMetalakeId(@Param("metalakeId") Long metalakeId);

  @UpdateProvider(
      type = UserRoleRelSQLProviderFactory.class,
      method = "softDeleteUserRoleRelByRoleId")
  void softDeleteUserRoleRelByRoleId(@Param("roleId") Long roleId);

  @DeleteProvider(
      type = UserRoleRelSQLProviderFactory.class,
>>>>>>> 0403f316
      method = "deleteUserRoleRelMetasByLegacyTimeline")
  Integer deleteUserRoleRelMetasByLegacyTimeline(
      @Param("legacyTimeline") Long legacyTimeline, @Param("limit") int limit);
}<|MERGE_RESOLUTION|>--- conflicted
+++ resolved
@@ -38,30 +38,15 @@
   String USER_TABLE_NAME = "user_meta";
   String USER_ROLE_RELATION_TABLE_NAME = "user_role_rel";
 
-<<<<<<< HEAD
-  @InsertProvider(type = UserRoleRelSQLProvider.class, method = "batchInsertUserRoleRel")
-  void batchInsertUserRoleRel(@Param("userRoleRels") List<UserRoleRelPO> userRoleRelPOs);
-
-  @InsertProvider(
-      type = UserRoleRelSQLProvider.class,
-=======
   @InsertProvider(type = UserRoleRelSQLProviderFactory.class, method = "batchInsertUserRoleRel")
   void batchInsertUserRoleRel(@Param("userRoleRels") List<UserRoleRelPO> userRoleRelPOs);
 
   @InsertProvider(
       type = UserRoleRelSQLProviderFactory.class,
->>>>>>> 0403f316
       method = "batchInsertUserRoleRelOnDuplicateKeyUpdate")
   void batchInsertUserRoleRelOnDuplicateKeyUpdate(
       @Param("userRoleRels") List<UserRoleRelPO> userRoleRelPOs);
 
-<<<<<<< HEAD
-  @UpdateProvider(type = UserRoleRelSQLProvider.class, method = "softDeleteUserRoleRelByUserId")
-  void softDeleteUserRoleRelByUserId(@Param("userId") Long userId);
-
-  @UpdateProvider(
-      type = UserRoleRelSQLProvider.class,
-=======
   @UpdateProvider(
       type = UserRoleRelSQLProviderFactory.class,
       method = "softDeleteUserRoleRelByUserId")
@@ -69,21 +54,10 @@
 
   @UpdateProvider(
       type = UserRoleRelSQLProviderFactory.class,
->>>>>>> 0403f316
       method = "softDeleteUserRoleRelByUserAndRoles")
   void softDeleteUserRoleRelByUserAndRoles(
       @Param("userId") Long userId, @Param("roleIds") List<Long> roleIds);
 
-<<<<<<< HEAD
-  @UpdateProvider(type = UserRoleRelSQLProvider.class, method = "softDeleteUserRoleRelByMetalakeId")
-  void softDeleteUserRoleRelByMetalakeId(@Param("metalakeId") Long metalakeId);
-
-  @UpdateProvider(type = UserRoleRelSQLProvider.class, method = "softDeleteUserRoleRelByRoleId")
-  void softDeleteUserRoleRelByRoleId(@Param("roleId") Long roleId);
-
-  @DeleteProvider(
-      type = UserRoleRelSQLProvider.class,
-=======
   @UpdateProvider(
       type = UserRoleRelSQLProviderFactory.class,
       method = "softDeleteUserRoleRelByMetalakeId")
@@ -96,7 +70,6 @@
 
   @DeleteProvider(
       type = UserRoleRelSQLProviderFactory.class,
->>>>>>> 0403f316
       method = "deleteUserRoleRelMetasByLegacyTimeline")
   Integer deleteUserRoleRelMetasByLegacyTimeline(
       @Param("legacyTimeline") Long legacyTimeline, @Param("limit") int limit);
