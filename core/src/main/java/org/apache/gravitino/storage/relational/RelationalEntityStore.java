--- conflicted
+++ resolved
@@ -130,11 +130,7 @@
       NameIdentifier ident, Entity.EntityType entityType, Class<E> e)
       throws NoSuchEntityException, IOException {
     return cache.withCacheLock(
-<<<<<<< HEAD
-        ident,
-=======
         EntityCacheRelationKey.of(ident, entityType),
->>>>>>> 1ab8c054
         () -> {
           Optional<E> entityFromCache = cache.getIfPresent(ident, entityType);
           if (entityFromCache.isPresent()) {
@@ -216,11 +212,7 @@
       Type relType, NameIdentifier nameIdentifier, Entity.EntityType identType, boolean allFields)
       throws IOException {
     return cache.withCacheLock(
-<<<<<<< HEAD
-        nameIdentifier,
-=======
         EntityCacheRelationKey.of(nameIdentifier, identType, relType),
->>>>>>> 1ab8c054
         () -> {
           Optional<List<E>> entities = cache.getIfPresent(relType, nameIdentifier, identType);
           if (entities.isPresent()) {
