/*
 * Licensed to the Apache Software Foundation (ASF) under one
 * or more contributor license agreements.  See the NOTICE file
 * distributed with this work for additional information
 * regarding copyright ownership.  The ASF licenses this file
 * to you under the Apache License, Version 2.0 (the
 * "License"); you may not use this file except in compliance
 * with the License.  You may obtain a copy of the License at
 *
 *  http://www.apache.org/licenses/LICENSE-2.0
 *
 * Unless required by applicable law or agreed to in writing,
 * software distributed under the License is distributed on an
 * "AS IS" BASIS, WITHOUT WARRANTIES OR CONDITIONS OF ANY
 * KIND, either express or implied.  See the License for the
 * specific language governing permissions and limitations
 * under the License.
 */

package org.apache.gravitino.storage.relational.mapper;

import java.util.List;
import org.apache.gravitino.storage.relational.po.SchemaPO;
import org.apache.ibatis.annotations.DeleteProvider;
import org.apache.ibatis.annotations.InsertProvider;
import org.apache.ibatis.annotations.Param;
import org.apache.ibatis.annotations.SelectProvider;
import org.apache.ibatis.annotations.UpdateProvider;

/**
 * A MyBatis Mapper for schema meta operation SQLs.
 *
 * <p>This interface class is a specification defined by MyBatis. It requires this interface class
 * to identify the corresponding SQLs for execution. We can write SQLs in an additional XML file, or
 * write SQLs with annotations in this interface Mapper. See: <a
 * href="https://mybatis.org/mybatis-3/getting-started.html"></a>
 */
public interface SchemaMetaMapper {
  String TABLE_NAME = "schema_meta";

<<<<<<< HEAD
  @SelectProvider(type = SchemaMetaSQLProvider.class, method = "listSchemaPOsByCatalogId")
  List<SchemaPO> listSchemaPOsByCatalogId(@Param("catalogId") Long catalogId);

  @SelectProvider(type = SchemaMetaSQLProvider.class, method = "selectSchemaIdByCatalogIdAndName")
  Long selectSchemaIdByCatalogIdAndName(
      @Param("catalogId") Long catalogId, @Param("schemaName") String name);

  @SelectProvider(type = SchemaMetaSQLProvider.class, method = "selectSchemaMetaByCatalogIdAndName")
  SchemaPO selectSchemaMetaByCatalogIdAndName(
      @Param("catalogId") Long catalogId, @Param("schemaName") String name);

  @SelectProvider(type = SchemaMetaSQLProvider.class, method = "selectSchemaMetaById")
  SchemaPO selectSchemaMetaById(@Param("schemaId") Long schemaId);

  @InsertProvider(type = SchemaMetaSQLProvider.class, method = "insertSchemaMeta")
  void insertSchemaMeta(@Param("schemaMeta") SchemaPO schemaPO);

  @InsertProvider(
      type = SchemaMetaSQLProvider.class,
      method = "insertSchemaMetaOnDuplicateKeyUpdate")
  void insertSchemaMetaOnDuplicateKeyUpdate(@Param("schemaMeta") SchemaPO schemaPO);

  @UpdateProvider(type = SchemaMetaSQLProvider.class, method = "updateSchemaMeta")
  Integer updateSchemaMeta(
      @Param("newSchemaMeta") SchemaPO newSchemaPO, @Param("oldSchemaMeta") SchemaPO oldSchemaPO);

  @UpdateProvider(type = SchemaMetaSQLProvider.class, method = "softDeleteSchemaMetasBySchemaId")
  Integer softDeleteSchemaMetasBySchemaId(@Param("schemaId") Long schemaId);

  @UpdateProvider(type = SchemaMetaSQLProvider.class, method = "softDeleteSchemaMetasByMetalakeId")
  Integer softDeleteSchemaMetasByMetalakeId(@Param("metalakeId") Long metalakeId);

  @UpdateProvider(type = SchemaMetaSQLProvider.class, method = "softDeleteSchemaMetasByCatalogId")
  Integer softDeleteSchemaMetasByCatalogId(@Param("catalogId") Long catalogId);

  @DeleteProvider(type = SchemaMetaSQLProvider.class, method = "deleteSchemaMetasByLegacyTimeline")
=======
  @SelectProvider(type = SchemaMetaSQLProviderFactory.class, method = "listSchemaPOsByCatalogId")
  List<SchemaPO> listSchemaPOsByCatalogId(@Param("catalogId") Long catalogId);

  @SelectProvider(
      type = SchemaMetaSQLProviderFactory.class,
      method = "selectSchemaIdByCatalogIdAndName")
  Long selectSchemaIdByCatalogIdAndName(
      @Param("catalogId") Long catalogId, @Param("schemaName") String name);

  @SelectProvider(
      type = SchemaMetaSQLProviderFactory.class,
      method = "selectSchemaMetaByCatalogIdAndName")
  SchemaPO selectSchemaMetaByCatalogIdAndName(
      @Param("catalogId") Long catalogId, @Param("schemaName") String name);

  @SelectProvider(type = SchemaMetaSQLProviderFactory.class, method = "selectSchemaMetaById")
  SchemaPO selectSchemaMetaById(@Param("schemaId") Long schemaId);

  @InsertProvider(type = SchemaMetaSQLProviderFactory.class, method = "insertSchemaMeta")
  void insertSchemaMeta(@Param("schemaMeta") SchemaPO schemaPO);

  @InsertProvider(
      type = SchemaMetaSQLProviderFactory.class,
      method = "insertSchemaMetaOnDuplicateKeyUpdate")
  void insertSchemaMetaOnDuplicateKeyUpdate(@Param("schemaMeta") SchemaPO schemaPO);

  @UpdateProvider(type = SchemaMetaSQLProviderFactory.class, method = "updateSchemaMeta")
  Integer updateSchemaMeta(
      @Param("newSchemaMeta") SchemaPO newSchemaPO, @Param("oldSchemaMeta") SchemaPO oldSchemaPO);

  @UpdateProvider(
      type = SchemaMetaSQLProviderFactory.class,
      method = "softDeleteSchemaMetasBySchemaId")
  Integer softDeleteSchemaMetasBySchemaId(@Param("schemaId") Long schemaId);

  @UpdateProvider(
      type = SchemaMetaSQLProviderFactory.class,
      method = "softDeleteSchemaMetasByMetalakeId")
  Integer softDeleteSchemaMetasByMetalakeId(@Param("metalakeId") Long metalakeId);

  @UpdateProvider(
      type = SchemaMetaSQLProviderFactory.class,
      method = "softDeleteSchemaMetasByCatalogId")
  Integer softDeleteSchemaMetasByCatalogId(@Param("catalogId") Long catalogId);

  @DeleteProvider(
      type = SchemaMetaSQLProviderFactory.class,
      method = "deleteSchemaMetasByLegacyTimeline")
>>>>>>> 0403f316
  Integer deleteSchemaMetasByLegacyTimeline(
      @Param("legacyTimeline") Long legacyTimeline, @Param("limit") int limit);
}<|MERGE_RESOLUTION|>--- conflicted
+++ resolved
@@ -38,44 +38,6 @@
 public interface SchemaMetaMapper {
   String TABLE_NAME = "schema_meta";
 
-<<<<<<< HEAD
-  @SelectProvider(type = SchemaMetaSQLProvider.class, method = "listSchemaPOsByCatalogId")
-  List<SchemaPO> listSchemaPOsByCatalogId(@Param("catalogId") Long catalogId);
-
-  @SelectProvider(type = SchemaMetaSQLProvider.class, method = "selectSchemaIdByCatalogIdAndName")
-  Long selectSchemaIdByCatalogIdAndName(
-      @Param("catalogId") Long catalogId, @Param("schemaName") String name);
-
-  @SelectProvider(type = SchemaMetaSQLProvider.class, method = "selectSchemaMetaByCatalogIdAndName")
-  SchemaPO selectSchemaMetaByCatalogIdAndName(
-      @Param("catalogId") Long catalogId, @Param("schemaName") String name);
-
-  @SelectProvider(type = SchemaMetaSQLProvider.class, method = "selectSchemaMetaById")
-  SchemaPO selectSchemaMetaById(@Param("schemaId") Long schemaId);
-
-  @InsertProvider(type = SchemaMetaSQLProvider.class, method = "insertSchemaMeta")
-  void insertSchemaMeta(@Param("schemaMeta") SchemaPO schemaPO);
-
-  @InsertProvider(
-      type = SchemaMetaSQLProvider.class,
-      method = "insertSchemaMetaOnDuplicateKeyUpdate")
-  void insertSchemaMetaOnDuplicateKeyUpdate(@Param("schemaMeta") SchemaPO schemaPO);
-
-  @UpdateProvider(type = SchemaMetaSQLProvider.class, method = "updateSchemaMeta")
-  Integer updateSchemaMeta(
-      @Param("newSchemaMeta") SchemaPO newSchemaPO, @Param("oldSchemaMeta") SchemaPO oldSchemaPO);
-
-  @UpdateProvider(type = SchemaMetaSQLProvider.class, method = "softDeleteSchemaMetasBySchemaId")
-  Integer softDeleteSchemaMetasBySchemaId(@Param("schemaId") Long schemaId);
-
-  @UpdateProvider(type = SchemaMetaSQLProvider.class, method = "softDeleteSchemaMetasByMetalakeId")
-  Integer softDeleteSchemaMetasByMetalakeId(@Param("metalakeId") Long metalakeId);
-
-  @UpdateProvider(type = SchemaMetaSQLProvider.class, method = "softDeleteSchemaMetasByCatalogId")
-  Integer softDeleteSchemaMetasByCatalogId(@Param("catalogId") Long catalogId);
-
-  @DeleteProvider(type = SchemaMetaSQLProvider.class, method = "deleteSchemaMetasByLegacyTimeline")
-=======
   @SelectProvider(type = SchemaMetaSQLProviderFactory.class, method = "listSchemaPOsByCatalogId")
   List<SchemaPO> listSchemaPOsByCatalogId(@Param("catalogId") Long catalogId);
 
@@ -124,7 +86,6 @@
   @DeleteProvider(
       type = SchemaMetaSQLProviderFactory.class,
       method = "deleteSchemaMetasByLegacyTimeline")
->>>>>>> 0403f316
   Integer deleteSchemaMetasByLegacyTimeline(
       @Param("legacyTimeline") Long legacyTimeline, @Param("limit") int limit);
 }