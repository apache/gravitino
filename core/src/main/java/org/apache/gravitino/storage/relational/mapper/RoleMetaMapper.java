/*
 * Licensed to the Apache Software Foundation (ASF) under one
 * or more contributor license agreements.  See the NOTICE file
 * distributed with this work for additional information
 * regarding copyright ownership.  The ASF licenses this file
 * to you under the Apache License, Version 2.0 (the
 * "License"); you may not use this file except in compliance
 * with the License.  You may obtain a copy of the License at
 *
 *  http://www.apache.org/licenses/LICENSE-2.0
 *
 * Unless required by applicable law or agreed to in writing,
 * software distributed under the License is distributed on an
 * "AS IS" BASIS, WITHOUT WARRANTIES OR CONDITIONS OF ANY
 * KIND, either express or implied.  See the License for the
 * specific language governing permissions and limitations
 * under the License.
 */

package org.apache.gravitino.storage.relational.mapper;

import java.util.List;
import org.apache.gravitino.storage.relational.po.RolePO;
import org.apache.ibatis.annotations.DeleteProvider;
import org.apache.ibatis.annotations.InsertProvider;
import org.apache.ibatis.annotations.Param;
import org.apache.ibatis.annotations.SelectProvider;
import org.apache.ibatis.annotations.UpdateProvider;

/**
 * A MyBatis Mapper for table meta operation SQLs.
 *
 * <p>This interface class is a specification defined by MyBatis. It requires this interface class
 * to identify the corresponding SQLs for execution. We can write SQLs in an additional XML file, or
 * write SQLs with annotations in this interface Mapper. See: <a
 * href="https://mybatis.org/mybatis-3/getting-started.html"></a>
 */
public interface RoleMetaMapper {
  String ROLE_TABLE_NAME = "role_meta";
  String USER_ROLE_RELATION_TABLE_NAME = "user_role_rel";
  String GROUP_ROLE_RELATION_TABLE_NAME = "group_role_rel";

<<<<<<< HEAD
  @SelectProvider(type = RoleMetaSQLProvider.class, method = "selectRoleMetaByMetalakeIdAndName")
  RolePO selectRoleMetaByMetalakeIdAndName(
      @Param("metalakeId") Long metalakeId, @Param("roleName") String roleName);

  @SelectProvider(type = RoleMetaSQLProvider.class, method = "selectRoleIdByMetalakeIdAndName")
  Long selectRoleIdByMetalakeIdAndName(
      @Param("metalakeId") Long metalakeId, @Param("roleName") String name);

  @SelectProvider(type = RoleMetaSQLProvider.class, method = "listRolesByUserId")
  List<RolePO> listRolesByUserId(@Param("userId") Long userId);

  @SelectProvider(type = RoleMetaSQLProvider.class, method = "listRolesByGroupId")
  List<RolePO> listRolesByGroupId(Long groupId);

  @SelectProvider(type = RoleMetaSQLProvider.class, method = "listRolesByMetadataObjectIdAndType")
=======
  @SelectProvider(
      type = RoleMetaSQLProviderFactory.class,
      method = "selectRoleMetaByMetalakeIdAndName")
  RolePO selectRoleMetaByMetalakeIdAndName(
      @Param("metalakeId") Long metalakeId, @Param("roleName") String roleName);

  @SelectProvider(
      type = RoleMetaSQLProviderFactory.class,
      method = "selectRoleIdByMetalakeIdAndName")
  Long selectRoleIdByMetalakeIdAndName(
      @Param("metalakeId") Long metalakeId, @Param("roleName") String name);

  @SelectProvider(type = RoleMetaSQLProviderFactory.class, method = "listRolesByUserId")
  List<RolePO> listRolesByUserId(@Param("userId") Long userId);

  @SelectProvider(type = RoleMetaSQLProviderFactory.class, method = "listRolesByGroupId")
  List<RolePO> listRolesByGroupId(Long groupId);

  @SelectProvider(
      type = RoleMetaSQLProviderFactory.class,
      method = "listRolesByMetadataObjectIdAndType")
>>>>>>> 0403f316
  List<RolePO> listRolesByMetadataObjectIdAndType(
      @Param("metadataObjectId") Long metadataObjectId,
      @Param("metadataObjectType") String metadataObjectType);

<<<<<<< HEAD
  @InsertProvider(type = RoleMetaSQLProvider.class, method = "insertRoleMeta")
  void insertRoleMeta(@Param("roleMeta") RolePO rolePO);

  @InsertProvider(type = RoleMetaSQLProvider.class, method = "insertRoleMetaOnDuplicateKeyUpdate")
  void insertRoleMetaOnDuplicateKeyUpdate(@Param("roleMeta") RolePO rolePO);

  @UpdateProvider(type = RoleMetaSQLProvider.class, method = "softDeleteRoleMetaByRoleId")
  void softDeleteRoleMetaByRoleId(Long roleId);

  @UpdateProvider(type = RoleMetaSQLProvider.class, method = "softDeleteRoleMetasByMetalakeId")
  void softDeleteRoleMetasByMetalakeId(@Param("metalakeId") Long metalakeId);

  @DeleteProvider(type = RoleMetaSQLProvider.class, method = "deleteRoleMetasByLegacyTimeline")
=======
  @InsertProvider(type = RoleMetaSQLProviderFactory.class, method = "insertRoleMeta")
  void insertRoleMeta(@Param("roleMeta") RolePO rolePO);

  @InsertProvider(
      type = RoleMetaSQLProviderFactory.class,
      method = "insertRoleMetaOnDuplicateKeyUpdate")
  void insertRoleMetaOnDuplicateKeyUpdate(@Param("roleMeta") RolePO rolePO);

  @UpdateProvider(type = RoleMetaSQLProviderFactory.class, method = "softDeleteRoleMetaByRoleId")
  void softDeleteRoleMetaByRoleId(Long roleId);

  @UpdateProvider(
      type = RoleMetaSQLProviderFactory.class,
      method = "softDeleteRoleMetasByMetalakeId")
  void softDeleteRoleMetasByMetalakeId(@Param("metalakeId") Long metalakeId);

  @DeleteProvider(
      type = RoleMetaSQLProviderFactory.class,
      method = "deleteRoleMetasByLegacyTimeline")
>>>>>>> 0403f316
  Integer deleteRoleMetasByLegacyTimeline(
      @Param("legacyTimeline") Long legacyTimeline, @Param("limit") int limit);
}<|MERGE_RESOLUTION|>--- conflicted
+++ resolved
@@ -40,23 +40,6 @@
   String USER_ROLE_RELATION_TABLE_NAME = "user_role_rel";
   String GROUP_ROLE_RELATION_TABLE_NAME = "group_role_rel";
 
-<<<<<<< HEAD
-  @SelectProvider(type = RoleMetaSQLProvider.class, method = "selectRoleMetaByMetalakeIdAndName")
-  RolePO selectRoleMetaByMetalakeIdAndName(
-      @Param("metalakeId") Long metalakeId, @Param("roleName") String roleName);
-
-  @SelectProvider(type = RoleMetaSQLProvider.class, method = "selectRoleIdByMetalakeIdAndName")
-  Long selectRoleIdByMetalakeIdAndName(
-      @Param("metalakeId") Long metalakeId, @Param("roleName") String name);
-
-  @SelectProvider(type = RoleMetaSQLProvider.class, method = "listRolesByUserId")
-  List<RolePO> listRolesByUserId(@Param("userId") Long userId);
-
-  @SelectProvider(type = RoleMetaSQLProvider.class, method = "listRolesByGroupId")
-  List<RolePO> listRolesByGroupId(Long groupId);
-
-  @SelectProvider(type = RoleMetaSQLProvider.class, method = "listRolesByMetadataObjectIdAndType")
-=======
   @SelectProvider(
       type = RoleMetaSQLProviderFactory.class,
       method = "selectRoleMetaByMetalakeIdAndName")
@@ -78,26 +61,10 @@
   @SelectProvider(
       type = RoleMetaSQLProviderFactory.class,
       method = "listRolesByMetadataObjectIdAndType")
->>>>>>> 0403f316
   List<RolePO> listRolesByMetadataObjectIdAndType(
       @Param("metadataObjectId") Long metadataObjectId,
       @Param("metadataObjectType") String metadataObjectType);
 
-<<<<<<< HEAD
-  @InsertProvider(type = RoleMetaSQLProvider.class, method = "insertRoleMeta")
-  void insertRoleMeta(@Param("roleMeta") RolePO rolePO);
-
-  @InsertProvider(type = RoleMetaSQLProvider.class, method = "insertRoleMetaOnDuplicateKeyUpdate")
-  void insertRoleMetaOnDuplicateKeyUpdate(@Param("roleMeta") RolePO rolePO);
-
-  @UpdateProvider(type = RoleMetaSQLProvider.class, method = "softDeleteRoleMetaByRoleId")
-  void softDeleteRoleMetaByRoleId(Long roleId);
-
-  @UpdateProvider(type = RoleMetaSQLProvider.class, method = "softDeleteRoleMetasByMetalakeId")
-  void softDeleteRoleMetasByMetalakeId(@Param("metalakeId") Long metalakeId);
-
-  @DeleteProvider(type = RoleMetaSQLProvider.class, method = "deleteRoleMetasByLegacyTimeline")
-=======
   @InsertProvider(type = RoleMetaSQLProviderFactory.class, method = "insertRoleMeta")
   void insertRoleMeta(@Param("roleMeta") RolePO rolePO);
 
@@ -117,7 +84,6 @@
   @DeleteProvider(
       type = RoleMetaSQLProviderFactory.class,
       method = "deleteRoleMetasByLegacyTimeline")
->>>>>>> 0403f316
   Integer deleteRoleMetasByLegacyTimeline(
       @Param("legacyTimeline") Long legacyTimeline, @Param("limit") int limit);
 }