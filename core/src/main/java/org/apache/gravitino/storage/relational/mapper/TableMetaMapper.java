--- conflicted
+++ resolved
@@ -38,45 +38,6 @@
 public interface TableMetaMapper {
   String TABLE_NAME = "table_meta";
 
-<<<<<<< HEAD
-  @SelectProvider(type = TableMetaSQLProvider.class, method = "listTablePOsBySchemaId")
-  List<TablePO> listTablePOsBySchemaId(@Param("schemaId") Long schemaId);
-
-  @SelectProvider(type = TableMetaSQLProvider.class, method = "selectTableIdBySchemaIdAndName")
-  Long selectTableIdBySchemaIdAndName(
-      @Param("schemaId") Long schemaId, @Param("tableName") String name);
-
-  @SelectProvider(type = TableMetaSQLProvider.class, method = "selectTableMetaBySchemaIdAndName")
-  TablePO selectTableMetaBySchemaIdAndName(
-      @Param("schemaId") Long schemaId, @Param("tableName") String name);
-
-  @SelectProvider(type = TableMetaSQLProvider.class, method = "selectTableMetaById")
-  TablePO selectTableMetaById(@Param("tableId") Long tableId);
-
-  @InsertProvider(type = TableMetaSQLProvider.class, method = "insertTableMeta")
-  void insertTableMeta(@Param("tableMeta") TablePO tablePO);
-
-  @InsertProvider(type = TableMetaSQLProvider.class, method = "insertTableMetaOnDuplicateKeyUpdate")
-  void insertTableMetaOnDuplicateKeyUpdate(@Param("tableMeta") TablePO tablePO);
-
-  @UpdateProvider(type = TableMetaSQLProvider.class, method = "updateTableMeta")
-  Integer updateTableMeta(
-      @Param("newTableMeta") TablePO newTablePO, @Param("oldTableMeta") TablePO oldTablePO);
-
-  @UpdateProvider(type = TableMetaSQLProvider.class, method = "softDeleteTableMetasByTableId")
-  Integer softDeleteTableMetasByTableId(@Param("tableId") Long tableId);
-
-  @UpdateProvider(type = TableMetaSQLProvider.class, method = "softDeleteTableMetasByMetalakeId")
-  Integer softDeleteTableMetasByMetalakeId(@Param("metalakeId") Long metalakeId);
-
-  @UpdateProvider(type = TableMetaSQLProvider.class, method = "softDeleteTableMetasByCatalogId")
-  Integer softDeleteTableMetasByCatalogId(@Param("catalogId") Long catalogId);
-
-  @UpdateProvider(type = TableMetaSQLProvider.class, method = "softDeleteTableMetasBySchemaId")
-  Integer softDeleteTableMetasBySchemaId(@Param("schemaId") Long schemaId);
-
-  @DeleteProvider(type = TableMetaSQLProvider.class, method = "deleteTableMetasByLegacyTimeline")
-=======
   @SelectProvider(type = TableMetaSQLProviderFactory.class, method = "listTablePOsBySchemaId")
   List<TablePO> listTablePOsBySchemaId(@Param("schemaId") Long schemaId);
 
@@ -130,7 +91,6 @@
   @DeleteProvider(
       type = TableMetaSQLProviderFactory.class,
       method = "deleteTableMetasByLegacyTimeline")
->>>>>>> 0403f316
   Integer deleteTableMetasByLegacyTimeline(
       @Param("legacyTimeline") Long legacyTimeline, @Param("limit") int limit);
 }