/*
 * Licensed to the Apache Software Foundation (ASF) under one
 * or more contributor license agreements.  See the NOTICE file
 * distributed with this work for additional information
 * regarding copyright ownership.  The ASF licenses this file
 * to you under the Apache License, Version 2.0 (the
 * "License"); you may not use this file except in compliance
 * with the License.  You may obtain a copy of the License at
 *
 *  http://www.apache.org/licenses/LICENSE-2.0
 *
 * Unless required by applicable law or agreed to in writing,
 * software distributed under the License is distributed on an
 * "AS IS" BASIS, WITHOUT WARRANTIES OR CONDITIONS OF ANY
 * KIND, either express or implied.  See the License for the
 * specific language governing permissions and limitations
 * under the License.
 */
package org.apache.gravitino.storage.relational.service;

import com.google.common.base.Preconditions;
import java.io.IOException;
import java.util.List;
import java.util.Objects;
import java.util.function.Function;
import javax.annotation.Nullable;
import org.apache.gravitino.Entity;
import org.apache.gravitino.HasIdentifier;
import org.apache.gravitino.MetadataObject;
import org.apache.gravitino.NameIdentifier;
import org.apache.gravitino.Namespace;
import org.apache.gravitino.exceptions.NoSuchEntityException;
import org.apache.gravitino.exceptions.NonEmptyEntityException;
import org.apache.gravitino.meta.CatalogEntity;
import org.apache.gravitino.meta.SchemaEntity;
import org.apache.gravitino.storage.relational.helper.CatalogIds;
import org.apache.gravitino.storage.relational.mapper.CatalogMetaMapper;
import org.apache.gravitino.storage.relational.mapper.FilesetMetaMapper;
import org.apache.gravitino.storage.relational.mapper.FilesetVersionMapper;
import org.apache.gravitino.storage.relational.mapper.ModelMetaMapper;
import org.apache.gravitino.storage.relational.mapper.ModelVersionAliasRelMapper;
import org.apache.gravitino.storage.relational.mapper.ModelVersionMetaMapper;
import org.apache.gravitino.storage.relational.mapper.OwnerMetaMapper;
import org.apache.gravitino.storage.relational.mapper.PolicyMetadataObjectRelMapper;
import org.apache.gravitino.storage.relational.mapper.SchemaMetaMapper;
import org.apache.gravitino.storage.relational.mapper.SecurableObjectMapper;
import org.apache.gravitino.storage.relational.mapper.StatisticMetaMapper;
import org.apache.gravitino.storage.relational.mapper.TableColumnMapper;
import org.apache.gravitino.storage.relational.mapper.TableMetaMapper;
import org.apache.gravitino.storage.relational.mapper.TagMetadataObjectRelMapper;
import org.apache.gravitino.storage.relational.mapper.TopicMetaMapper;
import org.apache.gravitino.storage.relational.po.CatalogPO;
import org.apache.gravitino.storage.relational.utils.ExceptionUtils;
import org.apache.gravitino.storage.relational.utils.POConverters;
import org.apache.gravitino.storage.relational.utils.SessionUtils;
import org.apache.gravitino.utils.NameIdentifierUtil;
import org.apache.gravitino.utils.NamespaceUtil;

/**
 * The service class for catalog metadata. It provides the basic database operations for catalog.
 */
public class CatalogMetaService {
  private static final CatalogMetaService INSTANCE = new CatalogMetaService();

  public static CatalogMetaService getInstance() {
    return INSTANCE;
  }

  private CatalogMetaService() {}

  public CatalogPO getCatalogPOByName(String metalakeName, String catalogName) {
    CatalogPO catalogPO =
        SessionUtils.getWithoutCommit(
            CatalogMetaMapper.class,
            mapper -> mapper.selectCatalogMetaByName(metalakeName, catalogName));

    if (catalogPO == null) {
      throw new NoSuchEntityException(
          NoSuchEntityException.NO_SUCH_ENTITY_MESSAGE,
          Entity.EntityType.CATALOG.name().toLowerCase(),
          catalogName);
    }
    return catalogPO;
  }

  public CatalogIds getCatalogIdByMetalakeAndCatalogName(String metalakeName, String catalogName) {
    return SessionUtils.getWithoutCommit(
        CatalogMetaMapper.class,
        mapper -> mapper.selectCatalogIdByMetalakeNameAndCatalogName(metalakeName, catalogName));
  }

  // Catalog may be deleted, so the CatalogPO may be null.
  @Nullable
  public CatalogPO getCatalogPOById(Long catalogId) {
    CatalogPO catalogPO =
        SessionUtils.getWithoutCommit(
            CatalogMetaMapper.class, mapper -> mapper.selectCatalogMetaById(catalogId));

    return catalogPO;
  }

  public Long getCatalogIdByMetalakeIdAndName(Long metalakeId, String catalogName) {
    Long catalogId =
        SessionUtils.getWithoutCommit(
            CatalogMetaMapper.class,
            mapper -> mapper.selectCatalogIdByMetalakeIdAndName(metalakeId, catalogName));

    if (catalogId == null) {
      throw new NoSuchEntityException(
          NoSuchEntityException.NO_SUCH_ENTITY_MESSAGE,
          Entity.EntityType.CATALOG.name().toLowerCase(),
          catalogName);
    }
    return catalogId;
  }

  public Long getCatalogIdByName(String metalakeName, String catalogName) {
    Long catalogId =
        SessionUtils.doWithCommitAndFetchResult(
            CatalogMetaMapper.class,
            mapper -> mapper.selectCatalogIdByName(metalakeName, catalogName));

    if (catalogId == null) {
      throw new NoSuchEntityException(
          NoSuchEntityException.NO_SUCH_ENTITY_MESSAGE,
          Entity.EntityType.CATALOG.name().toLowerCase(),
          catalogName);
    }
    return catalogId;
  }

  public CatalogEntity getCatalogByIdentifier(NameIdentifier identifier) {
    NameIdentifierUtil.checkCatalog(identifier);
    String catalogName = identifier.name();

    CatalogPO catalogPO = getCatalogPOByName(identifier.namespace().level(0), catalogName);

    return POConverters.fromCatalogPO(catalogPO, identifier.namespace());
  }

  public List<CatalogEntity> listCatalogsByNamespace(Namespace namespace) {
    NamespaceUtil.checkCatalog(namespace);
    List<CatalogPO> catalogPOS =
        SessionUtils.getWithoutCommit(
            CatalogMetaMapper.class,
            mapper -> mapper.listCatalogPOsByMetalakeName(namespace.level(0)));

    return POConverters.fromCatalogPOs(catalogPOS, namespace);
  }

  public void insertCatalog(CatalogEntity catalogEntity, boolean overwrite) throws IOException {
    try {
      NameIdentifierUtil.checkCatalog(catalogEntity.nameIdentifier());

      Long metalakeId =
          CommonMetaService.getInstance().getParentEntityIdByNamespace(catalogEntity.namespace());

      SessionUtils.doWithCommit(
          CatalogMetaMapper.class,
          mapper -> {
            CatalogPO po = POConverters.initializeCatalogPOWithVersion(catalogEntity, metalakeId);
            if (overwrite) {
              mapper.insertCatalogMetaOnDuplicateKeyUpdate(po);
            } else {
              mapper.insertCatalogMeta(po);
            }
          });
    } catch (RuntimeException re) {
      ExceptionUtils.checkSQLException(
          re, Entity.EntityType.CATALOG, catalogEntity.nameIdentifier().toString());
      throw re;
    }
  }

  public <E extends Entity & HasIdentifier> CatalogEntity updateCatalog(
      NameIdentifier identifier, Function<E, E> updater) throws IOException {
    NameIdentifierUtil.checkCatalog(identifier);

    String catalogName = identifier.name();

    CatalogPO oldCatalogPO = getCatalogPOByName(identifier.namespace().level(0), catalogName);

    CatalogEntity oldCatalogEntity =
        POConverters.fromCatalogPO(oldCatalogPO, identifier.namespace());
    CatalogEntity newEntity = (CatalogEntity) updater.apply((E) oldCatalogEntity);
    Preconditions.checkArgument(
        Objects.equals(oldCatalogEntity.id(), newEntity.id()),
        "The updated catalog entity id: %s should be same with the catalog entity id before: %s",
        newEntity.id(),
        oldCatalogEntity.id());

    Integer updateResult;
    try {
      updateResult =
          SessionUtils.doWithCommitAndFetchResult(
              CatalogMetaMapper.class,
              mapper ->
                  mapper.updateCatalogMeta(
                      POConverters.updateCatalogPOWithVersion(
                          oldCatalogPO, newEntity, oldCatalogPO.getMetalakeId()),
                      oldCatalogPO));
    } catch (RuntimeException re) {
      ExceptionUtils.checkSQLException(
          re, Entity.EntityType.CATALOG, newEntity.nameIdentifier().toString());
      throw re;
    }

    if (updateResult > 0) {
      return newEntity;
    } else {
      throw new IOException("Failed to update the entity: " + identifier);
    }
  }

  public boolean deleteCatalog(NameIdentifier identifier, boolean cascade) {
    NameIdentifierUtil.checkCatalog(identifier);

    String metalakeName = identifier.namespace().level(0);
    String catalogName = identifier.name();
    long catalogId = getCatalogIdByName(metalakeName, catalogName);

    if (cascade) {
      SessionUtils.doMultipleWithCommit(
          () ->
              SessionUtils.doWithoutCommit(
                  CatalogMetaMapper.class,
                  mapper -> mapper.softDeleteCatalogMetasByCatalogId(catalogId)),
          () ->
              SessionUtils.doWithoutCommit(
                  SchemaMetaMapper.class,
                  mapper -> mapper.softDeleteSchemaMetasByCatalogId(catalogId)),
          () ->
              SessionUtils.doWithoutCommit(
                  TableMetaMapper.class,
                  mapper -> mapper.softDeleteTableMetasByCatalogId(catalogId)),
          () ->
              SessionUtils.doWithoutCommit(
                  TableColumnMapper.class,
                  mapper -> mapper.softDeleteColumnsByCatalogId(catalogId)),
          () ->
              SessionUtils.doWithoutCommit(
                  FilesetMetaMapper.class,
                  mapper -> mapper.softDeleteFilesetMetasByCatalogId(catalogId)),
          () ->
              SessionUtils.doWithoutCommit(
                  FilesetVersionMapper.class,
                  mapper -> mapper.softDeleteFilesetVersionsByCatalogId(catalogId)),
          () ->
              SessionUtils.doWithoutCommit(
                  TopicMetaMapper.class,
                  mapper -> mapper.softDeleteTopicMetasByCatalogId(catalogId)),
          () ->
              SessionUtils.doWithoutCommit(
                  OwnerMetaMapper.class, mapper -> mapper.softDeleteOwnerRelByCatalogId(catalogId)),
          () ->
              SessionUtils.doWithoutCommit(
                  SecurableObjectMapper.class,
                  mapper -> mapper.softDeleteObjectRelsByCatalogId(catalogId)),
          () ->
              SessionUtils.doWithoutCommit(
                  TagMetadataObjectRelMapper.class,
                  mapper -> mapper.softDeleteTagMetadataObjectRelsByCatalogId(catalogId)),
          () ->
              SessionUtils.doWithoutCommit(
                  PolicyMetadataObjectRelMapper.class,
                  mapper -> mapper.softDeletePolicyMetadataObjectRelsByCatalogId(catalogId)),
          () ->
              SessionUtils.doWithoutCommit(
                  ModelVersionAliasRelMapper.class,
                  mapper -> mapper.softDeleteModelVersionAliasRelsByCatalogId(catalogId)),
          () ->
              SessionUtils.doWithoutCommit(
                  ModelVersionMetaMapper.class,
                  mapper -> mapper.softDeleteModelVersionMetasByCatalogId(catalogId)),
          () ->
              SessionUtils.doWithoutCommit(
                  ModelMetaMapper.class,
                  mapper -> mapper.softDeleteModelMetasByCatalogId(catalogId)),
          () ->
              SessionUtils.doWithoutCommit(
                  StatisticMetaMapper.class,
                  mapper -> mapper.softDeleteStatisticsByCatalogId(catalogId)));
    } else {
      List<SchemaEntity> schemaEntities =
          SchemaMetaService.getInstance()
              .listSchemasByNamespace(
                  NamespaceUtil.ofSchema(identifier.namespace().level(0), catalogName));
      if (!schemaEntities.isEmpty()) {
        throw new NonEmptyEntityException(
            "Entity %s has sub-entities, you should remove sub-entities first", identifier);
      }
      SessionUtils.doMultipleWithCommit(
          () ->
              SessionUtils.doWithoutCommit(
                  CatalogMetaMapper.class,
                  mapper -> mapper.softDeleteCatalogMetasByCatalogId(catalogId)),
          () ->
              SessionUtils.doWithoutCommit(
                  OwnerMetaMapper.class,
                  mapper ->
                      mapper.softDeleteOwnerRelByMetadataObjectIdAndType(
                          catalogId, MetadataObject.Type.CATALOG.name())),
          () ->
              SessionUtils.doWithoutCommit(
                  SecurableObjectMapper.class,
                  mapper ->
                      mapper.softDeleteObjectRelsByMetadataObject(
                          catalogId, MetadataObject.Type.CATALOG.name())),
          () ->
              SessionUtils.doWithoutCommit(
                  TagMetadataObjectRelMapper.class,
                  mapper ->
                      mapper.softDeleteTagMetadataObjectRelsByMetadataObject(
                          catalogId, MetadataObject.Type.CATALOG.name())),
          () ->
              SessionUtils.doWithoutCommit(
<<<<<<< HEAD
                  StatisticMetaMapper.class,
                  mapper -> mapper.softDeleteStatisticsByObjectId(catalogId)));
=======
                  PolicyMetadataObjectRelMapper.class,
                  mapper ->
                      mapper.softDeletePolicyMetadataObjectRelsByMetadataObject(
                          catalogId, MetadataObject.Type.CATALOG.name())));
>>>>>>> 8a880b3f
    }

    return true;
  }

  public int deleteCatalogMetasByLegacyTimeline(Long legacyTimeline, int limit) {
    return SessionUtils.doWithCommitAndFetchResult(
        CatalogMetaMapper.class,
        mapper -> {
          return mapper.deleteCatalogMetasByLegacyTimeline(legacyTimeline, limit);
        });
  }
}<|MERGE_RESOLUTION|>--- conflicted
+++ resolved
@@ -314,15 +314,14 @@
                           catalogId, MetadataObject.Type.CATALOG.name())),
           () ->
               SessionUtils.doWithoutCommit(
-<<<<<<< HEAD
                   StatisticMetaMapper.class,
-                  mapper -> mapper.softDeleteStatisticsByObjectId(catalogId)));
-=======
+                  mapper -> mapper.softDeleteStatisticsByObjectId(catalogId)),
+          () ->
+              SessionUtils.doWithoutCommit(
                   PolicyMetadataObjectRelMapper.class,
                   mapper ->
                       mapper.softDeletePolicyMetadataObjectRelsByMetadataObject(
                           catalogId, MetadataObject.Type.CATALOG.name())));
->>>>>>> 8a880b3f
     }
 
     return true;
