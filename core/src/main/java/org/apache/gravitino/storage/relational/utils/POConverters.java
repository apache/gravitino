--- conflicted
+++ resolved
@@ -1473,52 +1473,6 @@
    */
   public static ModelVersionPO updateModelVersionPO(
       ModelVersionPO oldModelVersionPO, ModelVersionEntity newModelVersion) {
-<<<<<<< HEAD
-    try {
-      return ModelVersionPO.builder()
-          .withModelId(oldModelVersionPO.getModelId())
-          .withMetalakeId(oldModelVersionPO.getMetalakeId())
-          .withCatalogId(oldModelVersionPO.getCatalogId())
-          .withSchemaId(oldModelVersionPO.getSchemaId())
-          .withModelVersionUri(newModelVersion.uri())
-          .withModelVersion(oldModelVersionPO.getModelVersion())
-          .withModelVersionComment(newModelVersion.comment())
-          .withModelVersionProperties(
-              JsonUtils.anyFieldMapper().writeValueAsString(newModelVersion.properties()))
-          .withAuditInfo(JsonUtils.anyFieldMapper().writeValueAsString(newModelVersion.auditInfo()))
-          .withDeletedAt(DEFAULT_DELETED_AT)
-          .build();
-    } catch (JsonProcessingException e) {
-      throw new RuntimeException("Failed to serialize json object:", e);
-    }
-  }
-
-  /**
-   * Construct a new ModelVersionAliasRelPO object with the given alias.
-   *
-   * @param oldModelVersionAliasRelPOs The old ModelVersionAliasRelPOs object
-   * @param newModelVersion The new {@link ModelVersionEntity} object
-   * @return The new ModelVersionAliasRelPO object
-   */
-  public static List<ModelVersionAliasRelPO> updateModelVersionAliasRelPO(
-      List<ModelVersionAliasRelPO> oldModelVersionAliasRelPOs, ModelVersionEntity newModelVersion) {
-
-    if (!oldModelVersionAliasRelPOs.isEmpty()) {
-      ModelVersionAliasRelPO oldModelVersionAliasRelPO = oldModelVersionAliasRelPOs.get(0);
-      return newModelVersion.aliases().stream()
-          .map(alias -> createAliasRelPO(oldModelVersionAliasRelPO, alias))
-          .collect(Collectors.toList());
-    } else {
-      return newModelVersion.aliases().stream()
-          .map(alias -> createAliasRelPO(newModelVersion, alias))
-          .collect(Collectors.toList());
-    }
-  }
-
-  public static ModelVersionPO initializeModelVersionPO(
-      ModelVersionEntity modelVersionEntity, ModelVersionPO.Builder builder) {
-=======
->>>>>>> b2616001
     try {
       return ModelVersionPO.builder()
           .withModelId(oldModelVersionPO.getModelId())
