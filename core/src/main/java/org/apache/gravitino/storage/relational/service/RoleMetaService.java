--- conflicted
+++ resolved
@@ -121,13 +121,8 @@
             POConverters.initializeSecurablePOBuilderWithVersion(
                 roleEntity.id(), object, getEntityType(object));
         objectBuilder.withEntityId(
-<<<<<<< HEAD
-            MetadataObjectUtils.getMetadataObjectId(
+            MetadataObjectService.getMetadataObjectId(
                 metalakeName, object.fullName(), object.type()));
-=======
-            MetadataObjectService.getMetadataObjectId(
-                metalakeId, object.fullName(), object.type()));
->>>>>>> d85a9b48
         securableObjectPOs.add(objectBuilder.build());
       }
 
