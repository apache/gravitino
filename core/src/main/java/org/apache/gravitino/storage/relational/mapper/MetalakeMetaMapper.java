/*
 * Licensed to the Apache Software Foundation (ASF) under one
 * or more contributor license agreements.  See the NOTICE file
 * distributed with this work for additional information
 * regarding copyright ownership.  The ASF licenses this file
 * to you under the Apache License, Version 2.0 (the
 * "License"); you may not use this file except in compliance
 * with the License.  You may obtain a copy of the License at
 *
 *  http://www.apache.org/licenses/LICENSE-2.0
 *
 * Unless required by applicable law or agreed to in writing,
 * software distributed under the License is distributed on an
 * "AS IS" BASIS, WITHOUT WARRANTIES OR CONDITIONS OF ANY
 * KIND, either express or implied.  See the License for the
 * specific language governing permissions and limitations
 * under the License.
 */

package org.apache.gravitino.storage.relational.mapper;

import java.util.List;
import org.apache.gravitino.storage.relational.po.MetalakePO;
import org.apache.ibatis.annotations.DeleteProvider;
import org.apache.ibatis.annotations.InsertProvider;
import org.apache.ibatis.annotations.Param;
import org.apache.ibatis.annotations.SelectProvider;
import org.apache.ibatis.annotations.UpdateProvider;

/**
 * A MyBatis Mapper for metalake meta operation SQLs.
 *
 * <p>This interface class is a specification defined by MyBatis. It requires this interface class
 * to identify the corresponding SQLs for execution. We can write SQLs in an additional XML file, or
 * write SQLs with annotations in this interface Mapper. See: <a
 * href="https://mybatis.org/mybatis-3/getting-started.html"></a>
 */
public interface MetalakeMetaMapper {
  String TABLE_NAME = "metalake_meta";

<<<<<<< HEAD
  @SelectProvider(type = MetalakeMetaSQLProvider.class, method = "listMetalakePOs")
  List<MetalakePO> listMetalakePOs();

  @SelectProvider(type = MetalakeMetaSQLProvider.class, method = "selectMetalakeMetaByName")
  MetalakePO selectMetalakeMetaByName(@Param("metalakeName") String name);

  @SelectProvider(type = MetalakeMetaSQLProvider.class, method = "selectMetalakeMetaById")
  MetalakePO selectMetalakeMetaById(@Param("metalakeId") Long metalakeId);

  @SelectProvider(type = MetalakeMetaSQLProvider.class, method = "selectMetalakeIdMetaByName")
  Long selectMetalakeIdMetaByName(@Param("metalakeName") String name);

  @InsertProvider(type = MetalakeMetaSQLProvider.class, method = "insertMetalakeMeta")
  void insertMetalakeMeta(@Param("metalakeMeta") MetalakePO metalakePO);

  @InsertProvider(
      type = MetalakeMetaSQLProvider.class,
      method = "insertMetalakeMetaOnDuplicateKeyUpdate")
  void insertMetalakeMetaOnDuplicateKeyUpdate(@Param("metalakeMeta") MetalakePO metalakePO);

  @UpdateProvider(type = MetalakeMetaSQLProvider.class, method = "updateMetalakeMeta")
=======
  @SelectProvider(type = MetalakeMetaSQLProviderFactory.class, method = "listMetalakePOs")
  List<MetalakePO> listMetalakePOs();

  @SelectProvider(type = MetalakeMetaSQLProviderFactory.class, method = "selectMetalakeMetaByName")
  MetalakePO selectMetalakeMetaByName(@Param("metalakeName") String name);

  @SelectProvider(type = MetalakeMetaSQLProviderFactory.class, method = "selectMetalakeMetaById")
  MetalakePO selectMetalakeMetaById(@Param("metalakeId") Long metalakeId);

  @SelectProvider(
      type = MetalakeMetaSQLProviderFactory.class,
      method = "selectMetalakeIdMetaByName")
  Long selectMetalakeIdMetaByName(@Param("metalakeName") String name);

  @InsertProvider(type = MetalakeMetaSQLProviderFactory.class, method = "insertMetalakeMeta")
  void insertMetalakeMeta(@Param("metalakeMeta") MetalakePO metalakePO);

  @InsertProvider(
      type = MetalakeMetaSQLProviderFactory.class,
      method = "insertMetalakeMetaOnDuplicateKeyUpdate")
  void insertMetalakeMetaOnDuplicateKeyUpdate(@Param("metalakeMeta") MetalakePO metalakePO);

  @UpdateProvider(type = MetalakeMetaSQLProviderFactory.class, method = "updateMetalakeMeta")
>>>>>>> 0403f316
  Integer updateMetalakeMeta(
      @Param("newMetalakeMeta") MetalakePO newMetalakePO,
      @Param("oldMetalakeMeta") MetalakePO oldMetalakePO);

  @UpdateProvider(
<<<<<<< HEAD
      type = MetalakeMetaSQLProvider.class,
=======
      type = MetalakeMetaSQLProviderFactory.class,
>>>>>>> 0403f316
      method = "softDeleteMetalakeMetaByMetalakeId")
  Integer softDeleteMetalakeMetaByMetalakeId(@Param("metalakeId") Long metalakeId);

  @DeleteProvider(
<<<<<<< HEAD
      type = MetalakeMetaSQLProvider.class,
=======
      type = MetalakeMetaSQLProviderFactory.class,
>>>>>>> 0403f316
      method = "deleteMetalakeMetasByLegacyTimeline")
  Integer deleteMetalakeMetasByLegacyTimeline(
      @Param("legacyTimeline") Long legacyTimeline, @Param("limit") int limit);
}<|MERGE_RESOLUTION|>--- conflicted
+++ resolved
@@ -38,29 +38,6 @@
 public interface MetalakeMetaMapper {
   String TABLE_NAME = "metalake_meta";
 
-<<<<<<< HEAD
-  @SelectProvider(type = MetalakeMetaSQLProvider.class, method = "listMetalakePOs")
-  List<MetalakePO> listMetalakePOs();
-
-  @SelectProvider(type = MetalakeMetaSQLProvider.class, method = "selectMetalakeMetaByName")
-  MetalakePO selectMetalakeMetaByName(@Param("metalakeName") String name);
-
-  @SelectProvider(type = MetalakeMetaSQLProvider.class, method = "selectMetalakeMetaById")
-  MetalakePO selectMetalakeMetaById(@Param("metalakeId") Long metalakeId);
-
-  @SelectProvider(type = MetalakeMetaSQLProvider.class, method = "selectMetalakeIdMetaByName")
-  Long selectMetalakeIdMetaByName(@Param("metalakeName") String name);
-
-  @InsertProvider(type = MetalakeMetaSQLProvider.class, method = "insertMetalakeMeta")
-  void insertMetalakeMeta(@Param("metalakeMeta") MetalakePO metalakePO);
-
-  @InsertProvider(
-      type = MetalakeMetaSQLProvider.class,
-      method = "insertMetalakeMetaOnDuplicateKeyUpdate")
-  void insertMetalakeMetaOnDuplicateKeyUpdate(@Param("metalakeMeta") MetalakePO metalakePO);
-
-  @UpdateProvider(type = MetalakeMetaSQLProvider.class, method = "updateMetalakeMeta")
-=======
   @SelectProvider(type = MetalakeMetaSQLProviderFactory.class, method = "listMetalakePOs")
   List<MetalakePO> listMetalakePOs();
 
@@ -84,26 +61,17 @@
   void insertMetalakeMetaOnDuplicateKeyUpdate(@Param("metalakeMeta") MetalakePO metalakePO);
 
   @UpdateProvider(type = MetalakeMetaSQLProviderFactory.class, method = "updateMetalakeMeta")
->>>>>>> 0403f316
   Integer updateMetalakeMeta(
       @Param("newMetalakeMeta") MetalakePO newMetalakePO,
       @Param("oldMetalakeMeta") MetalakePO oldMetalakePO);
 
   @UpdateProvider(
-<<<<<<< HEAD
-      type = MetalakeMetaSQLProvider.class,
-=======
       type = MetalakeMetaSQLProviderFactory.class,
->>>>>>> 0403f316
       method = "softDeleteMetalakeMetaByMetalakeId")
   Integer softDeleteMetalakeMetaByMetalakeId(@Param("metalakeId") Long metalakeId);
 
   @DeleteProvider(
-<<<<<<< HEAD
-      type = MetalakeMetaSQLProvider.class,
-=======
       type = MetalakeMetaSQLProviderFactory.class,
->>>>>>> 0403f316
       method = "deleteMetalakeMetasByLegacyTimeline")
   Integer deleteMetalakeMetasByLegacyTimeline(
       @Param("legacyTimeline") Long legacyTimeline, @Param("limit") int limit);
