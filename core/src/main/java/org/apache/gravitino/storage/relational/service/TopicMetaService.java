/*
 * Licensed to the Apache Software Foundation (ASF) under one
 * or more contributor license agreements.  See the NOTICE file
 * distributed with this work for additional information
 * regarding copyright ownership.  The ASF licenses this file
 * to you under the Apache License, Version 2.0 (the
 * "License"); you may not use this file except in compliance
 * with the License.  You may obtain a copy of the License at
 *
 *  http://www.apache.org/licenses/LICENSE-2.0
 *
 * Unless required by applicable law or agreed to in writing,
 * software distributed under the License is distributed on an
 * "AS IS" BASIS, WITHOUT WARRANTIES OR CONDITIONS OF ANY
 * KIND, either express or implied.  See the License for the
 * specific language governing permissions and limitations
 * under the License.
 */
package org.apache.gravitino.storage.relational.service;

import com.google.common.base.Preconditions;
import java.io.IOException;
import java.util.List;
import java.util.Objects;
import java.util.function.Function;
import org.apache.gravitino.Entity;
import org.apache.gravitino.HasIdentifier;
import org.apache.gravitino.MetadataObject;
import org.apache.gravitino.NameIdentifier;
import org.apache.gravitino.Namespace;
import org.apache.gravitino.exceptions.NoSuchEntityException;
import org.apache.gravitino.meta.TopicEntity;
import org.apache.gravitino.storage.relational.mapper.OwnerMetaMapper;
import org.apache.gravitino.storage.relational.mapper.PolicyMetadataObjectRelMapper;
import org.apache.gravitino.storage.relational.mapper.SecurableObjectMapper;
import org.apache.gravitino.storage.relational.mapper.StatisticMetaMapper;
import org.apache.gravitino.storage.relational.mapper.TagMetadataObjectRelMapper;
import org.apache.gravitino.storage.relational.mapper.TopicMetaMapper;
import org.apache.gravitino.storage.relational.po.TopicPO;
import org.apache.gravitino.storage.relational.utils.ExceptionUtils;
import org.apache.gravitino.storage.relational.utils.POConverters;
import org.apache.gravitino.storage.relational.utils.SessionUtils;
import org.apache.gravitino.utils.NameIdentifierUtil;
import org.apache.gravitino.utils.NamespaceUtil;

/**
 * The service class for topic metadata. It provides the basic database operations for topic
 * metadata.
 */
public class TopicMetaService {
  private static final TopicMetaService INSTANCE = new TopicMetaService();

  public static TopicMetaService getInstance() {
    return INSTANCE;
  }

  private TopicMetaService() {}

  public void insertTopic(TopicEntity topicEntity, boolean overwrite) throws IOException {
    try {
      NameIdentifierUtil.checkTopic(topicEntity.nameIdentifier());

      TopicPO.Builder builder = TopicPO.builder();
      fillTopicPOBuilderParentEntityId(builder, topicEntity.namespace());

      SessionUtils.doWithCommit(
          TopicMetaMapper.class,
          mapper -> {
            TopicPO po = POConverters.initializeTopicPOWithVersion(topicEntity, builder);
            if (overwrite) {
              mapper.insertTopicMetaOnDuplicateKeyUpdate(po);
            } else {
              mapper.insertTopicMeta(po);
            }
          });
      // TODO: insert topic dataLayout version after supporting it
    } catch (RuntimeException re) {
      ExceptionUtils.checkSQLException(
          re, Entity.EntityType.TOPIC, topicEntity.nameIdentifier().toString());
      throw re;
    }
  }

  public List<TopicEntity> listTopicsByNamespace(Namespace namespace) {
    NamespaceUtil.checkTopic(namespace);

    Long schemaId = CommonMetaService.getInstance().getParentEntityIdByNamespace(namespace);

    List<TopicPO> topicPOs =
        SessionUtils.getWithoutCommit(
            TopicMetaMapper.class, mapper -> mapper.listTopicPOsBySchemaId(schemaId));

    return POConverters.fromTopicPOs(topicPOs, namespace);
  }

  public <E extends Entity & HasIdentifier> TopicEntity updateTopic(
      NameIdentifier ident, Function<E, E> updater) throws IOException {
    NameIdentifierUtil.checkTopic(ident);

    String topicName = ident.name();

    Long schemaId = CommonMetaService.getInstance().getParentEntityIdByNamespace(ident.namespace());

    TopicPO oldTopicPO = getTopicPOBySchemaIdAndName(schemaId, topicName);
    TopicEntity oldTopicEntity = POConverters.fromTopicPO(oldTopicPO, ident.namespace());
    TopicEntity newEntity = (TopicEntity) updater.apply((E) oldTopicEntity);
    Preconditions.checkArgument(
        Objects.equals(oldTopicEntity.id(), newEntity.id()),
        "The updated topic entity id: %s should be same with the topic entity id before: %s",
        newEntity.id(),
        oldTopicEntity.id());

    Integer updateResult;
    try {
      updateResult =
          SessionUtils.doWithCommitAndFetchResult(
              TopicMetaMapper.class,
              mapper ->
                  mapper.updateTopicMeta(
                      POConverters.updateTopicPOWithVersion(oldTopicPO, newEntity), oldTopicPO));
    } catch (RuntimeException re) {
      ExceptionUtils.checkSQLException(
          re, Entity.EntityType.TOPIC, newEntity.nameIdentifier().toString());
      throw re;
    }

    if (updateResult > 0) {
      return newEntity;
    } else {
      throw new IOException("Failed to update the entity: " + ident);
    }
  }

  private TopicPO getTopicPOBySchemaIdAndName(Long schemaId, String topicName) {
    TopicPO topicPO =
        SessionUtils.getWithoutCommit(
            TopicMetaMapper.class,
            mapper -> mapper.selectTopicMetaBySchemaIdAndName(schemaId, topicName));

    if (topicPO == null) {
      throw new NoSuchEntityException(
          NoSuchEntityException.NO_SUCH_ENTITY_MESSAGE,
          Entity.EntityType.TOPIC.name().toLowerCase(),
          topicName);
    }
    return topicPO;
  }

  // Topic may be deleted, so the TopicPO may be null.
  public TopicPO getTopicPOById(Long topicId) {
    TopicPO topicPO =
        SessionUtils.getWithoutCommit(
            TopicMetaMapper.class, mapper -> mapper.selectTopicMetaById(topicId));
    return topicPO;
  }

  private void fillTopicPOBuilderParentEntityId(TopicPO.Builder builder, Namespace namespace) {
    NamespaceUtil.checkTopic(namespace);
    Long[] parentEntityIds =
        CommonMetaService.getInstance().getParentEntityIdsByNamespace(namespace);
    builder.withMetalakeId(parentEntityIds[0]);
    builder.withCatalogId(parentEntityIds[1]);
    builder.withSchemaId(parentEntityIds[2]);
  }

  public TopicEntity getTopicByIdentifier(NameIdentifier identifier) {
    NameIdentifierUtil.checkTopic(identifier);

    Long schemaId =
        CommonMetaService.getInstance().getParentEntityIdByNamespace(identifier.namespace());

    TopicPO topicPO = getTopicPOBySchemaIdAndName(schemaId, identifier.name());

    return POConverters.fromTopicPO(topicPO, identifier.namespace());
  }

  public boolean deleteTopic(NameIdentifier identifier) {
    NameIdentifierUtil.checkTopic(identifier);

    String topicName = identifier.name();

    Long schemaId =
        CommonMetaService.getInstance().getParentEntityIdByNamespace(identifier.namespace());

    Long topicId = getTopicIdBySchemaIdAndName(schemaId, topicName);

    SessionUtils.doMultipleWithCommit(
        () ->
            SessionUtils.doWithoutCommit(
                TopicMetaMapper.class, mapper -> mapper.softDeleteTopicMetasByTopicId(topicId)),
        () ->
            SessionUtils.doWithoutCommit(
                OwnerMetaMapper.class,
                mapper ->
                    mapper.softDeleteOwnerRelByMetadataObjectIdAndType(
                        topicId, MetadataObject.Type.TOPIC.name())),
        () ->
            SessionUtils.doWithoutCommit(
                SecurableObjectMapper.class,
                mapper ->
                    mapper.softDeleteObjectRelsByMetadataObject(
                        topicId, MetadataObject.Type.TOPIC.name())),
        () ->
            SessionUtils.doWithoutCommit(
                TagMetadataObjectRelMapper.class,
                mapper ->
                    mapper.softDeleteTagMetadataObjectRelsByMetadataObject(
                        topicId, MetadataObject.Type.TOPIC.name())),
        () ->
            SessionUtils.doWithoutCommit(
<<<<<<< HEAD
                StatisticMetaMapper.class,
                mapper -> mapper.softDeleteStatisticsByObjectId(topicId)));
=======
                PolicyMetadataObjectRelMapper.class,
                mapper ->
                    mapper.softDeletePolicyMetadataObjectRelsByMetadataObject(
                        topicId, MetadataObject.Type.TOPIC.name())));
>>>>>>> 8a880b3f

    return true;
  }

  public int deleteTopicMetasByLegacyTimeline(Long legacyTimeline, int limit) {
    return SessionUtils.doWithCommitAndFetchResult(
        TopicMetaMapper.class,
        mapper -> {
          return mapper.deleteTopicMetasByLegacyTimeline(legacyTimeline, limit);
        });
  }

  public Long getTopicIdBySchemaIdAndName(Long schemaId, String topicName) {
    Long topicId =
        SessionUtils.getWithoutCommit(
            TopicMetaMapper.class,
            mapper -> mapper.selectTopicIdBySchemaIdAndName(schemaId, topicName));

    if (topicId == null) {
      throw new NoSuchEntityException(
          NoSuchEntityException.NO_SUCH_ENTITY_MESSAGE,
          Entity.EntityType.TOPIC.name().toLowerCase(),
          topicName);
    }
    return topicId;
  }
}<|MERGE_RESOLUTION|>--- conflicted
+++ resolved
@@ -208,15 +208,14 @@
                         topicId, MetadataObject.Type.TOPIC.name())),
         () ->
             SessionUtils.doWithoutCommit(
-<<<<<<< HEAD
                 StatisticMetaMapper.class,
-                mapper -> mapper.softDeleteStatisticsByObjectId(topicId)));
-=======
+                mapper -> mapper.softDeleteStatisticsByObjectId(topicId)),
+    () ->
+            SessionUtils.doWithoutCommit(
                 PolicyMetadataObjectRelMapper.class,
                 mapper ->
                     mapper.softDeletePolicyMetadataObjectRelsByMetadataObject(
                         topicId, MetadataObject.Type.TOPIC.name())));
->>>>>>> 8a880b3f
 
     return true;
   }
