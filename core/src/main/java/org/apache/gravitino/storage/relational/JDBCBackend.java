/*
 * Licensed to the Apache Software Foundation (ASF) under one
 * or more contributor license agreements.  See the NOTICE file
 * distributed with this work for additional information
 * regarding copyright ownership.  The ASF licenses this file
 * to you under the Apache License, Version 2.0 (the
 * "License"); you may not use this file except in compliance
 * with the License.  You may obtain a copy of the License at
 *
 *  http://www.apache.org/licenses/LICENSE-2.0
 *
 * Unless required by applicable law or agreed to in writing,
 * software distributed under the License is distributed on an
 * "AS IS" BASIS, WITHOUT WARRANTIES OR CONDITIONS OF ANY
 * KIND, either express or implied.  See the License for the
 * specific language governing permissions and limitations
 * under the License.
 */

package org.apache.gravitino.storage.relational;

import static org.apache.gravitino.Configs.GARBAGE_COLLECTOR_SINGLE_DELETION_LIMIT;

import com.google.common.collect.ImmutableMap;
import com.google.common.collect.Lists;
import java.io.IOException;
import java.util.List;
import java.util.Map;
import java.util.function.Function;
import org.apache.gravitino.Config;
import org.apache.gravitino.Configs;
import org.apache.gravitino.Entity;
import org.apache.gravitino.EntityAlreadyExistsException;
import org.apache.gravitino.HasIdentifier;
import org.apache.gravitino.MetadataObject;
import org.apache.gravitino.NameIdentifier;
import org.apache.gravitino.Namespace;
import org.apache.gravitino.SupportsRelationOperations;
import org.apache.gravitino.UnsupportedEntityTypeException;
import org.apache.gravitino.exceptions.NoSuchEntityException;
import org.apache.gravitino.meta.BaseMetalake;
import org.apache.gravitino.meta.CatalogEntity;
import org.apache.gravitino.meta.FilesetEntity;
import org.apache.gravitino.meta.GroupEntity;
import org.apache.gravitino.meta.RoleEntity;
import org.apache.gravitino.meta.SchemaEntity;
import org.apache.gravitino.meta.TableEntity;
import org.apache.gravitino.meta.TagEntity;
import org.apache.gravitino.meta.TopicEntity;
import org.apache.gravitino.meta.UserEntity;
import org.apache.gravitino.storage.relational.converters.SQLExceptionConverterFactory;
import org.apache.gravitino.storage.relational.database.H2Database;
import org.apache.gravitino.storage.relational.service.CatalogMetaService;
import org.apache.gravitino.storage.relational.service.FilesetMetaService;
import org.apache.gravitino.storage.relational.service.GroupMetaService;
import org.apache.gravitino.storage.relational.service.MetalakeMetaService;
import org.apache.gravitino.storage.relational.service.OwnerMetaService;
import org.apache.gravitino.storage.relational.service.RoleMetaService;
import org.apache.gravitino.storage.relational.service.SchemaMetaService;
import org.apache.gravitino.storage.relational.service.TableMetaService;
import org.apache.gravitino.storage.relational.service.TagMetaService;
import org.apache.gravitino.storage.relational.service.TopicMetaService;
import org.apache.gravitino.storage.relational.service.UserMetaService;
import org.apache.gravitino.storage.relational.session.SqlSessionFactoryHelper;

/**
 * {@link JDBCBackend} is a jdbc implementation of {@link RelationalBackend} interface. You can use
 * a database that supports the JDBC protocol as storage. If the specified database has special SQL
 * syntax, please implement the SQL statements and methods in MyBatis Mapper separately and switch
 * according to the {@link Configs#ENTITY_RELATIONAL_JDBC_BACKEND_URL_KEY} parameter.
 */
public class JDBCBackend implements RelationalBackend {

  private static final Map<JDBCBackendType, String> EMBEDDED_JDBC_DATABASE_MAP =
      ImmutableMap.of(JDBCBackendType.H2, H2Database.class.getCanonicalName());

  // Database instance of this JDBCBackend.
  private JDBCDatabase jdbcDatabase;

  /** Initialize the jdbc backend instance. */
  @Override
  public void initialize(Config config) {
    jdbcDatabase = startJDBCDatabaseIfNecessary(config);

    SqlSessionFactoryHelper.getInstance().init(config);
    SQLExceptionConverterFactory.initConverter(config);
  }

  @Override
  public <E extends Entity & HasIdentifier> List<E> list(
      Namespace namespace, Entity.EntityType entityType, boolean allFields) throws IOException {
    switch (entityType) {
      case METALAKE:
        return (List<E>) MetalakeMetaService.getInstance().listMetalakes();
      case CATALOG:
        return (List<E>) CatalogMetaService.getInstance().listCatalogsByNamespace(namespace);
      case SCHEMA:
        return (List<E>) SchemaMetaService.getInstance().listSchemasByNamespace(namespace);
      case TABLE:
        return (List<E>) TableMetaService.getInstance().listTablesByNamespace(namespace);
      case FILESET:
        return (List<E>) FilesetMetaService.getInstance().listFilesetsByNamespace(namespace);
      case TOPIC:
        return (List<E>) TopicMetaService.getInstance().listTopicsByNamespace(namespace);
      case TAG:
        return (List<E>) TagMetaService.getInstance().listTagsByNamespace(namespace);
      case USER:
<<<<<<< HEAD
        return (List<E>)
            UserMetaService.getInstance().listUsersByNamespace(namespace, skippingFields);
      case GROUP:
        return (List<E>) GroupMetaService.getInstance().listGroupsByNamespace(namespace);
=======
        return (List<E>) UserMetaService.getInstance().listUsersByNamespace(namespace, allFields);
      case ROLE:
        return (List<E>) RoleMetaService.getInstance().listRolesByNamespace(namespace);
>>>>>>> c64ded67
      default:
        throw new UnsupportedEntityTypeException(
            "Unsupported entity type: %s for list operation", entityType);
    }
  }

  @Override
  public boolean exists(NameIdentifier ident, Entity.EntityType entityType) throws IOException {
    try {
      Entity entity = get(ident, entityType);
      return entity != null;
    } catch (NoSuchEntityException ne) {
      return false;
    }
  }

  @Override
  public <E extends Entity & HasIdentifier> void insert(E e, boolean overwritten)
      throws EntityAlreadyExistsException, IOException {
    if (e instanceof BaseMetalake) {
      MetalakeMetaService.getInstance().insertMetalake((BaseMetalake) e, overwritten);
    } else if (e instanceof CatalogEntity) {
      CatalogMetaService.getInstance().insertCatalog((CatalogEntity) e, overwritten);
    } else if (e instanceof SchemaEntity) {
      SchemaMetaService.getInstance().insertSchema((SchemaEntity) e, overwritten);
    } else if (e instanceof TableEntity) {
      TableMetaService.getInstance().insertTable((TableEntity) e, overwritten);
    } else if (e instanceof FilesetEntity) {
      FilesetMetaService.getInstance().insertFileset((FilesetEntity) e, overwritten);
    } else if (e instanceof TopicEntity) {
      TopicMetaService.getInstance().insertTopic((TopicEntity) e, overwritten);
    } else if (e instanceof UserEntity) {
      UserMetaService.getInstance().insertUser((UserEntity) e, overwritten);
    } else if (e instanceof RoleEntity) {
      RoleMetaService.getInstance().insertRole((RoleEntity) e, overwritten);
    } else if (e instanceof GroupEntity) {
      GroupMetaService.getInstance().insertGroup((GroupEntity) e, overwritten);
    } else if (e instanceof TagEntity) {
      TagMetaService.getInstance().insertTag((TagEntity) e, overwritten);
    } else {
      throw new UnsupportedEntityTypeException(
          "Unsupported entity type: %s for insert operation", e.getClass());
    }
  }

  @Override
  public <E extends Entity & HasIdentifier> E update(
      NameIdentifier ident, Entity.EntityType entityType, Function<E, E> updater)
      throws IOException, NoSuchEntityException, EntityAlreadyExistsException {
    switch (entityType) {
      case METALAKE:
        return (E) MetalakeMetaService.getInstance().updateMetalake(ident, updater);
      case CATALOG:
        return (E) CatalogMetaService.getInstance().updateCatalog(ident, updater);
      case SCHEMA:
        return (E) SchemaMetaService.getInstance().updateSchema(ident, updater);
      case TABLE:
        return (E) TableMetaService.getInstance().updateTable(ident, updater);
      case FILESET:
        return (E) FilesetMetaService.getInstance().updateFileset(ident, updater);
      case TOPIC:
        return (E) TopicMetaService.getInstance().updateTopic(ident, updater);
      case USER:
        return (E) UserMetaService.getInstance().updateUser(ident, updater);
      case GROUP:
        return (E) GroupMetaService.getInstance().updateGroup(ident, updater);
      case TAG:
        return (E) TagMetaService.getInstance().updateTag(ident, updater);
      default:
        throw new UnsupportedEntityTypeException(
            "Unsupported entity type: %s for update operation", entityType);
    }
  }

  @Override
  public <E extends Entity & HasIdentifier> E get(
      NameIdentifier ident, Entity.EntityType entityType)
      throws NoSuchEntityException, IOException {
    switch (entityType) {
      case METALAKE:
        return (E) MetalakeMetaService.getInstance().getMetalakeByIdentifier(ident);
      case CATALOG:
        return (E) CatalogMetaService.getInstance().getCatalogByIdentifier(ident);
      case SCHEMA:
        return (E) SchemaMetaService.getInstance().getSchemaByIdentifier(ident);
      case TABLE:
        return (E) TableMetaService.getInstance().getTableByIdentifier(ident);
      case FILESET:
        return (E) FilesetMetaService.getInstance().getFilesetByIdentifier(ident);
      case TOPIC:
        return (E) TopicMetaService.getInstance().getTopicByIdentifier(ident);
      case USER:
        return (E) UserMetaService.getInstance().getUserByIdentifier(ident);
      case GROUP:
        return (E) GroupMetaService.getInstance().getGroupByIdentifier(ident);
      case ROLE:
        return (E) RoleMetaService.getInstance().getRoleByIdentifier(ident);
      case TAG:
        return (E) TagMetaService.getInstance().getTagByIdentifier(ident);
      default:
        throw new UnsupportedEntityTypeException(
            "Unsupported entity type: %s for get operation", entityType);
    }
  }

  @Override
  public boolean delete(NameIdentifier ident, Entity.EntityType entityType, boolean cascade)
      throws IOException {
    switch (entityType) {
      case METALAKE:
        return MetalakeMetaService.getInstance().deleteMetalake(ident, cascade);
      case CATALOG:
        return CatalogMetaService.getInstance().deleteCatalog(ident, cascade);
      case SCHEMA:
        return SchemaMetaService.getInstance().deleteSchema(ident, cascade);
      case TABLE:
        return TableMetaService.getInstance().deleteTable(ident);
      case FILESET:
        return FilesetMetaService.getInstance().deleteFileset(ident);
      case TOPIC:
        return TopicMetaService.getInstance().deleteTopic(ident);
      case USER:
        return UserMetaService.getInstance().deleteUser(ident);
      case GROUP:
        return GroupMetaService.getInstance().deleteGroup(ident);
      case ROLE:
        return RoleMetaService.getInstance().deleteRole(ident);
      case TAG:
        return TagMetaService.getInstance().deleteTag(ident);
      default:
        throw new UnsupportedEntityTypeException(
            "Unsupported entity type: %s for delete operation", entityType);
    }
  }

  @Override
  public int hardDeleteLegacyData(Entity.EntityType entityType, long legacyTimeline)
      throws IOException {
    switch (entityType) {
      case METALAKE:
        return MetalakeMetaService.getInstance()
            .deleteMetalakeMetasByLegacyTimeline(
                legacyTimeline, GARBAGE_COLLECTOR_SINGLE_DELETION_LIMIT);
      case CATALOG:
        return CatalogMetaService.getInstance()
            .deleteCatalogMetasByLegacyTimeline(
                legacyTimeline, GARBAGE_COLLECTOR_SINGLE_DELETION_LIMIT);
      case SCHEMA:
        return SchemaMetaService.getInstance()
            .deleteSchemaMetasByLegacyTimeline(
                legacyTimeline, GARBAGE_COLLECTOR_SINGLE_DELETION_LIMIT);
      case TABLE:
        return TableMetaService.getInstance()
            .deleteTableMetasByLegacyTimeline(
                legacyTimeline, GARBAGE_COLLECTOR_SINGLE_DELETION_LIMIT);
      case FILESET:
        return FilesetMetaService.getInstance()
            .deleteFilesetAndVersionMetasByLegacyTimeline(
                legacyTimeline, GARBAGE_COLLECTOR_SINGLE_DELETION_LIMIT);
      case TOPIC:
        return TopicMetaService.getInstance()
            .deleteTopicMetasByLegacyTimeline(
                legacyTimeline, GARBAGE_COLLECTOR_SINGLE_DELETION_LIMIT);
      case USER:
        return UserMetaService.getInstance()
            .deleteUserMetasByLegacyTimeline(
                legacyTimeline, GARBAGE_COLLECTOR_SINGLE_DELETION_LIMIT);
      case GROUP:
        return GroupMetaService.getInstance()
            .deleteGroupMetasByLegacyTimeline(
                legacyTimeline, GARBAGE_COLLECTOR_SINGLE_DELETION_LIMIT);
      case ROLE:
        return RoleMetaService.getInstance()
            .deleteRoleMetasByLegacyTimeline(
                legacyTimeline, GARBAGE_COLLECTOR_SINGLE_DELETION_LIMIT);
      case TAG:
        return TagMetaService.getInstance()
            .deleteTagMetasByLegacyTimeline(
                legacyTimeline, GARBAGE_COLLECTOR_SINGLE_DELETION_LIMIT);
      case COLUMN:
      case AUDIT:
        return 0;
        // TODO: Implement hard delete logic for these entity types.

      default:
        throw new IllegalArgumentException(
            "Unsupported entity type when collectAndRemoveLegacyData: " + entityType);
    }
  }

  @Override
  public int deleteOldVersionData(Entity.EntityType entityType, long versionRetentionCount)
      throws IOException {
    switch (entityType) {
      case METALAKE:
      case CATALOG:
      case SCHEMA:
      case TABLE:
      case COLUMN:
      case TOPIC:
      case USER:
      case GROUP:
      case AUDIT:
      case ROLE:
      case TAG:
        // These entity types have not implemented multi-versions, so we can skip.
        return 0;

      case FILESET:
        return FilesetMetaService.getInstance()
            .deleteFilesetVersionsByRetentionCount(
                versionRetentionCount, GARBAGE_COLLECTOR_SINGLE_DELETION_LIMIT);

      default:
        throw new IllegalArgumentException(
            "Unsupported entity type when collectAndRemoveOldVersionData: " + entityType);
    }
  }

  @Override
  public void close() throws IOException {
    SqlSessionFactoryHelper.getInstance().close();

    if (jdbcDatabase != null) {
      jdbcDatabase.close();
    }
  }

  @Override
  public List<MetadataObject> listAssociatedMetadataObjectsForTag(NameIdentifier tagIdent)
      throws IOException {
    return TagMetaService.getInstance().listAssociatedMetadataObjectsForTag(tagIdent);
  }

  @Override
  public List<TagEntity> listAssociatedTagsForMetadataObject(
      NameIdentifier objectIdent, Entity.EntityType objectType)
      throws NoSuchEntityException, IOException {
    return TagMetaService.getInstance().listTagsForMetadataObject(objectIdent, objectType);
  }

  @Override
  public TagEntity getTagForMetadataObject(
      NameIdentifier objectIdent, Entity.EntityType objectType, NameIdentifier tagIdent)
      throws NoSuchEntityException, IOException {
    return TagMetaService.getInstance().getTagForMetadataObject(objectIdent, objectType, tagIdent);
  }

  @Override
  public List<TagEntity> associateTagsWithMetadataObject(
      NameIdentifier objectIdent,
      Entity.EntityType objectType,
      NameIdentifier[] tagsToAdd,
      NameIdentifier[] tagsToRemove)
      throws NoSuchEntityException, EntityAlreadyExistsException, IOException {
    return TagMetaService.getInstance()
        .associateTagsWithMetadataObject(objectIdent, objectType, tagsToAdd, tagsToRemove);
  }

  @Override
  public <E extends Entity & HasIdentifier> List<E> listEntitiesByRelation(
      SupportsRelationOperations.Type relType,
      NameIdentifier nameIdentifier,
      Entity.EntityType identType) {
    switch (relType) {
      case OWNER_REL:
        List<E> list = Lists.newArrayList();
        OwnerMetaService.getInstance()
            .getOwner(nameIdentifier, identType)
            .ifPresent(e -> list.add((E) e));
        return list;
      case METADATA_OBJECT_ROLE_REL:
        return (List<E>)
            RoleMetaService.getInstance()
                .listRolesByMetadataObjectIdentAndType(nameIdentifier, identType);
      case ROLE_GROUP_REL:
        if (identType == Entity.EntityType.ROLE) {
          return (List<E>) GroupMetaService.getInstance().listGroupsByRoleIdent(nameIdentifier);
        } else {
          throw new IllegalArgumentException(
              String.format("ROLE_GROUP_REL doesn't support type %s", identType.name()));
        }
      case ROLE_USER_REL:
        if (identType == Entity.EntityType.ROLE) {
          return (List<E>) UserMetaService.getInstance().listUsersByRoleIdent(nameIdentifier);
        } else {
          throw new IllegalArgumentException(
              String.format("ROLE_USER_REL doesn't support type %s", identType.name()));
        }
      default:
        throw new IllegalArgumentException(
            String.format("Doesn't support the relation type %s", relType));
    }
  }

  @Override
  public void insertRelation(
      SupportsRelationOperations.Type relType,
      NameIdentifier srcIdentifier,
      Entity.EntityType srcType,
      NameIdentifier dstIdentifier,
      Entity.EntityType dstType,
      boolean override) {
    switch (relType) {
      case OWNER_REL:
        OwnerMetaService.getInstance().setOwner(srcIdentifier, srcType, dstIdentifier, dstType);
        break;
      default:
        throw new IllegalArgumentException(
            String.format("Doesn't support the relation type %s", relType));
    }
  }

  public enum JDBCBackendType {
    H2(true),
    MYSQL(false),
    POSTGRESQL(false);

    private final boolean embedded;

    JDBCBackendType(boolean embedded) {
      this.embedded = embedded;
    }

    public static JDBCBackendType fromURI(String jdbcURI) {
      if (jdbcURI.startsWith("jdbc:h2")) {
        return JDBCBackendType.H2;
      } else if (jdbcURI.startsWith("jdbc:mysql")) {
        return JDBCBackendType.MYSQL;
      } else if (jdbcURI.startsWith("jdbc:postgresql")) {
        return JDBCBackendType.POSTGRESQL;
      } else {
        throw new IllegalArgumentException("Unknown JDBC URI: " + jdbcURI);
      }
    }

    public static JDBCBackendType fromString(String jdbcType) {
      switch (jdbcType) {
        case "h2":
          return JDBCBackendType.H2;
        case "mysql":
          return JDBCBackendType.MYSQL;
        case "postgresql":
          return JDBCBackendType.POSTGRESQL;
        default:
          throw new IllegalArgumentException("Unknown JDBC type: " + jdbcType);
      }
    }
  }

  /** Start JDBC database if necessary. For example, start the H2 database if the backend is H2. */
  private static JDBCDatabase startJDBCDatabaseIfNecessary(Config config) {
    String jdbcUrl = config.get(Configs.ENTITY_RELATIONAL_JDBC_BACKEND_URL);
    JDBCBackendType jdbcBackendType = JDBCBackendType.fromURI(jdbcUrl);

    // Not an embedded database.
    if (!jdbcBackendType.embedded) {
      return null;
    }

    try {
      JDBCDatabase jdbcDatabase =
          (JDBCDatabase)
              Class.forName(EMBEDDED_JDBC_DATABASE_MAP.get(jdbcBackendType))
                  .getDeclaredConstructor()
                  .newInstance();
      jdbcDatabase.initialize(config);
      return jdbcDatabase;
    } catch (Exception e) {
      throw new RuntimeException("Failed to create and initialize JDBCBackend.", e);
    }
  }
}<|MERGE_RESOLUTION|>--- conflicted
+++ resolved
@@ -105,16 +105,11 @@
       case TAG:
         return (List<E>) TagMetaService.getInstance().listTagsByNamespace(namespace);
       case USER:
-<<<<<<< HEAD
-        return (List<E>)
-            UserMetaService.getInstance().listUsersByNamespace(namespace, skippingFields);
-      case GROUP:
-        return (List<E>) GroupMetaService.getInstance().listGroupsByNamespace(namespace);
-=======
         return (List<E>) UserMetaService.getInstance().listUsersByNamespace(namespace, allFields);
       case ROLE:
         return (List<E>) RoleMetaService.getInstance().listRolesByNamespace(namespace);
->>>>>>> c64ded67
+      case GROUP:
+        return (List<E>) GroupMetaService.getInstance().listGroupsByNamespace(namespace);
       default:
         throw new UnsupportedEntityTypeException(
             "Unsupported entity type: %s for list operation", entityType);
