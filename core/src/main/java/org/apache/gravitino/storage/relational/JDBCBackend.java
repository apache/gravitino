--- conflicted
+++ resolved
@@ -226,11 +226,8 @@
         return (E) ModelMetaService.getInstance().updateModel(ident, updater);
       case MODEL_VERSION:
         return (E) ModelVersionMetaService.getInstance().updateModelVersion(ident, updater);
-<<<<<<< HEAD
-=======
       case POLICY:
         return (E) PolicyMetaService.getInstance().updatePolicy(ident, updater);
->>>>>>> d09a2e1c
       default:
         throw new UnsupportedEntityTypeException(
             "Unsupported entity type: %s for update operation", entityType);
