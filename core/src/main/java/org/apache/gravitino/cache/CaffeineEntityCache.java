--- conflicted
+++ resolved
@@ -282,19 +282,12 @@
     segmentedLock.withLock(
         entityCacheKey,
         () -> {
-<<<<<<< HEAD
-          // We still need to cache the entities even if the list is empty, to avoid cache
-          // misses. Consider the scenario where a user queries for an entity's relations and the
-          // result is empty. If we don't cache this empty result, the next query will still hit the
-          // backend, this is not desired.
-=======
           // Return directly if entities are empty. No need to put an empty list to cache, we will
           // use another PR to resolve the performance problem.
           if (entities.isEmpty()) {
             return;
           }
 
->>>>>>> 2e5ac153
           syncEntitiesToCache(
               entityCacheKey, entities.stream().map(e -> (Entity) e).collect(Collectors.toList()));
         });
