--- conflicted
+++ resolved
@@ -442,11 +442,8 @@
       valueForExactKey = EntityCacheRelationKey.of(identifier, type, relTypeOpt.orElse(null));
     }
 
-<<<<<<< HEAD
     // The visited set to avoid processing the same key multiple times and thus causing infinite
     // loop.
-=======
->>>>>>> 4b4a1916
     Set<EntityCacheKey> visited = Sets.newHashSet();
     queue.offer(valueForExactKey);
     while (!queue.isEmpty()) {
@@ -483,10 +480,7 @@
                             .forEach(rsk -> reverseIndex.remove(rsk.toString())));
           });
 
-<<<<<<< HEAD
-=======
       reverseIndex.remove(currentKeyToRemove);
->>>>>>> 4b4a1916
       Set<EntityCacheKey> toAdd =
           Sets.newHashSet(
               reverseKeysToRemove.stream().flatMap(List::stream).collect(Collectors.toList()));
