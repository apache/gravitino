--- conflicted
+++ resolved
@@ -108,13 +108,9 @@
 
   public void put(
       NameIdentifier nameIdentifier, Entity.EntityType type, EntityCacheRelationKey key) {
-<<<<<<< HEAD
     EntityCacheRelationKey entityCacheKey = EntityCacheRelationKey.of(nameIdentifier, type);
     dataToReverseIndexMap.computeIfAbsent(key, k -> Lists.newArrayList()).add(entityCacheKey);
-=======
-    EntityCacheKey entityCacheKey = EntityCacheKey.of(nameIdentifier, type);
 
->>>>>>> 286b9521
     List<EntityCacheKey> existingKeys = reverseIndex.getValueForExactKey(entityCacheKey.toString());
     if (existingKeys == null) {
       reverseIndex.put(entityCacheKey.toString(), List.of(key));
