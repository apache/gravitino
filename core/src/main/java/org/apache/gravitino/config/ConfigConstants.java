--- conflicted
+++ resolved
@@ -77,14 +77,9 @@
   /** The version number for the 0.9.0 release. */
   public static final String VERSION_0_9_0 = "0.9.0";
 
-<<<<<<< HEAD
-  /** The current version of backend storage initialization script. */
-  public static final String CURRENT_SCRIPT_VERSION = VERSION_0_9_0;
-=======
   /** The version number for the 1.0.0 release. */
   public static final String VERSION_1_0_0 = "1.0.0";
 
   /** The current version of backend storage initialization script. */
   public static final String CURRENT_SCRIPT_VERSION = VERSION_1_0_0;
->>>>>>> d09a2e1c
 }