--- conflicted
+++ resolved
@@ -157,7 +157,6 @@
   public Topic alterTopic(NameIdentifier ident, TopicChange... changes)
       throws NoSuchTopicException, IllegalArgumentException {
 
-<<<<<<< HEAD
     return TreeLockUtils.doWithTreeLock(
         NameIdentifier.of(ident.namespace().levels()),
         LockType.WRITE,
@@ -206,49 +205,12 @@
                   getStringIdFromProperties(alteredTopic.properties()).id());
 
           return EntityCombinedTopic.of(alteredTopic, updatedTopicEntity)
-              .withHiddenPropertiesSet(
+              .withHiddenProperties(
                   getHiddenPropertyNames(
                       catalogIdent,
                       HasPropertyMetadata::topicPropertiesMetadata,
                       alteredTopic.properties()));
         });
-=======
-    TopicEntity updatedTopicEntity =
-        operateOnEntity(
-            ident,
-            id ->
-                store.update(
-                    id,
-                    TopicEntity.class,
-                    TOPIC,
-                    topicEntity ->
-                        TopicEntity.builder()
-                            .withId(topicEntity.id())
-                            .withName(topicEntity.name())
-                            .withNamespace(ident.namespace())
-                            .withComment(
-                                StringUtils.isBlank(alteredTopic.comment())
-                                    ? topicEntity.comment()
-                                    : alteredTopic.comment())
-                            .withAuditInfo(
-                                AuditInfo.builder()
-                                    .withCreator(topicEntity.auditInfo().creator())
-                                    .withCreateTime(topicEntity.auditInfo().createTime())
-                                    .withLastModifier(
-                                        PrincipalUtils.getCurrentPrincipal().getName())
-                                    .withLastModifiedTime(Instant.now())
-                                    .build())
-                            .build()),
-            "UPDATE",
-            getStringIdFromProperties(alteredTopic.properties()).id());
-
-    return EntityCombinedTopic.of(alteredTopic, updatedTopicEntity)
-        .withHiddenProperties(
-            getHiddenPropertyNames(
-                catalogIdent,
-                HasPropertyMetadata::topicPropertiesMetadata,
-                alteredTopic.properties()));
->>>>>>> 45349852
   }
 
   /**
