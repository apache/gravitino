--- conflicted
+++ resolved
@@ -295,11 +295,7 @@
   public ModelVersion alterModelVersion(
       NameIdentifier ident, int version, ModelVersionChange... changes)
       throws NoSuchModelVersionException, IllegalArgumentException {
-<<<<<<< HEAD
-    validateAlterProperties(ident, HasPropertyMetadata::modelPropertiesMetadata, changes);
-=======
     validateAlterProperties(ident, HasPropertyMetadata::modelVersionPropertiesMetadata, changes);
->>>>>>> d09a2e1c
     return executeAlterModelVersion(ident, f -> f.alterModelVersion(ident, version, changes));
   }
 
@@ -308,11 +304,7 @@
   public ModelVersion alterModelVersion(
       NameIdentifier ident, String alias, ModelVersionChange... changes)
       throws NoSuchModelException, IllegalArgumentException {
-<<<<<<< HEAD
-    validateAlterProperties(ident, HasPropertyMetadata::modelPropertiesMetadata, changes);
-=======
     validateAlterProperties(ident, HasPropertyMetadata::modelVersionPropertiesMetadata, changes);
->>>>>>> d09a2e1c
     return executeAlterModelVersion(ident, f -> f.alterModelVersion(ident, alias, changes));
   }
 
@@ -335,11 +327,7 @@
         .withHiddenProperties(
             getHiddenPropertyNames(
                 catalogIdent,
-<<<<<<< HEAD
-                HasPropertyMetadata::modelPropertiesMetadata,
-=======
                 HasPropertyMetadata::modelVersionPropertiesMetadata,
->>>>>>> d09a2e1c
                 alteredModelVersion.properties()));
   }
 
