/*
 * Licensed to the Apache Software Foundation (ASF) under one
 * or more contributor license agreements.  See the NOTICE file
 * distributed with this work for additional information
 * regarding copyright ownership.  The ASF licenses this file
 * to you under the Apache License, Version 2.0 (the
 * "License"); you may not use this file except in compliance
 * with the License.  You may obtain a copy of the License at
 *
 *  http://www.apache.org/licenses/LICENSE-2.0
 *
 * Unless required by applicable law or agreed to in writing,
 * software distributed under the License is distributed on an
 * "AS IS" BASIS, WITHOUT WARRANTIES OR CONDITIONS OF ANY
 * KIND, either express or implied.  See the License for the
 * specific language governing permissions and limitations
 * under the License.
 */
package org.apache.gravitino.hook;

import java.util.List;
import java.util.Map;
import java.util.Set;
import lombok.extern.slf4j.Slf4j;
import org.apache.gravitino.Entity;
import org.apache.gravitino.GravitinoEnv;
import org.apache.gravitino.MetadataObject;
import org.apache.gravitino.authorization.AccessControlDispatcher;
import org.apache.gravitino.authorization.AuthorizationUtils;
import org.apache.gravitino.authorization.GravitinoAuthorizer;
import org.apache.gravitino.authorization.Group;
import org.apache.gravitino.authorization.Owner;
import org.apache.gravitino.authorization.OwnerDispatcher;
import org.apache.gravitino.authorization.Privilege;
import org.apache.gravitino.authorization.Role;
import org.apache.gravitino.authorization.SecurableObject;
import org.apache.gravitino.authorization.User;
import org.apache.gravitino.exceptions.GroupAlreadyExistsException;
import org.apache.gravitino.exceptions.IllegalRoleException;
import org.apache.gravitino.exceptions.NoSuchGroupException;
import org.apache.gravitino.exceptions.NoSuchMetadataObjectException;
import org.apache.gravitino.exceptions.NoSuchMetalakeException;
import org.apache.gravitino.exceptions.NoSuchRoleException;
import org.apache.gravitino.exceptions.NoSuchUserException;
import org.apache.gravitino.exceptions.RoleAlreadyExistsException;
import org.apache.gravitino.exceptions.UserAlreadyExistsException;
import org.apache.gravitino.meta.RoleEntity;
import org.apache.gravitino.utils.NameIdentifierUtil;
import org.apache.gravitino.utils.PrincipalUtils;

/**
 * {@code AccessControlHookDispatcher} is a decorator for {@link AccessControlDispatcher} that not
 * only delegates access control operations to the underlying access control dispatcher but also
 * executes some hook operations before or after the underlying operations.
 */
@Slf4j
public class AccessControlHookDispatcher implements AccessControlDispatcher {
  private final AccessControlDispatcher dispatcher;

  public AccessControlHookDispatcher(AccessControlDispatcher dispatcher) {
    this.dispatcher = dispatcher;
  }

  @Override
  public User addUser(String metalake, String user)
      throws UserAlreadyExistsException, NoSuchMetalakeException {
    return dispatcher.addUser(metalake, user);
  }

  @Override
  public boolean removeUser(String metalake, String user) throws NoSuchMetalakeException {
    return dispatcher.removeUser(metalake, user);
  }

  @Override
  public User getUser(String metalake, String user)
      throws NoSuchUserException, NoSuchMetalakeException {
    return dispatcher.getUser(metalake, user);
  }

  @Override
  public User[] listUsers(String metalake) throws NoSuchMetalakeException {
    return dispatcher.listUsers(metalake);
  }

  @Override
  public String[] listUserNames(String metalake) throws NoSuchMetalakeException {
    return dispatcher.listUserNames(metalake);
  }

  @Override
  public Group addGroup(String metalake, String group)
      throws GroupAlreadyExistsException, NoSuchMetalakeException {
    return dispatcher.addGroup(metalake, group);
  }

  @Override
  public boolean removeGroup(String metalake, String group) throws NoSuchMetalakeException {
    return dispatcher.removeGroup(metalake, group);
  }

  @Override
  public Group getGroup(String metalake, String group)
      throws NoSuchGroupException, NoSuchMetalakeException {
    return dispatcher.getGroup(metalake, group);
  }

  @Override
  public Group[] listGroups(String metalake) throws NoSuchMetalakeException {
    return dispatcher.listGroups(metalake);
  }

  @Override
  public String[] listGroupNames(String metalake) throws NoSuchMetalakeException {
    return dispatcher.listGroupNames(metalake);
  }

  @Override
  public User grantRolesToUser(String metalake, List<String> roles, String user)
      throws NoSuchUserException, IllegalRoleException, NoSuchMetalakeException {
    User grantedUser = dispatcher.grantRolesToUser(metalake, roles, user);
    notifyRoleUserRelChange(metalake, roles);
    return grantedUser;
  }

  @Override
  public Group grantRolesToGroup(String metalake, List<String> roles, String group)
      throws NoSuchGroupException, IllegalRoleException, NoSuchMetalakeException {
    Group grantedGroup = dispatcher.grantRolesToGroup(metalake, roles, group);
    notifyRoleUserRelChange(metalake, roles);
    return grantedGroup;
  }

  @Override
  public Group revokeRolesFromGroup(String metalake, List<String> roles, String group)
      throws NoSuchGroupException, IllegalRoleException, NoSuchMetalakeException {
    Group revokedGroup = dispatcher.revokeRolesFromGroup(metalake, roles, group);
    notifyRoleUserRelChange(metalake, roles);
    return revokedGroup;
  }

  @Override
  public User revokeRolesFromUser(String metalake, List<String> roles, String user)
      throws NoSuchUserException, IllegalRoleException, NoSuchMetalakeException {
    User revokedUser = dispatcher.revokeRolesFromUser(metalake, roles, user);
    return revokedUser;
  }

  @Override
  public boolean isServiceAdmin(String user) {
    return dispatcher.isServiceAdmin(user);
  }

  @Override
  public Role createRole(
      String metalake,
      String role,
      Map<String, String> properties,
      List<SecurableObject> securableObjects)
      throws RoleAlreadyExistsException, NoSuchMetalakeException {
    // Check whether the current user exists or not
    AuthorizationUtils.checkCurrentUser(metalake, PrincipalUtils.getCurrentUserName());

    Role createdRole = dispatcher.createRole(metalake, role, properties, securableObjects);

    // Set the creator as the owner of role.
    OwnerDispatcher ownerDispatcher = GravitinoEnv.getInstance().ownerDispatcher();
    if (ownerDispatcher != null) {
      ownerDispatcher.setOwner(
          metalake,
          NameIdentifierUtil.toMetadataObject(
              AuthorizationUtils.ofRole(metalake, role), Entity.EntityType.ROLE),
          PrincipalUtils.getCurrentUserName(),
          Owner.Type.USER);
    }
    return createdRole;
  }

  @Override
  public Role getRole(String metalake, String role)
      throws NoSuchRoleException, NoSuchMetalakeException {
    return dispatcher.getRole(metalake, role);
  }

  @Override
  public boolean deleteRole(String metalake, String role) throws NoSuchMetalakeException {
    Role oldRole = null;
    try {
      oldRole = getRole(metalake, role);
    } catch (NoSuchRoleException e) {
      log.debug(e.getMessage());
    }
    
    boolean resultOfDeleteRole = dispatcher.deleteRole(metalake, role);

    if(resultOfDeleteRole && oldRole!= null) {
      notifyRoleUserRelChange(metalake,role);
    }
<<<<<<< HEAD

=======
    
>>>>>>> 5a85ad49
    return resultOfDeleteRole;
  }

  @Override
  public String[] listRoleNames(String metalake) throws NoSuchMetalakeException {
    return dispatcher.listRoleNames(metalake);
  }

  @Override
  public String[] listRoleNamesByObject(String metalake, MetadataObject object)
      throws NoSuchMetalakeException, NoSuchMetadataObjectException {
    return dispatcher.listRoleNamesByObject(metalake, object);
  }

  @Override
  public Role grantPrivilegeToRole(
      String metalake, String role, MetadataObject object, Set<Privilege> privileges)
      throws NoSuchMetalakeException, NoSuchRoleException {
    Role grantedRole = dispatcher.grantPrivilegeToRole(metalake, role, object, privileges);
    notifyRoleUserRelChange(metalake, role);
    return grantedRole;
  }

  @Override
  public Role revokePrivilegesFromRole(
      String metalake, String role, MetadataObject object, Set<Privilege> privileges)
      throws NoSuchMetalakeException, NoSuchRoleException {
    Role revokedRole = dispatcher.revokePrivilegesFromRole(metalake, role, object, privileges);
    notifyRoleUserRelChange(metalake, role);
    return revokedRole;
  }

  private static void notifyRoleUserRelChange(String metalake, List<String> roles) {
    GravitinoAuthorizer gravitinoAuthorizer = GravitinoEnv.getInstance().gravitinoAuthorizer();
    if (gravitinoAuthorizer != null) {
      for (String role : roles) {
        gravitinoAuthorizer.handleRolePrivilegeChange(metalake, role);
      }
    }
  }

  private static void notifyRoleUserRelChange(String metalake, String role) {
    GravitinoAuthorizer gravitinoAuthorizer = GravitinoEnv.getInstance().gravitinoAuthorizer();
    if (gravitinoAuthorizer != null) {
      gravitinoAuthorizer.handleRolePrivilegeChange(metalake, role);
    }
  }

  private static void notifyRoleUserRelChange(Long role) {
    GravitinoAuthorizer gravitinoAuthorizer = GravitinoEnv.getInstance().gravitinoAuthorizer();
    if (gravitinoAuthorizer != null) {
      gravitinoAuthorizer.handleRolePrivilegeChange(role);
    }
  }
}<|MERGE_RESOLUTION|>--- conflicted
+++ resolved
@@ -196,11 +196,7 @@
     if(resultOfDeleteRole && oldRole!= null) {
       notifyRoleUserRelChange(metalake,role);
     }
-<<<<<<< HEAD
-
-=======
-    
->>>>>>> 5a85ad49
+
     return resultOfDeleteRole;
   }
 
