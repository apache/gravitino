/*
 * Licensed to the Apache Software Foundation (ASF) under one
 * or more contributor license agreements.  See the NOTICE file
 * distributed with this work for additional information
 * regarding copyright ownership.  The ASF licenses this file
 * to you under the Apache License, Version 2.0 (the
 * "License"); you may not use this file except in compliance
 * with the License.  You may obtain a copy of the License at
 *
 *  http://www.apache.org/licenses/LICENSE-2.0
 *
 * Unless required by applicable law or agreed to in writing,
 * software distributed under the License is distributed on an
 * "AS IS" BASIS, WITHOUT WARRANTIES OR CONDITIONS OF ANY
 * KIND, either express or implied.  See the License for the
 * specific language governing permissions and limitations
 * under the License.
 */
package org.apache.gravitino.hook;

import java.util.List;
import java.util.Map;
import java.util.Set;
import lombok.extern.slf4j.Slf4j;
import org.apache.gravitino.Entity;
import org.apache.gravitino.GravitinoEnv;
import org.apache.gravitino.MetadataObject;
import org.apache.gravitino.authorization.AccessControlDispatcher;
import org.apache.gravitino.authorization.AuthorizationUtils;
import org.apache.gravitino.authorization.GravitinoAuthorizer;
import org.apache.gravitino.authorization.Group;
import org.apache.gravitino.authorization.Owner;
import org.apache.gravitino.authorization.OwnerDispatcher;
import org.apache.gravitino.authorization.Privilege;
import org.apache.gravitino.authorization.Role;
import org.apache.gravitino.authorization.SecurableObject;
import org.apache.gravitino.authorization.User;
import org.apache.gravitino.exceptions.GroupAlreadyExistsException;
import org.apache.gravitino.exceptions.IllegalRoleException;
import org.apache.gravitino.exceptions.NoSuchGroupException;
import org.apache.gravitino.exceptions.NoSuchMetadataObjectException;
import org.apache.gravitino.exceptions.NoSuchMetalakeException;
import org.apache.gravitino.exceptions.NoSuchRoleException;
import org.apache.gravitino.exceptions.NoSuchUserException;
import org.apache.gravitino.exceptions.RoleAlreadyExistsException;
import org.apache.gravitino.exceptions.UserAlreadyExistsException;
import org.apache.gravitino.meta.RoleEntity;
import org.apache.gravitino.utils.NameIdentifierUtil;
import org.apache.gravitino.utils.PrincipalUtils;

/**
 * {@code AccessControlHookDispatcher} is a decorator for {@link AccessControlDispatcher} that not
 * only delegates access control operations to the underlying access control dispatcher but also
 * executes some hook operations before or after the underlying operations.
 */
@Slf4j
public class AccessControlHookDispatcher implements AccessControlDispatcher {
  private final AccessControlDispatcher dispatcher;

  public AccessControlHookDispatcher(AccessControlDispatcher dispatcher) {
    this.dispatcher = dispatcher;
  }

  @Override
  public User addUser(String metalake, String user)
      throws UserAlreadyExistsException, NoSuchMetalakeException {
    return dispatcher.addUser(metalake, user);
  }

  @Override
  public boolean removeUser(String metalake, String user) throws NoSuchMetalakeException {
    return dispatcher.removeUser(metalake, user);
  }

  @Override
  public User getUser(String metalake, String user)
      throws NoSuchUserException, NoSuchMetalakeException {
    return dispatcher.getUser(metalake, user);
  }

  @Override
  public User[] listUsers(String metalake) throws NoSuchMetalakeException {
    return dispatcher.listUsers(metalake);
  }

  @Override
  public String[] listUserNames(String metalake) throws NoSuchMetalakeException {
    return dispatcher.listUserNames(metalake);
  }

  @Override
  public Group addGroup(String metalake, String group)
      throws GroupAlreadyExistsException, NoSuchMetalakeException {
    return dispatcher.addGroup(metalake, group);
  }

  @Override
  public boolean removeGroup(String metalake, String group) throws NoSuchMetalakeException {
    return dispatcher.removeGroup(metalake, group);
  }

  @Override
  public Group getGroup(String metalake, String group)
      throws NoSuchGroupException, NoSuchMetalakeException {
    return dispatcher.getGroup(metalake, group);
  }

  @Override
  public Group[] listGroups(String metalake) throws NoSuchMetalakeException {
    return dispatcher.listGroups(metalake);
  }

  @Override
  public String[] listGroupNames(String metalake) throws NoSuchMetalakeException {
    return dispatcher.listGroupNames(metalake);
  }

  @Override
  public User grantRolesToUser(String metalake, List<String> roles, String user)
      throws NoSuchUserException, IllegalRoleException, NoSuchMetalakeException {
    User grantedUser = dispatcher.grantRolesToUser(metalake, roles, user);
    notifyRoleUserRelChange(metalake, roles);
    return grantedUser;
  }

  @Override
  public Group grantRolesToGroup(String metalake, List<String> roles, String group)
      throws NoSuchGroupException, IllegalRoleException, NoSuchMetalakeException {
    Group grantedGroup = dispatcher.grantRolesToGroup(metalake, roles, group);
    notifyRoleUserRelChange(metalake, roles);
    return grantedGroup;
  }

  @Override
  public Group revokeRolesFromGroup(String metalake, List<String> roles, String group)
      throws NoSuchGroupException, IllegalRoleException, NoSuchMetalakeException {
    Group revokedGroup = dispatcher.revokeRolesFromGroup(metalake, roles, group);
    notifyRoleUserRelChange(metalake, roles);
    return revokedGroup;
  }

  @Override
  public User revokeRolesFromUser(String metalake, List<String> roles, String user)
      throws NoSuchUserException, IllegalRoleException, NoSuchMetalakeException {
    User revokedUser = dispatcher.revokeRolesFromUser(metalake, roles, user);
    return revokedUser;
  }

  @Override
  public boolean isServiceAdmin(String user) {
    return dispatcher.isServiceAdmin(user);
  }

  @Override
  public Role createRole(
      String metalake,
      String role,
      Map<String, String> properties,
      List<SecurableObject> securableObjects)
      throws RoleAlreadyExistsException, NoSuchMetalakeException {
    // Check whether the current user exists or not
    AuthorizationUtils.checkCurrentUser(metalake, PrincipalUtils.getCurrentUserName());

    Role createdRole = dispatcher.createRole(metalake, role, properties, securableObjects);

    // Set the creator as the owner of role.
    OwnerDispatcher ownerDispatcher = GravitinoEnv.getInstance().ownerDispatcher();
    if (ownerDispatcher != null) {
      ownerDispatcher.setOwner(
          metalake,
          NameIdentifierUtil.toMetadataObject(
              AuthorizationUtils.ofRole(metalake, role), Entity.EntityType.ROLE),
          PrincipalUtils.getCurrentUserName(),
          Owner.Type.USER);
    }
    return createdRole;
  }

  @Override
  public Role getRole(String metalake, String role)
      throws NoSuchRoleException, NoSuchMetalakeException {
    return dispatcher.getRole(metalake, role);
  }

  @Override
  public boolean deleteRole(String metalake, String role) throws NoSuchMetalakeException {
    Role oldRole = null;
    try {
      oldRole = getRole(metalake, role);
    } catch (NoSuchRoleException e) {
      log.debug(e.getMessage());
    }
    
    boolean resultOfDeleteRole = dispatcher.deleteRole(metalake, role);
<<<<<<< HEAD
    if (resultOfDeleteRole && oldRole != null) {
      notifyRoleUserRelChange(metalake, role);
=======

    if(resultOfDeleteRole && oldRole!= null) {
      notifyRoleUserRelChange(metalake,role);
>>>>>>> 3bac6e13
    }

    return resultOfDeleteRole;
  }

  @Override
  public String[] listRoleNames(String metalake) throws NoSuchMetalakeException {
    return dispatcher.listRoleNames(metalake);
  }

  @Override
  public String[] listRoleNamesByObject(String metalake, MetadataObject object)
      throws NoSuchMetalakeException, NoSuchMetadataObjectException {
    return dispatcher.listRoleNamesByObject(metalake, object);
  }

  @Override
  public Role grantPrivilegeToRole(
      String metalake, String role, MetadataObject object, Set<Privilege> privileges)
      throws NoSuchMetalakeException, NoSuchRoleException {
    Role grantedRole = dispatcher.grantPrivilegeToRole(metalake, role, object, privileges);
    return grantedRole;
  }

  @Override
  public Role revokePrivilegesFromRole(
      String metalake, String role, MetadataObject object, Set<Privilege> privileges)
      throws NoSuchMetalakeException, NoSuchRoleException {
    Role revokedRole = dispatcher.revokePrivilegesFromRole(metalake, role, object, privileges);
    return revokedRole;
  }

  private static void notifyRoleUserRelChange(String metalake, List<String> roles) {
    GravitinoAuthorizer gravitinoAuthorizer = GravitinoEnv.getInstance().gravitinoAuthorizer();
    if (gravitinoAuthorizer != null) {
      for (String role : roles) {
        gravitinoAuthorizer.handleRolePrivilegeChange(metalake, role);
      }
    }
  }

  private static void notifyRoleUserRelChange(String metalake, String role) {
    GravitinoAuthorizer gravitinoAuthorizer = GravitinoEnv.getInstance().gravitinoAuthorizer();
    if (gravitinoAuthorizer != null) {
      gravitinoAuthorizer.handleRolePrivilegeChange(metalake, role);
    }
  }

  private static void notifyRoleUserRelChange(Long role) {
    GravitinoAuthorizer gravitinoAuthorizer = GravitinoEnv.getInstance().gravitinoAuthorizer();
    if (gravitinoAuthorizer != null) {
      gravitinoAuthorizer.handleRolePrivilegeChange(role);
    }
  }
}<|MERGE_RESOLUTION|>--- conflicted
+++ resolved
@@ -192,14 +192,9 @@
     }
     
     boolean resultOfDeleteRole = dispatcher.deleteRole(metalake, role);
-<<<<<<< HEAD
-    if (resultOfDeleteRole && oldRole != null) {
-      notifyRoleUserRelChange(metalake, role);
-=======
 
     if(resultOfDeleteRole && oldRole!= null) {
       notifyRoleUserRelChange(metalake,role);
->>>>>>> 3bac6e13
     }
 
     return resultOfDeleteRole;
