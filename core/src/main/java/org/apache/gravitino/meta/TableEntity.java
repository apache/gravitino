--- conflicted
+++ resolved
@@ -77,13 +77,6 @@
 
   @Getter
   @Accessors(fluent = true)
-<<<<<<< HEAD
-  private String format;
-
-  @Getter
-  @Accessors(fluent = true)
-=======
->>>>>>> 866eef7a
   private Map<String, String> properties;
 
   @Getter
@@ -118,10 +111,6 @@
     fields.put(NAME, name);
     fields.put(AUDIT_INFO, auditInfo);
     fields.put(COLUMNS, columns);
-<<<<<<< HEAD
-    fields.put(FORMAT, format);
-=======
->>>>>>> 866eef7a
     fields.put(PROPERTIES, properties);
     fields.put(PARTITIONING, partitioning);
     fields.put(SORT_ORDERS, sortOrders);
@@ -201,10 +190,6 @@
         && Objects.equal(namespace, baseTable.namespace)
         && Objects.equal(auditInfo, baseTable.auditInfo)
         && CollectionUtils.isEqualCollection(columns, baseTable.columns)
-<<<<<<< HEAD
-        && Objects.equal(format, baseTable.format)
-=======
->>>>>>> 866eef7a
         // Please check the correctness of this comparison.
         && Objects.equal(properties, baseTable.properties)
         && Arrays.equals(partitioning, baseTable.partitioning)
@@ -222,10 +207,6 @@
         auditInfo,
         columns,
         namespace,
-<<<<<<< HEAD
-        format,
-=======
->>>>>>> 866eef7a
         properties,
         Arrays.hashCode(partitioning),
         Arrays.hashCode(sortOrders),
@@ -268,14 +249,6 @@
       return this;
     }
 
-<<<<<<< HEAD
-    public Builder withFormat(String format) {
-      tableEntity.format = format;
-      return this;
-    }
-
-=======
->>>>>>> 866eef7a
     public Builder withProperties(Map<String, String> properties) {
       tableEntity.properties = properties;
       return this;
