/*
 * Licensed to the Apache Software Foundation (ASF) under one
 * or more contributor license agreements.  See the NOTICE file
 * distributed with this work for additional information
 * regarding copyright ownership.  The ASF licenses this file
 * to you under the Apache License, Version 2.0 (the
 * "License"); you may not use this file except in compliance
 * with the License.  You may obtain a copy of the License at
 *
 *  http://www.apache.org/licenses/LICENSE-2.0
 *
 * Unless required by applicable law or agreed to in writing,
 * software distributed under the License is distributed on an
 * "AS IS" BASIS, WITHOUT WARRANTIES OR CONDITIONS OF ANY
 * KIND, either express or implied.  See the License for the
 * specific language governing permissions and limitations
 * under the License.
 */
package org.apache.gravitino.connector;

import java.util.HashMap;
import java.util.Map;
import javax.annotation.Nullable;
import org.apache.gravitino.annotation.Evolving;
import org.apache.gravitino.file.Fileset;
import org.apache.gravitino.file.FilesetCatalog;
import org.apache.gravitino.meta.AuditInfo;

/**
 * An abstract class representing a base fileset for {@link FilesetCatalog}. Developers should
 * extend this class to implement a custom fileset for their fileset catalog.
 */
@Evolving
public abstract class BaseFileset implements Fileset {

  protected String name;

  @Nullable protected String comment;

  protected Type type;

  protected Map<String, String> storageLocations;

  @Nullable protected Map<String, String> properties;

  protected AuditInfo auditInfo;

  /** @return The name of the fileset. */
  @Override
  public String name() {
    return name;
  }

  /** @return The comment or description for the fileset. */
  @Nullable
  @Override
  public String comment() {
    return comment;
  }

  /** @return The {@link Type} of the fileset. */
  @Override
  public Type type() {
    return type;
  }

  /** @return The storage locations of the fileset. */
<<<<<<< HEAD
=======
  @Override
>>>>>>> d09a2e1c
  public Map<String, String> storageLocations() {
    return storageLocations;
  }

  /** @return The audit information for the fileset. */
  @Override
  public AuditInfo auditInfo() {
    return auditInfo;
  }

  /** @return The associated properties of the fileset. */
  @Nullable
  @Override
  public Map<String, String> properties() {
    return properties;
  }

  interface Builder<SELF extends Builder<SELF, T>, T extends BaseFileset> {

    SELF withName(String name);

    SELF withComment(String comment);

    SELF withType(Type type);

    SELF withStorageLocations(Map<String, String> storageLocations);

    SELF withProperties(Map<String, String> properties);

    SELF withAuditInfo(AuditInfo auditInfo);

    T build();
  }

  /**
   * An abstract class implementing the builder interface for {@link BaseFileset}. This class should
   * be extended by the concrete fileset builders.
   *
   * @param <SELF> The type of the builder.
   * @param <T> The type of the fileset being built.
   */
  public abstract static class BaseFilesetBuilder<
          SELF extends Builder<SELF, T>, T extends BaseFileset>
      implements Builder<SELF, T> {
    protected String name;
    protected String comment;
    protected Type type;
    protected String storageLocation;
    protected Map<String, String> storageLocations = new HashMap<>();
    protected Map<String, String> properties;
    protected AuditInfo auditInfo;

    /**
     * Sets the name of the fileset.
     *
     * @param name The name of the fileset.
     * @return The builder instance.
     */
    @Override
    public SELF withName(String name) {
      this.name = name;
      return self();
    }

    /**
     * Sets the comment of the fileset.
     *
     * @param comment The comment or description for the fileset.
     * @return The builder instance.
     */
    @Override
    public SELF withComment(String comment) {
      this.comment = comment;
      return self();
    }

    /**
     * Sets the type of the fileset.
     *
     * @param type The type of the fileset.
     * @return The builder instance.
     */
    @Override
    public SELF withType(Type type) {
      this.type = type;
      return self();
    }

    /**
     * Sets the storage locations of the fileset.
     *
     * @param storageLocations The storage locations of the fileset.
     * @return The builder instance.
     */
    @Override
    public SELF withStorageLocations(Map<String, String> storageLocations) {
      this.storageLocations.putAll(storageLocations);
      return self();
    }

    /**
     * Sets the associated properties of the fileset.
     *
     * @param properties The associated properties of the fileset.
     * @return The builder instance.
     */
    @Override
    public SELF withProperties(Map<String, String> properties) {
      this.properties = properties;
      return self();
    }

    /**
     * Sets the audit details of the fileset.
     *
     * @param auditInfo The audit details of the fileset.
     * @return The builder instance.
     */
    @Override
    public SELF withAuditInfo(AuditInfo auditInfo) {
      this.auditInfo = auditInfo;
      return self();
    }

    /**
     * Builds the instance of the fileset with the provided attributes.
     *
     * @return The built fileset instance.
     */
    @Override
    public T build() {
      T t = internalBuild();
      return t;
    }

    private SELF self() {
      return (SELF) this;
    }

    /**
     * Builds the concrete instance of the fileset with the provided attributes.
     *
     * @return The built fileset instance.
     */
    @Evolving
    protected abstract T internalBuild();
  }
}<|MERGE_RESOLUTION|>--- conflicted
+++ resolved
@@ -65,10 +65,7 @@
   }
 
   /** @return The storage locations of the fileset. */
-<<<<<<< HEAD
-=======
-  @Override
->>>>>>> d09a2e1c
+  @Override
   public Map<String, String> storageLocations() {
     return storageLocations;
   }
