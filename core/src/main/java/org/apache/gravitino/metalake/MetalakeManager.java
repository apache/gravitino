/*
 * Licensed to the Apache Software Foundation (ASF) under one
 * or more contributor license agreements.  See the NOTICE file
 * distributed with this work for additional information
 * regarding copyright ownership.  The ASF licenses this file
 * to you under the Apache License, Version 2.0 (the
 * "License"); you may not use this file except in compliance
 * with the License.  You may obtain a copy of the License at
 *
 *  http://www.apache.org/licenses/LICENSE-2.0
 *
 * Unless required by applicable law or agreed to in writing,
 * software distributed under the License is distributed on an
 * "AS IS" BASIS, WITHOUT WARRANTIES OR CONDITIONS OF ANY
 * KIND, either express or implied.  See the License for the
 * specific language governing permissions and limitations
 * under the License.
 */
package org.apache.gravitino.metalake;

import static org.apache.gravitino.Metalake.PROPERTY_IN_USE;

import com.github.benmanes.caffeine.cache.Cache;
import com.github.benmanes.caffeine.cache.Caffeine;
import com.github.benmanes.caffeine.cache.Scheduler;
import com.google.common.annotations.VisibleForTesting;
import com.google.common.collect.Maps;
import com.google.common.util.concurrent.ThreadFactoryBuilder;
import java.io.IOException;
import java.time.Instant;
import java.util.Arrays;
import java.util.HashMap;
import java.util.List;
import java.util.Map;
import java.util.concurrent.ScheduledThreadPoolExecutor;
import java.util.concurrent.TimeUnit;
import org.apache.gravitino.Entity.EntityType;
import org.apache.gravitino.EntityAlreadyExistsException;
import org.apache.gravitino.EntityStore;
import org.apache.gravitino.MetalakeChange;
import org.apache.gravitino.NameIdentifier;
import org.apache.gravitino.Namespace;
import org.apache.gravitino.exceptions.AlreadyExistsException;
import org.apache.gravitino.exceptions.MetalakeAlreadyExistsException;
import org.apache.gravitino.exceptions.MetalakeInUseException;
import org.apache.gravitino.exceptions.MetalakeNotInUseException;
import org.apache.gravitino.exceptions.NoSuchEntityException;
import org.apache.gravitino.exceptions.NoSuchMetalakeException;
import org.apache.gravitino.exceptions.NonEmptyEntityException;
import org.apache.gravitino.exceptions.NonEmptyMetalakeException;
import org.apache.gravitino.lock.LockType;
import org.apache.gravitino.lock.TreeLockUtils;
import org.apache.gravitino.meta.AuditInfo;
import org.apache.gravitino.meta.BaseMetalake;
import org.apache.gravitino.meta.CatalogEntity;
import org.apache.gravitino.meta.SchemaVersion;
import org.apache.gravitino.storage.IdGenerator;
import org.apache.gravitino.utils.Executable;
import org.apache.gravitino.utils.PrincipalUtils;
import org.slf4j.Logger;
import org.slf4j.LoggerFactory;

/** Manages Metalakes within the Apache Gravitino system. */
public class MetalakeManager implements MetalakeDispatcher {

  private static final String METALAKE_DOES_NOT_EXIST_MSG = "Metalake %s does not exist";

  private static final Logger LOG = LoggerFactory.getLogger(MetalakeManager.class);

  private final EntityStore store;

  private final IdGenerator idGenerator;

  @VisibleForTesting
  static final Cache<NameIdentifier, BaseMetalake> METALAKE_CACHE =
      Caffeine.newBuilder()
          .expireAfterAccess(24, TimeUnit.HOURS)
          .removalListener((k, v, c) -> LOG.info("Closing metalake {}.", k))
          .scheduler(
              Scheduler.forScheduledExecutorService(
                  new ScheduledThreadPoolExecutor(
                      1,
                      new ThreadFactoryBuilder()
                          .setDaemon(true)
                          .setNameFormat("metalake-cleaner-%d")
                          .build())))
          .build();

  /**
   * Constructs a MetalakeManager instance.
   *
   * @param store The EntityStore to use for managing Metalakes.
   * @param idGenerator The IdGenerator to use for generating Metalake identifiers.
   */
  public MetalakeManager(EntityStore store, IdGenerator idGenerator) {
    this.store = store;
    this.idGenerator = idGenerator;

    // pre-load all metalakes and put them into cache, this is useful when user load schema/table
    // directly without list/get metalake first.
    BaseMetalake[] metalakes = listMetalakes();
    for (BaseMetalake metalake : metalakes) {
      METALAKE_CACHE.put(metalake.nameIdentifier(), metalake);
    }
  }

  /**
   * Check whether the metalake is available
   *
   * @param ident The identifier of the Metalake to check.
   * @param store The EntityStore to use for managing Metalakes.
   * @throws NoSuchMetalakeException If the Metalake with the given identifier does not exist.
   * @throws MetalakeNotInUseException If the Metalake is not in use.
   */
  public static void checkMetalake(NameIdentifier ident, EntityStore store)
      throws NoSuchMetalakeException, MetalakeNotInUseException {
    boolean metalakeInUse = metalakeInUse(store, ident);
    if (!metalakeInUse) {
      throw new MetalakeNotInUseException(
          "Metalake %s is not in use, please enable it first", ident);
    }
  }

  /**
   * Return true if the metalake is in used, false otherwise.
   *
   * @param store The EntityStore to use for managing Metalakes.
   * @param ident The identifier of the Metalake to check.
   * @return True if the metalake is in use, false otherwise.
   * @throws NoSuchMetalakeException If the Metalake with the given identifier does not exist.
   */
  public static boolean metalakeInUse(EntityStore store, NameIdentifier ident)
      throws NoSuchMetalakeException {
    try {
      BaseMetalake metalake = METALAKE_CACHE.getIfPresent(ident);
      if (metalake == null) {
        metalake = store.get(ident, EntityType.METALAKE, BaseMetalake.class);
      }
      return (boolean)
          metalake.propertiesMetadata().getOrDefault(metalake.properties(), PROPERTY_IN_USE);
    } catch (NoSuchEntityException e) {
      LOG.warn("Metalake {} does not exist", ident, e);
      throw new NoSuchMetalakeException(METALAKE_DOES_NOT_EXIST_MSG, ident);

    } catch (IOException e) {
      LOG.error("Failed to do store operation", e);
      throw new RuntimeException(e);
    }
  }

  /**
   * Lists all available Metalakes.
   *
   * @return An array of Metalake instances representing the available Metalakes.
   * @throws RuntimeException If listing Metalakes encounters storage issues.
   */
  @Override
  public BaseMetalake[] listMetalakes() {
    try {
      List<BaseMetalake> metalakes =
          TreeLockUtils.doWithRootTreeLock(
              LockType.READ,
              () -> store.list(Namespace.empty(), BaseMetalake.class, EntityType.METALAKE));

      return metalakes.stream()
          .map(this::newMetalakeWithResolvedProperties)
          .toArray(BaseMetalake[]::new);
    } catch (IOException ioe) {
      LOG.error("Listing Metalakes failed due to storage issues.", ioe);
      throw new RuntimeException(ioe);
    }
  }
  /**
   * Loads a Metalake.
   *
   * @param ident The identifier of the Metalake to load.
   * @return The loaded Metalake instance.
   * @throws NoSuchMetalakeException If the Metalake with the given identifier does not exist.
   * @throws RuntimeException If loading the Metalake encounters storage issues.
   */
  @Override
  public BaseMetalake loadMetalake(NameIdentifier ident) throws NoSuchMetalakeException {
<<<<<<< HEAD
    return METALAKE_CACHE.get(
        ident,
        k -> {
          try {
            return newMetalakeWithResolvedProperties(
                store.get(ident, EntityType.METALAKE, BaseMetalake.class));
          } catch (NoSuchEntityException e) {
            LOG.warn("Metalake {} does not exist", ident, e);
            throw new NoSuchMetalakeException(METALAKE_DOES_NOT_EXIST_MSG, ident);
          } catch (IOException ioe) {
            LOG.error("Loading Metalake {} failed due to storage issues", ident, ioe);
            throw new RuntimeException(ioe);
          }
        });
=======
    try {
      BaseMetalake baseMetalake =
          TreeLockUtils.doWithTreeLock(
              ident,
              LockType.READ,
              () -> store.get(ident, EntityType.METALAKE, BaseMetalake.class));
      return newMetalakeWithResolvedProperties(baseMetalake);
    } catch (NoSuchEntityException e) {
      LOG.warn("Metalake {} does not exist", ident, e);
      throw new NoSuchMetalakeException(METALAKE_DOES_NOT_EXIST_MSG, ident);
    } catch (IOException ioe) {
      LOG.error("Loading Metalake {} failed due to storage issues", ident, ioe);
      throw new RuntimeException(ioe);
    }
>>>>>>> 9f5f3ee2
  }

  private BaseMetalake newMetalakeWithResolvedProperties(BaseMetalake metalakeEntity) {
    Map<String, String> newProps =
        metalakeEntity.properties() == null
            ? new HashMap<>()
            : new HashMap<>(metalakeEntity.properties());
    newProps
        .entrySet()
        .removeIf(e -> metalakeEntity.propertiesMetadata().isHiddenProperty(e.getKey()));
    newProps.putIfAbsent(
        PROPERTY_IN_USE,
        metalakeEntity.propertiesMetadata().getDefaultValue(PROPERTY_IN_USE).toString());

    return BaseMetalake.builder()
        .withId(metalakeEntity.id())
        .withName(metalakeEntity.name())
        .withComment(metalakeEntity.comment())
        .withProperties(newProps)
        .withVersion(metalakeEntity.getVersion())
        .withAuditInfo(metalakeEntity.auditInfo())
        .build();
  }

  /**
   * Creates a new Metalake.
   *
   * @param ident The identifier of the new Metalake.
   * @param comment A comment or description for the Metalake.
   * @param properties Additional properties for the Metalake.
   * @return The created Metalake instance.
   * @throws MetalakeAlreadyExistsException If a Metalake with the same identifier already exists.
   * @throws RuntimeException If creating the Metalake encounters storage issues.
   */
  @Override
  public BaseMetalake createMetalake(
      NameIdentifier ident, String comment, Map<String, String> properties)
      throws MetalakeAlreadyExistsException {
    long uid = idGenerator.nextId();

    BaseMetalake metalake =
        BaseMetalake.builder()
            .withId(uid)
            .withName(ident.name())
            .withComment(comment)
            .withProperties(properties)
            .withVersion(SchemaVersion.V_0_1)
            .withAuditInfo(
                AuditInfo.builder()
                    .withCreator(PrincipalUtils.getCurrentPrincipal().getName())
                    .withCreateTime(Instant.now())
                    .build())
            .build();

<<<<<<< HEAD
    try {
      store.put(metalake, false /* overwritten */);
      METALAKE_CACHE.put(ident, newMetalakeWithResolvedProperties(metalake));
      return metalake;
    } catch (EntityAlreadyExistsException | AlreadyExistsException e) {
      LOG.warn("Metalake {} already exists", ident, e);
      throw new MetalakeAlreadyExistsException("Metalake %s already exists", ident);
    } catch (IOException ioe) {
      LOG.error("Loading Metalake {} failed due to storage issues", ident, ioe);
      throw new RuntimeException(ioe);
    }
=======
    return TreeLockUtils.doWithRootTreeLock(
        LockType.WRITE,
        () -> {
          try {
            store.put(metalake, false /* overwritten */);
            return metalake;
          } catch (EntityAlreadyExistsException | AlreadyExistsException e) {
            LOG.warn("Metalake {} already exists", ident, e);
            throw new MetalakeAlreadyExistsException("Metalake %s already exists", ident);
          } catch (IOException ioe) {
            LOG.error("Loading Metalake {} failed due to storage issues", ident, ioe);
            throw new RuntimeException(ioe);
          }
        });
>>>>>>> 9f5f3ee2
  }

  /**
   * Alters a Metalake by applying specified changes.
   *
   * @param ident The identifier of the Metalake to be altered.
   * @param changes The array of MetalakeChange objects representing the changes to apply.
   * @return The altered Metalake instance after applying the changes.
   * @throws NoSuchMetalakeException If the Metalake with the given identifier does not exist.
   * @throws IllegalArgumentException If the provided changes are invalid.
   * @throws RuntimeException If altering the Metalake encounters storage issues.
   */
  @Override
  public BaseMetalake alterMetalake(NameIdentifier ident, MetalakeChange... changes)
      throws NoSuchMetalakeException, IllegalArgumentException {
<<<<<<< HEAD
    try {
      if (!metalakeInUse(store, ident)) {
        throw new MetalakeNotInUseException(
            "Metalake %s is not in use, please enable it first", ident);
      }
      METALAKE_CACHE.invalidate(ident);

      return store.update(
          ident,
          BaseMetalake.class,
          EntityType.METALAKE,
          metalake -> {
            BaseMetalake.Builder builder = newMetalakeBuilder(metalake);
            Map<String, String> newProps =
                metalake.properties() == null
                    ? Maps.newHashMap()
                    : Maps.newHashMap(metalake.properties());
            builder = updateEntity(builder, newProps, changes);

            return builder.build();
          });

    } catch (NoSuchEntityException ne) {
      LOG.warn("Metalake {} does not exist", ident, ne);
      throw new NoSuchMetalakeException(METALAKE_DOES_NOT_EXIST_MSG, ident);

    } catch (IllegalArgumentException iae) {
      LOG.warn("Altering Metalake {} failed due to invalid changes", ident, iae);
      throw iae;

    } catch (IOException ioe) {
      LOG.error("Loading Metalake {} failed due to storage issues", ident, ioe);
      throw new RuntimeException(ioe);
=======
    Executable<BaseMetalake, RuntimeException> exceptionExecutable =
        () -> {
          try {
            if (!metalakeInUse(store, ident)) {
              throw new MetalakeNotInUseException(
                  "Metalake %s is not in use, please enable it first", ident);
            }

            return store.update(
                ident,
                BaseMetalake.class,
                EntityType.METALAKE,
                metalake -> {
                  BaseMetalake.Builder builder = newMetalakeBuilder(metalake);
                  Map<String, String> newProps =
                      metalake.properties() == null
                          ? Maps.newHashMap()
                          : Maps.newHashMap(metalake.properties());
                  builder = updateEntity(builder, newProps, changes);

                  return builder.build();
                });

          } catch (NoSuchEntityException ne) {
            LOG.warn("Metalake {} does not exist", ident, ne);
            throw new NoSuchMetalakeException(METALAKE_DOES_NOT_EXIST_MSG, ident);

          } catch (IllegalArgumentException iae) {
            LOG.warn("Altering Metalake {} failed due to invalid changes", ident, iae);
            throw iae;

          } catch (IOException ioe) {
            LOG.error("Loading Metalake {} failed due to storage issues", ident, ioe);
            throw new RuntimeException(ioe);
          }
        };

    boolean containsRenameMetalake =
        Arrays.stream(changes).anyMatch(c -> c instanceof MetalakeChange.RenameMetalake);
    if (containsRenameMetalake) {
      return TreeLockUtils.doWithRootTreeLock(LockType.WRITE, exceptionExecutable);
>>>>>>> 9f5f3ee2
    }

    return TreeLockUtils.doWithTreeLock(ident, LockType.WRITE, exceptionExecutable);
  }

  @Override
  public boolean dropMetalake(NameIdentifier ident, boolean force)
      throws NonEmptyEntityException, MetalakeInUseException {
<<<<<<< HEAD
    try {
      boolean inUse = metalakeInUse(store, ident);
      if (inUse && !force) {
        throw new MetalakeInUseException(
            "Metalake %s is in use, please disable it first or use force option", ident);
      }
      METALAKE_CACHE.invalidate(ident);

      List<CatalogEntity> catalogEntities =
          store.list(Namespace.of(ident.name()), CatalogEntity.class, EntityType.CATALOG);
      if (!catalogEntities.isEmpty() && !force) {
        throw new NonEmptyMetalakeException(
            "Metalake %s has catalogs, please drop them first or use force option", ident);
      }

      return store.delete(ident, EntityType.METALAKE, true);
    } catch (NoSuchMetalakeException e) {
      return false;

    } catch (IOException e) {
      throw new RuntimeException(e);
    }
=======
    return TreeLockUtils.doWithRootTreeLock(
        LockType.WRITE,
        () -> {
          try {
            boolean inUse = metalakeInUse(store, ident);
            if (inUse && !force) {
              throw new MetalakeInUseException(
                  "Metalake %s is in use, please disable it first or use force option", ident);
            }

            List<CatalogEntity> catalogEntities =
                store.list(Namespace.of(ident.name()), CatalogEntity.class, EntityType.CATALOG);
            if (!catalogEntities.isEmpty() && !force) {
              throw new NonEmptyMetalakeException(
                  "Metalake %s has catalogs, please drop them first or use force option", ident);
            }

            return store.delete(ident, EntityType.METALAKE, true);
          } catch (NoSuchMetalakeException e) {
            return false;

          } catch (IOException e) {
            throw new RuntimeException(e);
          }
        });
>>>>>>> 9f5f3ee2
  }

  @Override
  public void enableMetalake(NameIdentifier ident) throws NoSuchMetalakeException {
<<<<<<< HEAD
    try {
      boolean inUse = metalakeInUse(store, ident);
      if (!inUse) {
        METALAKE_CACHE.invalidate(ident);
        store.update(
            ident,
            BaseMetalake.class,
            EntityType.METALAKE,
            metalake -> {
              BaseMetalake.Builder builder = newMetalakeBuilder(metalake);

              Map<String, String> newProps =
                  metalake.properties() == null
                      ? Maps.newHashMap()
                      : Maps.newHashMap(metalake.properties());
              newProps.put(PROPERTY_IN_USE, "true");
              builder.withProperties(newProps);

              return builder.build();
            });
      }
    } catch (IOException e) {
      throw new RuntimeException(e);
    }
=======
    TreeLockUtils.doWithTreeLock(
        ident,
        LockType.WRITE,
        () -> {
          try {
            boolean inUse = metalakeInUse(store, ident);
            if (!inUse) {
              store.update(
                  ident,
                  BaseMetalake.class,
                  EntityType.METALAKE,
                  metalake -> {
                    BaseMetalake.Builder builder = newMetalakeBuilder(metalake);

                    Map<String, String> newProps =
                        metalake.properties() == null
                            ? Maps.newHashMap()
                            : Maps.newHashMap(metalake.properties());
                    newProps.put(PROPERTY_IN_USE, "true");
                    builder.withProperties(newProps);

                    return builder.build();
                  });
            }

            return null;
          } catch (IOException e) {
            throw new RuntimeException(e);
          }
        });
>>>>>>> 9f5f3ee2
  }

  @Override
  public void disableMetalake(NameIdentifier ident) throws NoSuchMetalakeException {
<<<<<<< HEAD
    try {
      boolean inUse = metalakeInUse(store, ident);
      if (inUse) {
        METALAKE_CACHE.invalidate(ident);
        store.update(
            ident,
            BaseMetalake.class,
            EntityType.METALAKE,
            metalake -> {
              BaseMetalake.Builder builder = newMetalakeBuilder(metalake);

              Map<String, String> newProps =
                  metalake.properties() == null
                      ? Maps.newHashMap()
                      : Maps.newHashMap(metalake.properties());
              newProps.put(PROPERTY_IN_USE, "false");
              builder.withProperties(newProps);

              return builder.build();
            });
      }
    } catch (IOException e) {
      throw new RuntimeException(e);
    }
=======
    TreeLockUtils.doWithTreeLock(
        ident,
        LockType.WRITE,
        () -> {
          try {
            boolean inUse = metalakeInUse(store, ident);
            if (inUse) {
              store.update(
                  ident,
                  BaseMetalake.class,
                  EntityType.METALAKE,
                  metalake -> {
                    BaseMetalake.Builder builder = newMetalakeBuilder(metalake);

                    Map<String, String> newProps =
                        metalake.properties() == null
                            ? Maps.newHashMap()
                            : Maps.newHashMap(metalake.properties());
                    newProps.put(PROPERTY_IN_USE, "false");
                    builder.withProperties(newProps);

                    return builder.build();
                  });
            }
            return null;
          } catch (IOException e) {
            throw new RuntimeException(e);
          }
        });
>>>>>>> 9f5f3ee2
  }

  private BaseMetalake.Builder newMetalakeBuilder(BaseMetalake metalake) {
    BaseMetalake.Builder builder =
        BaseMetalake.builder()
            .withId(metalake.id())
            .withName(metalake.name())
            .withComment(metalake.comment())
            .withProperties(metalake.properties())
            .withVersion(metalake.getVersion());

    AuditInfo newInfo =
        AuditInfo.builder()
            .withCreator(metalake.auditInfo().creator())
            .withCreateTime(metalake.auditInfo().createTime())
            .withLastModifier(PrincipalUtils.getCurrentUserName())
            .withLastModifiedTime(Instant.now())
            .build();
    return builder.withAuditInfo(newInfo);
  }

  /**
   * Updates an entity with the provided changes.
   *
   * @param builder The builder for the entity.
   * @param newProps The new properties to apply.
   * @param changes The changes to apply.
   * @return The updated entity builder.
   * @throws IllegalArgumentException If an unknown MetalakeChange is encountered.
   */
  private BaseMetalake.Builder updateEntity(
      BaseMetalake.Builder builder, Map<String, String> newProps, MetalakeChange... changes) {
    for (MetalakeChange change : changes) {
      if (change instanceof MetalakeChange.RenameMetalake) {
        MetalakeChange.RenameMetalake rename = (MetalakeChange.RenameMetalake) change;
        builder.withName(rename.getNewName());

      } else if (change instanceof MetalakeChange.UpdateMetalakeComment) {
        MetalakeChange.UpdateMetalakeComment comment =
            (MetalakeChange.UpdateMetalakeComment) change;
        builder.withComment(comment.getNewComment());

      } else if (change instanceof MetalakeChange.SetProperty) {
        MetalakeChange.SetProperty setProperty = (MetalakeChange.SetProperty) change;
        newProps.put(setProperty.getProperty(), setProperty.getValue());

      } else if (change instanceof MetalakeChange.RemoveProperty) {
        MetalakeChange.RemoveProperty removeProperty = (MetalakeChange.RemoveProperty) change;
        newProps.remove(removeProperty.getProperty());

      } else {
        throw new IllegalArgumentException("Unknown metalake change type: " + change);
      }
    }

    return builder.withProperties(newProps);
  }
}<|MERGE_RESOLUTION|>--- conflicted
+++ resolved
@@ -180,13 +180,16 @@
    */
   @Override
   public BaseMetalake loadMetalake(NameIdentifier ident) throws NoSuchMetalakeException {
-<<<<<<< HEAD
     return METALAKE_CACHE.get(
         ident,
         k -> {
           try {
-            return newMetalakeWithResolvedProperties(
-                store.get(ident, EntityType.METALAKE, BaseMetalake.class));
+            BaseMetalake baseMetalake =
+                TreeLockUtils.doWithTreeLock(
+                    ident,
+                    LockType.READ,
+                    () -> store.get(ident, EntityType.METALAKE, BaseMetalake.class));
+            return newMetalakeWithResolvedProperties(baseMetalake);
           } catch (NoSuchEntityException e) {
             LOG.warn("Metalake {} does not exist", ident, e);
             throw new NoSuchMetalakeException(METALAKE_DOES_NOT_EXIST_MSG, ident);
@@ -195,22 +198,6 @@
             throw new RuntimeException(ioe);
           }
         });
-=======
-    try {
-      BaseMetalake baseMetalake =
-          TreeLockUtils.doWithTreeLock(
-              ident,
-              LockType.READ,
-              () -> store.get(ident, EntityType.METALAKE, BaseMetalake.class));
-      return newMetalakeWithResolvedProperties(baseMetalake);
-    } catch (NoSuchEntityException e) {
-      LOG.warn("Metalake {} does not exist", ident, e);
-      throw new NoSuchMetalakeException(METALAKE_DOES_NOT_EXIST_MSG, ident);
-    } catch (IOException ioe) {
-      LOG.error("Loading Metalake {} failed due to storage issues", ident, ioe);
-      throw new RuntimeException(ioe);
-    }
->>>>>>> 9f5f3ee2
   }
 
   private BaseMetalake newMetalakeWithResolvedProperties(BaseMetalake metalakeEntity) {
@@ -265,24 +252,12 @@
                     .build())
             .build();
 
-<<<<<<< HEAD
-    try {
-      store.put(metalake, false /* overwritten */);
-      METALAKE_CACHE.put(ident, newMetalakeWithResolvedProperties(metalake));
-      return metalake;
-    } catch (EntityAlreadyExistsException | AlreadyExistsException e) {
-      LOG.warn("Metalake {} already exists", ident, e);
-      throw new MetalakeAlreadyExistsException("Metalake %s already exists", ident);
-    } catch (IOException ioe) {
-      LOG.error("Loading Metalake {} failed due to storage issues", ident, ioe);
-      throw new RuntimeException(ioe);
-    }
-=======
     return TreeLockUtils.doWithRootTreeLock(
         LockType.WRITE,
         () -> {
           try {
             store.put(metalake, false /* overwritten */);
+            METALAKE_CACHE.put(ident, newMetalakeWithResolvedProperties(metalake));
             return metalake;
           } catch (EntityAlreadyExistsException | AlreadyExistsException e) {
             LOG.warn("Metalake {} already exists", ident, e);
@@ -292,7 +267,6 @@
             throw new RuntimeException(ioe);
           }
         });
->>>>>>> 9f5f3ee2
   }
 
   /**
@@ -308,41 +282,6 @@
   @Override
   public BaseMetalake alterMetalake(NameIdentifier ident, MetalakeChange... changes)
       throws NoSuchMetalakeException, IllegalArgumentException {
-<<<<<<< HEAD
-    try {
-      if (!metalakeInUse(store, ident)) {
-        throw new MetalakeNotInUseException(
-            "Metalake %s is not in use, please enable it first", ident);
-      }
-      METALAKE_CACHE.invalidate(ident);
-
-      return store.update(
-          ident,
-          BaseMetalake.class,
-          EntityType.METALAKE,
-          metalake -> {
-            BaseMetalake.Builder builder = newMetalakeBuilder(metalake);
-            Map<String, String> newProps =
-                metalake.properties() == null
-                    ? Maps.newHashMap()
-                    : Maps.newHashMap(metalake.properties());
-            builder = updateEntity(builder, newProps, changes);
-
-            return builder.build();
-          });
-
-    } catch (NoSuchEntityException ne) {
-      LOG.warn("Metalake {} does not exist", ident, ne);
-      throw new NoSuchMetalakeException(METALAKE_DOES_NOT_EXIST_MSG, ident);
-
-    } catch (IllegalArgumentException iae) {
-      LOG.warn("Altering Metalake {} failed due to invalid changes", ident, iae);
-      throw iae;
-
-    } catch (IOException ioe) {
-      LOG.error("Loading Metalake {} failed due to storage issues", ident, ioe);
-      throw new RuntimeException(ioe);
-=======
     Executable<BaseMetalake, RuntimeException> exceptionExecutable =
         () -> {
           try {
@@ -350,7 +289,7 @@
               throw new MetalakeNotInUseException(
                   "Metalake %s is not in use, please enable it first", ident);
             }
-
+            METALAKE_CACHE.invalidate(ident);
             return store.update(
                 ident,
                 BaseMetalake.class,
@@ -384,7 +323,6 @@
         Arrays.stream(changes).anyMatch(c -> c instanceof MetalakeChange.RenameMetalake);
     if (containsRenameMetalake) {
       return TreeLockUtils.doWithRootTreeLock(LockType.WRITE, exceptionExecutable);
->>>>>>> 9f5f3ee2
     }
 
     return TreeLockUtils.doWithTreeLock(ident, LockType.WRITE, exceptionExecutable);
@@ -393,30 +331,6 @@
   @Override
   public boolean dropMetalake(NameIdentifier ident, boolean force)
       throws NonEmptyEntityException, MetalakeInUseException {
-<<<<<<< HEAD
-    try {
-      boolean inUse = metalakeInUse(store, ident);
-      if (inUse && !force) {
-        throw new MetalakeInUseException(
-            "Metalake %s is in use, please disable it first or use force option", ident);
-      }
-      METALAKE_CACHE.invalidate(ident);
-
-      List<CatalogEntity> catalogEntities =
-          store.list(Namespace.of(ident.name()), CatalogEntity.class, EntityType.CATALOG);
-      if (!catalogEntities.isEmpty() && !force) {
-        throw new NonEmptyMetalakeException(
-            "Metalake %s has catalogs, please drop them first or use force option", ident);
-      }
-
-      return store.delete(ident, EntityType.METALAKE, true);
-    } catch (NoSuchMetalakeException e) {
-      return false;
-
-    } catch (IOException e) {
-      throw new RuntimeException(e);
-    }
-=======
     return TreeLockUtils.doWithRootTreeLock(
         LockType.WRITE,
         () -> {
@@ -426,6 +340,8 @@
               throw new MetalakeInUseException(
                   "Metalake %s is in use, please disable it first or use force option", ident);
             }
+
+            METALAKE_CACHE.invalidate(ident);
 
             List<CatalogEntity> catalogEntities =
                 store.list(Namespace.of(ident.name()), CatalogEntity.class, EntityType.CATALOG);
@@ -442,37 +358,10 @@
             throw new RuntimeException(e);
           }
         });
->>>>>>> 9f5f3ee2
   }
 
   @Override
   public void enableMetalake(NameIdentifier ident) throws NoSuchMetalakeException {
-<<<<<<< HEAD
-    try {
-      boolean inUse = metalakeInUse(store, ident);
-      if (!inUse) {
-        METALAKE_CACHE.invalidate(ident);
-        store.update(
-            ident,
-            BaseMetalake.class,
-            EntityType.METALAKE,
-            metalake -> {
-              BaseMetalake.Builder builder = newMetalakeBuilder(metalake);
-
-              Map<String, String> newProps =
-                  metalake.properties() == null
-                      ? Maps.newHashMap()
-                      : Maps.newHashMap(metalake.properties());
-              newProps.put(PROPERTY_IN_USE, "true");
-              builder.withProperties(newProps);
-
-              return builder.build();
-            });
-      }
-    } catch (IOException e) {
-      throw new RuntimeException(e);
-    }
-=======
     TreeLockUtils.doWithTreeLock(
         ident,
         LockType.WRITE,
@@ -480,6 +369,7 @@
           try {
             boolean inUse = metalakeInUse(store, ident);
             if (!inUse) {
+              METALAKE_CACHE.invalidate(ident);
               store.update(
                   ident,
                   BaseMetalake.class,
@@ -503,37 +393,10 @@
             throw new RuntimeException(e);
           }
         });
->>>>>>> 9f5f3ee2
   }
 
   @Override
   public void disableMetalake(NameIdentifier ident) throws NoSuchMetalakeException {
-<<<<<<< HEAD
-    try {
-      boolean inUse = metalakeInUse(store, ident);
-      if (inUse) {
-        METALAKE_CACHE.invalidate(ident);
-        store.update(
-            ident,
-            BaseMetalake.class,
-            EntityType.METALAKE,
-            metalake -> {
-              BaseMetalake.Builder builder = newMetalakeBuilder(metalake);
-
-              Map<String, String> newProps =
-                  metalake.properties() == null
-                      ? Maps.newHashMap()
-                      : Maps.newHashMap(metalake.properties());
-              newProps.put(PROPERTY_IN_USE, "false");
-              builder.withProperties(newProps);
-
-              return builder.build();
-            });
-      }
-    } catch (IOException e) {
-      throw new RuntimeException(e);
-    }
-=======
     TreeLockUtils.doWithTreeLock(
         ident,
         LockType.WRITE,
@@ -541,6 +404,7 @@
           try {
             boolean inUse = metalakeInUse(store, ident);
             if (inUse) {
+              METALAKE_CACHE.invalidate(ident);
               store.update(
                   ident,
                   BaseMetalake.class,
@@ -563,7 +427,6 @@
             throw new RuntimeException(e);
           }
         });
->>>>>>> 9f5f3ee2
   }
 
   private BaseMetalake.Builder newMetalakeBuilder(BaseMetalake metalake) {
