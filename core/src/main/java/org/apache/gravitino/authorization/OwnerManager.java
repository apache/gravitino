--- conflicted
+++ resolved
@@ -62,10 +62,6 @@
 
   public void setOwner(
       String metalake, MetadataObject metadataObject, String ownerName, Owner.Type ownerType) {
-<<<<<<< HEAD
-    notifyOwnerChange(metalake, metadataObject);
-=======
->>>>>>> 06fc053d
     NameIdentifier objectIdent = MetadataObjectUtil.toEntityIdent(metalake, metadataObject);
     try {
       Optional<Owner> originOwner = getOwner(metalake, metadataObject);
@@ -134,35 +130,6 @@
     }
   }
 
-<<<<<<< HEAD
-  private void notifyOwnerChange(String metalake, MetadataObject metadataObject) {
-    GravitinoAuthorizer gravitinoAuthorizer = GravitinoEnv.getInstance().gravitinoAuthorizer();
-    if (gravitinoAuthorizer != null) {
-      Optional<Owner> owner = getOwner(metalake, metadataObject);
-      if (owner.isPresent()) {
-        Owner ownerEntity = owner.get();
-        if (ownerEntity.type() == Owner.Type.USER) {
-          try {
-            UserEntity userEntity =
-                GravitinoEnv.getInstance()
-                    .entityStore()
-                    .get(
-                        NameIdentifierUtil.ofUser(metalake, ownerEntity.name()),
-                        Entity.EntityType.USER,
-                        UserEntity.class);
-            gravitinoAuthorizer.handleMetadataOwnerChange(
-                metalake,
-                userEntity.id(),
-                MetadataObjectUtil.toEntityIdent(metalake, metadataObject),
-                Entity.EntityType.valueOf(metadataObject.type().name()));
-          } catch (IOException e) {
-            LOG.warn(e.getMessage(), e);
-          }
-        } else {
-          throw new UnsupportedOperationException(
-              "Notification for Group Owner is not supported yet.");
-        }
-=======
   private void notifyOwnerChange(Owner oldOwner, String metalake, MetadataObject metadataObject) {
     GravitinoAuthorizer gravitinoAuthorizer = GravitinoEnv.getInstance().gravitinoAuthorizer();
     if (gravitinoAuthorizer != null) {
@@ -186,7 +153,6 @@
       } else {
         throw new UnsupportedOperationException(
             "Notification for Group Owner is not supported yet.");
->>>>>>> 06fc053d
       }
     }
   }
