/*
 * Licensed to the Apache Software Foundation (ASF) under one
 * or more contributor license agreements.  See the NOTICE file
 * distributed with this work for additional information
 * regarding copyright ownership.  The ASF licenses this file
 * to you under the Apache License, Version 2.0 (the
 * "License"); you may not use this file except in compliance
 * with the License.  You may obtain a copy of the License at
 *
 *  http://www.apache.org/licenses/LICENSE-2.0
 *
 * Unless required by applicable law or agreed to in writing,
 * software distributed under the License is distributed on an
 * "AS IS" BASIS, WITHOUT WARRANTIES OR CONDITIONS OF ANY
 * KIND, either express or implied.  See the License for the
 * specific language governing permissions and limitations
 * under the License.
 */
package org.apache.gravitino.authorization;

import java.io.IOException;
import java.util.List;
import java.util.Optional;
import lombok.Getter;
import org.apache.gravitino.Entity;
import org.apache.gravitino.EntityStore;
import org.apache.gravitino.GravitinoEnv;
import org.apache.gravitino.MetadataObject;
import org.apache.gravitino.NameIdentifier;
import org.apache.gravitino.SupportsRelationOperations;
import org.apache.gravitino.exceptions.NoSuchEntityException;
import org.apache.gravitino.exceptions.NoSuchMetadataObjectException;
import org.apache.gravitino.exceptions.NotFoundException;
import org.apache.gravitino.lock.LockType;
import org.apache.gravitino.lock.TreeLockUtils;
import org.apache.gravitino.meta.GroupEntity;
import org.apache.gravitino.meta.UserEntity;
import org.apache.gravitino.utils.MetadataObjectUtil;
import org.apache.gravitino.utils.NameIdentifierUtil;
import org.slf4j.Logger;
import org.slf4j.LoggerFactory;

/**
 * OwnerManager is used for manage the owner of metadata object. The user and group don't have an
 * owner. Because the post hook will call the methods. We shouldn't add the lock of the metadata
 * object. Otherwise, it will cause deadlock.
 */
public class OwnerManager implements OwnerDispatcher {
  private static final Logger LOG = LoggerFactory.getLogger(OwnerManager.class);
  @Getter private final EntityStore store;

  public OwnerManager(EntityStore store) {
    if (store instanceof SupportsRelationOperations) {
      this.store = store;
    } else {
      String errorMsg =
          "OwnerManager currently only supports relational entity store, "
              + "please configure the entity store to use relational entity store and restart the Gravitino server";
      LOG.error(errorMsg);
      throw new RuntimeException(errorMsg);
    }
  }

  @Override
  public void setOwner(
      String metalake, MetadataObject metadataObject, String ownerName, Owner.Type ownerType) {
    NameIdentifier objectIdent = MetadataObjectUtil.toEntityIdent(metalake, metadataObject);
    try {
      Optional<Owner> originOwner = getOwner(metalake, metadataObject);

      OwnerImpl newOwner = new OwnerImpl();
      if (ownerType == Owner.Type.USER) {
        NameIdentifier ownerIdent = AuthorizationUtils.ofUser(metalake, ownerName);
        TreeLockUtils.doWithTreeLock(
            ownerIdent,
            LockType.READ,
            () -> {
              store
                  .relationOperations()
                  .insertRelation(
                      SupportsRelationOperations.Type.OWNER_REL,
                      objectIdent,
                      MetadataObjectUtil.toEntityType(metadataObject),
                      ownerIdent,
                      Entity.EntityType.USER,
                      true);
              return null;
            });

        newOwner.name = ownerName;
        newOwner.type = Owner.Type.USER;
      } else if (ownerType == Owner.Type.GROUP) {
        NameIdentifier ownerIdent = AuthorizationUtils.ofGroup(metalake, ownerName);
        TreeLockUtils.doWithTreeLock(
            ownerIdent,
            LockType.READ,
            () -> {
              store
                  .relationOperations()
                  .insertRelation(
                      SupportsRelationOperations.Type.OWNER_REL,
                      objectIdent,
                      MetadataObjectUtil.toEntityType(metadataObject),
                      ownerIdent,
                      Entity.EntityType.GROUP,
                      true);
              return null;
            });

        newOwner.name = ownerName;
        newOwner.type = Owner.Type.GROUP;
      }

      AuthorizationUtils.callAuthorizationPluginForMetadataObject(
          metalake,
          metadataObject,
          authorizationPlugin ->
              authorizationPlugin.onOwnerSet(metadataObject, originOwner.orElse(null), newOwner));
      originOwner.ifPresent(owner -> notifyOwnerChange(owner, metalake, metadataObject));
    } catch (NoSuchEntityException nse) {
      LOG.warn(
          "Metadata object {} or owner {} is not found", metadataObject.fullName(), ownerName, nse);
      throw new NotFoundException(
          nse, "Metadata object %s or owner %s is not found", metadataObject.fullName(), ownerName);
    } catch (IOException ioe) {
      LOG.info(
          "Fail to set the owner {} of metadata object {}",
          ownerName,
          metadataObject.fullName(),
          ioe);
      throw new RuntimeException(ioe);
    }
  }

<<<<<<< HEAD
=======
  private void notifyOwnerChange(Owner oldOwner, String metalake, MetadataObject metadataObject) {
    GravitinoAuthorizer gravitinoAuthorizer = GravitinoEnv.getInstance().gravitinoAuthorizer();
    if (gravitinoAuthorizer != null) {
      if (oldOwner.type() == Owner.Type.USER) {
        try {
          UserEntity userEntity =
              GravitinoEnv.getInstance()
                  .entityStore()
                  .get(
                      NameIdentifierUtil.ofUser(metalake, oldOwner.name()),
                      Entity.EntityType.USER,
                      UserEntity.class);
          gravitinoAuthorizer.handleMetadataOwnerChange(
              metalake,
              userEntity.id(),
              MetadataObjectUtil.toEntityIdent(metalake, metadataObject),
              Entity.EntityType.valueOf(metadataObject.type().name()));
        } catch (IOException e) {
          LOG.warn(e.getMessage(), e);
        }
      } else {
        throw new UnsupportedOperationException(
            "Notification for Group Owner is not supported yet.");
      }
    }
  }

>>>>>>> d09a2e1c
  @Override
  public Optional<Owner> getOwner(String metalake, MetadataObject metadataObject) {
    NameIdentifier ident = MetadataObjectUtil.toEntityIdent(metalake, metadataObject);
    OwnerImpl owner = new OwnerImpl();
    try {
      List<? extends Entity> entities =
          TreeLockUtils.doWithTreeLock(
              ident,
              LockType.READ,
              () ->
                  store
                      .relationOperations()
                      .listEntitiesByRelation(
                          SupportsRelationOperations.Type.OWNER_REL,
                          ident,
                          MetadataObjectUtil.toEntityType(metadataObject)));

      if (entities.isEmpty()) {
        return Optional.empty();
      }

      if (entities.size() != 1) {
        throw new IllegalStateException(
            String.format("The size of the owner's name %s must be 1", metadataObject.fullName()));
      }

      Entity entity = entities.get(0);
      if (!(entity instanceof UserEntity) && !(entity instanceof GroupEntity)) {
        throw new IllegalArgumentException(
            String.format(
                "Doesn't support owner entity class %s", entities.get(0).getClass().getName()));
      }

      if (entities.get(0) instanceof UserEntity) {
        UserEntity user = (UserEntity) entities.get(0);
        owner.name = user.name();
        owner.type = Owner.Type.USER;
      } else if (entities.get(0) instanceof GroupEntity) {
        GroupEntity group = (GroupEntity) entities.get(0);
        owner.name = group.name();
        owner.type = Owner.Type.GROUP;
      }
      return Optional.of(owner);
    } catch (NoSuchEntityException nse) {
      throw new NoSuchMetadataObjectException(
          "The metadata object of %s isn't found", metadataObject.fullName());
    } catch (IOException ioe) {
      LOG.info("Fail to get the owner of entity {}", metadataObject.fullName(), ioe);
      throw new RuntimeException(ioe);
    }
  }

  private static class OwnerImpl implements Owner {

    private String name;
    private Type type;

    @Override
    public String name() {
      return name;
    }

    @Override
    public Type type() {
      return type;
    }
  }
}<|MERGE_RESOLUTION|>--- conflicted
+++ resolved
@@ -132,8 +132,6 @@
     }
   }
 
-<<<<<<< HEAD
-=======
   private void notifyOwnerChange(Owner oldOwner, String metalake, MetadataObject metadataObject) {
     GravitinoAuthorizer gravitinoAuthorizer = GravitinoEnv.getInstance().gravitinoAuthorizer();
     if (gravitinoAuthorizer != null) {
@@ -161,7 +159,6 @@
     }
   }
 
->>>>>>> d09a2e1c
   @Override
   public Optional<Owner> getOwner(String metalake, MetadataObject metadataObject) {
     NameIdentifier ident = MetadataObjectUtil.toEntityIdent(metalake, metadataObject);
