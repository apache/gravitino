--- conflicted
+++ resolved
@@ -27,10 +27,7 @@
 import java.util.Set;
 import java.util.function.BiConsumer;
 import java.util.function.Consumer;
-<<<<<<< HEAD
-=======
 import java.util.stream.Collectors;
->>>>>>> 6b7cb02d
 import org.apache.commons.lang3.StringUtils;
 import org.apache.gravitino.Catalog;
 import org.apache.gravitino.Entity;
@@ -456,7 +453,6 @@
           }
           break;
         case SCHEMA:
-<<<<<<< HEAD
           Catalog catalogObj =
               GravitinoEnv.getInstance()
                   .catalogDispatcher()
@@ -470,19 +466,6 @@
               if ("hive".equals(catalogObj.provider())
                   && schema.properties().containsKey(HIVE_LOCATION)) {
                 String schemaLocation = schema.properties().get(HIVE_LOCATION);
-=======
-          {
-            Catalog catalogObj =
-                GravitinoEnv.getInstance()
-                    .catalogDispatcher()
-                    .loadCatalog(
-                        NameIdentifier.of(ident.namespace().level(0), ident.namespace().level(1)));
-            LOG.info("Catalog provider is %s", catalogObj.provider());
-            if (catalogObj.provider().equals("hive")) {
-              Schema schema = GravitinoEnv.getInstance().schemaDispatcher().loadSchema(ident);
-              if (schema.properties().containsKey(HiveConstants.LOCATION)) {
-                String schemaLocation = schema.properties().get(HiveConstants.LOCATION);
->>>>>>> 6b7cb02d
                 if (StringUtils.isNotBlank(schemaLocation)) {
                   locations.add(schemaLocation);
                 } else {
