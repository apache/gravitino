/*
 * Licensed to the Apache Software Foundation (ASF) under one
 * or more contributor license agreements.  See the NOTICE file
 * distributed with this work for additional information
 * regarding copyright ownership.  The ASF licenses this file
 * to you under the Apache License, Version 2.0 (the
 * "License"); you may not use this file except in compliance
 * with the License.  You may obtain a copy of the License at
 *
 *  http://www.apache.org/licenses/LICENSE-2.0
 *
 * Unless required by applicable law or agreed to in writing,
 * software distributed under the License is distributed on an
 * "AS IS" BASIS, WITHOUT WARRANTIES OR CONDITIONS OF ANY
 * KIND, either express or implied.  See the License for the
 * specific language governing permissions and limitations
 * under the License.
 */
package org.apache.gravitino.authorization;

import static com.google.common.base.Preconditions.checkNotNull;

<<<<<<< HEAD
=======
import com.google.common.collect.Sets;
>>>>>>> f600041b
import java.io.IOException;
import java.util.List;
import java.util.Set;
import java.util.function.Consumer;
import java.util.function.Supplier;
import org.apache.gravitino.Catalog;
import org.apache.gravitino.Entity;
import org.apache.gravitino.EntityStore;
import org.apache.gravitino.GravitinoEnv;
import org.apache.gravitino.MetadataObject;
import org.apache.gravitino.NameIdentifier;
import org.apache.gravitino.Namespace;
import org.apache.gravitino.catalog.CatalogManager;
import org.apache.gravitino.connector.BaseCatalog;
import org.apache.gravitino.connector.authorization.AuthorizationPlugin;
import org.apache.gravitino.dto.authorization.PrivilegeDTO;
import org.apache.gravitino.dto.util.DTOConverters;
import org.apache.gravitino.exceptions.NoSuchCatalogException;
import org.apache.gravitino.exceptions.NoSuchMetadataObjectException;
import org.apache.gravitino.exceptions.NoSuchMetalakeException;
import org.apache.gravitino.utils.MetadataObjectUtil;
import org.apache.gravitino.utils.NameIdentifierUtil;
import org.slf4j.Logger;
import org.slf4j.LoggerFactory;

/* The utilization class of authorization module*/
public class AuthorizationUtils {

  static final String USER_DOES_NOT_EXIST_MSG = "User %s does not exist in th metalake %s";
  static final String GROUP_DOES_NOT_EXIST_MSG = "Group %s does not exist in th metalake %s";
  static final String ROLE_DOES_NOT_EXIST_MSG = "Role %s does not exist in th metalake %s";
  private static final Logger LOG = LoggerFactory.getLogger(AuthorizationUtils.class);
  private static final String METALAKE_DOES_NOT_EXIST_MSG = "Metalake %s does not exist";
<<<<<<< HEAD
=======
  private static final Set<Privilege.Name> FILESET_PRIVILEGES =
      Sets.immutableEnumSet(
          Privilege.Name.CREATE_FILESET, Privilege.Name.WRITE_FILESET, Privilege.Name.READ_FILESET);
  private static final Set<Privilege.Name> TABLE_PRIVILEGES =
      Sets.immutableEnumSet(
          Privilege.Name.CREATE_TABLE, Privilege.Name.MODIFY_TABLE, Privilege.Name.SELECT_TABLE);
  private static final Set<Privilege.Name> TOPIC_PRIVILEGES =
      Sets.immutableEnumSet(
          Privilege.Name.CREATE_TOPIC, Privilege.Name.PRODUCE_TOPIC, Privilege.Name.CONSUME_TOPIC);
>>>>>>> f600041b

  private AuthorizationUtils() {}

  static void checkMetalakeExists(String metalake) throws NoSuchMetalakeException {
    try {
      EntityStore store = GravitinoEnv.getInstance().entityStore();

      NameIdentifier metalakeIdent = NameIdentifier.of(metalake);
      if (!store.exists(metalakeIdent, Entity.EntityType.METALAKE)) {
        LOG.warn("Metalake {} does not exist", metalakeIdent);
        throw new NoSuchMetalakeException(METALAKE_DOES_NOT_EXIST_MSG, metalakeIdent);
      }
    } catch (IOException e) {
      LOG.error("Failed to do storage operation", e);
      throw new RuntimeException(e);
    }
  }

  public static NameIdentifier ofRole(String metalake, String role) {
    return NameIdentifier.of(
        metalake, Entity.SYSTEM_CATALOG_RESERVED_NAME, Entity.ROLE_SCHEMA_NAME, role);
  }

  public static NameIdentifier ofGroup(String metalake, String group) {
    return NameIdentifier.of(
        metalake, Entity.SYSTEM_CATALOG_RESERVED_NAME, Entity.GROUP_SCHEMA_NAME, group);
  }

  public static NameIdentifier ofUser(String metalake, String user) {
    return NameIdentifier.of(
        metalake, Entity.SYSTEM_CATALOG_RESERVED_NAME, Entity.USER_SCHEMA_NAME, user);
  }

  public static Namespace ofRoleNamespace(String metalake) {
    return Namespace.of(metalake, Entity.SYSTEM_CATALOG_RESERVED_NAME, Entity.ROLE_SCHEMA_NAME);
  }

  public static Namespace ofGroupNamespace(String metalake) {
    return Namespace.of(metalake, Entity.SYSTEM_CATALOG_RESERVED_NAME, Entity.GROUP_SCHEMA_NAME);
  }

  public static Namespace ofUserNamespace(String metalake) {
    return Namespace.of(metalake, Entity.SYSTEM_CATALOG_RESERVED_NAME, Entity.USER_SCHEMA_NAME);
  }

  public static void checkUser(NameIdentifier ident) {
    NameIdentifier.check(ident != null, "User identifier must not be null");
    checkUserNamespace(ident.namespace());
  }

  public static void checkGroup(NameIdentifier ident) {
    NameIdentifier.check(ident != null, "Group identifier must not be null");
    checkGroupNamespace(ident.namespace());
  }

  public static void checkRole(NameIdentifier ident) {
    NameIdentifier.check(ident != null, "Role identifier must not be null");
    checkRoleNamespace(ident.namespace());
  }

  public static void checkUserNamespace(Namespace namespace) {
    Namespace.check(
        namespace != null && namespace.length() == 3,
        "User namespace must have 3 levels, the input namespace is %s",
        namespace);
  }

  public static void checkGroupNamespace(Namespace namespace) {
    Namespace.check(
        namespace != null && namespace.length() == 3,
        "Group namespace must have 3 levels, the input namespace is %s",
        namespace);
  }

  public static void checkRoleNamespace(Namespace namespace) {
    Namespace.check(
        namespace != null && namespace.length() == 3,
        "Role namespace must have 3 levels, the input namespace is %s",
        namespace);
  }

  // Every catalog has one authorization plugin, we should avoid calling
  // underlying authorization repeatedly. So we use a set to record which
  // catalog has been called the authorization plugin.
  public static void callAuthorizationPluginForSecurableObjects(
      String metalake,
      List<SecurableObject> securableObjects,
      Set<String> catalogsAlreadySet,
      Consumer<AuthorizationPlugin> consumer) {
    CatalogManager catalogManager = GravitinoEnv.getInstance().catalogManager();
    for (SecurableObject securableObject : securableObjects) {
      if (needApplyAuthorizationPluginAllCatalogs(securableObject)) {
        Catalog[] catalogs = catalogManager.listCatalogsInfo(Namespace.of(metalake));
        for (Catalog catalog : catalogs) {
          callAuthorizationPluginImpl(consumer, catalog);
        }

      } else if (needApplyAuthorization(securableObject.type())) {
        NameIdentifier catalogIdent =
            NameIdentifierUtil.getCatalogIdentifier(
                MetadataObjectUtil.toEntityIdent(metalake, securableObject));
        Catalog catalog = catalogManager.loadCatalog(catalogIdent);
        if (!catalogsAlreadySet.contains(catalog.name())) {
          catalogsAlreadySet.add(catalog.name());
          callAuthorizationPluginImpl(consumer, catalog);
        }
      }
    }
  }

  public static void callAuthorizationPluginForMetadataObject(
      String metalake, MetadataObject metadataObject, Consumer<AuthorizationPlugin> consumer) {
    CatalogManager catalogManager = GravitinoEnv.getInstance().catalogManager();
    if (needApplyAuthorizationPluginAllCatalogs(metadataObject.type())) {
      Catalog[] catalogs = catalogManager.listCatalogsInfo(Namespace.of(metalake));
      for (Catalog catalog : catalogs) {
        callAuthorizationPluginImpl(consumer, catalog);
      }
    } else if (needApplyAuthorization(metadataObject.type())) {
      NameIdentifier catalogIdent =
          NameIdentifierUtil.getCatalogIdentifier(
              MetadataObjectUtil.toEntityIdent(metalake, metadataObject));
      Catalog catalog = catalogManager.loadCatalog(catalogIdent);
      callAuthorizationPluginImpl(consumer, catalog);
    }
  }

  private static void callAuthorizationPluginImpl(
      Consumer<AuthorizationPlugin> consumer, Catalog catalog) {

    if (catalog instanceof BaseCatalog) {
      BaseCatalog baseCatalog = (BaseCatalog) catalog;
      if (baseCatalog.getAuthorizationPlugin() != null) {
        consumer.accept(baseCatalog.getAuthorizationPlugin());
      }
    }
  }

  public static boolean needApplyAuthorizationPluginAllCatalogs(SecurableObject securableObject) {
    if (securableObject.type() == MetadataObject.Type.METALAKE) {
      List<Privilege> privileges = securableObject.privileges();
      for (Privilege privilege : privileges) {
<<<<<<< HEAD
        if (privilege.supportsMetadataObjectType(MetadataObject.Type.CATALOG)) {
=======
        if (privilege.canBindTo(MetadataObject.Type.CATALOG)) {
>>>>>>> f600041b
          return true;
        }
      }
    }
    return false;
  }

  // Check every securable object whether exists and is imported.
  public static void checkSecurableObject(String metalake, MetadataObject object) {
    NameIdentifier identifier = MetadataObjectUtil.toEntityIdent(metalake, object);

    Supplier<NoSuchMetadataObjectException> exceptionToThrowSupplier =
        () ->
            new NoSuchMetadataObjectException(
                "Securable object %s doesn't exist", object.fullName());

    switch (object.type()) {
      case METALAKE:
        check(
            GravitinoEnv.getInstance().metalakeDispatcher().metalakeExists(identifier),
            exceptionToThrowSupplier);
        break;

      case CATALOG:
        check(
            GravitinoEnv.getInstance().catalogDispatcher().catalogExists(identifier),
            exceptionToThrowSupplier);
        break;

      case SCHEMA:
        check(
            GravitinoEnv.getInstance().schemaDispatcher().schemaExists(identifier),
            exceptionToThrowSupplier);
        break;

      case FILESET:
        check(
            GravitinoEnv.getInstance().filesetDispatcher().filesetExists(identifier),
            exceptionToThrowSupplier);
        break;

      case TABLE:
        check(
            GravitinoEnv.getInstance().tableDispatcher().tableExists(identifier),
            exceptionToThrowSupplier);
        break;

      case TOPIC:
        check(
            GravitinoEnv.getInstance().topicDispatcher().topicExists(identifier),
            exceptionToThrowSupplier);
        break;

      default:
        throw new IllegalArgumentException(
            String.format("Doesn't support the type %s", object.type()));
    }
  }

  public static void checkPrivilege(
      PrivilegeDTO privilegeDTO, MetadataObject object, String metalake) {
    Privilege privilege = DTOConverters.fromPrivilegeDTO(privilegeDTO);
<<<<<<< HEAD
    if (!privilege.supportsMetadataObjectType(object.type())) {
      throw new IllegalArgumentException(
          String.format(
              "Securable object %s type %s don't support privilege %s",
=======
    if (!privilege.canBindTo(object.type())) {
      throw new IllegalArgumentException(
          String.format(
              "Securable object %s type %s don't support binding privilege %s",
>>>>>>> f600041b
              object.fullName(), object.type(), privilege));
    }

    if (object.type() == MetadataObject.Type.CATALOG
        || object.type() == MetadataObject.Type.SCHEMA) {
      NameIdentifier identifier = MetadataObjectUtil.toEntityIdent(metalake, object);
      NameIdentifier catalogIdent = NameIdentifierUtil.getCatalogIdentifier(identifier);
      try {
<<<<<<< HEAD
        Catalog catalog = GravitinoEnv.getInstance().catalogDispatcher().loadCatalog(catalogIdent);
        if (privilege instanceof Privilege.SupportsSpecificCatalog) {
          if (privilege.supportsSpecificCatalog().catalogType() != catalog.type()) {
            throw new IllegalArgumentException(
                String.format(
                    "The catalog type of securable object %s type %s don't support privilege %s",
                    object.fullName(), object.type(), privilege));
          }
=======
        if (FILESET_PRIVILEGES.contains(privilege.name())) {
          checkCatalogType(catalogIdent, Catalog.Type.FILESET, privilege);
        }

        if (TABLE_PRIVILEGES.contains(privilege.name())) {
          checkCatalogType(catalogIdent, Catalog.Type.RELATIONAL, privilege);
        }

        if (TOPIC_PRIVILEGES.contains(privilege.name())) {
          checkCatalogType(catalogIdent, Catalog.Type.MESSAGING, privilege);
>>>>>>> f600041b
        }
      } catch (NoSuchCatalogException ne) {
        throw new NoSuchMetadataObjectException(
            "Securable object %s doesn't exist", object.fullName());
      }
    }
  }

  private static void check(
      final boolean expression, Supplier<? extends RuntimeException> exceptionToThrowSupplier) {
    if (!expression) {
      throw checkNotNull(exceptionToThrowSupplier).get();
    }
  }

<<<<<<< HEAD
=======
  private static void checkCatalogType(
      NameIdentifier catalogIdent, Catalog.Type type, Privilege privilege) {
    Catalog catalog = GravitinoEnv.getInstance().catalogDispatcher().loadCatalog(catalogIdent);
    if (catalog.type() != type) {
      throw new IllegalArgumentException(
          String.format(
              "Catalog %s type %s don't support privilege %s",
              catalogIdent, catalog.type(), privilege));
    }
  }

>>>>>>> f600041b
  private static boolean needApplyAuthorizationPluginAllCatalogs(MetadataObject.Type type) {
    return type == MetadataObject.Type.METALAKE;
  }

  private static boolean needApplyAuthorization(MetadataObject.Type type) {
    return type != MetadataObject.Type.ROLE && type != MetadataObject.Type.METALAKE;
  }
}<|MERGE_RESOLUTION|>--- conflicted
+++ resolved
@@ -20,10 +20,7 @@
 
 import static com.google.common.base.Preconditions.checkNotNull;
 
-<<<<<<< HEAD
-=======
 import com.google.common.collect.Sets;
->>>>>>> f600041b
 import java.io.IOException;
 import java.util.List;
 import java.util.Set;
@@ -57,8 +54,7 @@
   static final String ROLE_DOES_NOT_EXIST_MSG = "Role %s does not exist in th metalake %s";
   private static final Logger LOG = LoggerFactory.getLogger(AuthorizationUtils.class);
   private static final String METALAKE_DOES_NOT_EXIST_MSG = "Metalake %s does not exist";
-<<<<<<< HEAD
-=======
+
   private static final Set<Privilege.Name> FILESET_PRIVILEGES =
       Sets.immutableEnumSet(
           Privilege.Name.CREATE_FILESET, Privilege.Name.WRITE_FILESET, Privilege.Name.READ_FILESET);
@@ -68,7 +64,6 @@
   private static final Set<Privilege.Name> TOPIC_PRIVILEGES =
       Sets.immutableEnumSet(
           Privilege.Name.CREATE_TOPIC, Privilege.Name.PRODUCE_TOPIC, Privilege.Name.CONSUME_TOPIC);
->>>>>>> f600041b
 
   private AuthorizationUtils() {}
 
@@ -211,11 +206,7 @@
     if (securableObject.type() == MetadataObject.Type.METALAKE) {
       List<Privilege> privileges = securableObject.privileges();
       for (Privilege privilege : privileges) {
-<<<<<<< HEAD
-        if (privilege.supportsMetadataObjectType(MetadataObject.Type.CATALOG)) {
-=======
         if (privilege.canBindTo(MetadataObject.Type.CATALOG)) {
->>>>>>> f600041b
           return true;
         }
       }
@@ -278,17 +269,11 @@
   public static void checkPrivilege(
       PrivilegeDTO privilegeDTO, MetadataObject object, String metalake) {
     Privilege privilege = DTOConverters.fromPrivilegeDTO(privilegeDTO);
-<<<<<<< HEAD
-    if (!privilege.supportsMetadataObjectType(object.type())) {
-      throw new IllegalArgumentException(
-          String.format(
-              "Securable object %s type %s don't support privilege %s",
-=======
+
     if (!privilege.canBindTo(object.type())) {
       throw new IllegalArgumentException(
           String.format(
               "Securable object %s type %s don't support binding privilege %s",
->>>>>>> f600041b
               object.fullName(), object.type(), privilege));
     }
 
@@ -297,16 +282,6 @@
       NameIdentifier identifier = MetadataObjectUtil.toEntityIdent(metalake, object);
       NameIdentifier catalogIdent = NameIdentifierUtil.getCatalogIdentifier(identifier);
       try {
-<<<<<<< HEAD
-        Catalog catalog = GravitinoEnv.getInstance().catalogDispatcher().loadCatalog(catalogIdent);
-        if (privilege instanceof Privilege.SupportsSpecificCatalog) {
-          if (privilege.supportsSpecificCatalog().catalogType() != catalog.type()) {
-            throw new IllegalArgumentException(
-                String.format(
-                    "The catalog type of securable object %s type %s don't support privilege %s",
-                    object.fullName(), object.type(), privilege));
-          }
-=======
         if (FILESET_PRIVILEGES.contains(privilege.name())) {
           checkCatalogType(catalogIdent, Catalog.Type.FILESET, privilege);
         }
@@ -317,7 +292,6 @@
 
         if (TOPIC_PRIVILEGES.contains(privilege.name())) {
           checkCatalogType(catalogIdent, Catalog.Type.MESSAGING, privilege);
->>>>>>> f600041b
         }
       } catch (NoSuchCatalogException ne) {
         throw new NoSuchMetadataObjectException(
@@ -333,8 +307,6 @@
     }
   }
 
-<<<<<<< HEAD
-=======
   private static void checkCatalogType(
       NameIdentifier catalogIdent, Catalog.Type type, Privilege privilege) {
     Catalog catalog = GravitinoEnv.getInstance().catalogDispatcher().loadCatalog(catalogIdent);
@@ -346,7 +318,6 @@
     }
   }
 
->>>>>>> f600041b
   private static boolean needApplyAuthorizationPluginAllCatalogs(MetadataObject.Type type) {
     return type == MetadataObject.Type.METALAKE;
   }
