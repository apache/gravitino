--- conflicted
+++ resolved
@@ -256,15 +256,10 @@
     // authorization plugin.
     if (GravitinoEnv.getInstance().accessControlDispatcher() != null) {
       MetadataObject metadataObject = NameIdentifierUtil.toMetadataObject(ident, type);
-<<<<<<< HEAD
-      MetadataObjectChange removeObject = MetadataObjectChange.remove(metadataObject);
-
       String metalake =
           type == Entity.EntityType.METALAKE ? ident.name() : ident.namespace().level(0);
 
-=======
       MetadataObjectChange removeObject = MetadataObjectChange.remove(metadataObject, locations);
->>>>>>> 30e21d1c
       callAuthorizationPluginForMetadataObject(
           metalake,
           metadataObject,
@@ -274,12 +269,12 @@
     }
   }
 
-  public static void removeCatalogPrivileges(Catalog catalog) {
+  public static void removeCatalogPrivileges(Catalog catalog, List<String> locations) {
     // If we enable authorization, we should remove the privileges about the entity in the
     // authorization plugin.
     MetadataObject metadataObject =
         MetadataObjects.of(null, catalog.name(), MetadataObject.Type.CATALOG);
-    MetadataObjectChange removeObject = MetadataObjectChange.remove(metadataObject);
+    MetadataObjectChange removeObject = MetadataObjectChange.remove(metadataObject, locations);
 
     callAuthorizationPluginImpl(
         authorizationPlugin -> {
@@ -389,7 +384,6 @@
     }
   }
 
-<<<<<<< HEAD
   private static List<Catalog> loadMetadataObjectCatalog(
       String metalake, MetadataObject metadataObject) {
     CatalogManager catalogManager = GravitinoEnv.getInstance().catalogManager();
@@ -410,7 +404,8 @@
     }
 
     return loadedCatalogs;
-=======
+  }
+
   // The Hive default schema location is Hive warehouse directory
   private static String getHiveDefaultLocation(String metalakeName, String catalogName) {
     NameIdentifier defaultSchemaIdent =
@@ -535,6 +530,5 @@
   private static NameIdentifier getObjectNameIdentifier(
       String metalake, MetadataObject metadataObject) {
     return NameIdentifier.parse(String.format("%s.%s", metalake, metadataObject.fullName()));
->>>>>>> 30e21d1c
   }
 }